ep:ACL: '/\bacl\b/i'
ep:ArmNN: '/\barmnn\b/i'
ep:CUDA: '/\bcuda\b/i'
ep:DML:
  - '/\bdirectml\b/i'
  - '/\bdml\b/i'
ep:MIGraphX: /\bmigraphx\b/i'
ep:oneDNN: '/\bonednn\b/i'
ep:OpenVINO: '/\bopen\s*vino\b/i'
ep:RockchipNPU: '/\brockchip\b/i'
ep:TensorRT:
  - '/\btensor\s*rt\b/i'
  - '/\btrt\b/i'
ep:tvm: '/\btvm\b/i'
ep:VitisAI: '/\bvitis(?:ai)?\b/i'
platform:jetson: '/\bjetson\b/i'
platform:mobile:
<<<<<<< HEAD
  - '/\bobj(?:jective)?-?c\b/i'
  - '/\bnnnapi\b/i'
=======
  - '/\bobj-?c\b/i'
  - '/\bnnapi\b/i'
>>>>>>> 55be0927
  - '/\bcore-?ml\b/i'
  - '/\bmobile\b/i'
platform:windows:
  - '/\bwindows\b/i'
  - '/\bwinrt\b/i'
  - '/\bwinml\b/i'
model:transformer:
  - '/\bbert\b/i'
  - '/\bgpt-?2\b/i'
  - '/\bhugging-?face\b/i'
  - '/\blong-?former\b/i'
  - '/\bt5\b/i'
quantization:
  - '/is this a quantized model\?\n\nYes/i'
  - '/\bquantization\b/i'<|MERGE_RESOLUTION|>--- conflicted
+++ resolved
@@ -15,13 +15,8 @@
 ep:VitisAI: '/\bvitis(?:ai)?\b/i'
 platform:jetson: '/\bjetson\b/i'
 platform:mobile:
-<<<<<<< HEAD
   - '/\bobj(?:jective)?-?c\b/i'
-  - '/\bnnnapi\b/i'
-=======
-  - '/\bobj-?c\b/i'
   - '/\bnnapi\b/i'
->>>>>>> 55be0927
   - '/\bcore-?ml\b/i'
   - '/\bmobile\b/i'
 platform:windows:

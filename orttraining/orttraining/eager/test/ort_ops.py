# Copyright (c) Microsoft Corporation. All rights reserved.
# Licensed under the MIT License.

import unittest
import torch
import onnxruntime_pybind11_state as torch_ort
import numpy as np


class OrtOpTests(unittest.TestCase):
<<<<<<< HEAD
  def get_device(self):
    return torch_ort.device()

  def test_add(self):
    device = self.get_device()
    cpu_ones = torch.Tensor([[1, 1, 1], [1, 1, 1], [1, 1, 1]])
    ort_ones = cpu_ones.to(device)
    cpu_twos = cpu_ones + cpu_ones
    ort_twos = ort_ones + ort_ones
    assert torch.allclose(cpu_twos, ort_twos.cpu())
  
  def test_type_promotion_add(self):
    device = self.get_device()
    x = torch.ones(2, 5, dtype = torch.int64)
    y = torch.ones(2, 5, dtype = torch.float32)
    ort_x = x.to(device)
    ort_y = y.to(device)
    ort_z = ort_x + ort_y
    assert ort_z.dtype == torch.float32
    assert torch.allclose(ort_z.cpu(), (x + y))

  def test_add_alpha(self):
    device = self.get_device()
    cpu_ones = torch.Tensor([[1, 1, 1], [1, 1, 1], [1, 1, 1]])
    ort_ones = cpu_ones.to(device)
    assert torch.allclose(
      torch.add(cpu_ones, cpu_ones, alpha=2.5),
      torch.add(ort_ones, ort_ones, alpha=2.5).cpu())
  
  def test_mul_bool(self):
    device = self.get_device()
    cpu_ones = torch.ones(3, 3, dtype=bool)
    ort_ones = cpu_ones.to(device)
    assert torch.allclose(
      torch.mul(cpu_ones, cpu_ones),
      torch.mul(ort_ones, ort_ones).cpu())

  # TODO: Add BFloat16 test coverage
  def test_add_(self):
    device = self.get_device()
    cpu_ones = torch.Tensor([[1, 1, 1], [1, 1, 1], [1, 1, 1]])
    ort_ones = cpu_ones.to(device)
    cpu_twos = cpu_ones
    cpu_twos += cpu_ones
    ort_twos = ort_ones
    ort_twos += ort_ones
    assert torch.allclose(cpu_twos, ort_twos.cpu())

  def test_sin_(self):
    device = self.get_device()
    cpu_sin_pi_ = torch.Tensor([np.pi])
    torch.sin_(cpu_sin_pi_)
    ort_sin_pi_ = torch.Tensor([np.pi]).to(device)
    torch.sin_(ort_sin_pi_)
    cpu_sin_pi = torch.sin(torch.Tensor([np.pi]))
    ort_sin_pi = torch.sin(torch.Tensor([np.pi]).to(device))
    assert torch.allclose(cpu_sin_pi, ort_sin_pi.cpu())
    assert torch.allclose(cpu_sin_pi_, ort_sin_pi_.cpu())
    assert torch.allclose(ort_sin_pi.cpu(), ort_sin_pi_.cpu())

  def test_sin(self):
    device = self.get_device()
    cpu_sin_pi = torch.sin(torch.Tensor([np.pi]))
    ort_sin_pi = torch.sin(torch.Tensor([np.pi]).to(device))
    assert torch.allclose(cpu_sin_pi, ort_sin_pi.cpu())
  
  def test_zero_like(self):
    device = self.get_device()
    ones = torch.ones((10, 10), dtype=torch.float32)
    cpu_zeros = torch.zeros_like(ones)
    ort_zeros = torch.zeros_like(ones.to(device))
    assert torch.allclose(cpu_zeros, ort_zeros.cpu())

  def test_gemm(self):
    device = self.get_device()
    cpu_ones = torch.Tensor([[1, 1, 1], [1, 1, 1], [1, 1, 1]])
    ort_ones = cpu_ones.to(device)
    cpu_ans = cpu_ones * 4
    ort_ans = torch_ort.custom_ops.gemm(ort_ones, ort_ones, ort_ones, 1.0, 1.0, 0, 0)
    assert torch.allclose(cpu_ans, ort_ans.cpu())

  def test_batchnormalization_inplace(self):
    device = self.get_device()
    x = torch.Tensor([[[[-1, 0, 1]], [[2., 3., 4.]]]]).to(device)
    s = torch.Tensor([1.0, 1.5]).to(device)
    bias = torch.Tensor([0., 1.]).to(device)
    mean = torch.Tensor([0., 3.]).to(device)
    var = torch.Tensor([1., 1.5]).to(device)
    y, mean_out, var_out = torch_ort.custom_ops.batchnorm_inplace(x, s, bias, mean, var, 1e-5, 0.9)
    assert torch.allclose(x.cpu(), y.cpu()), "x != y"
    assert torch.allclose(mean.cpu(), mean_out.cpu()), "mean != mean_out"
    assert torch.allclose(var.cpu(), var_out.cpu()), "var != var_out"

  def test_max(self):
    cpu_tensor = torch.rand(10, 10)
    ort_tensor = cpu_tensor.to('ort')
    y = ort_tensor.max()
    x = cpu_tensor.max()
    assert torch.allclose(x, y.cpu())
  
  def test_min(self):
    cpu_tensor = torch.rand(10, 10)
    ort_tensor = cpu_tensor.to('ort')
    y = ort_tensor.min()
    x = cpu_tensor.min()
    assert torch.allclose(x, y.cpu())

  def test_torch_ones(self):
    device = self.get_device()
    cpu_ones = torch.ones((10,10))
    ort_ones = cpu_ones.to(device)
    ort_ones_device = torch.ones((10, 10), device = device)
    assert torch.allclose(cpu_ones, ort_ones.cpu())
    assert torch.allclose(cpu_ones, ort_ones_device.cpu())
  
  def test_narrow(self):
    cpu_tensor = torch.rand(10, 10)
    cpu_narrow = cpu_tensor.narrow(0, 5, 5)
    ort_narrow = cpu_narrow.to('ort')
    assert torch.allclose(cpu_narrow, ort_narrow.cpu())

  def test_zero_stride(self):
    device = self.get_device()
    cpu_tensor = torch.empty_strided(size=(6, 1024, 512), stride=(0, 0, 0))
    assert(cpu_tensor.storage().size() == 1)
    ort_tensor_copied = cpu_tensor.to(device)
    assert torch.allclose(cpu_tensor, ort_tensor_copied.cpu())
    ort_tensor = torch.empty_strided(size=(6, 1024, 512), stride=(0, 0, 0), device=device)
    assert(ort_tensor.is_ort)
    assert ort_tensor.stride() == (0, 0, 0)
    cpu_tensor_copied = ort_tensor.cpu()
    assert cpu_tensor_copied.stride() == (0,0,0)

if __name__ == '__main__':
  unittest.main()
=======
    def get_device(self):
        return torch_ort.device()

    def test_add(self):
        device = self.get_device()
        cpu_ones = torch.Tensor([[1, 1, 1], [1, 1, 1], [1, 1, 1]])
        ort_ones = cpu_ones.to(device)
        cpu_twos = cpu_ones + cpu_ones
        ort_twos = ort_ones + ort_ones
        assert torch.allclose(cpu_twos, ort_twos.cpu())

    def test_type_promotion_add(self):
        device = self.get_device()
        x = torch.ones(2, 5, dtype=torch.int64)
        y = torch.ones(2, 5, dtype=torch.float32)
        ort_x = x.to(device)
        ort_y = y.to(device)
        ort_z = ort_x + ort_y
        assert ort_z.dtype == torch.float32
        assert torch.allclose(ort_z.cpu(), (x + y))

    def test_add_alpha(self):
        device = self.get_device()
        cpu_ones = torch.Tensor([[1, 1, 1], [1, 1, 1], [1, 1, 1]])
        ort_ones = cpu_ones.to(device)
        assert torch.allclose(torch.add(cpu_ones, cpu_ones, alpha=2.5), torch.add(ort_ones, ort_ones, alpha=2.5).cpu())

    def test_mul_bool(self):
        device = self.get_device()
        cpu_ones = torch.ones(3, 3, dtype=bool)
        ort_ones = cpu_ones.to(device)
        assert torch.allclose(torch.mul(cpu_ones, cpu_ones), torch.mul(ort_ones, ort_ones).cpu())

    # TODO: Add BFloat16 test coverage
    def test_add_(self):
        device = self.get_device()
        cpu_ones = torch.Tensor([[1, 1, 1], [1, 1, 1], [1, 1, 1]])
        ort_ones = cpu_ones.to(device)
        cpu_twos = cpu_ones
        cpu_twos += cpu_ones
        ort_twos = ort_ones
        ort_twos += ort_ones
        assert torch.allclose(cpu_twos, ort_twos.cpu())

    def test_sin_(self):
        device = self.get_device()
        cpu_sin_pi_ = torch.Tensor([np.pi])
        torch.sin_(cpu_sin_pi_)
        ort_sin_pi_ = torch.Tensor([np.pi]).to(device)
        torch.sin_(ort_sin_pi_)
        cpu_sin_pi = torch.sin(torch.Tensor([np.pi]))
        ort_sin_pi = torch.sin(torch.Tensor([np.pi]).to(device))
        assert torch.allclose(cpu_sin_pi, ort_sin_pi.cpu())
        assert torch.allclose(cpu_sin_pi_, ort_sin_pi_.cpu())
        assert torch.allclose(ort_sin_pi.cpu(), ort_sin_pi_.cpu())

    def test_sin(self):
        device = self.get_device()
        cpu_sin_pi = torch.sin(torch.Tensor([np.pi]))
        ort_sin_pi = torch.sin(torch.Tensor([np.pi]).to(device))
        assert torch.allclose(cpu_sin_pi, ort_sin_pi.cpu())

    def test_zero_like(self):
        device = self.get_device()
        ones = torch.ones((10, 10), dtype=torch.float32)
        cpu_zeros = torch.zeros_like(ones)
        ort_zeros = torch.zeros_like(ones.to(device))
        assert torch.allclose(cpu_zeros, ort_zeros.cpu())

    def test_gemm(self):
        device = self.get_device()
        cpu_ones = torch.Tensor([[1, 1, 1], [1, 1, 1], [1, 1, 1]])
        ort_ones = cpu_ones.to(device)
        cpu_ans = cpu_ones * 4
        ort_ans = torch_ort.custom_ops.gemm(ort_ones, ort_ones, ort_ones, 1.0, 1.0, 0, 0)
        assert torch.allclose(cpu_ans, ort_ans.cpu())

    def test_batchnormalization_inplace(self):
        device = self.get_device()
        x = torch.Tensor([[[[-1, 0, 1]], [[2.0, 3.0, 4.0]]]]).to(device)
        s = torch.Tensor([1.0, 1.5]).to(device)
        bias = torch.Tensor([0.0, 1.0]).to(device)
        mean = torch.Tensor([0.0, 3.0]).to(device)
        var = torch.Tensor([1.0, 1.5]).to(device)
        y, mean_out, var_out = torch_ort.custom_ops.batchnorm_inplace(x, s, bias, mean, var, 1e-5, 0.9)
        assert torch.allclose(x.cpu(), y.cpu()), "x != y"
        assert torch.allclose(mean.cpu(), mean_out.cpu()), "mean != mean_out"
        assert torch.allclose(var.cpu(), var_out.cpu()), "var != var_out"

    def test_max(self):
        cpu_tensor = torch.rand(10, 10)
        ort_tensor = cpu_tensor.to("ort")
        y = ort_tensor.max()
        x = cpu_tensor.max()
        assert torch.allclose(x, y.cpu())

    def test_min(self):
        cpu_tensor = torch.rand(10, 10)
        ort_tensor = cpu_tensor.to("ort")
        y = ort_tensor.min()
        x = cpu_tensor.min()
        assert torch.allclose(x, y.cpu())

    def test_torch_ones(self):
        device = self.get_device()
        cpu_ones = torch.ones((10, 10))
        ort_ones = cpu_ones.to(device)
        ort_ones_device = torch.ones((10, 10), device=device)
        assert torch.allclose(cpu_ones, ort_ones.cpu())
        assert torch.allclose(cpu_ones, ort_ones_device.cpu())

    def test_narrow(self):
        cpu_tensor = torch.rand(10, 10)
        cpu_narrow = cpu_tensor.narrow(0, 5, 5)
        ort_narrow = cpu_narrow.to("ort")
        assert torch.allclose(cpu_narrow, ort_narrow.cpu())

    def test_zero_stride(self):
        print("ssssss")
        device = self.get_device()
        t = torch.empty_strided(size=(6, 1024, 512), stride=(0, 0, 0))
        assert (
            t.storage().size() == 1
        )  # This test is trying to confirm that transferring a tensor with a storage size of 1 works
        ort_t = t.to(device)
        assert torch.allclose(t, ort_t.cpu())


if __name__ == "__main__":
    unittest.main()
>>>>>>> a937920e
<|MERGE_RESOLUTION|>--- conflicted
+++ resolved
@@ -2,149 +2,13 @@
 # Licensed under the MIT License.
 
 import unittest
+
+import numpy as np
+import onnxruntime_pybind11_state as torch_ort
 import torch
-import onnxruntime_pybind11_state as torch_ort
-import numpy as np
 
 
 class OrtOpTests(unittest.TestCase):
-<<<<<<< HEAD
-  def get_device(self):
-    return torch_ort.device()
-
-  def test_add(self):
-    device = self.get_device()
-    cpu_ones = torch.Tensor([[1, 1, 1], [1, 1, 1], [1, 1, 1]])
-    ort_ones = cpu_ones.to(device)
-    cpu_twos = cpu_ones + cpu_ones
-    ort_twos = ort_ones + ort_ones
-    assert torch.allclose(cpu_twos, ort_twos.cpu())
-  
-  def test_type_promotion_add(self):
-    device = self.get_device()
-    x = torch.ones(2, 5, dtype = torch.int64)
-    y = torch.ones(2, 5, dtype = torch.float32)
-    ort_x = x.to(device)
-    ort_y = y.to(device)
-    ort_z = ort_x + ort_y
-    assert ort_z.dtype == torch.float32
-    assert torch.allclose(ort_z.cpu(), (x + y))
-
-  def test_add_alpha(self):
-    device = self.get_device()
-    cpu_ones = torch.Tensor([[1, 1, 1], [1, 1, 1], [1, 1, 1]])
-    ort_ones = cpu_ones.to(device)
-    assert torch.allclose(
-      torch.add(cpu_ones, cpu_ones, alpha=2.5),
-      torch.add(ort_ones, ort_ones, alpha=2.5).cpu())
-  
-  def test_mul_bool(self):
-    device = self.get_device()
-    cpu_ones = torch.ones(3, 3, dtype=bool)
-    ort_ones = cpu_ones.to(device)
-    assert torch.allclose(
-      torch.mul(cpu_ones, cpu_ones),
-      torch.mul(ort_ones, ort_ones).cpu())
-
-  # TODO: Add BFloat16 test coverage
-  def test_add_(self):
-    device = self.get_device()
-    cpu_ones = torch.Tensor([[1, 1, 1], [1, 1, 1], [1, 1, 1]])
-    ort_ones = cpu_ones.to(device)
-    cpu_twos = cpu_ones
-    cpu_twos += cpu_ones
-    ort_twos = ort_ones
-    ort_twos += ort_ones
-    assert torch.allclose(cpu_twos, ort_twos.cpu())
-
-  def test_sin_(self):
-    device = self.get_device()
-    cpu_sin_pi_ = torch.Tensor([np.pi])
-    torch.sin_(cpu_sin_pi_)
-    ort_sin_pi_ = torch.Tensor([np.pi]).to(device)
-    torch.sin_(ort_sin_pi_)
-    cpu_sin_pi = torch.sin(torch.Tensor([np.pi]))
-    ort_sin_pi = torch.sin(torch.Tensor([np.pi]).to(device))
-    assert torch.allclose(cpu_sin_pi, ort_sin_pi.cpu())
-    assert torch.allclose(cpu_sin_pi_, ort_sin_pi_.cpu())
-    assert torch.allclose(ort_sin_pi.cpu(), ort_sin_pi_.cpu())
-
-  def test_sin(self):
-    device = self.get_device()
-    cpu_sin_pi = torch.sin(torch.Tensor([np.pi]))
-    ort_sin_pi = torch.sin(torch.Tensor([np.pi]).to(device))
-    assert torch.allclose(cpu_sin_pi, ort_sin_pi.cpu())
-  
-  def test_zero_like(self):
-    device = self.get_device()
-    ones = torch.ones((10, 10), dtype=torch.float32)
-    cpu_zeros = torch.zeros_like(ones)
-    ort_zeros = torch.zeros_like(ones.to(device))
-    assert torch.allclose(cpu_zeros, ort_zeros.cpu())
-
-  def test_gemm(self):
-    device = self.get_device()
-    cpu_ones = torch.Tensor([[1, 1, 1], [1, 1, 1], [1, 1, 1]])
-    ort_ones = cpu_ones.to(device)
-    cpu_ans = cpu_ones * 4
-    ort_ans = torch_ort.custom_ops.gemm(ort_ones, ort_ones, ort_ones, 1.0, 1.0, 0, 0)
-    assert torch.allclose(cpu_ans, ort_ans.cpu())
-
-  def test_batchnormalization_inplace(self):
-    device = self.get_device()
-    x = torch.Tensor([[[[-1, 0, 1]], [[2., 3., 4.]]]]).to(device)
-    s = torch.Tensor([1.0, 1.5]).to(device)
-    bias = torch.Tensor([0., 1.]).to(device)
-    mean = torch.Tensor([0., 3.]).to(device)
-    var = torch.Tensor([1., 1.5]).to(device)
-    y, mean_out, var_out = torch_ort.custom_ops.batchnorm_inplace(x, s, bias, mean, var, 1e-5, 0.9)
-    assert torch.allclose(x.cpu(), y.cpu()), "x != y"
-    assert torch.allclose(mean.cpu(), mean_out.cpu()), "mean != mean_out"
-    assert torch.allclose(var.cpu(), var_out.cpu()), "var != var_out"
-
-  def test_max(self):
-    cpu_tensor = torch.rand(10, 10)
-    ort_tensor = cpu_tensor.to('ort')
-    y = ort_tensor.max()
-    x = cpu_tensor.max()
-    assert torch.allclose(x, y.cpu())
-  
-  def test_min(self):
-    cpu_tensor = torch.rand(10, 10)
-    ort_tensor = cpu_tensor.to('ort')
-    y = ort_tensor.min()
-    x = cpu_tensor.min()
-    assert torch.allclose(x, y.cpu())
-
-  def test_torch_ones(self):
-    device = self.get_device()
-    cpu_ones = torch.ones((10,10))
-    ort_ones = cpu_ones.to(device)
-    ort_ones_device = torch.ones((10, 10), device = device)
-    assert torch.allclose(cpu_ones, ort_ones.cpu())
-    assert torch.allclose(cpu_ones, ort_ones_device.cpu())
-  
-  def test_narrow(self):
-    cpu_tensor = torch.rand(10, 10)
-    cpu_narrow = cpu_tensor.narrow(0, 5, 5)
-    ort_narrow = cpu_narrow.to('ort')
-    assert torch.allclose(cpu_narrow, ort_narrow.cpu())
-
-  def test_zero_stride(self):
-    device = self.get_device()
-    cpu_tensor = torch.empty_strided(size=(6, 1024, 512), stride=(0, 0, 0))
-    assert(cpu_tensor.storage().size() == 1)
-    ort_tensor_copied = cpu_tensor.to(device)
-    assert torch.allclose(cpu_tensor, ort_tensor_copied.cpu())
-    ort_tensor = torch.empty_strided(size=(6, 1024, 512), stride=(0, 0, 0), device=device)
-    assert(ort_tensor.is_ort)
-    assert ort_tensor.stride() == (0, 0, 0)
-    cpu_tensor_copied = ort_tensor.cpu()
-    assert cpu_tensor_copied.stride() == (0,0,0)
-
-if __name__ == '__main__':
-  unittest.main()
-=======
     def get_device(self):
         return torch_ort.device()
 
@@ -263,16 +127,17 @@
         assert torch.allclose(cpu_narrow, ort_narrow.cpu())
 
     def test_zero_stride(self):
-        print("ssssss")
         device = self.get_device()
-        t = torch.empty_strided(size=(6, 1024, 512), stride=(0, 0, 0))
-        assert (
-            t.storage().size() == 1
-        )  # This test is trying to confirm that transferring a tensor with a storage size of 1 works
-        ort_t = t.to(device)
-        assert torch.allclose(t, ort_t.cpu())
+        cpu_tensor = torch.empty_strided(size=(6, 1024, 512), stride=(0, 0, 0))
+        assert cpu_tensor.storage().size() == 1
+        ort_tensor_copied = cpu_tensor.to(device)
+        assert torch.allclose(cpu_tensor, ort_tensor_copied.cpu())
+        ort_tensor = torch.empty_strided(size=(6, 1024, 512), stride=(0, 0, 0), device=device)
+        assert ort_tensor.is_ort
+        assert ort_tensor.stride() == (0, 0, 0)
+        cpu_tensor_copied = ort_tensor.cpu()
+        assert cpu_tensor_copied.stride() == (0, 0, 0)
 
 
 if __name__ == "__main__":
-    unittest.main()
->>>>>>> a937920e
+    unittest.main()
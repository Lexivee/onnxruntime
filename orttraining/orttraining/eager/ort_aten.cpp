--- conflicted
+++ resolved
@@ -129,29 +129,19 @@
   if (impl) {
     return impl->tensor();
   }
-  //todo: figure out correct memory info from aten device.
-  OrtMemoryInfo *cpu_info;
-  Ort::ThrowOnError(Ort::GetApi().CreateCpuMemoryInfo(OrtArenaAllocator, OrtMemTypeDefault, &cpu_info));
-
-<<<<<<< HEAD
-  auto element_type = ort_scalar_type_from_aten(tensor.scalar_type());
-=======
+
   OrtMemoryInfo *mem_info;
   Ort::ThrowOnError(Ort::GetApi().CreateCpuMemoryInfo(OrtArenaAllocator, OrtMemTypeDefault, &mem_info));
-
->>>>>>> ccd7a2d8
+  auto element_type = ort_scalar_type_from_aten(tensor.scalar_type());
+
   OrtValue ort_tensor;
   CreateMLValue(
     tensor.data_ptr(),
-    *cpu_info,
+    *mem_info,
     element_type,
     tensor.sizes().vec(),
-<<<<<<< HEAD
     tensor.storage_offset() * element_type->Size(),
     tensor.strides().vec(),
-=======
-    *mem_info,
->>>>>>> ccd7a2d8
     &ort_tensor);
   return ort_tensor;
 }

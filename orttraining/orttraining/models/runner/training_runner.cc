--- conflicted
+++ resolved
@@ -287,13 +287,6 @@
   return Status::OK();
 }
 
-<<<<<<< HEAD
-Status TrainingRunner::TrainingLoop(IDataLoader& training_data_loader, IDataLoader* test_data_loader, 
-  const MapStringToString& perf_properties) {
-  const bool enable_checkpoint_saving =
-      params_.mpi_context.world_rank == 0 &&
-      checkpoint_registry_ && params_.checkpoint_period > 0;
-=======
 // Prepare feeds for a call to one session run.
 Status TrainingRunner::PrepareFeedNamesAndFeeds(const SessionMode mode,
                                                 IDataLoader& training_data_loader,
@@ -321,7 +314,6 @@
       }
     }
   }
->>>>>>> 0aeb3832
 
   // Pick up feed from loss scaling.
   if (loss_scaler_) {
@@ -583,7 +575,8 @@
   return Status::OK();
 }
 
-Status TrainingRunner::TrainingLoop(IDataLoader& training_data_loader, IDataLoader* test_data_loader) {
+Status TrainingRunner::TrainingLoop(IDataLoader& training_data_loader, IDataLoader* test_data_loader,
+	  const MapStringToString& perf_properties) {
   const bool enable_checkpoint_saving =
       params_.mpi_context.world_rank == 0 &&
       checkpoint_registry_ && params_.checkpoint_period > 0;

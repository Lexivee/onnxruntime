--- conflicted
+++ resolved
@@ -180,11 +180,7 @@
         # Memory-aware gradient builder.
         self._use_memory_efficient_gradient = False
 
-<<<<<<< HEAD
         # Enable compute optimizer by default. Allowed to be disabled via environment variable for
-=======
-        # Enable compute optimizer by default. Allowed to be disabled  via an environment variable for
->>>>>>> b54ca9a0
         # convergence parity investigation.
         self._enable_compute_optimizer = (
             ortmodule._defined_from_envvar("ORTMODULE_ENABLE_COMPUTE_OPTIMIZER", 1, warn=True) == 1

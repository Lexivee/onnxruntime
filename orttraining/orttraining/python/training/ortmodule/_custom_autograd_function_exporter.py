--- conflicted
+++ resolved
@@ -185,11 +185,7 @@
             output_tensor_ranks.append(arg.type().dim())
 
         attrs = {
-<<<<<<< HEAD
-            "name_s": func_full_qual_name,
-=======
-            "func_name_s": name,
->>>>>>> 3649376f
+            "func_name_s": func_full_qual_name,
             "inplace_i": inplace,
             "input_convention_s": cconv,
             "outputs": n.outputsSize(),

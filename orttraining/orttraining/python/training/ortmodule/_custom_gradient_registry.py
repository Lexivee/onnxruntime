# -------------------------------------------------------------------------
# Copyright (c) Microsoft Corporation. All rights reserved.
# Licensed under the MIT License.
# --------------------------------------------------------------------------

# Support registration of ATen op's symbolic (PyTorch exporter overriding) and gradient definition.

# Each gradient definition of ATen op is a list of node definitions: [node_def1, node_def2, ...].
#     Each node definition is a tuple: (op_type, inputs, outputs, attributes), while attributes is optional.
#         'op_type' is a string or a tuple of two strings with op_name and domain respectively.
#             If it's string type, then the domain is the default ONNX domain: ''.
#         'inputs' is a list of strings. Each input string can be GO(i), I(i), O(i),
#             which means ith gradient output, ith input, ith output of forward node respectively,
#             or any string for intermediate output of one of other nodes.
#         'outputs' is a list of strings. Each input string can be GI(i),
#             which means ith gradient input of forward node,
#             or any string for intermediate output for some of other nodes.
#         'attributes' (if present) is a dictionary. Each entry's key is the attribute name,
#             the value is also a dictionary: {'value': v, 'dtype': t, 'is_tensor': b}.
#                 'v' can be string, number, or list of numbers, which is the value of the attribute.
#                 't' is a string to describe the element type. It can be 'int', 'float', 'bool', etc,
#                     or 'IElemType(i)', 'OElemType(i)', which means the same type of ith input or
#                     output of forward node.
#                 'b' is True or False, indicating if this attribute is tensor_proto ot not.
#                     'is_tensor' is optional, if not present, the default is False.

import json
from onnxruntime.capi import _pybind_state as C


def _to_gradient_definition(gradient):
    node_defs = []
    for node in gradient:
        node_def = C.GradientNodeDefinition()
        if isinstance(node[0], str):
            node_def.op_type = node[0]
            node_def.domain = ""
        else:
            node_def.op_type = node[0][0]
            node_def.domain = node[0][1]
        node_def.inputs = node[1]
        node_def.outputs = node[2]
        attributes = []
        if len(node) >= 4:
            for key, value in node[3].items():
                attr_def = C.GradientNodeAttributeDefinition()
                attr_def.name = key
                attr_def.value_json = json.dumps(value["value"])
                attr_def.dtype = value["dtype"]
                attr_def.is_tensor = value["is_tensor"] if "is_tensor" in value else False
                attributes.append(attr_def)
        node_def.attributes = attributes
        node_defs.append(node_def)
    return node_defs


class CustomGradientRegistry:
    _GRADIENTS = {}
    _STOP_GRADIENT_EDGES = {}

    @classmethod
    def register(cls, domain, name, attributes, fn):
        key = "::".join([domain, name] + list(attributes))
        cls._GRADIENTS[key] = _to_gradient_definition(fn())

    @classmethod
    def register_custom_stop_gradient_edges(cls, edges, domain, name, *attributes):
        key = "::".join([domain, name] + list(attributes))
        cls._STOP_GRADIENT_EDGES[key] = set(edges)

    @classmethod
    def register_all(cls):
        for key, value in cls._GRADIENTS.items():
            C.register_gradient_definition(key, value)
        for key, value in cls._STOP_GRADIENT_EDGES.items():
            C.register_custom_stop_gradient_edges(key, value)


def register_gradient(domain, name, *attributes):
    def gradient_wrapper(fn):
        CustomGradientRegistry.register(domain, name, attributes, fn)
        return fn

    return gradient_wrapper


# For ATen op, we need to provide op_name and overload name.
@register_gradient("org.pytorch.aten", "ATen", "aten::embedding", "")
def embedding_gradient():
    return [
        ("Constant", [], ["Const_0"], {"value": {"value": 0, "dtype": "int", "is_tensor": True}}),
        ("Shape", ["I(0)"], ["Shape_X"]),
        ("Gather", ["Shape_X", "Const_0"], ["Gather_X_0"], {"axis": {"value": 0, "dtype": "int"}}),
        (
            ("ATen", "org.pytorch.aten"),
            ["GO(0)", "I(1)", "Gather_X_0", "I(2)", "I(3)", "I(4)"],
            ["GI(0)"],
            {"operator": {"value": "aten::embedding_backward", "dtype": "string"}},
        ),
    ]


@register_gradient("org.pytorch.aten", "ATen", "aten::diagonal", "")
def diagonal_gradient():
    return [
        ("Shape", ["I(0)"], ["Shape_X"]),
        (
            ("ATen", "org.pytorch.aten"),
            ["GO(0)", "Shape_X", "I(1)", "I(2)", "I(3)"],
            ["GI(0)"],
            {"operator": {"value": "aten::diagonal_backward", "dtype": "string"}},
        ),
    ]


@register_gradient("org.pytorch.aten", "ATen", "aten::max_pool2d_with_indices", "")
def max_pool2d_gradient():
    return [
        (
            ("ATen", "org.pytorch.aten"),
            ["GO(0)", "I(0)", "I(1)", "I(2)", "I(3)", "I(4)", "I(5)", "O(1)"],
            ["GI(0)"],
            {"operator": {"value": "aten::max_pool2d_with_indices_backward", "dtype": "string"}},
        ),
    ]


<<<<<<< HEAD
def minmax_gradient():
    # Gradient of torch.min(input) (and max)
    # In PyTorch, when there are multiple maxima/minima, the gradient is evenly distributed among them.
    # e.g.: x = torch.tensor([1., 2., 2., 1., 2.], requires_grad=True)
    #       y = x.max()       (tensor(2., grad_fn=<MaxBackward1>))
    #       y.backward()
    #       print(x.grad)     (tensor([0.0000, 0.3333, 0.3333, 0.0000, 0.3333]))
    return [
        ('Equal', ['I(0)', 'O(0)'], ['Mask']),
        ('Constant', [], ['Const_0'], {'value': {'value': 0., 'dtype': 'IElemType(0)', 'is_tensor': True}}),
        ('Constant', [], ['Const_1'], {'value': {'value': 1., 'dtype': 'IElemType(0)', 'is_tensor': True}}),
        ('Where', ['Mask', 'Const_1', 'Const_0'], ['MaskValue']),
        ('ReduceSum', ['MaskValue'], ['MaskSum'], {'keepdims':{'value': 0, 'dtype': 'int'}}),
        ('Div', ['GO(0)', 'MaskSum'], ['DistributedGrad']),
        ('Mul', ['MaskValue', 'DistributedGrad'], ['GI(0)'])
    ]

min_gradient = register_gradient('org.pytorch.aten', 'ATen', 'aten::min', '')(minmax_gradient)
max_gradient = register_gradient('org.pytorch.aten', 'ATen', 'aten::max', '')(minmax_gradient)


def minmax_dim_gradient():
    # Gradient of torch.min(input, dim, keepdim) (and max)
    # In PyTorch, when there are multiple maxima/minima along the axis, the gradient is granted to the first.
    # e.g.: x = torch.tensor([1., 2., 2., 1., 2.], requires_grad=True)
    #       y = x.max(dim=0)     (torch.return_types.max(values=tensor(2., grad_fn=<MaxBackward0>),
    #                                                    indices=tensor(1)))
    #       y.values.backward()
    #       print(x.grad)        (tensor([0., 1., 0., 0., 0.]))
    return [
        ('Shape', ['I(0)'], ['Shape_X']),
        (('ATen', 'org.pytorch.aten'), ['GO(0)', 'I(1)', 'O(1)', 'Shape_X', 'I(2)'], ['GI(0)'],
         {'operator': {'value': 'aten::value_selecting_reduction_backward', 'dtype': 'string'}})
    ]

min_dim_gradient = register_gradient('org.pytorch.aten', 'ATen', 'aten::min', 'dim')(minmax_dim_gradient)
max_dim_gradient = register_gradient('org.pytorch.aten', 'ATen', 'aten::max', 'dim')(minmax_dim_gradient)


@register_gradient('org.pytorch.aten', 'ATen', 'aten::unfold', '')
=======
@register_gradient("org.pytorch.aten", "ATen", "aten::unfold", "")
>>>>>>> a937920e
def unfold_gradient():
    return [
        ("Shape", ["I(0)"], ["Shape_X"]),
        (
            ("ATen", "org.pytorch.aten"),
            ["GO(0)", "Shape_X", "I(1)", "I(2)", "I(3)"],
            ["GI(0)"],
            {"operator": {"value": "aten::unfold_backward", "dtype": "string"}},
        ),
    ]


@register_gradient("org.pytorch.aten", "ATen", "aten::avg_pool2d", "")
def avg_pool2d_gradient():
    return [
        (
            ("ATen", "org.pytorch.aten"),
            ["GO(0)", "I(0)", "I(1)", "I(2)", "I(3)", "I(4)", "I(5)", "I(6)"],
            ["GI(0)"],
            {"operator": {"value": "aten::avg_pool2d_backward", "dtype": "string"}},
        ),
    ]


@register_gradient("org.pytorch.aten", "ATen", "aten::_adaptive_avg_pool2d", "")
def adaptive_avg_pool2d_gradient():
    return [
        (
            ("ATen", "org.pytorch.aten"),
            ["GO(0)", "I(0)"],
            ["GI(0)"],
            {"operator": {"value": "aten::_adaptive_avg_pool2d_backward", "dtype": "string"}},
        ),
    ]


CustomGradientRegistry.register_custom_stop_gradient_edges([0], "org.pytorch.aten", "ATen", "aten::argmax", "")
CustomGradientRegistry.register_custom_stop_gradient_edges([0], "org.pytorch.aten", "ATen", "aten::multinomial", "")


@register_gradient("org.pytorch.aten", "ATen", "aten::binary_cross_entropy_with_logits", "")
def binary_cross_entropy_with_logits_gradient():
    return [
        (
            ("ATen", "org.pytorch.aten"),
            ["GO(0)", "I(0)", "I(1)", "I(2)", "I(3)", "I(4)"],
            ["GI(0)"],
            {"operator": {"value": "aten::binary_cross_entropy_with_logits_backward", "dtype": "string"}},
        ),
    ]


@register_gradient("org.pytorch.aten", "ATen", "aten::numpy_T", "")
def numpy_T_gradient():
    return [
        (
            ("ATen", "org.pytorch.aten"),
            ["GO(0)"],
            ["GI(0)"],
            {"operator": {"value": "aten::numpy_T", "dtype": "string"}},
        ),
    ]<|MERGE_RESOLUTION|>--- conflicted
+++ resolved
@@ -125,7 +125,6 @@
     ]
 
 
-<<<<<<< HEAD
 def minmax_gradient():
     # Gradient of torch.min(input) (and max)
     # In PyTorch, when there are multiple maxima/minima, the gradient is evenly distributed among them.
@@ -134,17 +133,17 @@
     #       y.backward()
     #       print(x.grad)     (tensor([0.0000, 0.3333, 0.3333, 0.0000, 0.3333]))
     return [
-        ('Equal', ['I(0)', 'O(0)'], ['Mask']),
-        ('Constant', [], ['Const_0'], {'value': {'value': 0., 'dtype': 'IElemType(0)', 'is_tensor': True}}),
-        ('Constant', [], ['Const_1'], {'value': {'value': 1., 'dtype': 'IElemType(0)', 'is_tensor': True}}),
-        ('Where', ['Mask', 'Const_1', 'Const_0'], ['MaskValue']),
-        ('ReduceSum', ['MaskValue'], ['MaskSum'], {'keepdims':{'value': 0, 'dtype': 'int'}}),
-        ('Div', ['GO(0)', 'MaskSum'], ['DistributedGrad']),
-        ('Mul', ['MaskValue', 'DistributedGrad'], ['GI(0)'])
-    ]
-
-min_gradient = register_gradient('org.pytorch.aten', 'ATen', 'aten::min', '')(minmax_gradient)
-max_gradient = register_gradient('org.pytorch.aten', 'ATen', 'aten::max', '')(minmax_gradient)
+        ("Equal", ["I(0)", "O(0)"], ["Mask"]),
+        ("Constant", [], ["Const_0"], {"value": {"value": 0., "dtype": "IElemType(0)", "is_tensor": True}}),
+        ("Constant", [], ["Const_1"], {"value": {"value": 1., "dtype": "IElemType(0)", "is_tensor": True}}),
+        ("Where", ["Mask", "Const_1", "Const_0"], ["MaskValue"]),
+        ("ReduceSum", ["MaskValue"], ["MaskSum"], {"keepdims":{"value": 0, "dtype": "int"}}),
+        ("Div", ["GO(0)", "MaskSum"], ["DistributedGrad"]),
+        ("Mul", ["MaskValue", "DistributedGrad"], ["GI(0)"])
+    ]
+
+min_gradient = register_gradient("org.pytorch.aten", "ATen", "aten::min", "")(minmax_gradient)
+max_gradient = register_gradient("org.pytorch.aten", "ATen", "aten::max", "")(minmax_gradient)
 
 
 def minmax_dim_gradient():
@@ -156,19 +155,20 @@
     #       y.values.backward()
     #       print(x.grad)        (tensor([0., 1., 0., 0., 0.]))
     return [
-        ('Shape', ['I(0)'], ['Shape_X']),
-        (('ATen', 'org.pytorch.aten'), ['GO(0)', 'I(1)', 'O(1)', 'Shape_X', 'I(2)'], ['GI(0)'],
-         {'operator': {'value': 'aten::value_selecting_reduction_backward', 'dtype': 'string'}})
-    ]
-
-min_dim_gradient = register_gradient('org.pytorch.aten', 'ATen', 'aten::min', 'dim')(minmax_dim_gradient)
-max_dim_gradient = register_gradient('org.pytorch.aten', 'ATen', 'aten::max', 'dim')(minmax_dim_gradient)
-
-
-@register_gradient('org.pytorch.aten', 'ATen', 'aten::unfold', '')
-=======
+        ("Shape", ["I(0)"], ["Shape_X"]),
+        (
+            ("ATen", "org.pytorch.aten"),
+            ["GO(0)", "I(1)", "O(1)", "Shape_X", "I(2)"],
+            ["GI(0)"],
+            {"operator": {"value": "aten::value_selecting_reduction_backward", "dtype": "string"}}
+        ),
+    ]
+
+min_dim_gradient = register_gradient("org.pytorch.aten", "ATen", "aten::min", "dim")(minmax_dim_gradient)
+max_dim_gradient = register_gradient("org.pytorch.aten", "ATen", "aten::max", "dim")(minmax_dim_gradient)
+
+
 @register_gradient("org.pytorch.aten", "ATen", "aten::unfold", "")
->>>>>>> a937920e
 def unfold_gradient():
     return [
         ("Shape", ["I(0)"], ["Shape_X"]),

--- conflicted
+++ resolved
@@ -107,13 +107,8 @@
     1. Try to get context from forward output tensors.
     2. Remove the gradient functions between current autograd.Function and its input's gradient function, because
        in ORT we don't depend on PyTorch's autograd engine.
-<<<<<<< HEAD
     3. Register the current autograd.Function's gradient function into our PyNodeSharedPointerPool.
-    4. Save kernel specific information into _GlobalOpKernelInfoMap.
-=======
-    2. Register the current autograd.Function's gradient function into our PyNodeSharedPointerPool.
-    3. Save kernel specific information into _GlobalOpKernelInfoMap in the first-time kernel run.
->>>>>>> 169309a9
+    4. Save kernel specific information into _GlobalOpKernelInfoMap in the first-time kernel run.
     """
 
     ctx, tensor_owning_ctx = _get_context(forward_output_tensors)
@@ -221,7 +216,6 @@
 
         for arg_index, (grad_flag, tensor_flag, arg) in enumerate(zip(requires_grad_flags, tensor_type_flags, args)):
             if tensor_flag:
-<<<<<<< HEAD
                 # Assume it's a DLPack tensor# and convert it to PyTorch tensor.
                 # Note1:
                 #   If it's first-time kernel invocation, input_indices_to_save_in_ctx is None, we do the
@@ -234,17 +228,6 @@
                 if is_training_mode and (
                     input_indices_to_save_in_ctx is None or arg_index in input_indices_to_save_in_ctx
                 ):
-=======
-                # Assume it's a DLPack tensor and convert it to PyTorch tensor.
-                if kernel_invoke_id in _GlobalOpKernelInfoMap:
-                    # Kernel has been run before, we will clone the input tensor only if it is saved in ctx.
-                    if arg_index in _GlobalOpKernelInfoMap[kernel_invoke_id].input_indices_to_save_in_ctx:
-                        wrapped_arg = from_dlpack(arg).detach().clone()
-                    else:
-                        wrapped_arg = from_dlpack(arg)
-                else:
-                    # Kernel first-time run, we will always clone the input tensor in case it is saved in ctx.
->>>>>>> 169309a9
                     wrapped_arg = from_dlpack(arg).detach().clone()
                 else:
                     wrapped_arg = from_dlpack(arg)

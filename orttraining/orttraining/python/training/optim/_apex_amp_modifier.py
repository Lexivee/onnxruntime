# -------------------------------------------------------------------------
# Copyright (c) Microsoft Corporation. All rights reserved.
# Licensed under the MIT License.
#
# Copyright (c) 2020, NVIDIA CORPORATION.
# Some functions in this file are adapted from NVIDIA/apex, commit 082f999a6e18a3d02306e27482cc7486dab71a50
# --------------------------------------------------------------------------

import types
import warnings
from ._modifier import FP16OptimizerModifier
import torch
import nvtx
from onnxruntime.training.ortmodule.torch_cpp_extensions import torch_interop_utils

class ApexAMPModifier(FP16OptimizerModifier):
    def __init__(self, optimizer, **kwargs) -> None:
        super().__init__(optimizer)
        pass

    def can_be_modified(self):
        return self.check_requirements(["_post_amp_backward", "zero_grad"],
                                       require_apex=True, require_torch_non_finite_check=False)

    def override_function(m_self):
        from apex import amp as apex_amp
        from onnxruntime.training.ortmodule.torch_cpp_extensions import fused_ops
        warnings.warn('Apex AMP fp16_optimizer functions are overrided with faster implementation.', UserWarning)

        # Implementation adapted from https://github.com/NVIDIA/apex/blob/082f999a6e18a3d02306e27482cc7486dab71a50/apex/amp/_process_optimizer.py#L161
        def post_backward_with_master_weights(self, scaler):
            stash = self._amp_stash

            self._amp_lazy_init()

            #### THIS IS THE ORIGINAL IMPLEMENTATION ####
            # # This is a lot of python overhead...
            # fp16_grads_needing_unscale = []
            # new_fp32_grads = []
            # fp16_grads_needing_unscale_with_stash = []
            # preexisting_fp32_grads = []
            # for fp16_param, fp32_param in zip(stash.all_fp16_params,
            #                                 stash.all_fp32_from_fp16_params):
            #     if fp16_param.grad is None and fp32_param.grad is not None:
            #         continue
            #     elif fp16_param.grad is not None and fp32_param.grad is None:
            #         fp32_param.grad = torch.empty_like(fp32_param)
            #         fp16_grads_needing_unscale.append(fp16_param.grad)
            #         new_fp32_grads.append(fp32_param.grad)
            #     elif fp16_param.grad is not None and fp32_param.grad is not None:
            #         fp16_grads_needing_unscale_with_stash.append(fp16_param.grad)
            #         preexisting_fp32_grads.append(fp32_param.grad)
            #     else: # fp16_param.grad is None and fp32_param.grad is None:
            #         continue

            # if len(fp16_grads_needing_unscale) > 0:
            #     scaler.unscale(
            #         fp16_grads_needing_unscale,
            #         new_fp32_grads,
            #         scaler.loss_scale(),
            #         models_are_masters=False)

            # if len(fp16_grads_needing_unscale_with_stash) > 0:
            #     scaler.unscale_with_stashed(
            #         fp16_grads_needing_unscale_with_stash,
            #         preexisting_fp32_grads,
            #         preexisting_fp32_grads)
            #### END OF THE ORIGINAL IMPLEMENTATION ####

            #### THIS IS THE FASTER IMPLEMENTATION ####
            fused_ops.unscale_fp16_grads_into_fp32_grads(stash.all_fp16_params,
                                                            stash.all_fp32_from_fp16_params,
                                                            scaler._overflow_buf, 
                                                            scaler._loss_scale)
            #### END OF THE FASTER IMPLEMENTATION ####

            # fp32 params can be treated as they would be in the "no_master_weights" case.
            apex_amp._process_optimizer.post_backward_models_are_masters(
                scaler,
                stash.all_fp32_from_fp32_params,
                stash.all_fp32_from_fp32_grad_stash)

        from apex.optimizers import FusedSGD as FusedSGD
<<<<<<< HEAD
        if not isinstance(m_self._optimizer, FusedSGD):
            m_self._optimizer._post_amp_backward = types.MethodType(post_backward_with_master_weights, m_self._optimizer)
=======
        if not isinstance(self._optimizer, FusedSGD):
            self._optimizer._post_amp_backward = types.MethodType(post_backward_with_master_weights, self._optimizer)
>>>>>>> 2001f7bb

        # Implementation adapted from https://github.com/NVIDIA/apex/blob/082f999a6e18a3d02306e27482cc7486dab71a50/apex/amp/_process_optimizer.py#L367
        def _zero_grad(self, set_to_none=True):
            # Apex amp's zero_grad does not have a way to set grads to none
            # This zero_grad adds a way for grads to be set to None for a faster implementation
            stash = self._amp_stash
            self._amp_lazy_init()

            # Zero the model grads.
            for param in stash.all_fp16_params:
                if set_to_none:
                    # Faster implementation
                    param.grad = None
                else:
                    # Apex amp's implementation
                    if param.grad is not None:
                        param.grad.detach_()
                        param.grad.zero_()

            for param in stash.all_fp32_from_fp32_params:
                if set_to_none:
                    # Faster implementation
                    param.grad = None
                else:
                    # Apex amp's implementation
                    if param.grad is not None:
                        param.grad.detach_()
                        param.grad.zero_()

            # Clear the master grads that are independent of model grads
            for param in stash.all_fp32_from_fp16_params:
                param.grad = None
<<<<<<< HEAD
            stash._fp32_from_fp16_param_grad_buffers = None

        m_self._optimizer.zero_grad = types.MethodType(_zero_grad, m_self._optimizer)
=======

        self._optimizer.zero_grad = types.MethodType(_zero_grad, self._optimizer)
>>>>>>> 2001f7bb
<|MERGE_RESOLUTION|>--- conflicted
+++ resolved
@@ -9,9 +9,6 @@
 import types
 import warnings
 from ._modifier import FP16OptimizerModifier
-import torch
-import nvtx
-from onnxruntime.training.ortmodule.torch_cpp_extensions import torch_interop_utils
 
 class ApexAMPModifier(FP16OptimizerModifier):
     def __init__(self, optimizer, **kwargs) -> None:
@@ -81,13 +78,8 @@
                 stash.all_fp32_from_fp32_grad_stash)
 
         from apex.optimizers import FusedSGD as FusedSGD
-<<<<<<< HEAD
         if not isinstance(m_self._optimizer, FusedSGD):
             m_self._optimizer._post_amp_backward = types.MethodType(post_backward_with_master_weights, m_self._optimizer)
-=======
-        if not isinstance(self._optimizer, FusedSGD):
-            self._optimizer._post_amp_backward = types.MethodType(post_backward_with_master_weights, self._optimizer)
->>>>>>> 2001f7bb
 
         # Implementation adapted from https://github.com/NVIDIA/apex/blob/082f999a6e18a3d02306e27482cc7486dab71a50/apex/amp/_process_optimizer.py#L367
         def _zero_grad(self, set_to_none=True):
@@ -120,11 +112,5 @@
             # Clear the master grads that are independent of model grads
             for param in stash.all_fp32_from_fp16_params:
                 param.grad = None
-<<<<<<< HEAD
-            stash._fp32_from_fp16_param_grad_buffers = None
 
-        m_self._optimizer.zero_grad = types.MethodType(_zero_grad, m_self._optimizer)
-=======
-
-        self._optimizer.zero_grad = types.MethodType(_zero_grad, self._optimizer)
->>>>>>> 2001f7bb
+        m_self._optimizer.zero_grad = types.MethodType(_zero_grad, m_self._optimizer)
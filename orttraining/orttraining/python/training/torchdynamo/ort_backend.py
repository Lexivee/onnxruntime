# -------------------------------------------------------------------------
# Copyright (c) Microsoft Corporation. All rights reserved.
# Licensed under the MIT License.
# --------------------------------------------------------------------------

import dataclasses
import logging
from typing import Any, Callable, Dict, Mapping, Set, Tuple, Union

import numpy as np
import onnx
import torch
import torch._C
import torch._ops
import torch._prims.executor
import torch.fx
import torch.jit
import torch.onnx

# TODO(wschin,justinchuby): Since the internal APIs are not stable, please
# contact us if you hit errors.
import torch.onnx._internal
import torch.onnx._internal.diagnostics
import torch.onnx._internal.exporter
import torch.onnx._internal.fx.decomposition_table
import torch.onnx._internal.fx.passes
import torch.onnx._onnx_supported_ops
from torch._subclasses.fake_tensor import FakeTensor
from torch.fx.passes.fake_tensor_prop import FakeTensorProp
from torch.fx.passes.infra.partitioner import CapabilityBasedPartitioner
from torch.fx.passes.operator_support import OperatorSupport
from torch.fx.passes.tools_common import CALLABLE_NODE_OPS

from torch.onnx._globals import GLOBALS as ONNX_GLOBALS

import onnxruntime  # type: ignore
from onnxruntime.capi import _pybind_state as ORTC

<<<<<<< HEAD
# DEFAULT_ONNX_EXPORTER_OPTIONS contains shared information between exporter and DORT.
# For example, they should use the same decomposition table to maintain the same set
# operators when
#  1. capturing FX graph in torch.compile
#  2. call exporter's API to convert `torch.fx.GraphModule` to ONNX model.
DEFAULT_ONNX_EXPORTER_OPTIONS = torch.onnx._internal.exporter.ResolvedExportOptions(
    torch.onnx._internal.exporter.ExportOptions()
)

# TODO(wechi): This line must generate result identical to the call of
# _create_onnx_supports_op_overload_table(...) inside
# create_onnx_friendly_decomposition_table(...) in
# torch/onnx/_internal/fx/decomposition_table.py.
_SUPPORT_DICT = torch.onnx._internal.fx.decomposition_table._create_onnx_supports_op_overload_table(
    DEFAULT_ONNX_EXPORTER_OPTIONS.onnx_registry
)  # type: ignore

_EXTRA_SUPPORT_DICT: Dict[str, Any] = {
    "getattr": None,
    "_operator.getitem": None,
}

DORT_DECOMPOSITION_TABLE = DEFAULT_ONNX_EXPORTER_OPTIONS.decomposition_table
=======
from . import custom_symbols
>>>>>>> 8e8840f1

_NP_DTYPE = {
    torch.float16: np.float16,
    torch.float32: np.float32,
    torch.float64: np.float64,
    torch.uint8: np.uint8,
    torch.int8: np.int8,
    torch.int16: np.int16,
    torch.int32: np.int32,
    torch.int64: np.longlong,
    torch.bool: np.bool_,
}


def _nvtx_range_push(name: str):
    """If PyTorch is installed with CUDA support, this starts NVTX range.

    Check torch.cuda.nvtx.range_push's document for more details.
    """
    if torch.cuda.is_available():
        torch.cuda.nvtx.range_push(name)


def _nvtx_range_pop():
    """If PyTorch is installed with CUDA support, this terminates NVTX range.

    Check torch.cuda.nvtx.range_pop's document for more details.
    """
    if torch.cuda.is_available():
        torch.cuda.nvtx.range_pop()


def _get_ort_device_type(device_type: str):
    if device_type == "cuda":
        return ORTC.OrtDevice.cuda()  # type: ignore
    if device_type == "cpu":
        return ORTC.OrtDevice.cpu()  # type: ignore
    # ort pytorch device is mapped to NPU OrtDevice type
    if device_type == "ort":
        return ORTC.OrtDevice.npu()
    raise ValueError("Unsupported device type: " + device_type)


logger = logging.getLogger(__name__)
# Uncomment the following lines to print out development info.
# logging.basicConfig(level=logging.INFO)
# logger.setLevel(logging.INFO)


<<<<<<< HEAD
=======
def _get_onnx_supported_table() -> Set[str]:
    # TODO(wechi): this entire function should be replaced by a formal a exporter API.

    onnx_supported_ops: Set[str] = set()
    for aten_op_name, schema in torch.onnx._onnx_supported_ops.all_symbolics_schemas().items():
        # TODO(wechi): aten_op_name could be prim::add in addition to aten::add.
        # We should build another dictionary for storing support table for prim ops.
        # Currently, we only consider aten ops as before.
        if aten_op_name not in custom_symbols and not aten_op_name.startswith("aten::"):
            logger.info(
                "Skip %s in support table because it's not in aten domain or supported custom ops %s",
                aten_op_name,
                custom_symbols,
            )
            continue
        short_op_name = aten_op_name.split("::")[1]
        if aten_op_name.startswith("aten::") and not hasattr(torch.ops.aten, short_op_name):  # type: ignore
            # Some aten ops are not in torch.ops.aten. Those are excluded until we
            # figure out why.
            logger.info("Skip %s in support table because it's not found in torch.ops.aten.", aten_op_name)
            continue
        # aten_op_name is aten symbol's name; e.g., "sum" for aten::sum.
        # opsets_string is the ONNX opsets that can express info[0]; e.g., "15 16 17"
        # indicates that opset 15, opset 16, and opset 17 can all express aten_op_name.
        if ONNX_GLOBALS.export_onnx_opset_version in schema.opsets:
            logger.info("Add %s to support table.", aten_op_name)
            onnx_supported_ops.add(aten_op_name)
    return onnx_supported_ops


def _get_support_dictionaries_and_decomposition_tables() -> (
    Tuple[
        Dict[torch._ops.OpOverload, Any],
        Dict[str, Any],
        Dict[torch._ops.OpOverload, Callable],
        Dict[torch._ops.OpOverload, Callable],
    ]
):
    # The keys of this dictionary are OpOverload's which can be
    # exported by ONNX exporter. Type of key is torch._ops.OpOverload.
    # For example, if torch.ops.aten.add.default is a key in support_dict,
    # all torch.fx.Node's with torch.ops.aten.add.default as target will
    # be selected by CapabilityBasedPartitioner and sent to ORT for
    # computation.
    # We choose torch._ops.OpOverload as the key because
    #  1. torch._ops.OpOverload uniquely identifies an op. We don't want
    #     to use OpOverloadPacket because it contains overloads of the same op.
    #     This allows us to select supported ops at the finest grain.
    #  2. torch._ops.OpOverload is what we get from torch.fx.Node.target. Getting
    #     qualified name using _get_qualified_name is not needed.
    support_dictionary: Dict[torch._ops.OpOverload, Any] = {}
    for aten_op_name in _get_onnx_supported_table():
        if aten_op_name.startswith("aten::"):
            short_op_name = aten_op_name.split("aten::")[1]
            op_overload_packet = getattr(torch.ops.aten, short_op_name)  # type: ignore
            # Due to the lack of overload name in exporting function's name, assume
            # each exporting function (e.g., torch.onnx.symbolic_opset9.add) support
            # all overloads (e.g., in torch.ops.aten.add).
            # Thus, we register all torch._ops.OpOverload's for the same exporting function.
            # Please manually exclude torch._ops.OpOverload if exporter fails.
            for overload in op_overload_packet.overloads():
                op_overload = getattr(op_overload_packet, overload)
                support_dictionary[op_overload] = None

        elif aten_op_name in custom_symbols:
            op_namespace = aten_op_name.split("::")[0]
            short_op_name = aten_op_name.split("::")[1]
            # Get the custom ops from: torch.ops.custom_namespace
            custom_op_namespace = getattr(torch.ops, op_namespace)
            op_overload_packet = getattr(custom_op_namespace, short_op_name)  # type: ignore
            for overload in op_overload_packet.overloads():
                op_overload = getattr(op_overload_packet, overload)
                support_dictionary[op_overload] = None

    # No decomposition table. OpOverload in this table shouldn't be found
    # in aten2aten_decomposition_table.
    # The symbols in this set will be replaced by torch.ops.aten.to.dtype in replace_to_copy_with_to because
    # only aten.to has ONNX exporter.
    # If the replacement fails, ONNX exporter will fail because only aten.to has ONNX exporter.
    # TODO(wechi): For a long-term solution, we need to ensure every op used in op decomposision has
    # an exporter.
    no_decomposition_table: Set[torch._ops.OpOverload] = {
        torch.ops.aten._to_copy.default,  # type: ignore
        torch.ops.aten._to_copy.out,  # type: ignore
    }

    # decomposition_table currently contains both aten2aten and aten2prim decompositions
    # This is a hack to separate them, as ONNX only recognizes aten symbols.
    aten2aten_decomposition_table: Dict[torch._ops.OpOverload, Callable] = {}
    aten2prim_decomposition_table: Dict[torch._ops.OpOverload, Callable] = {}

    for op_overload, decomp_fn in decomposition_table.items():
        if op_overload in support_dictionary:
            # ONNX can express this op, no need to decompose.
            continue
        if "torch._refs" in decomp_fn.__module__:
            aten2prim_decomposition_table[op_overload] = decomp_fn
        else:
            if op_overload in no_decomposition_table:
                continue
            # Assume ONNX can express ops after decomposition.
            # If no, exporter will fail and the user need to
            # remove this decomposition rule.
            aten2aten_decomposition_table[op_overload] = decomp_fn

    # Some torch.fx.Node's are converted to ONNX-compatible ops
    # by torch.jit.script. They don't have direct ONNX exporting
    # functions but still runnable in ORT.
    extra_support_dictionary: Dict[str, Any] = {
        "getattr": None,
        "_operator.getitem": None,
    }

    return support_dictionary, extra_support_dictionary, aten2aten_decomposition_table, aten2prim_decomposition_table


(
    _SUPPORT_DICT,
    _EXTRA_SUPPORT_DICT,
    ATEN2ATEN_DECOMP,
    ATEN2PRIM_DECOMP,
) = _get_support_dictionaries_and_decomposition_tables()


>>>>>>> 8e8840f1
class OrtOperatorSupport(OperatorSupport):
    """
    Operator support for ONNXRuntime backend. It has two-level of support decision.
    One is via support_dict and the other one is via extra_support_dict. The logic
    of using support_dict is implemented in OrtOperatorSupport and extra_support_dict
    is used by OperatorSupport.is_node_supported.
    """

    def __init__(self):
        super().__init__(_EXTRA_SUPPORT_DICT)

    def is_node_supported(self, submodules: Mapping[str, torch.nn.Module], node: torch.fx.Node) -> bool:
        # OperatorSupport.is_node_supported returns True for non-callable nodes.
        # Since ORT can't execute them, we return False here to override the base
        # behavior.
        if node.op not in CALLABLE_NODE_OPS:
            return False
        # This is the and the only place to decide if aten op is supported.
        if node.op == "call_function" and node.target in _SUPPORT_DICT:
            logger.info("support_dict supports node.target: %s (type: %s)", node.target, type(node.target))
            return True
        logger.info("support_dict doesn't support node.target: %s (type: %s)", node.target, type(node.target))
        # If node.target is not in support_dict, we still want to check if torch.jit.script
        # can convert it to ONNX equivalence. Let's use base mechanism to do this.
        # See extra_support_dict  for supported ops.
        if super().is_node_supported(submodules, node):
            logger.info("extra_support_dict supports node.target: %s (type: %s)", node.target, type(node.target))
            return True
        logger.info("extra_support_dict doesn't supports node.target: %s (type: %s)", node.target, type(node.target))
        return False


def _move_placeholder_to_front(graph_module: torch.fx.GraphModule) -> None:
    """
    In torch.fx.Graph, placehoder is a special assignment node. If it's not
    executed in the beginning, it could overwrite values computed by upstream
    nodes.
    """

    graph = graph_module.graph
    placeholders = []
    first_not_placeholder = None
    for node in graph.nodes:
        if node.op == "placeholder":
            placeholders.append(node)
        if first_not_placeholder is None and node.op != "placeholder":
            first_not_placeholder = node
    if first_not_placeholder is None:
        return
    for placeholder in placeholders:
        first_not_placeholder.prepend(placeholder)


def _replace_to_copy_with_to(fx_module: torch.fx.GraphModule) -> None:
    # aten._to_copy doesn't have exporter so we replace it with aten.to.
    for node in fx_module.graph.nodes:
        if (
            isinstance(node.target, torch._ops.OpOverload)
            and node.target.overloadpacket == torch.ops.aten._to_copy  # type: ignore
        ):
            is_default_layout = True
            is_on_same_device = True
            is_cast = True
            are_kwargs_supported = True
            if "layout" in node.kwargs and node.kwargs["layout"] != torch.strided:
                is_default_layout = False
            if "device" in node.kwargs and node.kwargs["device"] != node.args[0].meta["val"].device:
                is_on_same_device = False
            if "dtype" not in node.kwargs:
                is_cast = False
            for kwarg in node.kwargs:
                if kwarg not in ["layout", "device", "dtype"]:
                    are_kwargs_supported = False

            if len(node.args) == 1 and is_default_layout and is_on_same_device and is_cast and are_kwargs_supported:
                # This aten::_to_copy looks like ONNX Cast, so other kwargs are ignored.
                # This change could lead to invalid FX graph but it doesn't matter, as long as the downstream backend,
                # ONNXRuntime, can execute the exported ONNX graph.
                node.kwargs = {"dtype": node.kwargs["dtype"]}

                node.target = torch.ops.aten.to.dtype  # type: ignore
            else:
                raise RuntimeError(
                    f"aten._to_copy must be replaced with other ONNX-supported aten ops. \
                         args={[arg.meta for arg in node.args]}, kwargs={node.kwargs}"
                )
    fx_module.recompile()


def _create_onnx_model(onnx_proto):
    return onnx.ModelProto.FromString(onnx_proto)


def _create_onnx_session(onnx_proto, ep: str, session_options):
    # TODO(wechi): Add more EPs per PyTorch device types.
    # TODO(wechi): enable external allocators.
    return onnxruntime.InferenceSession(onnx_proto, providers=[ep], sess_options=session_options)


def _infer_ep_from_device(device):
    if device.type == "cuda":
        return "CUDAExecutionProvider"
    return "CPUExecutionProvider"


def _get_onnx_devices(values: Tuple[torch.Tensor, ...]) -> Tuple[ORTC.OrtDevice, ...]:  # type: ignore
    assert all(value.device == values[0].device for value in values), "All values must be on the same device."

    def _device_id_or_zero(device_id: int) -> int:
        return device_id or 0

    devices: Tuple[ORTC.OrtDevice, ...] = tuple(  # type: ignore
        ORTC.OrtDevice(  # type: ignore
            _get_ort_device_type(value.device.type),
            ORTC.OrtDevice.default_memory(),  # type: ignore
            _device_id_or_zero(value.device.index),
        )
        for value in values
    )
    return devices


def _get_ortvalues_from_torch_tensors(
    tensors: Tuple[torch.Tensor, ...], devices: Tuple[ORTC.OrtDevice, ...]
) -> Tuple[torch.Tensor, ...]:
    ortvalues = ORTC.OrtValueVector()  # type: ignore
    ortvalues.reserve(len(tensors))
    dtypes = []
    shapes = []
    data_ptrs = []

    for tensor in tensors:
        dtypes.append(_NP_DTYPE[tensor.dtype])
        shapes.append(tensor.size())
        data_ptrs.append(tensor.data_ptr())
    ortvalues.push_back_batch(tensors, data_ptrs, dtypes, shapes, devices)
    return ortvalues


def _to_real_tensor(tensor: FakeTensor) -> torch.Tensor:
    if tensor.is_sparse:
        raise ValueError("sparse tensor is not yet supported.")
    out = torch.empty(tensor.size(), dtype=tensor.dtype, device=tensor.device)
    return out


def _run_onnx_session_with_ortvaluevector(
    sess: onnxruntime.InferenceSession,
    input_names: Tuple[str, ...],
    inputs: Tuple[torch.Tensor, ...],
    input_devices: Tuple[ORTC.OrtDevice, ...],  # type: ignore
    output_names: Tuple[str, ...],
    outputs: Tuple[torch.Tensor, ...],
    output_devices: Tuple[ORTC.OrtDevice, ...],  # type: ignore
    preallocate_output: bool,
) -> Tuple[torch.Tensor, ...]:
    _nvtx_range_push("contiguous")
    inputs = tuple(a.contiguous() for a in inputs)
    _nvtx_range_pop()

    _nvtx_range_push("push_back_batch")

    ort_inputs = _get_ortvalues_from_torch_tensors(inputs, input_devices)

    # preallocate output pytorch Tensors and use the buffers affined to the torch device for the output ortvalue.
    # Because the output ortvalue is not allocated and owned by ort, it does not need to convert the output ortvalue
    # to torch Tensor transferring the ownership.
    if preallocate_output:
        pth_outputs = tuple(map(lambda t: _to_real_tensor(t) if isinstance(t, FakeTensor) else t, outputs))
        ort_outputs = _get_ortvalues_from_torch_tensors(pth_outputs, output_devices)
    else:
        ort_outputs = ORTC.OrtValueVector()  # type: ignore
    _nvtx_range_pop()

    _nvtx_range_push("run_with_ortvaluevector")
    run_options = onnxruntime.RunOptions()
    run_options.add_run_config_entry("disable_synchronize_execution_providers", "1")
    sess.run_with_ortvaluevector(run_options, input_names, ort_inputs, output_names, ort_outputs, output_devices)
    _nvtx_range_pop()

    if preallocate_output:
        return pth_outputs
    else:
        _nvtx_range_push("after run_with_ortvaluevector")
        pth_outputs = onnxruntime.training.ortmodule._utils._ortvalues_to_torch_tensor(ort_outputs)  # type: ignore
        _nvtx_range_pop()
        return pth_outputs


def _assert_allclose_with_detailed_error_message(
    actual: torch.Tensor, expected: torch.Tensor, rtol: float = 1e-03, atol: float = 1e-04
):
    diff = actual - expected
    real_atol = torch.max(torch.abs(diff))
    max_value = torch.max(torch.abs(actual), torch.abs(expected))
    max_value[max_value == 0.0] = 1.0
    real_rtol = torch.max(diff / max_value)
    allclose = bool(real_atol <= atol or real_rtol <= rtol)
    if not allclose:
        raise RuntimeError(
            "ONNX output doesn't match baseline output with "
            f"actual rtol={real_rtol} and actual atol={real_atol} "
            f"but expected rtol={rtol} and expected atol={atol}."
        )


@dataclasses.dataclass
class OrtExecutionInfo:
    """Information required to execute torch.fx.GraphModule using onnxruntime.InferenceSession"""

    def __init__(self):
        # session self.sessions[mod] is created for computing the graph in mod.
        self.sessions: Dict[torch.fx.GraphModule, onnxruntime.InferenceSession] = {}
        # self.input_names[mod] contains all input names in the ONNX model exported from mod.
        # self.input_names[mod][i] is the name of the i-th positional input of the graph in mod.
        self.input_names: Dict[torch.fx.GraphModule, Tuple[str, ...]] = {}
        # Similar to self.input_names, but for outputs of the graph.
        self.output_names: Dict[torch.fx.GraphModule, Tuple[str, ...]] = {}
        # self.input_devices[mod] contains devices of inputs fed to mod.forward (excluding self).
        # self.input_devices[mod][i] is the i-th positional input's device.
        self.input_devices: Dict[torch.fx.GraphModule, Tuple[ORTC.OrtDevice, ...]] = {}  # type: ignore
        # Similar to self.input_devices, but for outputs of the graph.
        self.output_devices: Dict[torch.fx.GraphModule, Tuple[ORTC.OrtDevice, ...]] = {}  # type: ignore
        # This is a debug flag. When True, this backend will compare its
        self.assert_allclose_to_baseline: bool = False
        # We need example outputs to determine output schema of ORT run.
        # self.example_outputs[mod] is the outputs of mod.forward(*self.example_inputs[mod]).
        self.example_outputs: Dict[torch.fx.GraphModule, Union[Tuple[torch.Tensor, ...], torch.Tensor]] = {}


class OrtBackend:
    """A backend compiles (sub-)graphs in torch.fx.GraphModule to onnxruntime.InferenceSession calls.

    The compiler entry point is OrtBackend.compile, which
        1. partitions the original graph into supported sub-graphs (type: torch.fx.GrpahModule) and unsupported
           sub-graphs.
        2. For each supported sub-graph, it replaces its _wrapped_call function with _ort_accelerated_call.
        3. Inside _ort_accelerated_call, it creates onnxruntime.InferenceSession and calls it to execute the sub-graph.
    """

    def __init__(self, ep: str = "", preallocate_output: bool = False, session_options=None):
        self._supported_ops = OrtOperatorSupport()
        # TODO: this is a naive implementation of cache without proper guard
        self._partitioner_cache: Dict[torch.fx.GraphModule, torch.fx.GraphModule] = {}
        # TODO: this is a naive implementation of cache without proper guard, this will only work for identical inputs
        self._ort_execution_info = OrtExecutionInfo()

        self.ep = ep
        self.session_options = session_options

        # preallocate_output allows for allocating output torch Tensor buffers and feeding them to InferenceSession
        # in order to avoid internal allocation of output buffers in InferenceSession.
        # If output ortvalue returned from InferenceSession is allocated internally,
        # it needs to be converted to torch Tensor for return, and the torch Tensor should hold the ownership.
        # When a custom torch device is used with a custom aten allocator, the conversion from ortvalue to torch Tensor
        # should be supported, which is currently done through dlpack. Note that dlpack might not support a custom torch device.
        # It can be avoided by allowing for preallocation for output buffers allocated by a custom aten allocator,
        # and use the preallocated output buffers for InferenceSession not holding any ownership for them.
        self.preallocate_output = preallocate_output

    def _ort_acclerated_call(self, graph_module: torch.fx.GraphModule, *args, **kwargs):
        if graph_module in self._ort_execution_info.sessions:
            # We have seen this graph before, so we can use cached objects including session.
            onnx_session = self._ort_execution_info.sessions[graph_module]
            input_names = self._ort_execution_info.input_names[graph_module]
            output_names = self._ort_execution_info.output_names[graph_module]
            input_devices = self._ort_execution_info.input_devices[graph_module]
            output_devices = self._ort_execution_info.output_devices[graph_module]
            prim_outputs = self._ort_execution_info.example_outputs[graph_module]
        else:
            # It's first time seeing such as graph. Let's make a new session
            # (type: onnxruntime.InferenceSession) for it.

            # TODO(wechi): this is a workaround for pytorch/pytorch#84311.
            _move_placeholder_to_front(graph_module)
            # Generate reference outputs. They are used to indicate output
            # tensors' types and devices when calling ORT.
            #
            # WARNING: The downstream code should not change prim_outputs and
            # this backend should always produces output with schema identical to prim_outputs'.
            try:
                prim_outputs = FakeTensorProp(graph_module).propagate(*args, **kwargs)
            except Exception:
                logger.info(f"FakeTensorProb failed for {graph_module}")
                # When FakeTensorProp fails, it is not possible to preallocate output buffers
                # because the output shapes are not inferred.
                self.preallocate_output = False

                # rethrow FakeTensorProb failure because it is not yet currently handled.
                raise
            self._ort_execution_info.example_outputs[graph_module] = prim_outputs

            from torch.onnx._internal.fx import fx_onnx_interpreter

            # Create the object to iterate through the nodes in graph one-by-one
            # and calls the corresponding ONNX exporter for each node.
            fx_interpreter = fx_onnx_interpreter.FxOnnxInterpreter(
                diagnostic_context=DEFAULT_ONNX_EXPORTER_OPTIONS.diagnostic_context
            )
            # Start the per-node exporting process. It's conceptually a for loop
            # scanning through the nodes in the graph.
            exported = fx_interpreter.run(
                fx_graph_module=graph_module,
                onnxfunction_dispatcher=DEFAULT_ONNX_EXPORTER_OPTIONS.onnxfunction_dispatcher,
                op_level_debug=DEFAULT_ONNX_EXPORTER_OPTIONS.op_level_debug,
            )
            # Convert the exported result to ONNX ModelProto.
            onnx_proto = exported.to_model_proto(
                opset_version=DEFAULT_ONNX_EXPORTER_OPTIONS.opset_version
            ).SerializeToString()

            # Initialize a ORT session to execute this ONNX model.
            # TorchDynamo assumes all inputs/outputs are on the same device,
            # so we add execution provider only based on the first input's device.
            ep = self.ep or _infer_ep_from_device(args[0].device)

            onnx_session = _create_onnx_session(onnx_proto, ep, self.session_options)
            # Cache ORT session. It's reused for the same "graph_module".
            self._ort_execution_info.sessions[graph_module] = onnx_session
            # Generate ONNX model and extract its input and output names.
            onnx_model = _create_onnx_model(onnx_proto)
            # TODO(wechi): ORT session should provide a API to extract
            # input and output names from the underlying model.
            input_names = tuple(input.name for input in onnx_model.graph.input)
            output_names = tuple(output.name for output in onnx_model.graph.output)
            input_devices = _get_onnx_devices(args)
            # Cache devices for inputs and outputs. They are used to invoke
            # ORT session. Output devices indicate where (e.g., GPU or CPU)
            # to store outputs
            if isinstance(prim_outputs, tuple):
                output_devices = _get_onnx_devices(prim_outputs)
            else:
                output_devices = _get_onnx_devices((prim_outputs,))
            self._ort_execution_info.input_names[graph_module] = input_names
            self._ort_execution_info.output_names[graph_module] = output_names
            self._ort_execution_info.input_devices[graph_module] = input_devices
            self._ort_execution_info.output_devices[graph_module] = output_devices

        if isinstance(prim_outputs, tuple):
            assert all(isinstance(elem, torch.Tensor) for elem in prim_outputs)
            # ORT always returns a tuple of outputs. If the original is a tuple, just returning
            # ORT output is ok.
            _nvtx_range_push("run_onnx_session_with_ortvaluevector")
            onnx_outputs = _run_onnx_session_with_ortvaluevector(
                onnx_session,
                input_names,
                args,
                input_devices,
                output_names,
                prim_outputs,
                output_devices,
                self.preallocate_output,
            )
            _nvtx_range_pop()
            if self._ort_execution_info.assert_allclose_to_baseline:
                # Compute baseline.
                baseline_outputs = torch._prims.executor.execute(graph_module, *args, executor="aten")
                # Ensure every output tensor is close to the corresponding baseline.
                for onnx_output, baseline_output in zip(onnx_outputs, baseline_outputs):
                    _assert_allclose_with_detailed_error_message(onnx_output, baseline_output)
            return onnx_outputs
        else:
            assert isinstance(prim_outputs, torch.Tensor)
            # ORT always returns a tuple of outputs. If the original output is a tensor,
            # ORT output's first element must be extracted and returned. Otherwise, type
            # mismatch may happen in downstream computation.
            onnx_outputs = _run_onnx_session_with_ortvaluevector(
                onnx_session,
                input_names,
                args,
                input_devices,
                output_names,
                (prim_outputs,),
                output_devices,
                self.preallocate_output,
            )
            assert len(onnx_outputs) == 1
            if self._ort_execution_info.assert_allclose_to_baseline:
                # Compute baseline.
                baseline_outputs = torch._prims.executor.execute(graph_module, *args, executor="aten")
                # Ensure output tensor is close to the corresponding baseline.
                _assert_allclose_with_detailed_error_message(onnx_outputs[0], baseline_outputs)
            return onnx_outputs[0]

    def compile(self, graph_module: torch.fx.GraphModule, args) -> torch.fx.GraphModule:
        # FX graph based partitioning based on ONNX supported ops.
        if graph_module in self._partitioner_cache:
            partitioned_prim_graph_module = self._partitioner_cache[graph_module]
        else:
            prim_graph_module = graph_module
            # TODO(wechi): this is required for removing aten::_to_copy in _replace_to_copy_with_to.
            _replace_to_copy_with_to(prim_graph_module)
            partitioner = CapabilityBasedPartitioner(
                prim_graph_module, self._supported_ops, allows_single_node_partition=True
            )
            partitioned_prim_graph_module = partitioner.partition_and_fuse()
            self._partitioner_cache[graph_module] = partitioned_prim_graph_module

            # Overriding fused_module's __call__() function with ort_acclerated_call()
            # This loop goes through all graph partitions (each of them is an ONNX-representable graph)
            # and override their _wrappped_call function with _ort_accelerated_call.
            # Inside _ort_accelerated_call, the partition's graph is exported into ONNX and executed by ORT.
            for node in partitioned_prim_graph_module.graph.nodes:
                # TODO: use a better way to identify fused submodule
                if node.op == "call_module" and "fused_" in node.name:
                    fused_module = getattr(partitioned_prim_graph_module, node.name)
                    # self.ort_acclerated_call is responsible for exporting graph to ONNX,
                    # creating ORT session, and running ORT session.
                    fused_module._wrapped_call = self._ort_acclerated_call

        return partitioned_prim_graph_module

    def __call__(self, graph_module: torch.fx.GraphModule, args) -> torch.fx.GraphModule:
        return self.compile(graph_module, args)<|MERGE_RESOLUTION|>--- conflicted
+++ resolved
@@ -31,12 +31,9 @@
 from torch.fx.passes.operator_support import OperatorSupport
 from torch.fx.passes.tools_common import CALLABLE_NODE_OPS
 
-from torch.onnx._globals import GLOBALS as ONNX_GLOBALS
-
 import onnxruntime  # type: ignore
 from onnxruntime.capi import _pybind_state as ORTC
 
-<<<<<<< HEAD
 # DEFAULT_ONNX_EXPORTER_OPTIONS contains shared information between exporter and DORT.
 # For example, they should use the same decomposition table to maintain the same set
 # operators when
@@ -60,9 +57,6 @@
 }
 
 DORT_DECOMPOSITION_TABLE = DEFAULT_ONNX_EXPORTER_OPTIONS.decomposition_table
-=======
-from . import custom_symbols
->>>>>>> 8e8840f1
 
 _NP_DTYPE = {
     torch.float16: np.float16,
@@ -112,133 +106,6 @@
 # logger.setLevel(logging.INFO)
 
 
-<<<<<<< HEAD
-=======
-def _get_onnx_supported_table() -> Set[str]:
-    # TODO(wechi): this entire function should be replaced by a formal a exporter API.
-
-    onnx_supported_ops: Set[str] = set()
-    for aten_op_name, schema in torch.onnx._onnx_supported_ops.all_symbolics_schemas().items():
-        # TODO(wechi): aten_op_name could be prim::add in addition to aten::add.
-        # We should build another dictionary for storing support table for prim ops.
-        # Currently, we only consider aten ops as before.
-        if aten_op_name not in custom_symbols and not aten_op_name.startswith("aten::"):
-            logger.info(
-                "Skip %s in support table because it's not in aten domain or supported custom ops %s",
-                aten_op_name,
-                custom_symbols,
-            )
-            continue
-        short_op_name = aten_op_name.split("::")[1]
-        if aten_op_name.startswith("aten::") and not hasattr(torch.ops.aten, short_op_name):  # type: ignore
-            # Some aten ops are not in torch.ops.aten. Those are excluded until we
-            # figure out why.
-            logger.info("Skip %s in support table because it's not found in torch.ops.aten.", aten_op_name)
-            continue
-        # aten_op_name is aten symbol's name; e.g., "sum" for aten::sum.
-        # opsets_string is the ONNX opsets that can express info[0]; e.g., "15 16 17"
-        # indicates that opset 15, opset 16, and opset 17 can all express aten_op_name.
-        if ONNX_GLOBALS.export_onnx_opset_version in schema.opsets:
-            logger.info("Add %s to support table.", aten_op_name)
-            onnx_supported_ops.add(aten_op_name)
-    return onnx_supported_ops
-
-
-def _get_support_dictionaries_and_decomposition_tables() -> (
-    Tuple[
-        Dict[torch._ops.OpOverload, Any],
-        Dict[str, Any],
-        Dict[torch._ops.OpOverload, Callable],
-        Dict[torch._ops.OpOverload, Callable],
-    ]
-):
-    # The keys of this dictionary are OpOverload's which can be
-    # exported by ONNX exporter. Type of key is torch._ops.OpOverload.
-    # For example, if torch.ops.aten.add.default is a key in support_dict,
-    # all torch.fx.Node's with torch.ops.aten.add.default as target will
-    # be selected by CapabilityBasedPartitioner and sent to ORT for
-    # computation.
-    # We choose torch._ops.OpOverload as the key because
-    #  1. torch._ops.OpOverload uniquely identifies an op. We don't want
-    #     to use OpOverloadPacket because it contains overloads of the same op.
-    #     This allows us to select supported ops at the finest grain.
-    #  2. torch._ops.OpOverload is what we get from torch.fx.Node.target. Getting
-    #     qualified name using _get_qualified_name is not needed.
-    support_dictionary: Dict[torch._ops.OpOverload, Any] = {}
-    for aten_op_name in _get_onnx_supported_table():
-        if aten_op_name.startswith("aten::"):
-            short_op_name = aten_op_name.split("aten::")[1]
-            op_overload_packet = getattr(torch.ops.aten, short_op_name)  # type: ignore
-            # Due to the lack of overload name in exporting function's name, assume
-            # each exporting function (e.g., torch.onnx.symbolic_opset9.add) support
-            # all overloads (e.g., in torch.ops.aten.add).
-            # Thus, we register all torch._ops.OpOverload's for the same exporting function.
-            # Please manually exclude torch._ops.OpOverload if exporter fails.
-            for overload in op_overload_packet.overloads():
-                op_overload = getattr(op_overload_packet, overload)
-                support_dictionary[op_overload] = None
-
-        elif aten_op_name in custom_symbols:
-            op_namespace = aten_op_name.split("::")[0]
-            short_op_name = aten_op_name.split("::")[1]
-            # Get the custom ops from: torch.ops.custom_namespace
-            custom_op_namespace = getattr(torch.ops, op_namespace)
-            op_overload_packet = getattr(custom_op_namespace, short_op_name)  # type: ignore
-            for overload in op_overload_packet.overloads():
-                op_overload = getattr(op_overload_packet, overload)
-                support_dictionary[op_overload] = None
-
-    # No decomposition table. OpOverload in this table shouldn't be found
-    # in aten2aten_decomposition_table.
-    # The symbols in this set will be replaced by torch.ops.aten.to.dtype in replace_to_copy_with_to because
-    # only aten.to has ONNX exporter.
-    # If the replacement fails, ONNX exporter will fail because only aten.to has ONNX exporter.
-    # TODO(wechi): For a long-term solution, we need to ensure every op used in op decomposision has
-    # an exporter.
-    no_decomposition_table: Set[torch._ops.OpOverload] = {
-        torch.ops.aten._to_copy.default,  # type: ignore
-        torch.ops.aten._to_copy.out,  # type: ignore
-    }
-
-    # decomposition_table currently contains both aten2aten and aten2prim decompositions
-    # This is a hack to separate them, as ONNX only recognizes aten symbols.
-    aten2aten_decomposition_table: Dict[torch._ops.OpOverload, Callable] = {}
-    aten2prim_decomposition_table: Dict[torch._ops.OpOverload, Callable] = {}
-
-    for op_overload, decomp_fn in decomposition_table.items():
-        if op_overload in support_dictionary:
-            # ONNX can express this op, no need to decompose.
-            continue
-        if "torch._refs" in decomp_fn.__module__:
-            aten2prim_decomposition_table[op_overload] = decomp_fn
-        else:
-            if op_overload in no_decomposition_table:
-                continue
-            # Assume ONNX can express ops after decomposition.
-            # If no, exporter will fail and the user need to
-            # remove this decomposition rule.
-            aten2aten_decomposition_table[op_overload] = decomp_fn
-
-    # Some torch.fx.Node's are converted to ONNX-compatible ops
-    # by torch.jit.script. They don't have direct ONNX exporting
-    # functions but still runnable in ORT.
-    extra_support_dictionary: Dict[str, Any] = {
-        "getattr": None,
-        "_operator.getitem": None,
-    }
-
-    return support_dictionary, extra_support_dictionary, aten2aten_decomposition_table, aten2prim_decomposition_table
-
-
-(
-    _SUPPORT_DICT,
-    _EXTRA_SUPPORT_DICT,
-    ATEN2ATEN_DECOMP,
-    ATEN2PRIM_DECOMP,
-) = _get_support_dictionaries_and_decomposition_tables()
-
-
->>>>>>> 8e8840f1
 class OrtOperatorSupport(OperatorSupport):
     """
     Operator support for ONNXRuntime backend. It has two-level of support decision.

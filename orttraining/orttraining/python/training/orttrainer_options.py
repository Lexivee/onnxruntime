import cerberus
import torch

from .optim import lr_scheduler
from .amp import loss_scaler
from . import PropagateCastOpsStrategy
import onnxruntime as ort


class ORTTrainerOptions(object):
    r"""Settings used by ONNX Runtime training backend

    The parameters are hierarchically organized to facilitate configuration through semantic groups
    that encompasses features, such as distributed training, etc.

    Input validation is performed on the input dict during instantiation to ensure
    that supported parameters and values are passed in. Invalid input results
    in :py:obj:`ValueError` exception with details on it.

    Args:
        options (dict): contains all training options
        _validate (bool, default is True): for internal use only

    Supported schema for kwargs:

    .. code-block:: python

        schema = {
                    'batch' : {
                        'type' : 'dict',
                        'required': False,
                        'default' : {},
                        'schema' : {
                            'gradient_accumulation_steps' : {
                                'type' : 'integer',
                                'min' : 1,
                                'default' : 1
                            }
                        },
                    },
                    'device' : {
                        'type' : 'dict',
                        'required': False,
                        'default' : {},
                        'schema' : {
                            'id' : {
                                'type' : 'string',
                                'default' : 'cuda'
                            },
                            'mem_limit' : {
                                'type' : 'integer',
                                'min' : 0,
                                'default' : 0
                            }
                        }
                    },
                    'distributed': {
                        'type': 'dict',
                        'default': {},
                        'required': False,
                        'schema': {
                            'world_rank': {
                                'type': 'integer',
                                'min': 0,
                                'default': 0
                            },
                            'world_size': {
                                'type': 'integer',
                                'min': 1,
                                'default': 1
                            },
                            'local_rank': {
                                'type': 'integer',
                                'min': 0,
                                'default': 0
                            },
                            'data_parallel_size': {
                                'type': 'integer',
                                'min': 1,
                                'default': 1
                            },
                            'horizontal_parallel_size': {
                                'type': 'integer',
                                'min': 1,
                                'default': 1
                            },
                            'pipeline_parallel' : {
                                'type': 'dict',
                                'default': {},
                                'required': False,
                                'schema': {
                                    'pipeline_parallel_size': {
                                        'type': 'integer',
                                        'min': 1,
                                        'default': 1
                                    },
                                    'num_pipeline_micro_batches': {
                                        'type': 'integer',
                                        'min': 1,
                                        'default': 1
                                    },
                                    'pipeline_cut_info_string': {
                                        'type': 'string',
                                        'default': ''
                                    },
                                    'sliced_schema': {
                                        'type': 'dict',
                                        'default': {},
                                        'keysrules': {'type': 'string'},
                                        'valuesrules': {
                                            'type': 'list',
                                            'schema': {'type': 'integer'}
                                        }
                                    },
                                    'sliced_axes': {
                                        'type': 'dict',
                                        'default': {},
                                        'keysrules': {'type': 'string'},
                                        'valuesrules': {'type': 'integer'}
                                    },
                                    'sliced_tensor_names': {
                                        'type': 'list',
                                        'schema': {'type': 'string'},
                                        'default': []
                                    }
                                }
                            },
                            'allreduce_post_accumulation': {
                                'type': 'boolean',
                                'default': False
                            },
                            'deepspeed_zero_optimization': {
                                'type': 'dict',
                                'default': {},
                                'required': False,
                                'schema': {
                                    'stage': {
                                        'type': 'integer',
                                        'min': 0,
                                        'max': 1,
                                        'default': 0
                                    },
                                }
                            },
                            'enable_adasum': {
                                'type': 'boolean',
                                'default': False
                            }
                        }
                    },
                    'lr_scheduler' : {
                        'type' : 'optim.lr_scheduler',
                        'nullable' : True,
                        'default' : None
                    },
                    'mixed_precision' : {
                        'type' : 'dict',
                        'required': False,
                        'default' : {},
                        'schema' : {
                            'enabled' : {
                                'type' : 'boolean',
                                'default' : False
                            },
                            'loss_scaler' : {
                                'type' : 'amp.loss_scaler',
                                'nullable' : True,
                                'default' : None
                            }
                        }
<<<<<<< HEAD
                    },
                    'graph_transformer': {
                        'type': 'dict',
                        'required': False,
                        'default': {},
                        'schema': {
                            'attn_dropout_recompute': {
                                'type': 'boolean',
                                'default': False
                            },
                            'gelu_recompute': {
                                'type': 'boolean',
                                'default': False
                            },
                            'transformer_layer_recompute': {
                                'type': 'boolean',
                                'default': False
                            },
                            'number_recompute_layers': {
                                'type': 'integer',
                                'min': 0,
                                'default': 0
                            },
                            'propagate_cast_ops_config': {
                                'type': 'dict',
                                'required': False,
                                'default': {},
                                'schema': {
                                    'propagate_cast_ops_strategy': {
                                        'type': 'onnxruntime.training.PropagateCastOpsStrategy',
                                        'default': PropagateCastOpsStrategy.NONE
                                    },
                                    'propagate_cast_ops_level': {
                                        'type': 'integer',
                                        'default': 1
                                    },
                                    'propagate_cast_ops_allow': {
                                        'type': 'list',
                                        'schema': {'type': 'string'},
                                        'default': []
                                    }
=======
                    }
                },
                'graph_transformer': {
                    'type': 'dict',
                    'required': False,
                    'default': {},
                    'schema': {
                        'attn_dropout_recompute': {
                            'type': 'boolean',
                            'default': False
                        },
                        'gelu_recompute': {
                            'type': 'boolean',
                            'default': False
                        },
                        'transformer_layer_recompute': {
                            'type': 'boolean',
                            'default': False
                        },
                        'number_recompute_layers': {
                            'type': 'integer',
                            'min': 0,
                            'default': 0
                        },
                        'propagate_cast_ops_config': {
                            'type': 'dict',
                            'required': False,
                            'default': {},
                            'schema': {
                                'propagate_cast_ops_strategy': {
                                    'type': 'onnxruntime.training.PropagateCastOpsStrategy',
                                    'default': PropagateCastOpsStrategy.FLOOD_FILL
                                },
                                'propagate_cast_ops_level': {
                                    'type': 'integer',
                                    'default': 1
                                },
                                'propagate_cast_ops_allow': {
                                    'type': 'list',
                                    'schema': {'type': 'string'},
                                    'default': []
>>>>>>> 73310b2a
                                }
                            },
                            'allow_layer_norm_mod_precision': {
                                'type': 'boolean',
                                'default': False
                            }
                        }
                    },
                    'utils' : {
                        'type' : 'dict',
                        'required': False,
                        'default' : {},
                        'schema' : {
                            'frozen_weights' : {
                                'type' : 'list',
                                'default' : []
                            },
                            'grad_norm_clip' : {
                                'type' : 'boolean',
                                'default' : True
                            },
                            'memory_efficient_gradient' : {
                                'type' : 'boolean',
                                'default' : False
                            },
                            'run_symbolic_shape_infer' : {
                                'type' : 'boolean',
                                'default' : False
                            }
                        }
                    },
                    'debug' : {
                        'type' : 'dict',
                        'required': False,
                        'default' : {},
                        'schema' : {
                            'deterministic_compute' : {
                                'type' : 'boolean',
                                'default' : False
                            },
                            'check_model_export' : {
                                'type' : 'boolean',
                                'default' : False
                            },
                            'graph_save_paths' : {
                                'type' : 'dict',
                                'default': {},
                                'required': False,
                                'schema': {
                                    'model_after_graph_transforms_path': {
                                        'type': 'string',
                                        'default': ''
                                    },
                                    'model_with_gradient_graph_path':{
                                        'type': 'string',
                                        'default': ''
                                    },
                                    'model_with_training_graph_path': {
                                        'type': 'string',
                                        'default': ''
                                    },
                                    'model_with_training_graph_after_optimization_path': {
                                        'type': 'string',
                                        'default': ''
                                    },
                                }
                            },
                        }
                    },
                    '_internal_use' : {
                        'type' : 'dict',
                        'required': False,
                        'default' : {},
                        'schema' : {
                            'enable_internal_postprocess' : {
                                'type' : 'boolean',
                                'default' : True
                            },
                            'extra_postprocess' : {
                                'type' : 'callable',
                                'nullable' : True,
                                'default' : None
                            },
                            'onnx_opset_version': {
                                'type': 'integer',
                                'min' : 12,
                                'max' : 13,
                                'default': 12
                            },
                            'enable_onnx_contrib_ops' : {
                                'type' : 'boolean',
                                'default' : True
                            }
                        }
                    },
                    'provider_options':{
                        'type': 'dict',
                        'default': {},
                        'required': False,
                        'schema': {}
                    },
                    'session_options': {
                        'type': 'SessionOptions',
                        'nullable': True,
                        'default': None
                    },
                 }

    Keyword arguments:
        batch (dict):
            batch related settings
        batch.gradient_accumulation_steps (int, default is 1):
            number of steps to accumulate before do collective gradient reduction
        device (dict):
            compute device related settings
        device.id (string, default is 'cuda'):
            device to run training
        device.mem_limit (int):
            maximum memory size (in bytes) used by device.id
        distributed (dict):
            distributed training options.
        distributed.world_rank (int, default is 0):
            rank ID used for data/horizontal parallelism
        distributed.world_size (int, default is 1):
            number of ranks participating in parallelism
        distributed.data_parallel_size (int, default is 1):
            number of ranks participating in data parallelism
        distributed.horizontal_parallel_size (int, default is 1):
            number of ranks participating in horizontal parallelism
        distributed.pipeline_parallel (dict):
            Options which are only useful to pipeline parallel.
        distributed.pipeline_parallel.pipeline_parallel_size (int, default is 1):
            number of ranks participating in pipeline parallelism
        distributed.pipeline_parallel.num_pipeline_micro_batches (int, default is 1):
            number of micro-batches. We divide input batch into micro-batches and run the graph.
        distributed.pipeline_parallel.pipeline_cut_info_string (string, default is ''):
            string of cutting ids for pipeline partition.
        distributed.allreduce_post_accumulation (bool, default is False):
            True enables overlap of AllReduce with computation, while False,
            postpone AllReduce until all gradients are ready
        distributed.deepspeed_zero_optimization:
            DeepSpeed ZeRO options.
        distributed.deepspeed_zero_optimization.stage (int, default is 0):
            select which stage of DeepSpeed ZeRO to use. Stage 0 means disabled.
        distributed.enable_adasum (bool, default is False):
            enable `Adasum <https://arxiv.org/abs/2006.02924>`_
            algorithm for AllReduce
        lr_scheduler (optim._LRScheduler, default is None):
            specifies learning rate scheduler
        mixed_precision (dict):
            mixed precision training options
        mixed_precision.enabled (bool, default is False):
            enable mixed precision (fp16)
        mixed_precision.loss_scaler (amp.LossScaler, default is None):
            specifies a loss scaler to be used for fp16. If not specified,
            :py:class:`.DynamicLossScaler` is used with default values.
            Users can also instantiate :py:class:`.DynamicLossScaler` and
            override its parameters. Lastly, a completely new implementation
            can be specified by extending :py:class:`.LossScaler` class from scratch
        graph_transformer (dict):
            graph transformer related configurations
        graph_transformer.attn_dropout_recompute(bool, default False)
        graph_transformer.gelu_recompute(bool, default False)
        graph_transformer.transformer_layer_recompute(bool, default False)
        graph_transformer.number_recompute_layers(bool, default False)
        graph_transformer.propagate_cast_ops_config (dict):
            graph_transformer.propagate_cast_ops_config.strategy(PropagateCastOpsStrategy, default FLOOD_FILL)
                Specify the choice of the cast propagation optimization strategy, either, NONE, INSERT_AND_REDUCE or FLOOD_FILL.
                NONE strategy does not perform any cast propagation transformation on the graph, although other optimizations
                locally change cast operations, for example, in order to fuse Transpose and MatMul nodes, the TransposeMatMulFunsion optimization could
                interchange Transpose and Cast if the Cast node exists between Transpose and MatMul.
                INSERT_AND_REDUCE strategy inserts and reduces cast operations around the nodes with allowed opcodes.
                FLOOD_FILL strategy expands float16 regions in the graph using the allowed opcodes, and unlike
                INSERT_AND_REDUCE does not touch opcodes outside expanded float16 region.
            graph_transformer.propagate_cast_ops_config.level(integer, default 1)
                Optimize by moving Cast operations if propagate_cast_ops_level is non-negative.
                Use predetermined list of opcodes considered safe to move before/after cast operation
                if propagate_cast_ops_level is positive and use propagate_cast_ops_allow otherwise.
            graph_transformer.propagate_cast_ops_config.allow(list of str, [])
                List of opcodes to be considered safe to move before/after cast operation if propagate_cast_ops_level is zero.
        attn_dropout_recompute (bool, default is False):
            enable recomputing attention dropout to save memory
        gelu_recompute (bool, default is False):
            enable recomputing Gelu activation output to save memory
        transformer_layer_recompute (bool, default is False):
            enable recomputing transformer layerwise to save memory
        number_recompute_layers (int, default is 0)
            number of layers to apply transformer_layer_recompute, by default system will
            apply recompute to all the layers, except for the last one
        utils (dict):
            miscellaneous options
        utils.frozen_weights (list of str, []):
            list of model parameter names to skip training (weights don't change)
        utils.grad_norm_clip (bool, default is True):
            enables gradient norm clipping for 'AdamOptimizer' and 'LambOptimizer'
        utils.memory_efficient_gradient (bool, default is False):
            enables use of memory aware gradient builder.
        utils.run_symbolic_shape_infer (bool, default is False):
            runs symbolic shape inference on the model
        debug (dict):
            debug options
        debug.deterministic_compute (bool, default is False)
            forces compute to be deterministic accross runs
        debug.check_model_export (bool, default is False)
            compares PyTorch model outputs with ONNX model outputs in inference before the first
            train step to ensure successful model export
        debug.graph_save_paths (dict):
            paths used for dumping ONNX graphs for debugging purposes
        debug.graph_save_paths.model_after_graph_transforms_path (str, default is "")
            path to export the ONNX graph after training-related graph transforms have been applied.
            No output when it is empty.
        debug.graph_save_paths.model_with_gradient_graph_path (str, default is "")
            path to export the ONNX graph with the gradient graph added. No output when it is empty.
        debug.graph_save_paths.model_with_training_graph_path (str, default is "")
            path to export the training ONNX graph with forward, gradient and optimizer nodes.
            No output when it is empty.
        debug.graph_save_paths.model_with_training_graph_after_optimization_path (str, default is "")
            outputs the optimized training graph to the path if nonempty.
        _internal_use (dict):
            internal options, possibly undocumented, that might be removed without notice
        _internal_use.enable_internal_postprocess (bool, default is True):
            enable internal internal post processing of the ONNX model
        _internal_use.extra_postprocess (callable, default is None)
            a functor to postprocess the ONNX model and return a new ONNX model.
            It does not override :py:attr:`._internal_use.enable_internal_postprocess`, but complement it
        _internal_use.onnx_opset_version (int, default is 14):
            ONNX opset version used during model exporting.
        _internal_use.enable_onnx_contrib_ops (bool, default is True)
            enable PyTorch to export nodes as contrib ops in ONNX.
            This flag may be removed anytime in the future.
        session_options (onnxruntime.SessionOptions):
            The SessionOptions instance that TrainingSession will use.
        provider_options (dict):
            The provider_options for customized execution providers. it is dict map from EP name to
            a key-value pairs, like {'EP1' : {'key1' : 'val1'}, ....}

    Example:

<<<<<<< HEAD
    .. code-block:: python

        opts = ORTTrainerOptions({
                           'batch' : {
                               'gradient_accumulation_steps' : 128
                           },
                           'device' : {
                               'id' : 'cuda:0',
                               'mem_limit' : 2*1024*1024*1024,
                           },
                           'lr_scheduler' : optim.lr_scheduler.LinearWarmupLRScheduler(),
                           'mixed_precision' : {
                               'enabled': True,
                               'loss_scaler': amp.LossScaler(loss_scale=float(1 << 16))
                           }
        })
        fp16_enabled = opts.mixed_precision.enabled
     """
=======
            opts = ORTTrainerOptions({
                               'batch' : {
                                   'gradient_accumulation_steps' : 128
                               },
                               'device' : {
                                   'id' : 'cuda:0',
                                   'mem_limit' : 2*1024*1024*1024,
                               },
                               'lr_scheduler' : optim.lr_scheduler.LinearWarmupLRScheduler(),
                               'mixed_precision' : {
                                   'enabled': True,
                                   'loss_scaler': amp.LossScaler(loss_scale=float(1 << 16))
                               }
            })
            fp16_enabled = opts.mixed_precision.enabled
    """
>>>>>>> 73310b2a

    def __init__(self, options={}):
        # Keep a copy of original input for debug
        self._original_opts = dict(options)

        # Used for logging purposes
        self._main_class_name = self.__class__.__name__

        # Validates user input
        self._validated_opts = dict(self._original_opts)
        validator = ORTTrainerOptionsValidator(_ORTTRAINER_OPTIONS_SCHEMA)
        self._validated_opts = validator.validated(self._validated_opts)
        if self._validated_opts is None:
            raise ValueError(f"Invalid options: {validator.errors}")

        # Convert dict in object
        for k, v in self._validated_opts.items():
            setattr(self, k, self._wrap(v))

    def __repr__(self):
        return "{%s}" % str(
            ", ".join(
                "'%s': %s" % (k, repr(v))
                for (k, v) in self.__dict__.items()
                if k not in ["_original_opts", "_validated_opts", "_main_class_name"]
            )
        )

    def _wrap(self, v):
        if isinstance(v, (tuple, list, set, frozenset)):
            return type(v)([self._wrap(i) for i in v])
        else:
            return _ORTTrainerOptionsInternal(self._main_class_name, v) if isinstance(v, dict) else v


class _ORTTrainerOptionsInternal(ORTTrainerOptions):
    r"""Internal class used by ONNX Runtime training backend for input validation

    NOTE: Users MUST NOT use this class in any way!
    """

    def __init__(self, main_class_name, options):
        # Used for logging purposes
        self._main_class_name = main_class_name
        # We don't call super().__init__(options) here but still called it "_validated_opts"
        # instead of "_original_opts" because it has been validated in the top-level
        # ORTTrainerOptions's constructor.
        self._validated_opts = dict(options)
        # Convert dict in object
        for k, v in dict(options).items():
            setattr(self, k, self._wrap(v))


class ORTTrainerOptionsValidator(cerberus.Validator):
    _LR_SCHEDULER = cerberus.TypeDefinition("lr_scheduler", (lr_scheduler._LRScheduler,), ())
    _LOSS_SCALER = cerberus.TypeDefinition("loss_scaler", (loss_scaler.LossScaler,), ())

    _SESSION_OPTIONS = cerberus.TypeDefinition("session_options", (ort.SessionOptions,), ())

    _PROPAGATE_CAST_OPS_STRATEGY = cerberus.TypeDefinition(
        "propagate_cast_ops_strategy", (PropagateCastOpsStrategy,), ()
    )

    types_mapping = cerberus.Validator.types_mapping.copy()
    types_mapping["lr_scheduler"] = _LR_SCHEDULER
    types_mapping["loss_scaler"] = _LOSS_SCALER
    types_mapping["session_options"] = _SESSION_OPTIONS
    types_mapping["propagate_cast_ops_strategy"] = _PROPAGATE_CAST_OPS_STRATEGY


def _check_is_callable(field, value, error):
    result = False
    try:
        # Python 3
        result = value is None or callable(value)
    except:
        # Python 3 but < 3.2
        if hasattr(value, "__call__"):
            result = True
    if not result:
        error(field, "Must be callable or None")


_ORTTRAINER_OPTIONS_SCHEMA = {
    "batch": {
        "type": "dict",
        "default_setter": lambda _: {},
        "required": False,
        "schema": {"gradient_accumulation_steps": {"type": "integer", "min": 1, "default": 1}},
    },
    "device": {
        "type": "dict",
        "default_setter": lambda _: {},
        "required": False,
        "schema": {
            "id": {"type": "string", "default": "cuda"},
            "mem_limit": {"type": "integer", "min": 0, "default": 0},
        },
    },
    "distributed": {
        "type": "dict",
        "default_setter": lambda _: {},
        "required": False,
        "schema": {
            "world_rank": {"type": "integer", "min": 0, "default": 0},
            "world_size": {"type": "integer", "min": 1, "default": 1},
            "local_rank": {"type": "integer", "min": 0, "default": 0},
            "data_parallel_size": {"type": "integer", "min": 1, "default": 1},
            "horizontal_parallel_size": {"type": "integer", "min": 1, "default": 1},
            "pipeline_parallel": {
                "type": "dict",
                "default_setter": lambda _: {},
                "required": False,
                "schema": {
                    "pipeline_parallel_size": {"type": "integer", "min": 1, "default": 1},
                    "num_pipeline_micro_batches": {"type": "integer", "min": 1, "default": 1},
                    "pipeline_cut_info_string": {"type": "string", "default": ""},
                    "sliced_schema": {
                        "type": "dict",
                        "default_setter": lambda _: {},
                        "keysrules": {"type": "string"},
                        "valuesrules": {"type": "list", "schema": {"type": "integer"}},
                    },
                    "sliced_axes": {
                        "type": "dict",
                        "default_setter": lambda _: {},
                        "keysrules": {"type": "string"},
                        "valuesrules": {"type": "integer"},
                    },
                    "sliced_tensor_names": {"type": "list", "schema": {"type": "string"}, "default": []},
                },
            },
            "allreduce_post_accumulation": {"type": "boolean", "default": False},
            "deepspeed_zero_optimization": {
                "type": "dict",
                "default_setter": lambda _: {},
                "required": False,
                "schema": {
                    "stage": {"type": "integer", "min": 0, "max": 1, "default": 0},
                },
            },
            "enable_adasum": {"type": "boolean", "default": False},
        },
    },
    "lr_scheduler": {"type": "lr_scheduler", "nullable": True, "default": None},
    "mixed_precision": {
        "type": "dict",
        "default_setter": lambda _: {},
        "required": False,
        "schema": {
            "enabled": {"type": "boolean", "default": False},
            "loss_scaler": {"type": "loss_scaler", "nullable": True, "default": None},
        },
    },
    "graph_transformer": {
        "type": "dict",
        "default_setter": lambda _: {},
        "required": False,
        "schema": {
            "attn_dropout_recompute": {"type": "boolean", "default": False},
            "gelu_recompute": {"type": "boolean", "default": False},
            "transformer_layer_recompute": {"type": "boolean", "default": False},
            "number_recompute_layers": {"type": "integer", "min": 0, "default": 0},
            "propagate_cast_ops_config": {
                "type": "dict",
                "default_setter": lambda _: {},
                "required": False,
                "schema": {
                    "strategy": {
                        "type": "propagate_cast_ops_strategy",
                        "nullable": True,
                        "default": PropagateCastOpsStrategy.FLOOD_FILL,
                    },
                    "level": {"type": "integer", "min": -1, "default": 1},
                    "allow": {"type": "list", "schema": {"type": "string"}, "default": []},
                },
            },
        },
    },
    "utils": {
        "type": "dict",
        "default_setter": lambda _: {},
        "required": False,
        "schema": {
            "frozen_weights": {"type": "list", "default": []},
            "grad_norm_clip": {"type": "boolean", "default": True},
            "memory_efficient_gradient": {"type": "boolean", "default": False},
            "run_symbolic_shape_infer": {"type": "boolean", "default": False},
        },
    },
    "debug": {
        "type": "dict",
        "default_setter": lambda _: {},
        "required": False,
        "schema": {
            "deterministic_compute": {"type": "boolean", "default": False},
            "check_model_export": {"type": "boolean", "default": False},
            "graph_save_paths": {
                "type": "dict",
                "default_setter": lambda _: {},
                "required": False,
                "schema": {
                    "model_after_graph_transforms_path": {"type": "string", "default": ""},
                    "model_with_gradient_graph_path": {"type": "string", "default": ""},
                    "model_with_training_graph_path": {"type": "string", "default": ""},
                    "model_with_training_graph_after_optimization_path": {"type": "string", "default": ""},
                },
            },
        },
    },
    "_internal_use": {
        "type": "dict",
        "default_setter": lambda _: {},
        "required": False,
        "schema": {
            "enable_internal_postprocess": {"type": "boolean", "default": True},
            "extra_postprocess": {"check_with": _check_is_callable, "nullable": True, "default": None},
            "onnx_opset_version": {"type": "integer", "min": 12, "max": 14, "default": 14},
            "enable_onnx_contrib_ops": {"type": "boolean", "default": True},
        },
    },
    "provider_options": {
        "type": "dict",
        "default_setter": lambda _: {},
        "required": False,
        "allow_unknown": True,
        "schema": {},
    },
    "session_options": {"type": "session_options", "nullable": True, "default": None},
}<|MERGE_RESOLUTION|>--- conflicted
+++ resolved
@@ -168,7 +168,6 @@
                                 'default' : None
                             }
                         }
-<<<<<<< HEAD
                     },
                     'graph_transformer': {
                         'type': 'dict',
@@ -210,49 +209,6 @@
                                         'schema': {'type': 'string'},
                                         'default': []
                                     }
-=======
-                    }
-                },
-                'graph_transformer': {
-                    'type': 'dict',
-                    'required': False,
-                    'default': {},
-                    'schema': {
-                        'attn_dropout_recompute': {
-                            'type': 'boolean',
-                            'default': False
-                        },
-                        'gelu_recompute': {
-                            'type': 'boolean',
-                            'default': False
-                        },
-                        'transformer_layer_recompute': {
-                            'type': 'boolean',
-                            'default': False
-                        },
-                        'number_recompute_layers': {
-                            'type': 'integer',
-                            'min': 0,
-                            'default': 0
-                        },
-                        'propagate_cast_ops_config': {
-                            'type': 'dict',
-                            'required': False,
-                            'default': {},
-                            'schema': {
-                                'propagate_cast_ops_strategy': {
-                                    'type': 'onnxruntime.training.PropagateCastOpsStrategy',
-                                    'default': PropagateCastOpsStrategy.FLOOD_FILL
-                                },
-                                'propagate_cast_ops_level': {
-                                    'type': 'integer',
-                                    'default': 1
-                                },
-                                'propagate_cast_ops_allow': {
-                                    'type': 'list',
-                                    'schema': {'type': 'string'},
-                                    'default': []
->>>>>>> 73310b2a
                                 }
                             },
                             'allow_layer_norm_mod_precision': {
@@ -491,7 +447,6 @@
 
     Example:
 
-<<<<<<< HEAD
     .. code-block:: python
 
         opts = ORTTrainerOptions({
@@ -510,24 +465,6 @@
         })
         fp16_enabled = opts.mixed_precision.enabled
      """
-=======
-            opts = ORTTrainerOptions({
-                               'batch' : {
-                                   'gradient_accumulation_steps' : 128
-                               },
-                               'device' : {
-                                   'id' : 'cuda:0',
-                                   'mem_limit' : 2*1024*1024*1024,
-                               },
-                               'lr_scheduler' : optim.lr_scheduler.LinearWarmupLRScheduler(),
-                               'mixed_precision' : {
-                                   'enabled': True,
-                                   'loss_scaler': amp.LossScaler(loss_scale=float(1 << 16))
-                               }
-            })
-            fp16_enabled = opts.mixed_precision.enabled
-    """
->>>>>>> 73310b2a
 
     def __init__(self, options={}):
         # Keep a copy of original input for debug

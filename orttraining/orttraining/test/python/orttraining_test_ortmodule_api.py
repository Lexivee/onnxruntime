# Copyright (c) Microsoft Corporation. All rights reserved.
# Licensed under the MIT License.
# orttraining_test_ortmodule_api.py

import itertools
import math
import random
import copy
import torch
from transformers import AutoConfig, BertForSequenceClassification, Trainer
from transformers.modeling_outputs import SequenceClassifierOutput
import pytest
from time import sleep
import warnings
from unittest.mock import patch
from collections import OrderedDict
from collections import namedtuple
from inspect import signature
import tempfile
import os
from distutils.version import LooseVersion

from onnxruntime.training.ortmodule._custom_gradient_registry import register_gradient
<<<<<<< HEAD
from onnxruntime.training.ortmodule import ORTModule, _utils, _io, DebugOptions, LogLevel, _fallback
=======

from onnxruntime.training.ortmodule import (ORTModule,
                                            _utils,
                                            _io,
                                            DebugOptions,
                                            LogLevel,
                                            _fallback,
                                            _graph_execution_manager)
>>>>>>> 6e2f66ee
import _test_helpers

# Import autocasting libs
from torch.cuda import amp

# PyTorch model definitions for tests

class NeuralNetSinglePositionalArgument(torch.nn.Module):
    def __init__(self, input_size, hidden_size, num_classes):
        super(NeuralNetSinglePositionalArgument, self).__init__()

        self.fc1 = torch.nn.Linear(input_size, hidden_size)
        self.relu = torch.nn.ReLU()
        self.fc2 = torch.nn.Linear(hidden_size, num_classes)

    def forward(self, input1):
        out = self.fc1(input1)
        out = self.relu(out)
        out = self.fc2(out)
        return out

class NeuralNetMultiplePositionalArgumentsMultiOutputsWithoutDependency(torch.nn.Module):
    def __init__(self, input_size, hidden_size, num_classes):
        super(NeuralNetMultiplePositionalArgumentsMultiOutputsWithoutDependency, self).__init__()

        self.fc1 = torch.nn.Linear(input_size, hidden_size)
        self.fc2 = torch.nn.Linear(input_size, hidden_size)
        self.softmax1 = torch.nn.Softmax(dim=1)
        self.softmax2 = torch.nn.Softmax(dim=1)
        self.relu1 = torch.nn.ReLU()
        self.relu2 = torch.nn.ReLU()

    def forward(self, input1, input2):
        model_input = input1 + input2
        out1 = self.fc1(model_input)
        out2 = self.fc2(model_input)
        out1 = self.softmax1(out1)
        out2 = self.softmax2(out2)
        out1 = self.relu1(out1)
        out2 = self.relu2(out2)
        return out1, out2

class NeuralNetMultiplePositionalArgumentsMultiOutputsWithDependency(torch.nn.Module):
    def __init__(self, input_size, hidden_size, num_classes):
        super(NeuralNetMultiplePositionalArgumentsMultiOutputsWithDependency, self).__init__()

        self.fc1 = torch.nn.Linear(input_size, hidden_size)
        self.softmax = torch.nn.Softmax(dim=1)
        self.fc2 = torch.nn.Linear(hidden_size, num_classes)

    def forward(self, input1, input2):
        model_input = input1 + input2
        out1 = self.fc1(model_input)
        out1 = self.softmax(out1)
        # TODO: Using relu here will cause the forward prediction error
        # ORT's Relu output is sharing the same buffer as input,
        # and this buffer is returned as ORTModule's output to Pytorch
        out2 = self.fc2(out1)
        return out1, out2

class NeuralNetMultiplePositionalArguments(torch.nn.Module):
    def __init__(self, input_size, hidden_size, num_classes):
        super(NeuralNetMultiplePositionalArguments, self).__init__()

        self.fc1 = torch.nn.Linear(input_size, hidden_size)
        self.relu = torch.nn.ReLU()
        self.fc2 = torch.nn.Linear(hidden_size, num_classes)

    def forward(self, input1, input2):
        model_input = input1 + input2
        out = self.fc1(model_input)
        out = self.relu(out)
        out = self.fc2(out)
        return out

class NeuralNetMultiplePositionalArgumentsVarKeyword(torch.nn.Module):
    def __init__(self, input_size, hidden_size, num_classes):
        super(NeuralNetMultiplePositionalArgumentsVarKeyword, self).__init__()

        self.fc1 = torch.nn.Linear(input_size, hidden_size)
        self.relu = torch.nn.ReLU()
        self.fc2 = torch.nn.Linear(hidden_size, num_classes)

    def forward(self, input1, input2, **kwargs):
        model_input = input1 + input2
        out = self.fc1(model_input)
        out = self.relu(out)
        out = self.fc2(out)
        return out

class NeuralNetPositionalArguments(torch.nn.Module):
    def __init__(self, input_size, hidden_size, num_classes):
        super(NeuralNetPositionalArguments, self).__init__()

        self.fc1 = torch.nn.Linear(input_size, hidden_size)
        self.relu = torch.nn.ReLU()
        self.fc2 = torch.nn.Linear(hidden_size, num_classes)

    def forward(self, *model_inputs):
        model_input = torch.sum(torch.stack(model_inputs), dim=0)
        out = self.fc1(model_input)
        out = self.relu(out)
        out = self.fc2(out)
        return out

class NeuralNetKeywordArguments(torch.nn.Module):
    def __init__(self, input_size, hidden_size, num_classes):
        super(NeuralNetKeywordArguments, self).__init__()

        self.fc1 = torch.nn.Linear(input_size, hidden_size)
        self.relu = torch.nn.ReLU()
        self.fc2 = torch.nn.Linear(hidden_size, num_classes)

    def forward(self, x=None, y=None, z=None):
        model_input = torch.sum(torch.stack([x, y, z]), dim=0)
        out = self.fc1(model_input)
        out = self.relu(out)
        out = self.fc2(out)
        return out

class NeuralNetPositionalAndKeywordArguments(torch.nn.Module):
    def __init__(self, input_size, hidden_size, num_classes):
        super(NeuralNetPositionalAndKeywordArguments, self).__init__()

        self.fc1 = torch.nn.Linear(input_size, hidden_size)
        self.relu = torch.nn.ReLU()
        self.fc2 = torch.nn.Linear(hidden_size, num_classes)

    def forward(self, model_input, x=None, y=None, z=None):
        model_input = model_input + torch.sum(torch.stack([x, y, z]), dim=0)
        out = self.fc1(model_input)
        out = self.relu(out)
        out = self.fc2(out)
        return out

class NeuralNetSimplePositionalAndKeywordArguments(torch.nn.Module):
    def __init__(self):
        super(NeuralNetSimplePositionalAndKeywordArguments, self).__init__()
        self.a = torch.nn.Parameter(torch.FloatTensor([-1., 1.]))
    def forward(self, x, y=None, z=None):
        if z is not None:
            return torch.mean(self.a) + x + 4 * z
        if y is not None:
            return torch.mean(self.a) + 3 * y
        return torch.mean(self.a) + x

class NeuralNetNonDifferentiableOutput(torch.nn.Module):
    def __init__(self, input_size, hidden_size, num_classes):
        super(NeuralNetNonDifferentiableOutput, self).__init__()
        self.fc1 = torch.nn.Linear(input_size, hidden_size)
        self.relu = torch.nn.ReLU()
        self.fc2 = torch.nn.Linear(hidden_size, num_classes)

    def forward(self, input1):
        out = self.fc1(input1)
        out1 = self.relu(out)
        out2 = self.fc2(out1)
        mask1 = torch.gt(out1, 0.01)
        mask1 = mask1.long()    # TODO: Casting from bool to float or int will cause the UT failure
                                # True is casted to 1065353216 for Cast(from=bool, to=int), whereas pytorch would give 1
                                # True is casted to -1 for Cast(from=bool, to=float), where as pytorch would give 1.0f
        mask2 = torch.lt(out2, 0.02)
        mask2 = mask2.long()

        return out1, mask1, out2, mask2     # intentionally place the non-differentiable output in the middle

class NeuralNetChainedLayersWithNonDifferentiableOutput(torch.nn.Module):
    def __init__(self, input_size, hidden_size, num_classes):
        super(NeuralNetChainedLayersWithNonDifferentiableOutput, self).__init__()
        self.fc1 = torch.nn.Linear(input_size, hidden_size)
        self.relu = torch.nn.ReLU()
        self.fc2 = torch.nn.Linear(hidden_size, num_classes)

    def forward(self, input1, mask1):
        out = self.fc1(input1)
        out1 = self.relu(out)
        out2 = self.fc2(out1)
        # this will trigger torch to set requires_grad = True for mask tensor
        mask = mask1

        return out2, mask

class NeuralNetPartialNoGradModel(torch.nn.Module):
    def __init__(self, input_size, hidden_size, num_classes):
        super(NeuralNetPartialNoGradModel, self).__init__()

        self.fc1 = torch.nn.Linear(input_size, hidden_size).requires_grad_(False)
        self.relu = torch.nn.ReLU()
        self.fc2 = torch.nn.Linear(hidden_size, num_classes)

    def forward(self, model_input):
        out = self.relu(self.fc1(model_input))
        out = self.fc2(out)
        return out

class UnusedEndParameterNet(torch.nn.Module):
    def __init__(self, input_size, hidden_size1, hidden_size2, num_classes):
        super(UnusedEndParameterNet, self).__init__()

        self.fc1 = torch.nn.Linear(input_size, hidden_size1)
        self.relu = torch.nn.ReLU()
        # fc2 is an unused initializer (which is in the end of initializer list)
        # which will be dropped after export
        self.fc2 = torch.nn.Linear(hidden_size1, hidden_size2)
        self.register_buffer("buffer", torch.ones(hidden_size1))

    def forward(self, input1):
        out = self.fc1(input1)
        out = self.relu(out)
        out = out + self.buffer
        return out

class UnusedBeginParameterNet(torch.nn.Module):
    def __init__(self, input_size, hidden_size1, hidden_size2, num_classes):
        super(UnusedBeginParameterNet, self).__init__()

        # fc1 is an unused initializer (which is in the begining of initializer list)
        # which will be dropped after export
        self.fc1 = torch.nn.Linear(input_size, hidden_size1)
        self.relu = torch.nn.ReLU()
        self.fc2 = torch.nn.Linear(input_size, hidden_size2)
        self.register_buffer("buffer", torch.ones(hidden_size2))

    def forward(self, input1):
        out = self.fc2(input1)
        out = self.relu(out)
        out = out + self.buffer
        return out

class UnusedMiddleParameterNet(torch.nn.Module):
    def __init__(self, input_size, hidden_size1, hidden_size2, num_classes):
        super(UnusedMiddleParameterNet, self).__init__()

        self.fc1 = torch.nn.Linear(input_size, hidden_size1)
        self.relu = torch.nn.ReLU()
        # fc2 is an unused initializer (which is in the middle of initializer list)
        # which will be dropped after export
        self.fc2 = torch.nn.Linear(hidden_size1, hidden_size2)
        self.fc3 = torch.nn.Linear(hidden_size1, num_classes)
        self.register_buffer("buffer", torch.ones(num_classes))

    def forward(self, input1):
        out = self.fc1(input1)
        out = self.relu(out)
        out = self.fc3(out)
        out = out + self.buffer
        return out

class StatelessModel(torch.nn.Module):
    def __init__(self):
        super(StatelessModel, self).__init__()

    def forward(self, x):
        return x

class NeuralNetCustomClassOutput(torch.nn.Module):
    class CustomClass(object):
        def __init__(self, out1, out2, out3):
            self.out1 = out1
            self.out2 = out2
            self.out3 = out3

    def __init__(self, input_size, hidden_size, num_classes):
        super(NeuralNetCustomClassOutput, self).__init__()

        self.fc1_1 = torch.nn.Linear(input_size, hidden_size)
        self.relu1 = torch.nn.ReLU()
        self.fc1_2 = torch.nn.Linear(hidden_size, num_classes)

        self.fc2_1 = torch.nn.Linear(input_size, hidden_size)
        self.relu2 = torch.nn.ReLU()
        self.fc2_2 = torch.nn.Linear(hidden_size, num_classes)

        self.fc3_1 = torch.nn.Linear(input_size, hidden_size)
        self.relu3 = torch.nn.ReLU()
        self.fc3_2 = torch.nn.Linear(hidden_size, num_classes)

    def forward(self, input1, input2, input3):
        out1 = self.fc1_2(self.relu1(self.fc1_1(input1)))
        out2 = self.fc2_2(self.relu2(self.fc2_1(input2)))
        out3 = self.fc3_2(self.relu3(self.fc3_1(input3)))
        return NeuralNetCustomClassOutput.CustomClass(out1, out2, out3)

class MyStrNet(torch.nn.Module):
    def forward(self, x, my_str):
        if my_str.lower() == 'hello':
            print('hi')
        return x

@pytest.fixture(scope='session', autouse=True)
def run_before_test_session(request):
    def insert_disable_fallback_in_env():
        os.environ["ORTMODULE_FALLBACK_POLICY"] = "FALLBACK_DISABLE"

    def remove_disable_fallback_from_env():
        del os.environ["ORTMODULE_FALLBACK_POLICY"]

    insert_disable_fallback_in_env()
    request.addfinalizer(remove_disable_fallback_from_env)

# TODO: This is a workaround for the problem that pytest is still cleaning up the previous test
# while the next task already start.
@pytest.fixture(autouse=True)
def run_before_tests():
    # wait for 50ms before starting the next test
    sleep(0.05)

def _get_bert_for_sequence_classification_model(device, output_attentions = False, \
    output_hidden_states = False, return_dict = True, hidden_dropout_prob = 0.1, attention_probs_dropout_prob = 0.1):
    """Returns the BertForSequenceClassification pretrained model"""

    config = AutoConfig.from_pretrained(
            "bert-base-uncased",
            num_labels=2,
            num_hidden_layers=1,
            output_attentions = output_attentions,
            output_hidden_states = output_hidden_states,
            hidden_dropout_prob = hidden_dropout_prob,
            attention_probs_dropout_prob = attention_probs_dropout_prob,
    )
    config.return_dict = return_dict

    model = BertForSequenceClassification.from_pretrained(
        "bert-base-uncased",
        config=config,
    ).to(device)

    return model

def _get_bert_for_sequence_classification_sample_data(device):
    """Returns sample data to be used with BertForSequenceClassification model"""

    input_ids = torch.randint(0, 100, (32, 64), dtype=torch.long, device=device)
    input_mask = torch.randint(0, 100, (32, 64), dtype=torch.long, device=device)
    labels = torch.randint(0, 1, (32,), dtype=torch.long, device=device)

    return input_ids, input_mask, labels

def _get_bert_for_sequence_classification_sample_data_with_random_shapes(device):
    """Returns sample data with random shape to be used with BertForSequenceClassification model"""

    x = random.randint(1,100)
    y = random.randint(1,100)
    input_ids = torch.randint(0, 100, (x, y), dtype=torch.long, device=device)
    input_mask = torch.randint(0, 100, (x, y), dtype=torch.long, device=device)
    labels = torch.randint(0, 1, (x,), dtype=torch.long, device=device)

    return input_ids, input_mask, labels

# ORTModule-API tests

def test_forward_call_single_positional_argument():
    device = 'cuda'

    N, D_in, H, D_out = 64, 784, 500, 10
    model = NeuralNetSinglePositionalArgument(D_in, H, D_out).to(device)
    ort_model = ORTModule(model)
    # Check that the original forward signature is preserved.
    assert signature(model.forward) == signature(ort_model.forward)
    x = torch.randn(N, D_in, device=device)
    # Make sure model runs without any exception
    prediction = ort_model(x)
    assert prediction is not None
    prediction = prediction.sum()
    prediction.backward()

def test_forward_call_multiple_positional_arguments():
    device = 'cuda'

    N, D_in, H, D_out = 64, 784, 500, 10
    model = NeuralNetMultiplePositionalArguments(input_size=D_in, hidden_size=H, num_classes=D_out).to(device)
    ort_model = ORTModule(model)
    # Check that the original forward signature is preserved.
    assert signature(model.forward) == signature(ort_model.forward)
    x = torch.randn(N, D_in, device=device)
    y = torch.randn(N, D_in, device=device)

    # Make sure model runs without any exception
    prediction = ort_model(x, y)
    assert prediction is not None
    prediction = prediction.sum()
    prediction.backward()

def test_forward_call_positional_arguments():
    device = 'cuda'

    N, D_in, H, D_out = 64, 784, 500, 10
    model = NeuralNetPositionalArguments(input_size=D_in, hidden_size=H, num_classes=D_out).to(device)
    model = ORTModule(model)
    args = [torch.randn(N, D_in, device=device), torch.randn(N, D_in, device=device), torch.randn(N, D_in, device=device)]

    # Make sure model runs without any exception
    prediction = model(*args)
    assert prediction is not None
    prediction = prediction.sum()
    prediction.backward()

def test_forward_call_keyword_arguments():
    device = 'cuda'

    N, D_in, H, D_out = 64, 784, 500, 10
    model = NeuralNetKeywordArguments(D_in, H, D_out).to(device)
    model = ORTModule(model)
    x = torch.randn(N, D_in, device=device)
    y = torch.randn(N, D_in, device=device)
    z = torch.randn(N, D_in, device=device)

    # Make sure model runs without any exception
    prediction = model(x, y, z)
    assert prediction is not None
    prediction = prediction.sum()
    prediction.backward()

def test_forward_call_positional_and_keyword_arguments():
    device = 'cuda'

    N, D_in, H, D_out = 64, 784, 500, 10
    model = NeuralNetPositionalAndKeywordArguments(D_in, H, D_out).to(device)
    model = ORTModule(model)
    a = torch.randn(N, D_in, device=device)
    x = torch.randn(N, D_in, device=device)
    y = torch.randn(N, D_in, device=device)
    z = torch.randn(N, D_in, device=device)

    # Make sure model runs without any exception
    prediction = model(a, x, y, z)
    assert prediction is not None
    prediction = prediction.sum()
    prediction.backward()

@pytest.mark.parametrize("forward_statement", [
    "model(one)",
    "model(x=one)",
    "model(one, None, None)",
    "model(one, None, z=None)",
    "model(one, None)",
    "model(x=one, y=one)",
    "model(y=one, x=one)",
    "model(y=one, z=None, x=one)",
    "model(one, None, z=one)",
    "model(x=one, z=one)",
    "model(one, z=one)",
    "model(one, z=one, y=one)",
    "model(one, one, one)",
    "model(one, None, one)",
    "model(z=one, x=one, y=one)",
    "model(z=one, x=one, y=None)"
])
def test_compare_pytorch_forward_call_positional_and_keyword_arguments(forward_statement):
    one = torch.FloatTensor([1])

    model = NeuralNetSimplePositionalAndKeywordArguments()
    pytorch_result = eval(forward_statement + ".item()")

    model = NeuralNetSimplePositionalAndKeywordArguments()
    model = ORTModule(model)
    ortmodule_result = eval(forward_statement + ".item()")
    ortmodule_result_again = eval(forward_statement + ".item()")
    assert ortmodule_result == ortmodule_result_again
    assert pytorch_result == ortmodule_result

    prediction = eval(forward_statement).sum()
    prediction.backward()

def test_torch_nn_module_cuda_method():
    original_device = 'cpu'
    to_device = 'cuda'

    N, D_in, H, D_out = 64, 784, 500, 10
    model = NeuralNetSinglePositionalArgument(D_in, H, D_out)
    model = ORTModule(model)
    for _, parameter_value in model.named_parameters():
        assert parameter_value.device.type == original_device

    x = torch.randn(N, D_in, device=to_device)
    model = model.cuda()
    model(x)

    for _, parameter_value in model.named_parameters():
        assert parameter_value.device.type == to_device

@pytest.mark.parametrize("set_gpu_on_original_module", [True, False])
def test_torch_nn_module_cpu_method(set_gpu_on_original_module):
    original_device = 'cuda'
    to_device = 'cpu'

    N, D_in, H, D_out = 64, 784, 500, 10
    if set_gpu_on_original_module:
        model = NeuralNetSinglePositionalArgument(D_in, H, D_out).to(original_device)
        model = ORTModule(model)
    else:
        model = NeuralNetSinglePositionalArgument(D_in, H, D_out)
        model = ORTModule(model).to(original_device)
    for _, parameter_value in model.named_parameters():
        assert parameter_value.device.type == original_device

    x = torch.randn(N, D_in, device=to_device)
    model = model.cpu()
    model(x)
    for _, parameter_value in model.named_parameters():
        assert parameter_value.device.type == to_device

@pytest.mark.parametrize("original_device", ['cpu', 'cuda'])
@pytest.mark.parametrize("to_argument", ['cpu', 'cuda', 'cuda:0', torch.device('cpu'), torch.device('cuda')])
def test_torch_nn_module_to_api(original_device, to_argument):
    N, D_in, H, D_out = 64, 784, 500, 10
    model = NeuralNetSinglePositionalArgument(D_in, H, D_out).to(original_device)
    model = ORTModule(model)
    x = torch.randn(N, D_in, device=original_device)
    for _, parameter_value in model.named_parameters():
        assert parameter_value.device.type == original_device

    model = model.to(to_argument)
    x = x.to(to_argument)
    model(x)
    assert _utils.get_device_str(model._torch_module._execution_manager(model._is_training())._device) == \
        _utils.get_device_str(torch.device(to_argument))

def test_model_without_device():
    # Model doesn't have device (CPU is assumed)
    N, D_in, H, D_out = 64, 784, 500, 10
    model = NeuralNetSinglePositionalArgument(D_in, H, D_out)
    model = ORTModule(model)

    # User input is on GPU
    input_device='cuda'
    x = torch.randn(N, D_in).to(input_device)

    # ORTModule and PyTorch does not move model to where user input is hosted
    with pytest.raises(RuntimeError) as type_error:
        model(x)
    assert \
        ("Tensor for argument #1 'self' is on CPU, but expected them to be on GPU (while checking arguments for addmm)" in str(type_error.value)) \
        or ("Expected all tensors to be on the same device, but found at least two devices, cpu and cuda:0!" in str(type_error.value))

def test_model_and_input_without_device():
    N, D_in, H, D_out = 64, 784, 500, 10
    model = NeuralNetSinglePositionalArgument(D_in, H, D_out)
    model = ORTModule(model)
    x = torch.randn(N, D_in)

    # CPU is assumed for both model and user input
    out = model(x)
    out is not None

def test_model_with_different_devices_same_session():
    os.environ['ORTMODULE_SKIPCHECK_POLICY'] = 'SKIP_CHECK_DISABLED'

    N, D_in, H, D_out = 64, 784, 500, 10
    model = NeuralNetSinglePositionalArgument(D_in, H, D_out)
    model = ORTModule(model)

    for i in range(5):
        if i % 2 == 0:
            device = 'cpu'
        else:
            device = 'cuda'

        model.to(device)
        x = torch.randn(N, D_in, device=device)
        y = model(x)

    del os.environ['ORTMODULE_SKIPCHECK_POLICY']

@pytest.mark.parametrize("device", ['cuda', 'cpu'])
def test_input_requires_grad_saved(device):
    N, D_in, H, D_out = 32, 784, 500, 10
    model = NeuralNetSinglePositionalArgument(D_in, H, D_out).to(device)
    model = ORTModule(model)
    x = torch.randn(N, D_in, device=device, requires_grad=True) + 1
    model(x)
    assert model._torch_module._execution_manager(model._is_training())._input_info.require_grad_names == ['input1']

@pytest.mark.parametrize("device", ['cuda', 'cpu'])
def test_input_requires_grad_backward_creates_input_grad(device):
    N, D_in, H, D_out = 32, 784, 500, 10
    model = NeuralNetSinglePositionalArgument(D_in, H, D_out).to(device)
    model = ORTModule(model)
    x = torch.randn(N, D_in, device=device, requires_grad=True)
    assert x.grad is None
    prediction = model(x)
    s = prediction.sum()
    s.backward()
    assert x.grad is not None

def test_gradient_correctness():
    device = 'cuda'
    N, D_in, H, D_out = 32, 128, 500, 10
    pt_model = NeuralNetSinglePositionalArgument(D_in, H, D_out).to(device)
    ort_model = ORTModule(copy.deepcopy(pt_model))

    def run_step(model, x):
        prediction = model(x)
        loss = prediction.sum()
        loss.backward()
        return prediction

    for step in range(10):
        x = torch.randn(N, D_in, device=device)
        pt_prediction = run_step(pt_model, x)
        ort_prediction = run_step(ort_model, x)

        _test_helpers.assert_values_are_close(ort_prediction, pt_prediction)
        _test_helpers.assert_gradients_match_and_reset_gradient(ort_model, pt_model)

@pytest.mark.parametrize("use_fp16", [False, True])
@pytest.mark.parametrize("input_requires_grad", [False, True])
def test_gradient_correctness_conv1d(use_fp16, input_requires_grad):
    class NeuralNetConv1D(torch.nn.Module):
        def __init__(self, in_channels, out_channels, kernel_size, padding=0, groups=1):
            super(NeuralNetConv1D, self).__init__()
            self.conv1 = torch.nn.Conv1d(in_channels, out_channels, kernel_size, padding=padding, groups=groups)
            self.conv2 = torch.nn.Conv1d(in_channels, out_channels, kernel_size, padding=padding, groups=groups)

        def forward(self, input):
            out = self.conv1(input.permute(0, 2, 1).contiguous())
            out = self.conv2(out).permute(0, 2, 1).contiguous()
            return out

    # ConvGrad hasn't been tested on device with arch lower than 7.0
    if torch.cuda.get_device_capability()[0] < 7:
        return

    device = 'cuda'
    N, seq_len, C_in, C_out, kernel_size = 32, 128, 1536, 1536, 3
    pt_model = NeuralNetConv1D(C_in, C_out, kernel_size, padding=1).to(device)
    ort_model = ORTModule(copy.deepcopy(pt_model))

    def run_step(model, x):
        with amp.autocast(use_fp16):
            prediction = model(x)
            loss = prediction.sum()
        loss.backward()
        return prediction

    for _ in range(10):
        x = torch.randn(N, seq_len, C_in, device=device, requires_grad=input_requires_grad)
        pt_prediction = run_step(pt_model, x)
        ort_prediction = run_step(ort_model, x)

        # PyTorch's Conv/GonvGrad uses HEURISTIC mode to search algo while ORT uses EXHAUSTIVE mode by default.
        # While different algo types generate slightly different results, especially for FP16,
        # so relax the tolerance for comparison, especially for FP16 run and gradient comparison.
        if use_fp16:
            _test_helpers.assert_values_are_close(ort_prediction, pt_prediction, atol=1e-3, rtol=1e-3)
            _test_helpers.assert_gradients_match_and_reset_gradient(ort_model, pt_model, rtol=5e-1, atol=4e-1)
        else:
            _test_helpers.assert_values_are_close(ort_prediction, pt_prediction, atol=1e-5)
            _test_helpers.assert_gradients_match_and_reset_gradient(ort_model, pt_model, rtol=5e-2, atol=4e-2)

def _run_gradient_correctness_transpose(perm, shape):
    class NeuralNetTranspose(torch.nn.Module):
        def __init__(self, perm):
            super(NeuralNetTranspose, self).__init__()
            self.perm = perm

        def forward(self, input):
            out = torch.sin(input.permute(*self.perm))
            return out

    device = 'cuda'
    pt_model = NeuralNetTranspose(perm).to(device)
    ort_model = ORTModule(copy.deepcopy(pt_model))

    def run_step(model, x):
        prediction = model(x)
        loss = prediction.sum()
        loss.backward()
        return prediction

    x = torch.randn(*shape, device=device, requires_grad=True)
    pt_prediction = run_step(pt_model, x)
    ort_prediction = run_step(ort_model, x)

    _test_helpers.assert_values_are_close(ort_prediction, pt_prediction)
    _test_helpers.assert_gradients_match_and_reset_gradient(ort_model, pt_model)

@pytest.mark.parametrize("perm", [
    [0,1,2],      # no-op
    [0,2,1],      # special handle by Transpose021
    [1,0,2],      # handled as [0,2,1,3]
    [1,2,0],      # coalesced to [1,0]
    [2,0,1],      # coalesced to [1,0]
    [2,1,0],      # handled as [0,3,2,1]
])
@pytest.mark.parametrize("shape", [
    [245,1024,32],
    [255,2272,32],
    [246,2080,32],
    [254,128,256],
    [260,245,256],
    [284,254,256],
    [245,260,256],
    [1024,1024,256],
    [254,284,256],
    [4,5,2944],
    [4,28,3136],
    [4,312,768],
    [3,224,224],
    [17,5,4],
    [8,2080,32],
    [8,2272,32],
    [2,2,2],
    [1024,245,32],
    [2080,246,32],
    [1024,254,32],
    [2272,255,32],
    [4,5,736],
    [4,111,160],
    [8,246,32],
    [8,255,32],
    [4,1,2],
    [1,2,2],
    [2,1,2],
    [2,2,1],
    [2,1,4],
    [4,2,1],
])
def test_gradient_correctness_transpose3d(perm, shape):
    _run_gradient_correctness_transpose(perm, shape)

@pytest.mark.parametrize("perm", [
    [0,1,2,3],
    [0,1,3,2],
    [0,2,1,3],
    [0,2,3,1],
    [0,3,1,2],
    [0,3,2,1],
    [1,0,2,3],
    [1,0,3,2],
    [1,2,0,3],
    [1,2,3,0],
    [1,3,0,2],
    [1,3,2,0],
    [2,0,1,3],
    [2,0,3,1],
    [2,1,0,3],
    [2,1,3,0],
    [2,3,0,1],
    [2,3,1,0],
    [3,0,1,2],
    [3,0,2,1],
    [3,1,0,2],
    [3,1,2,0],
    [3,2,0,1],
    [3,2,1,0],
])
@pytest.mark.parametrize("shape", [
    [1,245,1024,32],
    [1,255,2272,32],
    [1,246,2080,32],
    [1,254,128,256],
    [1,260,245,256],
    [1,284,254,256],
    [1,245,260,256],
    [1,1024,1024,256],
    [1,254,284,256],
    [1,4,5,2944],
    [1,4,28,3136],
    [1,4,312,768],
    [1,3,224,224],
    [1,17,5,4],
    [260,8,2080,32],
    [284,8,2272,32],
    [1,2,2,2],
    [1,1024,245,32],
    [1,2080,246,32],
    [1,1024,254,32],
    [1,2272,255,32],
    [1,4,5,736],
    [1,4,111,160],
    [260,8,246,32],
    [284,8,255,32],
    [4,1,2,1],
    [1,1,2,2],
    [1,2,1,2],
    [1,2,2,1],
    [2,1,4,1],
    [2,2,2,1],
    [2,1,2,1],
    [1,4,2,1],
])
def test_gradient_correctness_transpose4d(perm, shape):
    _run_gradient_correctness_transpose(perm, shape)

@pytest.mark.parametrize("device", ['cuda', 'cpu'])
@pytest.mark.parametrize("padding_idx", [None, 1])
def test_gradient_correctness_embedding(device, padding_idx):
    class NeuralNetEmbedding(torch.nn.Module):
        def __init__(self, num_embeddings, embedding_dim, hidden_size):
            super(NeuralNetEmbedding, self).__init__()
            self.embedding = torch.nn.Embedding(num_embeddings, embedding_dim, padding_idx=padding_idx)
            self.linear = torch.nn.Linear(embedding_dim, hidden_size)

        def forward(self, input):
            return self.linear(self.embedding(input))

    N, num_embeddings, embedding_dim, hidden_size = 64, 32, 128, 128
    pt_model = NeuralNetEmbedding(num_embeddings, embedding_dim, hidden_size).to(device)
    ort_model = ORTModule(copy.deepcopy(pt_model))

    def run_step(model, input):
        prediction = model(input)
        loss = prediction.sum()
        loss.backward()
        return prediction

    for _ in range(10):
        input = torch.randint(high=num_embeddings, size=(N,), dtype=torch.int64, device=device)
        pt_prediction = run_step(pt_model, input)
        ort_prediction = run_step(ort_model, input)

        _test_helpers.assert_values_are_close(ort_prediction, pt_prediction)
        _test_helpers.assert_gradients_match_and_reset_gradient(ort_model, pt_model, atol=1e-5)

@pytest.mark.parametrize("use_fp16", [False, True])
def test_gradient_correctness_cross_entropy_loss(use_fp16):
    class NeuralNetCrossEntropyLoss(torch.nn.Module):
        def __init__(self, num_embeddings, embedding_dim):
            super(NeuralNetCrossEntropyLoss, self).__init__()
            self.embedding = torch.nn.Embedding(num_embeddings, embedding_dim, padding_idx=1)

        def forward(self, input, positions):
            output = torch.transpose(self.embedding(input), 0, 1)
            ignored_index = output.size(1)
            loss_fct = torch.nn.CrossEntropyLoss(ignore_index=ignored_index)
            return loss_fct(output, positions)

    device = 'cuda'
    num_embeddings, embedding_dim = 32, 128
    pt_model = NeuralNetCrossEntropyLoss(num_embeddings, embedding_dim).to(device)
    ort_model = ORTModule(copy.deepcopy(pt_model))

    def run_step(model, input, positions):
        with amp.autocast(use_fp16):
            loss = model(input, positions)
        loss.backward()
        return loss

    for _ in range(10):
        N = random.randint(16, 32)
        input = torch.randint(high=num_embeddings, size=(N,), dtype=torch.int64, device=device)
        positions = torch.randint(high=N, size=(embedding_dim,), dtype=torch.int64, device=device)
        pt_prediction = run_step(pt_model, input, positions)
        ort_prediction = run_step(ort_model, input, positions)

        _test_helpers.assert_values_are_close(ort_prediction, pt_prediction)
        _test_helpers.assert_gradients_match_and_reset_gradient(ort_model, pt_model, atol=1e-5)

@pytest.mark.parametrize("pool_type", ['MaxPool', 'AvgPool', 'AdaptiveAvgPool'])
def test_gradient_correctness_pool2d(pool_type):
    class NeuralNetPool2d(torch.nn.Module):
        def __init__(self):
            super(NeuralNetPool2d, self).__init__()
            self.conv = torch.nn.Conv2d(3, 64, kernel_size=7, stride=2, padding=3, bias=False)
            if pool_type == 'MaxPool':
                self.pool = torch.nn.MaxPool2d(kernel_size=3, stride=2, padding=1)
            elif pool_type == 'AvgPool':
                self.pool = torch.nn.AvgPool2d(kernel_size=3, stride=2, padding=1)
            else:
                self.pool = torch.nn.AdaptiveAvgPool2d((5, 7))

        def forward(self, input):
            return self.pool(self.conv(input))

    N, C, H, W = 8, 3, 224, 224
    device = 'cuda'
    pt_model = NeuralNetPool2d().to(device)
    ort_model = ORTModule(copy.deepcopy(pt_model))

    def run_step(model, input):
        prediction = model(input)
        loss = prediction.sum()
        loss.backward()
        return prediction

    for _ in range(10):
        input = torch.randn(N, C, H, W, device=device)
        pt_prediction = run_step(pt_model, input)
        ort_prediction = run_step(ort_model, input)

        _test_helpers.assert_values_are_close(ort_prediction, pt_prediction)
        _test_helpers.assert_gradients_match_and_reset_gradient(ort_model, pt_model, rtol=5e-3, atol=4e-3)

def test_gradient_correctness_argmax_unfold():
    class NeuralNetUnfold(torch.nn.Module):
        def __init__(self, input_size, hidden_size, unfold_dim, unfold_size, unfold_step):
            super(NeuralNetUnfold, self).__init__()
            self.linear= torch.nn.Linear(input_size, hidden_size)
            self.unfold_dim = unfold_dim
            self.unfold_size = unfold_size
            self.unfold_step = unfold_step

        def forward(self, input):
            return self.linear(input.argmax(-1).to(torch.float) * input.argmax().to(torch.float)).unfold(
                dimension=self.unfold_dim, size=self.unfold_size, step=self.unfold_step)

    N, D, H = 16, 256, 128
    device = 'cuda'
    pt_model = NeuralNetUnfold(D, H, 1, 50, 30).to(device)
    ort_model = ORTModule(copy.deepcopy(pt_model))

    def run_step(model, input):
        prediction = model(input)
        loss = prediction.sum()
        loss.backward()
        return prediction

    for _ in range(10):
        input = torch.randint(0, 100, (N, D, H), dtype=torch.uint8, device=device)
        pt_prediction = run_step(pt_model, input)
        ort_prediction = run_step(ort_model, input)

        _test_helpers.assert_values_are_close(ort_prediction, pt_prediction)
        _test_helpers.assert_gradients_match_and_reset_gradient(ort_model, pt_model)

@pytest.mark.parametrize("offset", [-1, 0, 1])
@pytest.mark.parametrize("dim1, dim2", ([0, 1], [0, 2], [1, 2], [2, 0]))
def test_gradient_correctness_argmax_diagonal(offset, dim1, dim2):
    class NeuralNetDiagonal(torch.nn.Module):
        def __init__(self, offset=0, dim1=0, dim2=1):
            super(NeuralNetDiagonal, self).__init__()
            self.offset = offset
            self.dim1 = dim1
            self.dim2 = dim2

        def forward(self, input):
            return torch.diagonal(input, self.offset, self.dim1, self.dim2)

    N, D, H = 16, 256, 128
    device = 'cuda'
    pt_model = NeuralNetDiagonal(offset, dim1, dim2).to(device)
    ort_model = ORTModule(copy.deepcopy(pt_model))

    def run_step(model, input):
        prediction = model(input)
        loss = prediction.sum()
        loss.backward()
        return prediction

    for _ in range(10):
        pt_input = torch.rand((N, D, H), device=device, requires_grad=True)
        ort_input = copy.deepcopy(pt_input)
        pt_prediction = run_step(pt_model, pt_input)
        ort_prediction = run_step(ort_model, ort_input)

        _test_helpers.assert_values_are_close(ort_prediction, pt_prediction)
        _test_helpers.assert_values_are_close(ort_input.grad, pt_input.grad)

def test_module_with_non_differential_output():
    device = 'cuda'
    N, D_in, H, D_out = 32, 128, 64, 10
    pt_model = NeuralNetNonDifferentiableOutput(D_in, H, D_out).to(device)
    ort_model = ORTModule(copy.deepcopy(pt_model))

    def run_step(model, x):
        prediction1, mask1, prediction2, mask2 = model(x)
        loss = prediction2.sum()
        loss.backward()
        return prediction1, mask1, prediction2, mask2

    for step in range(10):
        x = torch.randn(N, D_in, device=device)
        pt_prediction1, pt_mask1, pt_prediction2, pt_mask2 = run_step(pt_model, x)
        ort_prediction1, ort_mask1, ort_prediction2, ort_mask2 = run_step(ort_model, x)

        # _test_helpers.assert_values_are_close(ort_prediction1, pt_prediction1)   # TODO: this is failing, need to investigate!
                                                                                   # This will be no reproducible if we change the model forward to
                                                                                   # mask1 = torch.gt(out, 0.01)
        _test_helpers.assert_values_are_close(ort_prediction2, pt_prediction2)
        _test_helpers.assert_values_are_close(ort_mask1, pt_mask1)
        _test_helpers.assert_values_are_close(ort_mask2, pt_mask2)
        _test_helpers.assert_gradients_match_and_reset_gradient(ort_model, pt_model)

def test_multiple_chained_ortmodules_with_non_differential_output():
    device = 'cuda'
    N, D_in, H, D_out = 32, 128, 64, 10
    pt_model = NeuralNetChainedLayersWithNonDifferentiableOutput(D_in, H, D_out).to(device)
    ort_model = ORTModule(copy.deepcopy(pt_model))

    pt_model2 = NeuralNetChainedLayersWithNonDifferentiableOutput(D_in, H, D_out).to(device)
    ort_model2 = ORTModule(copy.deepcopy(pt_model2))

    def run_step(layer1, layer2, x, mask1):
        prediction, mask = layer1(x, mask1)
        prediction, mask = layer2(x, mask)
        loss = prediction.sum()
        loss.backward()
        return prediction, mask

    x = torch.randn(N, D_in, device=device)
    mask1 = torch.zeros(1, device=device)

    pt_prediction, pt_mask = run_step(pt_model, pt_model2, x, mask1)
    # ensure no AssertionError message for chained ortmodules, e.g.:
    #       ORT found the 1-th module output 'output-1' is non-differentiable according to the onnx graph.
    #       However, the gradient value is still provided by PyTorch's autograd engine.
    ort_prediction, ort_mask = run_step(ort_model, ort_model2, x, mask1)

    _test_helpers.assert_values_are_close(ort_prediction, pt_prediction)
    _test_helpers.assert_gradients_match_and_reset_gradient(ort_model2, pt_model2)

@pytest.mark.parametrize("loss_with_duplicated_output", [False, True])
def test_duplicated_output(loss_with_duplicated_output):
    class NeuralNet(torch.nn.Module):
        def __init__(self):
            super(NeuralNet, self).__init__()
            self.fc1 = torch.nn.Linear(128, 16)

        def forward(self, input):
            out = self.fc1(input)
            return out, out     # duplicated output

    N, C, H = 8, 4, 128
    device = 'cuda'
    pt_model = NeuralNet().to(device)
    ort_model = ORTModule(copy.deepcopy(pt_model))

    def run_step(model, input):
        out, out_dup = model(input)
        loss = out.sum()
        if loss_with_duplicated_output:
            loss = loss + (2 * out_dup).sum()
        loss.backward()
        return out, out_dup

    for _ in range(10):
        input = torch.randn(N, C, H, device=device)
        pt_prediction1, pt_prediction2 = run_step(pt_model, input)
        ort_prediction1, ort_prediction2 = run_step(ort_model, input)

        _test_helpers.assert_values_are_close(ort_prediction1, pt_prediction1)
        _test_helpers.assert_values_are_close(ort_prediction2, pt_prediction2)
        _test_helpers.assert_gradients_match_and_reset_gradient(ort_model, pt_model, atol=1e-5)

def test_multiple_forward_only_calls():
    device = 'cuda'
    N, D_in, H, D_out = 32, 784, 500, 10
    pt_model = NeuralNetSinglePositionalArgument(D_in, H, D_out).to(device)
    ort_model = ORTModule(copy.deepcopy(pt_model))

    for step in range(10):
        x = torch.randn(N, D_in, device=device, requires_grad=False)
        pt_prediction = pt_model(x)
        ort_prediction = ort_model(x)

        _test_helpers.assert_values_are_close(ort_prediction, pt_prediction)

def test_nesting_forward_backward_calls():
    device = 'cuda'
    N, D_in, H, D_out = 32, 784, 500, 10
    pt_model = NeuralNetSinglePositionalArgument(D_in, H, D_out).to(device)
    ort_model = ORTModule(copy.deepcopy(pt_model))

    # forward1
    ort_x1 = torch.randn(N, D_in, device=device, requires_grad=True)
    pt_x1 = copy.deepcopy(ort_x1)
    ort_prediction1 = ort_model(ort_x1)
    pt_prediction1 = pt_model(pt_x1)
    _test_helpers.assert_values_are_close(ort_prediction1, pt_prediction1)
    ort_loss1 = ort_prediction1.sum()
    pt_loss1 = pt_prediction1.sum()
    # forward2
    ort_x2 = torch.randn(N, D_in, device=device, requires_grad=True)
    pt_x2 = copy.deepcopy(ort_x2)
    ort_prediction2 = ort_model(ort_x2)
    ort_loss2 = ort_prediction2.sum()
    pt_prediction2 = pt_model(pt_x2)
    pt_loss2 = pt_prediction2.sum()
    _test_helpers.assert_values_are_close(ort_prediction2, pt_prediction2)
    # backward2
    ort_loss2.backward()
    pt_loss2.backward()
    _test_helpers.assert_values_are_close(ort_x2.grad, ort_x2.grad)
    _test_helpers.assert_gradients_match_and_reset_gradient(ort_model, pt_model)
    # backward1
    ort_loss1.backward()
    pt_loss1.backward()
    _test_helpers.assert_values_are_close(ort_x1.grad, pt_x1.grad)
    _test_helpers.assert_gradients_match_and_reset_gradient(ort_model, pt_model)

def test_multiple_overlapping_forward_backward_calls():
    device = 'cuda'
    N, D_in, H, D_out = 32, 784, 500, 10
    pt_model = NeuralNetSinglePositionalArgument(D_in, H, D_out).to(device)
    ort_model = ORTModule(copy.deepcopy(pt_model))

    def run_step(model, x1, x2):
        prediction1 = model(x1)
        loss1 = prediction1.sum()

        prediction2 = model(x2)
        loss2 = prediction2.sum()

        loss1.backward()
        loss2.backward()
        return prediction1, prediction2

    for step in range(10):
        pt_x1 = torch.randn(N, D_in, device=device, requires_grad=True)
        pt_x2 = torch.randn(N, D_in, device=device, requires_grad=True)

        ort_x1 = pt_x1.clone().detach()
        ort_x2 = pt_x2.clone().detach()
        ort_x1.requires_grad = True
        ort_x2.requires_grad = True

        pt_prediction1, pt_prediction2 = run_step(pt_model, pt_x1, pt_x2)
        ort_prediction1, ort_prediction2 = run_step(ort_model, ort_x1, ort_x2)

        _test_helpers.assert_values_are_close(ort_prediction1, pt_prediction1)
        _test_helpers.assert_values_are_close(ort_prediction2, pt_prediction2)
        _test_helpers.assert_values_are_close(ort_x1.grad, pt_x1.grad)
        _test_helpers.assert_values_are_close(ort_x2.grad, pt_x2.grad)
        _test_helpers.assert_gradients_match_and_reset_gradient(ort_model, pt_model)

def test_multiple_ortmodules_training():
    device = 'cuda'
    N, D_in, H, D_out = 32, 784, 128, 10
    pt_model1 = NeuralNetSinglePositionalArgument(D_in, H, D_out).to(device)
    pt_model2 = NeuralNetSinglePositionalArgument(D_in, H, D_out).to(device)
    ort_model1 = ORTModule(copy.deepcopy(pt_model1))
    ort_model2 = ORTModule(copy.deepcopy(pt_model2))

    def run_step(model1, model2, x1, x2):
        prediction1 = model1(x1)
        loss1 = prediction1.sum()
        loss1.backward()

        prediction2 = model2(x2)
        loss2 = prediction2.sum()
        loss2.backward()
        return prediction1, prediction2

    for step in range(10):
        x1 = torch.randn(N, D_in, device=device)
        x2 = torch.randn(N, D_in, device=device)
        pt_prediction1, pt_prediction2 = run_step(pt_model1, pt_model2, x1, x2)
        ort_prediction1, ort_prediction2 = run_step(ort_model1, ort_model2, x1, x2)

        _test_helpers.assert_values_are_close(ort_prediction1, pt_prediction1, atol=1e-6)
        _test_helpers.assert_values_are_close(ort_prediction2, pt_prediction2, atol=1e-6)
        _test_helpers.assert_gradients_match_and_reset_gradient(ort_model1, pt_model1)
        _test_helpers.assert_gradients_match_and_reset_gradient(ort_model2, pt_model2)

def test_multiple_ortmodules_common_backbone_training():
    device = 'cuda'
    N, D_in, H, D_out = 32, 64, 128, 64
    pt_model0 = NeuralNetSinglePositionalArgument(D_in, H, D_out).to(device)
    pt_model1 = NeuralNetSinglePositionalArgument(D_in, H, D_out).to(device)
    pt_model2 = NeuralNetSinglePositionalArgument(D_in, H, D_out).to(device)
    # model is the common backbone shared by model1 and model2
    ort_model0 = ORTModule(copy.deepcopy(pt_model0))
    ort_model1 = ORTModule(copy.deepcopy(pt_model1))
    ort_model2 = ORTModule(copy.deepcopy(pt_model2))

    def run_step(backbone_layers, task_layers, x):
        prediction = task_layers(backbone_layers(x))
        loss = prediction.sum()
        loss.backward()
        return prediction

    for step in range(10):
        # Run task 1
        x1 = torch.randn(N, D_in, device=device)
        pt_prediction = run_step(pt_model0, pt_model1, x1)
        ort_prediction = run_step(ort_model0, ort_model1, x1)

        _test_helpers.assert_values_are_close(ort_prediction, pt_prediction)
        _test_helpers.assert_gradients_match_and_reset_gradient(ort_model0, pt_model0, reset_gradient=False)
        _test_helpers.assert_gradients_match_and_reset_gradient(ort_model1, pt_model1)

        # Run task 2
        x2 = torch.randn(N, D_in, device=device)
        pt_prediction = run_step(pt_model0, pt_model2, x1)
        ort_prediction = run_step(ort_model0, ort_model2, x1)

        _test_helpers.assert_values_are_close(ort_prediction, pt_prediction)
        _test_helpers.assert_gradients_match_and_reset_gradient(ort_model0, pt_model0, reset_gradient=True, atol=1e-5)
        _test_helpers.assert_gradients_match_and_reset_gradient(ort_model2, pt_model2)

def test_multiple_chained_ortmodules_training():
    device = 'cuda'
    N, D_in, H, D_out = 32, 128, 500, 128
    pt_model1 = NeuralNetSinglePositionalArgument(D_in, H, D_out).to(device)
    pt_model2 = NeuralNetSinglePositionalArgument(D_in, H, D_out).to(device)
    ort_model1 = ORTModule(copy.deepcopy(pt_model1))
    ort_model2 = ORTModule(copy.deepcopy(pt_model2))

    def run_step(layers1, layers2, x):
        prediction = layers2(layers1(x))
        loss = prediction.sum()
        loss.backward()
        return prediction

    for step in range(10):
        x = torch.randn(N, D_in, device=device, requires_grad=True)
        pt_prediction = run_step(pt_model1, pt_model2, x)
        ort_prediction = run_step(ort_model1, ort_model2, x)

        _test_helpers.assert_values_are_close(ort_prediction, pt_prediction)
        _test_helpers.assert_gradients_match_and_reset_gradient(ort_model1, pt_model1)
        _test_helpers.assert_gradients_match_and_reset_gradient(ort_model2, pt_model2)

def test_mixed_nnmodule_ortmodules_training():
    device = 'cuda'
    N, D_in, H, D_out = 32, 128, 500, 128
    pt_model1 = NeuralNetSinglePositionalArgument(D_in, H, D_out).to(device)
    pt_model2 = NeuralNetSinglePositionalArgument(D_in, H, D_out).to(device)
    pt_model3 = NeuralNetMultiplePositionalArguments(D_in, H, D_out).to(device)
    ort_model1 = ORTModule(copy.deepcopy(pt_model1))
    ort_model2 = copy.deepcopy(pt_model2)   # model2 is intentionally left as nn.module
    ort_model3 = ORTModule(copy.deepcopy(pt_model3))

    def run_step(model1, model2, model3, x1, x2):
        a1 = model1(x1)
        a2 = model2(x2)
        a3 = model3(torch.sin(a1), torch.cos(a2))
        loss = a3.sum()
        loss.backward()
        return a1, a2, a3

    for step in range(10):
        x1 = torch.randn(N, D_in, device=device)
        x2 = torch.randn(N, D_in, device=device)
        pt_p1, pt_p2, pt_p3 = run_step(pt_model1, pt_model2, pt_model3, x1, x2)
        ort_p1, ort_p2, ort_p3 = run_step(ort_model1, ort_model2, ort_model3, x1, x2)

        _test_helpers.assert_values_are_close(ort_p1, pt_p1, atol=1e-06)
        _test_helpers.assert_values_are_close(ort_p2, pt_p2, atol=1e-06)
        _test_helpers.assert_values_are_close(ort_p3, pt_p3, atol=1e-06)
        _test_helpers.assert_gradients_match_and_reset_gradient(ort_model1, pt_model1, atol=2e-6)
        _test_helpers.assert_gradients_match_and_reset_gradient(ort_model2, pt_model2)
        _test_helpers.assert_gradients_match_and_reset_gradient(ort_model3, pt_model3)

def test_identity_elimination():
    class NeuralNetSimpleIdentity(torch.nn.Module):
        def __init__(self, input_size, num_classes):
            super(NeuralNetSimpleIdentity, self).__init__()

            self.fc = torch.nn.Linear(input_size, num_classes)

        # Identity node will be created between ReduceSum and graph output
        # and then eliminated after transformation
        def forward(self, x):
            y = self.fc(x)
            z = y
            return z

    device = 'cuda'
    N, D_in, H, D_out = 64, 784, 500, 10
    model = NeuralNetSimpleIdentity(D_in, D_out).to(device)
    model = ORTModule(model)
    x = torch.randn(N, D_in, device=device)
    output = model(x)

    # Make sure model runs OK
    assert output is not None

def test_ortmodule_inputs_with_dynamic_shape():
    D_in, H, D_out = 784, 500, 10

    pt_model = NeuralNetSinglePositionalArgument(D_in, H, D_out).to('cuda')
    ort_model = ORTModule(copy.deepcopy(pt_model))

    def run_step(model, x):
        p = model(x)
        loss = p.sum()
        loss.backward()
        return p

    for step in range(10):
        N = random.randint(1,100)
        x = torch.randn(N, D_in, device='cuda', requires_grad=True)
        assert x.grad is None

        pt_p = run_step(pt_model, x)
        ort_p = run_step(ort_model, x)

        _test_helpers.assert_values_are_close(ort_p, pt_p, atol=1e-6)    # relaxing tolerance, 1e-7 or less would fail
        _test_helpers.assert_gradients_match_and_reset_gradient(ort_model, pt_model)


def test_bert_inputs_with_dynamic_shape():

    # create pytorch model with dropout disabled
    pt_model = _get_bert_for_sequence_classification_model('cuda',
        hidden_dropout_prob=0.0,
        attention_probs_dropout_prob=0.0)
    ort_model = ORTModule(copy.deepcopy(pt_model))

    def run_step(model, x, y, z):
        outputs = model(x, y, None, None, None, None, z)
        loss = outputs[0]
        loss.backward()
        return outputs[0]

    for step in range(10):
        x, y, z = _get_bert_for_sequence_classification_sample_data_with_random_shapes('cuda')

        pt_p = run_step(pt_model, x, y, z)
        ort_p = run_step(ort_model, x, y, z)

        _test_helpers.assert_values_are_close(ort_p, pt_p, atol=1e-02)      # TODO: this assert is failing with smaller tolerance, need to investigate!!
        # _test_helpers.assert_gradients_match_and_reset_gradient(ort_model, pt_model)  #TODO - enable this check after the investigation


@pytest.mark.parametrize("device", ['cuda', 'cpu'])
def test_changes_input_requires_grad_reinitializes_module_gradient_graph_builder(device):
    os.environ['ORTMODULE_SKIPCHECK_POLICY'] = 'SKIP_CHECK_DISABLED'

    N, D_in, H, D_out = 32, 784, 500, 10
    model = NeuralNetSinglePositionalArgument(D_in, H, D_out).to(device)
    model = ORTModule(model)
    x = torch.randn(N, D_in, device=device)
    y = x.clone()
    y.requires_grad_(True)
    output_x = torch.sum(model(x))
    output_x.backward()
    assert x.grad is None
    module_gradient_graph_builder_training = \
        model._torch_module._execution_manager(model._is_training())._graph_builder
    output_y = torch.sum(model(y))
    output_y.backward()
    assert y.grad is not None
    assert module_gradient_graph_builder_training != \
        model._torch_module._execution_manager(model._is_training())._graph_builder

    del os.environ['ORTMODULE_SKIPCHECK_POLICY']

@pytest.mark.parametrize("device", ['cuda'])
def test_input_requires_grad_backward_creates_input_grad_as_required0(device):
    N, D_in, H, D_out = 32, 784, 500, 10
    pt_model = NeuralNetMultiplePositionalArgumentsMultiOutputsWithoutDependency(D_in, H, D_out).to(device)
    ort_model = ORTModule(copy.deepcopy(pt_model))
    pt_x1 = torch.randn(N, D_in, device=device, requires_grad=True)
    pt_x2 = torch.randn(N, D_in, device=device, requires_grad=True)
    ort_x1 = pt_x1.clone().detach()
    ort_x2 = pt_x2.clone().detach()
    ort_x1.requires_grad = True
    ort_x2.requires_grad = True

    def run_step0(model, x1, x2):
        y1, _ = model(x1, x2)
        s1 = y1.sum()
        s1.backward()   # y2's gradient will be materialized to full shape.
        return y1

    pt_y1 = run_step0(pt_model, pt_x1, pt_x2)
    ort_y1 = run_step0(ort_model, ort_x1, ort_x2)

    _test_helpers.assert_values_are_close(pt_y1, ort_y1, atol=1e-06)
    _test_helpers.assert_values_are_close(ort_x1.grad, pt_x1.grad)
    _test_helpers.assert_values_are_close(ort_x2.grad, pt_x2.grad)
    # backward() is from y1, so grad of fc2.weight and fc2.bias will not be calculated.
    _test_helpers.assert_gradients_match_and_reset_gradient(ort_model, pt_model, none_pt_params=['fc2.weight', 'fc2.bias'], reset_gradient=True)

    def run_step1(model, x1, x2):
        _, y2 = model(x1, x2)
        s2 = y2.sum()
        s2.backward()   # y1's gradient will be materialized to full shape.
        return y2

    pt_y2 = run_step1(pt_model, pt_x1, pt_x2)
    ort_y2 = run_step1(ort_model, ort_x1, ort_x2)

    _test_helpers.assert_values_are_close(pt_y2, ort_y2, atol=1e-06)
    _test_helpers.assert_values_are_close(ort_x1.grad, pt_x1.grad)
    _test_helpers.assert_values_are_close(ort_x2.grad, pt_x2.grad)
    # backward() is from y2, so grad of fc1.weight and fc1.bias will not be calculated.
    _test_helpers.assert_gradients_match_and_reset_gradient(ort_model, pt_model, none_pt_params=['fc1.weight', 'fc1.bias'])


@pytest.mark.parametrize("device", ['cuda'])
def test_model_output_with_inplace_update(device):
    class NeuralNetWithGradNeedOutput(torch.nn.Module):
        def __init__(self, input_size, hidden_size):
            super(NeuralNetWithGradNeedOutput, self).__init__()
            self.fc1_1 = torch.nn.Linear(input_size, hidden_size)
            # Softmax's gradient is depending on its output
            self.act = torch.nn.Softmax(dim=1)

        def forward(self, input1):
            out1 = self.act(self.fc1_1(input1))
            return out1

    def run_step(model, x1):
        y1 = model(x1)
        y1.add_(1)  # inplace update to module output
        y1 = y1.sum()
        y1.backward()
        return y1

    N, D_in, H = 32, 784, 500
    pt_model = NeuralNetWithGradNeedOutput(D_in, H).to(device)
    ort_model = ORTModule(copy.deepcopy(pt_model))

    pt_x1 = torch.randn(N, D_in, device=device, requires_grad=True)
    ort_x1 = pt_x1.clone()

    with pytest.raises(Exception) as ex_info:
        pt_y1 = run_step(pt_model, pt_x1)
    assert "modified by an inplace operation" in str(ex_info.value)

    with pytest.raises(Exception) as ex_info:
        ort_y1 = run_step(ort_model, ort_x1)
    assert "modified by an inplace operation" in str(ex_info.value)

@pytest.mark.parametrize("device", ['cuda'])
def test_loss_combines_two_outputs_with_dependency(device):

    def run_step(model, x1, x2):
        y1, y2 = model(x1, x2)
        loss = y1.sum() + y2.sum()
        loss.backward()
        return y1, y2

    N, D_in, H, D_out = 32, 784, 500, 10
    pt_model = NeuralNetMultiplePositionalArgumentsMultiOutputsWithDependency(D_in, H, D_out).to(device)
    ort_model = ORTModule(copy.deepcopy(pt_model))

    pt_x1 = torch.randn(N, D_in, device=device, requires_grad=False)
    pt_x2 = torch.randn(N, D_in, device=device, requires_grad=False)
    ort_x1 = pt_x1.clone()
    ort_x2 = pt_x2.clone()

    # Both y1 and y2's gradients are not None.
    pt_y1, pt_y2 = run_step(pt_model, pt_x1, pt_x2)
    ort_y1, ort_y2 = run_step(ort_model, ort_x1, ort_x2)

    _test_helpers.assert_values_are_close(pt_y1, ort_y1, atol=1e-06)
    _test_helpers.assert_values_are_close(pt_y2, ort_y2, atol=1e-06)
    _test_helpers.assert_gradients_match_and_reset_gradient(ort_model, pt_model)

@pytest.mark.parametrize("x1_requires_grad", [True, False])
@pytest.mark.parametrize("x2_requires_grad", [True, False])
def test_input_requires_grad_backward_creates_input_grad_as_required1(x1_requires_grad, x2_requires_grad):

    def run_step(model, x1, x2):
        y1, y2 = model(x1, x2)
        s = y2.sum()
        s.backward()
        return y1, y2

    N, D_in, H, D_out = 32, 784, 500, 10
    device = 'cuda'
    pt_model = NeuralNetMultiplePositionalArgumentsMultiOutputsWithDependency(D_in, H, D_out).to(device)
    ort_model = ORTModule(copy.deepcopy(pt_model))
    pt_x1 = torch.randn(N, D_in, device=device, requires_grad=x1_requires_grad)
    pt_x2 = torch.randn(N, D_in, device=device, requires_grad=x2_requires_grad)

    ort_x1 = pt_x1.clone().detach()
    ort_x2 = pt_x2.clone().detach()
    ort_x1.requires_grad = x1_requires_grad
    ort_x2.requires_grad = x2_requires_grad

    pt_y1, pt_y2 = run_step(pt_model, pt_x1, pt_x2)
    ort_y1, ort_y2 = run_step(ort_model, ort_x1, ort_x2)

    _test_helpers.assert_values_are_close(ort_y1, pt_y1, atol=1e-06)
    _test_helpers.assert_values_are_close(ort_y2, pt_y2, atol=1e-06)
    assert not x1_requires_grad or ort_x1.grad is not None
    assert not x2_requires_grad or ort_x2.grad is not None
    assert not x1_requires_grad or torch.allclose(ort_x1.grad, pt_x1.grad)
    assert not x2_requires_grad or torch.allclose(ort_x2.grad, pt_x2.grad)
    _test_helpers.assert_gradients_match_and_reset_gradient(ort_model, pt_model)


@pytest.mark.parametrize("device", ['cuda'])
def test_model_with_bypass_input(device):
    class NeuralNetWithBypassInput(torch.nn.Module):
        def __init__(self, input_size, hidden_size, num_classes):
            super(NeuralNetWithBypassInput, self).__init__()

            self.fc1_1 = torch.nn.Linear(input_size, hidden_size)
            self.relu1 = torch.nn.ReLU()
            self.fc1_2 = torch.nn.Linear(hidden_size, num_classes)

        def forward(self, input1, bypass_input):
            out1 = self.fc1_2(self.relu1(self.fc1_1(input1)))
            # use shape from bypass_input
            out1 = out1.view(bypass_input.size()[0], -1)
            return out1, bypass_input

    def run_step(model, x1, x2):
        y1, y2 = model(x1, x2)
        loss = y1.sum() + y2.sum()
        loss.backward()
        return y1, y2

    N, D_in, H, D_out = 32, 784, 500, 10
    pt_model = NeuralNetWithBypassInput(D_in, H, D_out).to(device)
    ort_model = ORTModule(copy.deepcopy(pt_model))

    pt_x1 = torch.randn(N, D_in, device=device, requires_grad=True)
    pt_x2 = torch.randn(N, D_in, device=device, requires_grad=True)
    ort_x1 = pt_x1.clone()
    ort_x2 = pt_x2.clone()

    # Both y1 and y2's gradients are not None.
    pt_y1, pt_y2 = run_step(pt_model, pt_x1, pt_x2)
    ort_y1, ort_y2 = run_step(ort_model, ort_x1, ort_x2)

    _test_helpers.assert_values_are_close(pt_y1, ort_y1, atol=1e-06)
    _test_helpers.assert_values_are_close(pt_y2, ort_y2, atol=1e-06)
    _test_helpers.assert_gradients_match_and_reset_gradient(ort_model, pt_model)

def test_gpu_reserved_memory_with_torch_no_grad():
    device = 'cuda'

    # Create a model and get the memory_reserved when torch.no_grad has been enabled
    # before and after export
    model_with_no_grad = _get_bert_for_sequence_classification_model(device)
    x, y, z = _get_bert_for_sequence_classification_sample_data(device)

    torch.cuda.empty_cache()
    model_with_no_grad = ORTModule(model_with_no_grad)
    model_with_no_grad(x, attention_mask=y, labels=z)
    mem_reserved_after_export_with_torch_no_grad = torch.cuda.memory_reserved(device)
    del model_with_no_grad

    # Create another model and get the memory_reserved when torch.no_grad has not been enabled after export.
    model_without_no_grad = _get_bert_for_sequence_classification_model(device)
    model_without_no_grad = ORTModule(model_without_no_grad)
    mem_reserved_after_export_without_torch_no_grad = 0

    with patch('torch.no_grad'):
        model_without_no_grad(x, attention_mask=y, labels=z)
        mem_reserved_after_export_without_torch_no_grad = torch.cuda.memory_reserved(device)

    assert mem_reserved_after_export_with_torch_no_grad <= mem_reserved_after_export_without_torch_no_grad

@pytest.mark.parametrize("return_type", [dict, OrderedDict, SequenceClassifierOutput])
@pytest.mark.parametrize("device", ['cpu', 'cuda'])
def test_dict_return_value_module(return_type, device):
    class NeuralNetDictOutput(torch.nn.Module):
        def __init__(self, input_size, hidden_size, num_classes):
            super(NeuralNetDictOutput, self).__init__()

            self.fc1_1 = torch.nn.Linear(input_size, hidden_size)
            self.relu1 = torch.nn.ReLU()
            self.fc1_2 = torch.nn.Linear(hidden_size, num_classes)

            self.fc2_1 = torch.nn.Linear(input_size, hidden_size)
            self.relu2 = torch.nn.ReLU()
            self.fc2_2 = torch.nn.Linear(hidden_size, num_classes)

            self.fc3_1 = torch.nn.Linear(input_size, hidden_size)
            self.relu3 = torch.nn.ReLU()
            self.fc3_2 = torch.nn.Linear(hidden_size, num_classes)

        def forward(self, input1, input2, input3):
            out1 = self.fc1_2(self.relu1(self.fc1_1(input1)))
            out2 = self.fc2_2(self.relu2(self.fc2_1(input2)))
            out3 = self.fc3_2(self.relu3(self.fc3_1(input3)))
            return return_type([('loss', out1), ('logits', out2), ('hidden_states', out3)])

    N, D_in, H, D_out = 64, 784, 500, 10
    model = NeuralNetDictOutput(D_in, H, D_out).to(device)
    model = ORTModule(model)
    x = torch.randn(N, D_in, device=device)
    y = torch.randn(N, D_in, device=device)
    z = torch.randn(N, D_in, device=device)

    output = model(x, y, z)
    assert isinstance(output, return_type)
    assert 'loss' in output and 'logits' in output and 'hidden_states' in output

@pytest.mark.parametrize("device", ['cuda', 'cpu'])
def test_dict_of_tuple_return_value_module(device):
    class NeuralNetDictOfTuplesOutput(torch.nn.Module):
        def __init__(self, input_size, hidden_size, num_classes):
            super(NeuralNetDictOfTuplesOutput, self).__init__()

            self.fc1_1 = torch.nn.Linear(input_size, hidden_size)
            self.relu1 = torch.nn.ReLU()
            self.fc1_2 = torch.nn.Linear(hidden_size, num_classes)

            self.fc2_1 = torch.nn.Linear(input_size, hidden_size)
            self.relu2 = torch.nn.ReLU()
            self.fc2_2 = torch.nn.Linear(hidden_size, num_classes)

            self.fc3_1 = torch.nn.Linear(input_size, hidden_size)
            self.relu3 = torch.nn.ReLU()
            self.fc3_2 = torch.nn.Linear(hidden_size, num_classes)

        def forward(self, input1, input2, input3):
            out1 = self.fc1_2(self.relu1(self.fc1_1(input1)))
            out2 = self.fc2_2(self.relu2(self.fc2_1(input2)))
            out3 = self.fc3_2(self.relu3(self.fc3_1(input3)))
            return {'loss': (out1, out2, out3)}

    N, D_in, H, D_out = 64, 784, 500, 10
    model = NeuralNetDictOfTuplesOutput(D_in, H, D_out).to(device)
    model = ORTModule(model)
    x = torch.randn(N, D_in, device=device)
    y = torch.randn(N, D_in, device=device)
    z = torch.randn(N, D_in, device=device)

    output = model(x, y, z)
    assert 'loss' in output
    assert len(output['loss']) == 3

@pytest.mark.parametrize("device", ['cuda', 'cpu'])
def test_tuple_of_tuple_return_value_module(device):
    class NeuralNetTupleOfTuplesOutput(torch.nn.Module):
        def __init__(self, input_size, hidden_size, num_classes):
            super(NeuralNetTupleOfTuplesOutput, self).__init__()

            self.fc1_1 = torch.nn.Linear(input_size, hidden_size)
            self.relu1 = torch.nn.ReLU()
            self.fc1_2 = torch.nn.Linear(hidden_size, num_classes)

            self.fc2_1 = torch.nn.Linear(input_size, hidden_size)
            self.relu2 = torch.nn.ReLU()
            self.fc2_2 = torch.nn.Linear(hidden_size, num_classes)

            self.fc3_1 = torch.nn.Linear(input_size, hidden_size)
            self.relu3 = torch.nn.ReLU()
            self.fc3_2 = torch.nn.Linear(hidden_size, num_classes)

        def forward(self, input1, input2, input3):
            out1 = self.fc1_2(self.relu1(self.fc1_1(input1)))
            out2 = self.fc2_2(self.relu2(self.fc2_1(input2)))
            out3 = self.fc3_2(self.relu3(self.fc3_1(input3)))
            return ((out1, out2), out3)

    N, D_in, H, D_out = 64, 784, 500, 10
    model = NeuralNetTupleOfTuplesOutput(D_in, H, D_out).to(device)
    model = ORTModule(model)
    x = torch.randn(N, D_in, device=device)
    y = torch.randn(N, D_in, device=device)
    z = torch.randn(N, D_in, device=device)

    output = model(x, y, z)
    assert len(output) == 2
    assert isinstance(output[0], tuple)
    assert len(output[0]) == 2
    assert isinstance(output[1], torch.Tensor)

@pytest.mark.parametrize("device", ['cpu', 'cuda'])
def test_named_tuple_return_value_module(device):
    ReturnValue = namedtuple('NamedTupleReturnValue', 'loss logits hidden_states')
    class NeuralNetNamedTupleOutput(torch.nn.Module):
        def __init__(self, input_size, hidden_size, num_classes):
            super(NeuralNetNamedTupleOutput, self).__init__()

            self.fc1_1 = torch.nn.Linear(input_size, hidden_size)
            self.relu1 = torch.nn.ReLU()
            self.fc1_2 = torch.nn.Linear(hidden_size, num_classes)

            self.fc2_1 = torch.nn.Linear(input_size, hidden_size)
            self.relu2 = torch.nn.ReLU()
            self.fc2_2 = torch.nn.Linear(hidden_size, num_classes)

            self.fc3_1 = torch.nn.Linear(input_size, hidden_size)
            self.relu3 = torch.nn.ReLU()
            self.fc3_2 = torch.nn.Linear(hidden_size, num_classes)

        def forward(self, input1, input2, input3):
            out1 = self.fc1_2(self.relu1(self.fc1_1(input1)))
            out2 = self.fc2_2(self.relu2(self.fc2_1(input2)))
            out3 = self.fc3_2(self.relu3(self.fc3_1(input3)))

            return ReturnValue(out1, out2, out3)

    N, D_in, H, D_out = 64, 784, 500, 10
    model = NeuralNetNamedTupleOutput(D_in, H, D_out).to(device)
    model = ORTModule(model)
    x = torch.randn(N, D_in, device=device)
    y = torch.randn(N, D_in, device=device)
    z = torch.randn(N, D_in, device=device)

    output = model(x, y, z)
    assert isinstance(output, tuple)
    assert isinstance(output, ReturnValue)

@pytest.mark.parametrize("device", ['cpu', 'cuda'])
def test_exception_raised_for_custom_class_return_value_module(device):
    os.environ['ORTMODULE_SKIPCHECK_POLICY'] = 'SKIP_CHECK_DISABLED'

    N, D_in, H, D_out = 64, 784, 500, 10
    pt_model = NeuralNetCustomClassOutput(D_in, H, D_out).to(device)
    ort_model = ORTModule(copy.deepcopy(pt_model))
    x = torch.randn(N, D_in, device=device)
    y = torch.randn(N, D_in, device=device)
    z = torch.randn(N, D_in, device=device)

    from onnxruntime.training.ortmodule._fallback import _FallbackPolicy
    if _test_helpers.is_all_or_nothing_fallback_enabled(None, _FallbackPolicy.FALLBACK_UNSUPPORTED_DATA):
        # Fallback
        pt_out = pt_model(x, y, z)
        ort_out = ort_model(x, y, z)
        # Assert that the output from torch is the same as the one from ORTModule
        _test_helpers.assert_values_are_close(pt_out.out1, ort_out.out1)
        _test_helpers.assert_values_are_close(pt_out.out2, ort_out.out2)
        _test_helpers.assert_values_are_close(pt_out.out3, ort_out.out3)
    else:
        # ORT backend
        with pytest.raises(_fallback.ORTModuleIOError) as runtime_error:
            ort_model(x, y, z)
        assert 'ORTModule does not support the following model output type' in str(runtime_error.value)
    
    del os.environ['ORTMODULE_SKIPCHECK_POLICY']

def test_dynamic_axes_config():
    device = 'cuda'

    # Model 1
    N, D_in, H, D_out = 64, 784, 500, 10
    model = NeuralNetSinglePositionalArgument(D_in, H, D_out).to(device)
    model = ORTModule(model)
    x = torch.randn(N, D_in, device=device)
    output = model(x)
    assert output is not None
    assert _test_helpers.is_dynamic_axes(model)
    del model, output

    # Model 2
    model_with_no_grad = _get_bert_for_sequence_classification_model(device)
    model_with_no_grad = ORTModule(model_with_no_grad)
    x, y, z = _get_bert_for_sequence_classification_sample_data(device)
    output = model_with_no_grad(x, attention_mask=y, labels=z)
    assert output is not None
    assert _test_helpers.is_dynamic_axes(model_with_no_grad)

def test_model_with_multiple_devices_cpu_cuda():
    class MultipleDeviceModel(torch.nn.Module):
        def __init__(self):
            super().__init__()
            self.fc1 = torch.nn.Linear(10, 10).cpu()
            self.fc2 = torch.nn.Linear(10, 10).cuda()

        def forward(self, x):
            x = self.fc1(x)
            x = self.fc2(x)
            return x

    pt_model = MultipleDeviceModel()
    x = torch.randn(20, 10)

    from onnxruntime.training.ortmodule._fallback import _FallbackPolicy
    if _test_helpers.is_all_or_nothing_fallback_enabled(None, _FallbackPolicy.FALLBACK_UNSUPPORTED_DEVICE):
        # Fallback
        ort_model = ORTModule(copy.deepcopy(pt_model))
        with pytest.raises(RuntimeError) as runtime_error:
            ort_model(x)
        assert f"Expected all tensors to be on the same device, but found at least two devices" in str(runtime_error.value)
    else:
        # ORT backend
        with pytest.raises(_fallback.ORTModuleFallbackException) as e:
            ort_model = ORTModule(pt_model)
        assert str(e.value) == 'ORTModule supports a single device per model'

def test_model_with_multiple_devices_to_to():
    class MultipleDeviceModel(torch.nn.Module):
        def __init__(self):
            super().__init__()
            self.fc1 = torch.nn.Linear(10, 10).to('cpu')
            self.fc2 = torch.nn.Linear(10, 10).to('cuda')

        def forward(self, x):
            x = self.fc1(x)
            x = self.fc2(x)
            return x

    pt_model = MultipleDeviceModel()
    x = torch.randn(20, 10)
    from onnxruntime.training.ortmodule._fallback import _FallbackPolicy
    if _test_helpers.is_all_or_nothing_fallback_enabled(None, _FallbackPolicy.FALLBACK_UNSUPPORTED_DEVICE):
        # Fallback
        with pytest.raises(RuntimeError) as runtime_error:
            ort_model = ORTModule(copy.deepcopy(pt_model))
            ort_model(x)
        assert f"Expected all tensors to be on the same device, but found at least two devices" in str(runtime_error.value)
    else:
        # ORT backend
        with pytest.raises(_fallback.ORTModuleFallbackException) as e:
            ort_model = ORTModule(pt_model)
        assert str(e.value) == 'ORTModule supports a single device per model'

def test_model_with_multiple_devices_to_cpu():
    class MultipleDeviceModel(torch.nn.Module):
        def __init__(self):
            super().__init__()
            self.fc1 = torch.nn.Linear(10, 10).to('cuda')
            self.fc2 = torch.nn.Linear(10, 10).cpu()

        def forward(self, x):
            x = self.fc1(x)
            x = self.fc2(x)
            return x

    pt_model = MultipleDeviceModel()
    x = torch.randn(20, 10)
    from onnxruntime.training.ortmodule._fallback import _FallbackPolicy
    if _test_helpers.is_all_or_nothing_fallback_enabled(None, _FallbackPolicy.FALLBACK_UNSUPPORTED_DEVICE):
        # Fallback
        ort_model = ORTModule(copy.deepcopy(pt_model))
        with pytest.raises(RuntimeError) as runtime_error:
            ort_model(x)
        assert f"Expected all tensors to be on the same device, but found at least two devices" in str(runtime_error.value)
    else:
        # ORT backend
        with pytest.raises(_fallback.ORTModuleFallbackException) as e:
            ort_model = ORTModule(pt_model)
        assert str(e.value) == 'ORTModule supports a single device per model'

def test_model_with_multiple_devices_to_cuda():
    class MultipleDeviceModel(torch.nn.Module):
        def __init__(self):
            super().__init__()
            self.fc1 = torch.nn.Linear(10, 10).to('cpu')
            self.fc2 = torch.nn.Linear(10, 10).cuda()

        def forward(self, x):
            x = self.fc1(x)
            x = self.fc2(x)
            return x

    pt_model = MultipleDeviceModel()
    x = torch.randn(20, 10)
    from onnxruntime.training.ortmodule._fallback import _FallbackPolicy
    if _test_helpers.is_all_or_nothing_fallback_enabled(None, _FallbackPolicy.FALLBACK_UNSUPPORTED_DEVICE):
        # Fallback
        ort_model = ORTModule(copy.deepcopy(pt_model))
        with pytest.raises(RuntimeError) as runtime_error:
            ort_model(x)
        assert f"Expected all tensors to be on the same device, but found at least two devices" in str(runtime_error.value)
    else:
        # ORT backend
        with pytest.raises(_fallback.ORTModuleFallbackException) as e:
            ort_model = ORTModule(pt_model)
        assert str(e.value) == 'ORTModule supports a single device per model'

@pytest.mark.parametrize("device", ['cuda', 'cuda:0', 'cuda:1', 'cuda:2'])
def test_model_with_different_cuda_devices(device):

    # Trick to run this test in single GPU machines
    device_id = _utils.get_device_index(device)
    if device_id >= torch.cuda.device_count():
        warnings.warn('Skipping test_model_with_different_cuda_devices(cuda:{})'.format(device_id))
        return

    N, D_in, H, D_out = 64, 784, 500, 10
    model = NeuralNetSinglePositionalArgument(D_in, H, D_out).to(device)
    model = ORTModule(model)
    model.to(device)
    x = torch.randn(N, D_in, device=device)
    model(x)

def test_register_custom_ops_pytorch_exporter_tensor_triu():
    class SimpleTensorTriuModel(torch.nn.Module):
        def __init__(self):
            super().__init__()
            self.fc1 = torch.nn.Linear(10, 10)

        def forward(self, x):
            x = self.fc1(x)
            mask = torch.ones_like(x).triu(diagonal=1)
            x = x * mask
            return x

    model = SimpleTensorTriuModel()
    model = ORTModule(model)
    user_input = torch.ones(1, 10, 10)

    output = model(user_input)
    assert list(output.shape) ==  [1, 10, 10]

def test_register_custom_ops_pytorch_exporter_torch_triu():
    class SimpleTorchTriuModel(torch.nn.Module):
        def __init__(self):
            super().__init__()
            self.fc1 = torch.nn.Linear(10, 10)

        def forward(self, x):
            x = self.fc1(x)
            mask = torch.triu(torch.ones_like(x))
            x = x * mask
            return x

    model = SimpleTorchTriuModel()
    model = ORTModule(model)
    user_input = torch.ones(1, 10, 10)

    output = model(user_input)
    assert list(output.shape) ==  [1, 10, 10]

def test_wrap_ortmodule_and_change_device():
    # Basic Sequencial model wrapping ORTModule
    x = torch.linspace(-math.pi, math.pi, 2000)
    xx = x.unsqueeze(-1).pow(torch.tensor([1, 2, 3]))
    y = torch.sin(x)
    model = torch.nn.Sequential(
        ORTModule(torch.nn.Linear(3, 1)),
        torch.nn.Flatten(0, 1)
    )

    # Changing device for fun
    model = model.cpu()
    xx = xx.cpu()
    y = y.cpu()
    model = model.cuda()
    xx = xx.cuda()
    y = y.cuda()

    # Quick train
    loss_fn = torch.nn.MSELoss(reduction='sum')
    learning_rate = 1e-6
    for t in range(2000):
        y_pred = model(xx)
        loss = loss_fn(y_pred, y)
        model.zero_grad()
        loss.backward()
        with torch.no_grad():
            for param in model.parameters():
                param -= learning_rate * param.grad

    # Checking training finished normally
    assert y_pred is not None and loss is not None

@pytest.mark.parametrize("return_dict", [True, False])
def test_hf_model_output_with_tuples(return_dict):
    device = 'cuda'

    model = _get_bert_for_sequence_classification_model(device, output_attentions=True,
        output_hidden_states=True, return_dict=return_dict)
    x, y, z = _get_bert_for_sequence_classification_sample_data(device)

    model = ORTModule(model)
    output = model(x, attention_mask=y, labels=z)

    if return_dict:
        assert isinstance(output, SequenceClassifierOutput)
        assert 'loss' in output and 'logits' in output and \
            'attentions' in output and 'hidden_states' in output
        assert isinstance(output['loss'], torch.Tensor)
        assert isinstance(output['logits'], torch.Tensor)
        assert isinstance(output['attentions'], tuple)
        assert isinstance(output['hidden_states'], tuple)
    else:
        assert isinstance(output, tuple)
        assert isinstance(output[0], torch.Tensor)
        assert isinstance(output[1], torch.Tensor)
        assert isinstance(output[2], tuple)
        assert isinstance(output[3], tuple)

@pytest.mark.parametrize("device", ['cuda', 'cpu'])
def test_nested_return_value_module(device):
    class NeuralNetNestedOutput(torch.nn.Module):
        def __init__(self, input_size, hidden_size, num_classes):
            super(NeuralNetNestedOutput, self).__init__()

            self.fc1_1 = torch.nn.Linear(input_size, hidden_size)
            self.relu1 = torch.nn.ReLU()
            self.relu = torch.nn.ReLU()
            self.fc1_2 = torch.nn.Linear(hidden_size, num_classes)

            self.fc2_1 = torch.nn.Linear(input_size, hidden_size)
            self.relu2 = torch.nn.ReLU()
            self.fc2_2 = torch.nn.Linear(hidden_size, num_classes)

            self.fc3_1 = torch.nn.Linear(input_size, hidden_size)
            self.relu3 = torch.nn.ReLU()
            self.fc3_2 = torch.nn.Linear(hidden_size, num_classes)

        def forward(self, input1, input2, input3):
            out1 = self.fc1_2(self.relu1(self.fc1_1(input1)))
            out2 = self.fc2_2(self.relu2(self.fc2_1(input2)))
            out3 = self.fc3_2(self.relu(self.relu3(self.fc3_1(input3))))
            return {
                'a': {
                    'b': {
                        'c': out1
                    },
                    'd': (out2, out3)
                }
            }

    N, D_in, H, D_out = 64, 784, 500, 10
    model = NeuralNetNestedOutput(D_in, H, D_out).to(device)
    model = ORTModule(model)

    x = torch.randn(N, D_in, device=device)
    y = torch.randn(N, D_in, device=device)
    z = torch.randn(N, D_in, device=device)

    output = model(x, y, z)
    assert 'a' in output and 'b' in output['a'] and 'c' in output['a']['b']
    assert isinstance(output['a']['b']['c'], torch.Tensor)

    assert 'd' in output['a']
    assert isinstance(output['a']['d'], tuple)
    assert len(output['a']['d']) == 2

@pytest.mark.parametrize("data_device, model_device", (
    ['cuda', 'cpu'],
    ['cpu', 'cuda'])
)
def test_forward_data_and_model_on_different_devices(data_device, model_device):

    os.environ['ORTMODULE_SKIPCHECK_POLICY'] = 'SKIP_CHECK_DISABLED'

    N, D_in, H, D_out = 64, 784, 500, 10
    model = NeuralNetSinglePositionalArgument(D_in, H, D_out).to(model_device)
    ort_model = ORTModule(model)
    # When exporting the model, ensure device is same between input data and model (else pytorch will raise while exporting)
    x = torch.randn(N, D_in, device=model_device)
    output = ort_model(x)

    # Now that the model has been exported, feed in data from device other than the model device
    x = torch.randn(N, D_in, device=data_device)
    from onnxruntime.training.ortmodule._fallback import _FallbackPolicy, ORTModuleDeviceException
    if _test_helpers.is_all_or_nothing_fallback_enabled(None, _FallbackPolicy.FALLBACK_UNSUPPORTED_DEVICE):
        # Fallback
        with pytest.raises(RuntimeError) as runtime_error:
            ort_model(x)
        assert f"Expected all tensors to be on the same device, but found at least two devices" in str(runtime_error.value)
    else:
        # ORT backend
        with pytest.raises(ORTModuleDeviceException) as runtime_error:
            ort_model(x)
        assert f"Input argument to forward found on device {torch.device(x.device)}, but expected it to be on module device {ort_model._torch_module._execution_manager(ort_model._is_training())._device}." in str(runtime_error.value)

    del os.environ['ORTMODULE_SKIPCHECK_POLICY']

def test_forward_returns_none_type_as_output():
    class NeuralNetNoneTypeOutput(torch.nn.Module):
        def __init__(self, input_size, num_classes):
            super(NeuralNetNoneTypeOutput, self).__init__()

            self.fc1 = torch.nn.Linear(input_size, num_classes)
            self.relu1 = torch.nn.ReLU()

        def forward(self, input1):
            out1 = self.fc1(input1)
            out1 = self.relu1(out1)
            return {'out': out1, 'none_output': None}

    device = 'cuda'
    N, D_in, H, D_out = 64, 784, 500, 10
    model = NeuralNetNoneTypeOutput(D_in, D_out).to(device)
    model = ORTModule(model)
    x = torch.randn(N, D_in, device=device)
    output = model(x)

    assert output['out'] is not None
    assert output['none_output'] is None

def test_bool_input_and_output():
    class NeuralNetBoolInputOutput(torch.nn.Module):
        def __init__(self, input_size, num_classes):
            super(NeuralNetBoolInputOutput, self).__init__()
            self.fc = torch.nn.Linear(input_size, num_classes)
            self.relu = torch.nn.ReLU()

        def forward(self, condition, x1, x2):
            out1 = self.relu(self.fc(torch.where(condition, x1, x2)))
            out2 = torch.tensor(out1).to(torch.bool)
            return out1, out2

    device = 'cuda'
    N, D_in, D_out = 64, 784, 10
    model = NeuralNetBoolInputOutput(D_in, D_out).to(device)
    model = ORTModule(model)
    condition = torch.randint(2, (N, D_in), dtype=torch.bool, device=device)
    x1 = torch.randn(N, D_in, device=device)
    x2 = torch.randn(N, D_in, device=device)
    y1, y2 = model(condition, x1, x2)

    assert y1 is not None
    assert y2 is not None and y2.dtype == torch.bool

def test_uint8_input_and_output():
    class NeuralNetUInt8InputOutput(torch.nn.Module):
        def __init__(self, input_size, num_classes):
            super(NeuralNetUInt8InputOutput, self).__init__()
            self.fc = torch.nn.Linear(input_size, num_classes)
            self.relu = torch.nn.ReLU()

        def forward(self, mask, x1, x2):
            out1 = self.relu(self.fc(torch.where(mask == 1, x1, x2)))
            out2 = torch.tensor(out1).to(torch.uint8)
            return out1, out2

    device = 'cuda'
    N, D_in, D_out = 64, 784, 10
    model = NeuralNetUInt8InputOutput(D_in, D_out).to(device)
    model = ORTModule(model)
    condition = torch.randint(2, (N, D_in), dtype=torch.uint8, device=device)
    x1 = torch.randn(N, D_in, device=device)
    x2 = torch.randn(N, D_in, device=device)
    y1, y2 = model(condition, x1, x2)

    assert y1 is not None
    assert y2 is not None and y2.dtype == torch.uint8

def test_model_partially_requires_grad():
    device = 'cuda'
    N, D_in, H, D_out = 64, 784, 500, 10
    model = NeuralNetPartialNoGradModel(D_in, H, D_out).to(device)
    model = ORTModule(model)
    x = torch.randn(N, D_in, device=device)

    # Make sure no exception is raised
    output = model(x)

    loss = torch.sum(output)
    loss.backward()

def test_model_wrapped_inside_torch_no_grad():
    device = 'cuda'
    N, D_in, H, D_out = 64, 784, 500, 10
    model = NeuralNetSinglePositionalArgument(D_in, H, D_out).to(device)
    model = ORTModule(model)
    x = torch.randn(N, D_in, device=device)

    # Make sure no exception is raised
    with torch.no_grad():
        output = model(x)

def test_model_initializer_requires_grad_changes_from_one_forward_to_next():

    os.environ['ORTMODULE_SKIPCHECK_POLICY'] = 'SKIP_CHECK_DISABLED'

    device = 'cuda'
    N, D_in, H, D_out = 64, 784, 500, 10
    model = NeuralNetPartialNoGradModel(D_in, H, D_out).to(device)
    model.fc1.requires_grad_(True)
    model = ORTModule(model)
    x = torch.randn(N, D_in, device=device)
    assert model.module.fc1.weight.grad is None
    assert model.module.fc1.bias.grad is None

    # Make sure no exception is raised
    output = model(x)
    loss = torch.sum(output)
    loss.backward()
    training_session1 = model._torch_module._execution_manager(model._is_training())._execution_agent
    weight_grad_2 = model.module.fc1.weight.grad
    bias_grad_2 = model.module.fc1.bias.grad
    assert weight_grad_2 is not None
    assert bias_grad_2 is not None

    model.module.fc1.requires_grad_(False)
    output = model(x)
    loss = torch.sum(output)
    loss.backward()
    training_session2 = model._torch_module._execution_manager(model._is_training())._execution_agent
    weight_grad_3 = model.module.fc1.weight.grad
    bias_grad_3 = model.module.fc1.bias.grad

    assert training_session1 != training_session2
    assert torch.equal(weight_grad_2, weight_grad_3)
    assert torch.equal(bias_grad_2, bias_grad_3)

    del os.environ['ORTMODULE_SKIPCHECK_POLICY']

def test_model_with_registered_buffers():
    class NeuralNetWithRegisteredBuffer(torch.nn.Module):
        def __init__(self, input_size, hidden_size, num_classes):
            super(NeuralNetWithRegisteredBuffer, self).__init__()

            self.fc1 = torch.nn.Linear(input_size, hidden_size)
            self.relu = torch.nn.ReLU()
            self.fc2 = torch.nn.Linear(hidden_size, num_classes)
            self.register_buffer("buffer1s", torch.ones(num_classes))
            self.register_buffer("buffer2s", 1+torch.ones(num_classes))

        def forward(self, input1):
            out = self.fc1(input1)
            out = self.relu(out)
            out = self.fc2(out)
            out += self.buffer1s
            out += self.buffer2s
            return out
    device = 'cuda'

    N, D_in, H, D_out = 64, 784, 500, 10
    model = NeuralNetWithRegisteredBuffer(D_in, H, D_out).to(device)
    ort_model = ORTModule(model)
    # Check that the original forward signature is preserved.
    assert signature(model.forward) == signature(ort_model.forward)
    x = torch.randn(N, D_in, device=device)
    # Make sure model runs without any exception
    output = ort_model(x)
    assert output is not None


def test_model_with_unused_registered_buffers():
    class UnusedBufferNet(torch.nn.Module):
        def __init__(self, input_size, hidden_size, num_classes):
            super(UnusedBufferNet, self).__init__()

            self.fc1 = torch.nn.Linear(input_size, hidden_size)
            self.relu = torch.nn.ReLU()
            self.fc2 = torch.nn.Linear(hidden_size, num_classes)
            self.register_buffer("buffer1s", torch.ones(num_classes))
            self.register_buffer("buffer2s", 1+torch.ones(num_classes))
            self.register_buffer("buffer3s", 2+torch.ones(num_classes))

        def forward(self, input1):
            out = self.fc1(input1)
            out = self.relu(out)
            out = self.fc2(out)
            out += self.buffer3s
            return out
    device = 'cuda'

    N, D_in, H, D_out = 64, 784, 500, 10
    model = UnusedBufferNet(D_in, H, D_out).to(device)
    ort_model = ORTModule(model)
    # Check that the original forward signature is preserved.
    assert signature(model.forward) == signature(ort_model.forward)
    x = torch.randn(N, D_in, device=device)
    # Make sure model runs without any exception
    output = ort_model(x)
    assert output is not None


def test_model_with_constant_and_registered_parameters():
    class NeuralNetWithRegisteredParamsWithConstant(torch.nn.Module):
        def __init__(self, input_size, hidden_size, num_classes):
            super(NeuralNetWithRegisteredParamsWithConstant, self).__init__()

            self.fc1 = torch.nn.Linear(input_size, hidden_size)
            self.relu = torch.nn.ReLU()
            self.fc2 = torch.nn.Linear(hidden_size, num_classes)
            self.register_parameter("param1", torch.nn.Parameter(torch.ones(num_classes)))
            self.register_parameter("param2", torch.nn.Parameter(1+torch.ones(num_classes)))

        def forward(self, input1):
            out = self.fc1(input1)
            out = self.relu(out)
            out = self.fc2(out)
            out += self.param1
            out += self.param2
            out += torch.tensor([3.], device=next(self.parameters()).device)
            return out
    device = 'cuda'

    N, D_in, H, D_out = 64, 784, 500, 10
    model = NeuralNetWithRegisteredParamsWithConstant(D_in, H, D_out).to(device)
    ort_model = ORTModule(model)
    # Check that the original forward signature is preserved.
    assert signature(model.forward) == signature(ort_model.forward)
    x = torch.randn(N, D_in, device=device)
    # Make sure model runs without any exception
    output = ort_model(x)
    assert output is not None

def test_state_dict():
    device = 'cuda'
    N, D_in, H, D_out = 64, 784, 500, 10
    pt_model = NeuralNetSinglePositionalArgument(D_in, H, D_out).to(device)
    ort_model = ORTModule(copy.deepcopy(pt_model))
    x = torch.randn(N, D_in, device=device)
    y = x.clone()

    state_dict_ort = ort_model.state_dict()
    state_dict_pt = pt_model.state_dict()
    assert state_dict_pt
    assert len(state_dict_pt.keys()) == len(state_dict_ort.keys())
    for param_name, param_value in state_dict_pt.items():
        assert param_name in state_dict_ort
        assert torch.equal(param_value, state_dict_ort[param_name])

    # Call forward once
    ort_model(x)
    pt_model(x)

    state_dict_ort = ort_model.state_dict()
    state_dict_pt = pt_model.state_dict()
    assert state_dict_pt
    assert len(state_dict_pt.keys()) == len(state_dict_ort.keys())
    for param_name, param_value in state_dict_pt.items():
        assert param_name in state_dict_ort
        assert torch.equal(param_value, state_dict_ort[param_name])

def test_load_state_dict():
    device = 'cuda'
    N, D_in, H, D_out = 64, 784, 500, 10
    pt_model = NeuralNetSinglePositionalArgument(D_in, H, D_out).to(device)
    ort_model = ORTModule(copy.deepcopy(pt_model))
    x = torch.randn(N, D_in, device=device)
    y = x.clone()

    state_dict_pt = pt_model.state_dict()
    list(next(iter(state_dict_pt.items())))[1] += 10
    ort_model.load_state_dict(state_dict_pt)
    state_dict_ort = ort_model.state_dict()

    assert state_dict_pt
    assert len(state_dict_pt.keys()) == len(state_dict_ort.keys())
    for param_name, param_value in state_dict_pt.items():
        assert param_name in state_dict_ort
        assert torch.equal(param_value, state_dict_ort[param_name])

    # Call forward once
    ort_model(x)
    pt_model(x)

    state_dict_pt = pt_model.state_dict()
    ort_model.load_state_dict(state_dict_pt)
    state_dict_ort = ort_model.state_dict()

    assert state_dict_pt
    assert len(state_dict_pt.keys()) == len(state_dict_ort.keys())
    for param_name, param_value in state_dict_pt.items():
        assert param_name in state_dict_ort
        assert torch.equal(param_value, state_dict_ort[param_name])

def test_named_parameters():
    device = 'cuda'
    N, D_in, H, D_out = 64, 784, 500, 10
    pt_model = NeuralNetSinglePositionalArgument(D_in, H, D_out).to(device)
    ort_model = ORTModule(copy.deepcopy(pt_model))
    named_parameters_pt = [name for name, _ in pt_model.named_parameters()]
    named_parameters_ort = [name for name, _ in ort_model.named_parameters()]

    assert len(named_parameters_pt) > 0
    assert named_parameters_pt == named_parameters_ort

def test_parameters():
    device = 'cuda'
    N, D_in, H, D_out = 64, 784, 500, 10
    pt_model = NeuralNetSinglePositionalArgument(D_in, H, D_out).to(device)
    ort_model = ORTModule(copy.deepcopy(pt_model))
    parameters_pt = [param for param in pt_model.parameters()]
    parameters_ort = [param for param in ort_model.parameters()]

    assert len(parameters_pt) > 0
    assert len(parameters_pt) == len(parameters_ort)
    assert all(torch.equal(parameters_pt[i], parameters_ort[i]) for i in range(len(parameters_pt)))

def test_named_buffers():
    device = 'cuda'
    N, D_in, H, D_out = 64, 784, 500, 10
    pt_model = NeuralNetSinglePositionalArgument(D_in, H, D_out).to(device)
    pt_model.register_buffer('sample_buffer_pt', torch.tensor(torch.randn(N, D_in, device=device)))
    ort_model = ORTModule(copy.deepcopy(pt_model))
    named_buffers_pt = [name for name, _ in pt_model.named_buffers()]
    named_buffers_ort = [name for name, _ in ort_model.named_buffers()]

    assert len(named_buffers_pt) > 0
    assert named_buffers_pt == named_buffers_ort

    ort_model.register_buffer('sample_buffer_ort', torch.tensor(torch.randn(N, D_in, device=device)))
    named_buffers_ort = [name for name, _ in ort_model.named_buffers()]
    assert named_buffers_ort == ['sample_buffer_pt', 'sample_buffer_ort']

def test_buffers():
    device = 'cuda'
    N, D_in, H, D_out = 64, 784, 500, 10
    pt_model = NeuralNetSinglePositionalArgument(D_in, H, D_out).to(device)
    pt_model.register_buffer('sample_buffer_pt', torch.tensor(torch.randn(N, D_in, device=device)))
    ort_model = ORTModule(copy.deepcopy(pt_model))
    buffers_pt = [buffer for buffer in pt_model.buffers()]
    buffers_ort = [buffer for buffer in ort_model.buffers()]

    assert len(buffers_pt) > 0
    assert len(buffers_pt) == len(buffers_ort)
    assert all(torch.equal(buffers_pt[i], buffers_ort[i]) for i in range(len(buffers_pt)))

    x = torch.tensor(torch.randn(N, D_in, device=device))
    ort_model.register_buffer('sample_buffer_ort', x)
    buffers_ort = [buffer for buffer in ort_model.buffers()]
    assert len(buffers_ort) == 2
    assert torch.equal(buffers_ort[1], x)

def test_eval_with_dropout():
    class NeuralNetDropout(torch.nn.Module):
        def __init__(self, input_size, hidden_size, num_classes):
            super(NeuralNetDropout, self).__init__()

            self.fc1 = torch.nn.Linear(input_size, hidden_size)
            self.relu = torch.nn.ReLU()
            self.fc2 = torch.nn.Linear(hidden_size, num_classes)
            self.dropout = torch.nn.Dropout()

        def forward(self, input1):
            out = self.fc1(input1)
            out = self.relu(out)
            out = self.fc2(out)
            out = self.dropout(out)
            return out

    device = 'cuda'

    N, D_in, H, D_out = 64, 784, 500, 10
    model = NeuralNetDropout(D_in, H, D_out).to(device)
    model.eval()
    ort_model = ORTModule(copy.deepcopy(model))
    ort_model.eval()

    x = torch.randn(N, D_in, device=device)
    y = x.clone()

    # Make sure model runs without any exception
    output = ort_model(x)
    output_pt = model(y)

    assert output is not None
    assert output_pt is not None
    # Assert that the output from torch is the same as the one from ORTModule
    _test_helpers.assert_values_are_close(output, output_pt)

def test_with_torch_no_grad_context():
    device = 'cuda'

    N, D_in, H, D_out = 64, 784, 500, 10
    model = NeuralNetSinglePositionalArgument(D_in, H, D_out).to(device)
    ort_model = ORTModule(copy.deepcopy(model))

    x = torch.randn(N, D_in, device=device)
    y = x.clone()

    # Make sure model runs without any exception
    output = None
    output_pt = None
    with torch.no_grad():
        output = ort_model(x)
        output_pt = model(y)

    assert output is not None
    assert output_pt is not None
    # Assert that the output from torch is the same as the one from ORTModule
    _test_helpers.assert_values_are_close(output, output_pt)
    assert output.grad is None and output_pt.grad is None

def test_unused_layer():
    class Net(torch.nn.Module):
        def __init__(self, input_size, hidden_size, num_classes):
            super(Net, self).__init__()

            self.fc1 = torch.nn.Linear(input_size, hidden_size)
            self.relu = torch.nn.ReLU()
            self.fc2 = torch.nn.Linear(hidden_size, num_classes)

        def forward(self, input1):
            out = self.fc1(input1)
            out = self.relu(out)
            return out

    device = torch.device('cuda')
    N, D_in, H, D_out = 64, 784, 500, 10
    pt_model = Net(D_in, H, D_out).to(device)
    ort_model = ORTModule(copy.deepcopy(pt_model))

    x = torch.randn(N, D_in, device=device)
    pt_output = pt_model(x)
    ort_output = ort_model(x)
    _test_helpers.assert_values_are_close(pt_output, ort_output)

def test_train_eval_with_various_outputs():
    class Net(torch.nn.Module):
        def __init__(self, input_size, hidden_size, num_classes):
            super(Net, self).__init__()
            self.fc1 = torch.nn.Linear(input_size, hidden_size)
            self.relu = torch.nn.ReLU()

        def forward(self, input1):
            out1 = self.fc1(input1)
            out2 = self.relu(out1)
            # return different number of outputs for train ane eval mode
            if self.training:
                return out1, out2
            else:
                return out2

    def train_step(model, x):
        out1, out2 = model(x)
        loss = out2.sum()
        loss.backward()
        return out1, out2

    device = torch.device('cuda')
    N, D_in, H, D_out = 64, 784, 500, 10
    pt_model = Net(D_in, H, D_out).to(device)
    ort_model = ORTModule(copy.deepcopy(pt_model))

    # train mode
    x = torch.randn(N, D_in, device=device)
    pt_out1, pt_out2 = train_step(pt_model, x)
    ort_out1, ort_out2 = train_step(ort_model, x)

    _test_helpers.assert_values_are_close(pt_out1, ort_out1)
    _test_helpers.assert_values_are_close(pt_out2, ort_out2)
    _test_helpers.assert_gradients_match_and_reset_gradient(ort_model, pt_model)

    # eval mode
    pt_model.eval()
    ort_model.eval()

    x = torch.randn(N, D_in, device=device)
    pt_out = pt_model(x)
    ort_out = ort_model(x)
    _test_helpers.assert_values_are_close(pt_out, ort_out)

def test_forward_dynamic_args():

    os.environ['ORTMODULE_SKIPCHECK_POLICY'] = 'SKIP_CHECK_DISABLED'

    device = 'cuda'

    N, D_in, H, D_out = 64, 784, 500, 10
    model = NeuralNetPositionalArguments(input_size=D_in, hidden_size=H, num_classes=D_out).to(device)
    model = ORTModule(model)
    args_size1 = [torch.randn(N, D_in, device=device)]*4
    args_size2 = [torch.randn(N, D_in, device=device)]*3
    args_size3 = [torch.randn(N, D_in, device=device)]*5

    # Make sure model runs without any exception
    for i in range(2):

        # Test both train and inference mode
        if i % 2 == 0:
            model.train()
        else:
            model.eval()

        # Train model with one set of input
        for _ in range(10):
            output = model(*args_size1)
            assert output is not None
        hash_args_size1 = hash(repr(model._torch_module._execution_manager(model._is_training())._input_info.schema))
        assert hash_args_size1 is not None

        # Decrease number of inputs and train some more
        for _ in range(10):
            output = model(*args_size2)
            assert output is not None
        hash_args_size2 = hash(repr(model._torch_module._execution_manager(model._is_training())._input_info.schema))
        assert hash_args_size2 != hash_args_size1

        # Increase number of inputs and train some more
        for _ in range(10):
            output = model(*args_size3)
            assert output is not None
        hash_args_size3 = hash(repr(model._torch_module._execution_manager(model._is_training())._input_info.schema))
        assert hash_args_size3 != hash_args_size2
    
    del os.environ['ORTMODULE_SKIPCHECK_POLICY']


def test_forward_dynamic_kwargs():

    os.environ['ORTMODULE_SKIPCHECK_POLICY'] = 'SKIP_CHECK_DISABLED'

    one = torch.FloatTensor([1])
    model = NeuralNetSimplePositionalAndKeywordArguments()
    model = ORTModule(model)

    # Make sure model runs without any exception
    for i in range(2):

        # Test both train and inference mode
        if i % 2 == 0:
            model.train()
        else:
            model.eval()

        # Train model with positional argument x only
        for _ in range(10):
            output = model(one)
            assert output is not None
        hash_x = hash(repr(model._torch_module._execution_manager(model._is_training())._input_info.schema))
        assert hash_x is not None

        # Train with x and y as inputs
        for _ in range(10):
            output = model(one,y=one)
            assert output is not None
        hash_x_y = hash(repr(model._torch_module._execution_manager(model._is_training())._input_info.schema))
        assert hash_x_y != hash_x

        # Train with x and z as inputs
        for _ in range(10):
            output = model(one,z=one)
            assert output is not None
        hash_x_z = hash(repr(model._torch_module._execution_manager(model._is_training())._input_info.schema))
        assert hash_x_z != hash_x_y

        # Train with x, y and z as inputs
        for _ in range(10):
            output = model(one,y=one, z=one)
            assert output is not None
        hash_x_y_z = hash(repr(model._torch_module._execution_manager(model._is_training())._input_info.schema))
        assert hash_x_y_z != hash_x_z

        # Return to original input with x as input
        for _ in range(10):
            output = model(one)
            assert output is not None
        hash_x2 = hash(repr(model._torch_module._execution_manager(model._is_training())._input_info.schema))
        assert hash_x2 != hash_x_y_z
        assert hash_x2 == hash_x

    del os.environ['ORTMODULE_SKIPCHECK_POLICY']


@pytest.mark.parametrize("forward_statement",
                         [# Only pos_X, pos_X as positionals
                          "model(pos_0, pos_1)",
                          # Only pos_X, pos_X as keywords
                          "model(pos_0=pos_0, pos_1=pos_1)",
                          # pos_X + *args, pos_X as positionals
                          "model(pos_0, pos_1, *args)",
                          # pos_X + kw_X, pos_X as positionals
                          "model(pos_0, pos_1, kw_0=kw_0, kw_1=kw_1)",
                          # pos_X + kw_X,  pos_X as keywords
                          "model(pos_0=pos_0, pos_1=pos_1, kw_0=kw_0, kw_1=kw_1)",
                          # pos_X + kw_X, pos_X as positionals (missing kw_1)
                          "model(pos_0, pos_1, kw_0=kw_0)",
                          # pos_X + kw_X, pos_X as keywords (missing kw_1)
                          "model(pos_0=pos_0, pos_1=pos_1, kw_0=kw_0)",
                          # pos_X + kw_X, pos_X as positionals (missing kw_0)
                          "model(pos_0, pos_1, kw_1=kw_1)",
                          # pos_X + kw_X, pos_X as keywords (missing kw_0)
                          "model(pos_0=pos_0, pos_1=pos_1, kw_1=kw_1)",
                          # pos_X + kwargs, pos_X as positionals
                          "model(pos_0, pos_1, **kwargs)",
                          # pos_X + kwargs, pos_X as keywords
                          "model(pos_0=pos_0, pos_1=pos_1, **kwargs)",
                          # pos_X + *args + kw_X, pos_X as positionals
                          "model(pos_0, pos_1, *args, kw_0=kw_0, kw_1=kw_1)",
                          # pos_X + *args + kw_X, pos_X as positionals (missing kw_0)
                          "model(pos_0, pos_1, *args, kw_1=kw_1)",
                          # pos_X + *args + kw_X, pos_X as positionals (missing kw_1)
                          "model(pos_0, pos_1, *args, kw_0=kw_0)",
                          # pos_X + *args + kwargs, pos_X as positionals
                          "model(pos_0, pos_1, *args, **kwargs)",
                          # pos_X + *args + kw_X + kwargs, pos_X as positionals
                          "model(pos_0, pos_1, *args, kw_0=kw_0, kw_1=kw_1, **kwargs)",
                          # pos_X + *args + kw_X + kwargs, pos_X as positionals (missing kw_0)
                          "model(pos_0, pos_1, *args, kw_1=kw_1, **kwargs)",
                          # pos_X + *args + kw_X + kwargs, pos_X as positionals (missing kw_1)
                          "model(pos_0, pos_1, *args, kw_0=kw_0, **kwargs)",
                          ])
def test_forward_call_kwargs_input(forward_statement):
    class KwargsNet(torch.nn.Module):
        def __init__(self, input_size, hidden_size, num_classes):
            super(KwargsNet, self).__init__()

            self.fc1 = torch.nn.Linear(input_size, hidden_size)
            self.relu = torch.nn.ReLU()
            self.fc2 = torch.nn.Linear(hidden_size, num_classes)

        def forward(self, pos_0, pos_1, *args, kw_0=None, kw_1=None, **kwargs):
            model_input = pos_0 + pos_1
            if args:
                model_input += sum(args)
            if kw_0 is not None:
                model_input += kw_0
            if kw_1 is not None:
                model_input += kw_1
            if kwargs:
                if 'kwargs_0' in kwargs:
                    model_input += kwargs['kwargs_0']
                if 'kwargs_1' in kwargs:
                    model_input += torch.matmul(kwargs['kwargs_0'], kwargs['kwargs_1'])

            out = self.fc1(model_input)
            out = self.relu(out)
            out = self.fc2(out)
            return out

    # Modeling
    device = 'cuda'
    N, D_in, H, D_out = 64, 784, 500, 10
    model = KwargsNet(input_size=D_in, hidden_size=H, num_classes=D_out).to(device)
    model = ORTModule(model)

    # Dummy inputs used
    pos_0 = torch.randn(N, D_in, device=device)
    pos_1 = torch.randn(N, D_in, device=device)
    kw_0 = torch.randn(N, D_in, device=device)
    kw_1 = torch.randn(N, D_in, device=device)
    args = [torch.randn(N, D_in, device=device)]*2
    kwargs = {'kwargs_0' : torch.randn(N, D_in, device=device),
              'kwargs_1' : torch.randn(D_in, D_in, device=device)}

    # Training step
    prediction = eval(forward_statement)
    assert prediction is not None
    prediction = prediction.sum()
    prediction.backward()


def test_repro_iscontiguous():
    class SimpleNet(torch.nn.Module):
        def __init__(self):
            super(SimpleNet, self).__init__()
            self.a = torch.nn.Parameter(torch.FloatTensor([-1., 1.]))
        def forward(self, x):
            result = torch.mean(self.a) + x
            return result

    one = torch.FloatTensor([1])
    model = SimpleNet()
    model = ORTModule(model)
    prediction = model(one)
    prediction = prediction.sum()
    prediction.backward()


def test_forward_call_default_input():

    os.environ['ORTMODULE_SKIPCHECK_POLICY'] = 'SKIP_CHECK_DISABLED'

    class UnusedNet(torch.nn.Module):
        def __init__(self):
            super().__init__()
            self.zeros = torch.nn.Parameter(torch.zeros(1,1))

        def forward(self, a, b, c, d, *args, kw_0=None, **kwargs):
            result = a + d + self.zeros.sum()
            if args:
                result += args[-1]
            if kw_0:
                result += kw_0
            if kwargs:
                assert 'kwargs_1' in kwargs
                result += kwargs['kwargs_1']
            return result

    # Modeling
    device = 'cuda'
    model = UnusedNet().to(device)
    model = ORTModule(model)

    # Dummy data
    one = torch.FloatTensor([1]).to(device)
    two = 2*one
    three = 3*one
    four = 4*one
    args = [two]*5
    kw_0 = 6*one
    kwargs = {'kwargs_0': 7*one, 'kwargs_1': 8*one}

    # Make sure model runs without any exception
    for i in range(2):
        # Test both train and inference mode
        if i % 2 == 0:
            model.train()
        else:
            model.eval()

        # Model only uses a,d out of a,b,c,d
        out = model(one, two, three, four)
        assert out.item() == 5.0
        if model._is_training():
            out.sum().backward()

        out = model(one, two, c=three, d=four)
        assert out.item() == 5.0
        if model._is_training():
            out.sum().backward()

        # Model only uses a,d,args[-1] out of a,b,c,d,*args
        out = model(one, two, three, four, *args)
        assert out.item() == 7.0
        if model._is_training():
            out.sum().backward()

        # Model only uses a,d,args[-1],kw_0 out of a,b,c,d,*args,kw_0
        out = model(one, two, three, four, *args, kw_0=kw_0)
        assert out.item() == 13.0
        if model._is_training():
            out.sum().backward()

        # Model only uses a,d,args[-1],kwargs['kwargs_1'] out of a,b,c,d,*args,kw_0,**kwargs
        out = model(one, two, three, four, *args, **kwargs)
        assert out.item() == 15.0
        if model._is_training():
            out.sum().backward()

    del os.environ['ORTMODULE_SKIPCHECK_POLICY']

def test_forward_call_kwargs_input_unexpected_order():
    class OrderlyNet(torch.nn.Module):
        def __init__(self, input_size, hidden_size, num_classes):
            super(OrderlyNet, self).__init__()
            self.fc1 = torch.nn.Linear(input_size, hidden_size)
            self.relu = torch.nn.ReLU()
            self.fc2 = torch.nn.Linear(hidden_size, num_classes)

        def forward(self, input1=None, input2=None):
            assert input1.shape != input2.shape
            input2 = torch.transpose(input2, 0, 1)
            assert input1.shape == input2.shape

            model_input = input1 + input2
            out1 = self.fc1(model_input)
            out1 = self.relu(out1)
            out2 = self.fc2(out1)
            return out1, out2

    device = 'cuda'
    N, D_in, H, D_out = 32, 784, 500, 10
    model = OrderlyNet(D_in, H, D_out).to(device)
    model = ORTModule(model)

    input1 = torch.randn(N, D_in, device=device, requires_grad=False)
    input2 = torch.randn(D_in, N, device=device, requires_grad=False)

    # Make sure model runs without any exception
    for i in range(2):
        # Test both train and inference mode
        if i % 2 == 0:
            model.train()
        else:
            model.eval()

        # Must work because forward() and dict order match
        y1, y2 = model(**{'input1': input1, 'input2': input2})
        assert y1 is not None
        assert y2 is not None
        if model._is_training():
            loss = y1.sum() + y2.sum()
            loss.backward()

        # Must work even when forward() and dict order mismatch
        y1, y2 = model(**{'input2': input2, 'input1': input1})
        assert y1 is not None
        assert y2 is not None
        if model._is_training():
            loss = y1.sum() + y2.sum()
            loss.backward()


def test_forward_call_lots_None():

    os.environ['ORTMODULE_SKIPCHECK_POLICY'] = 'SKIP_CHECK_DISABLED'

    class NoneNet(torch.nn.Module):
        def __init__(self):
            super().__init__()
            self.zeros = torch.nn.Parameter(torch.zeros(1,1))

        def forward(self, a, b, c, d, e, f, y=None, z=None):
            assert a is not None
            result = self.zeros.sum() + a
            if b is not None:
                result += b
            if c is not None:
                result += c
            if d is not None:
                result += d
            if e is not None:
                result += e
            if f is not None:
                result += f
            if y is not None:
                result += y
            if z is not None:
                result += z
            return result

    def run_step(expected, a, b, c, d, e, f, y, z):
        # Force model (re)export to validate (un)flattening with new input
        #   This is needed because for a `forward(self, a, b)`, and
        #   input `forward(a,b)` or `forward(**{'a': a, 'b': b})`,
        #   ORTModule produces the same schema, thus not re-exporting
        #   the model when `forward(a,b)` is used after `forward(**{'a': a, 'b': b})`
        #   or vice-versa
        model._torch_module._execution_manager(model._is_training())._onnx_model = None
        out = model(a,b,c,d,e,f,y,z)
        assert out is not None
        assert out.item() == expected
        if model._is_training():
            loss = out.sum()
            loss.backward()

    device = 'cuda'
    model = NoneNet().to(device)
    model = ORTModule(model)

    a = torch.FloatTensor([1]).to(device)*1
    b = torch.FloatTensor([1]).to(device)*10
    c = torch.FloatTensor([1]).to(device)*100
    d = torch.FloatTensor([1]).to(device)*1000
    e = torch.FloatTensor([1]).to(device)*10000
    f = torch.FloatTensor([1]).to(device)*100000
    y = torch.FloatTensor([1]).to(device)*1000000
    z = torch.FloatTensor([1]).to(device)*10000000

    # Make sure model runs without any exception
    for i in range(2):
        # Test both train and inference mode
        if i % 2 == 0:
            model.train()
        else:
            model.eval()

        run_step(a.item() + f.item(),
                 a, None, None, None, None, f, None, None, )
        run_step(a.item() + f.item(),
                 **{'a': a, 'b': None, 'c': None, 'd': None, 'e': None, 'f': f, 'y': None, 'z': None})
        run_step(a.item() + z.item(),
                 a, None, None, None, None, None, None, z)
        run_step(a.item() + z.item(),
                 **{'a': a, 'b': None, 'c': None, 'd': None, 'e': None, 'f': None, 'y': None, 'z': z})
        run_step(a.item() + c.item() + y.item(),
                 a, None, c, None, None, None, y, None)
        run_step(a.item() + c.item() + y.item(),
                 **{'a': a, 'b': None, 'c': c, 'd': None, 'e': None, 'f': None, 'y': y, 'z': None})
        run_step(a.item() + b.item() + c.item() + d.item() + e.item() + f.item() + y.item() + z.item(),
                 a, b, c, d, e, f, y, z)
        run_step(a.item() + b.item() + c.item() + d.item() + e.item() + f.item() + y.item() + z.item(),
                 **{'a': a, 'b': b, 'c': c, 'd': d, 'e': e, 'f': f, 'y': y, 'z': z})

    del os.environ['ORTMODULE_SKIPCHECK_POLICY']

@pytest.mark.parametrize("bool_argument", [True, False])
@pytest.mark.parametrize("int_argument", [100, 100000, 100000000, -100, -100000, -100000000])
@pytest.mark.parametrize("float_argument", [1.23, 11209123.12452, 12093702935.1249863, -1.23, -11209123.12452, -12093702935.1249863])
def test_primitive_inputs(bool_argument, int_argument, float_argument):
    class PrimitiveTypesInputNet(torch.nn.Module):
        def __init__(self, input_size, hidden_size, num_classes):
            super(PrimitiveTypesInputNet, self).__init__()

            self.fc1 = torch.nn.Linear(input_size, hidden_size)
            self.relu = torch.nn.ReLU()
            self.fc2 = torch.nn.Linear(hidden_size, num_classes)

        def forward(self, input1, bool_argument, int_argument, float_argument):
            input1 = input1 + int_argument + float_argument
            if bool_argument:
                out = self.fc1(input1)
                out = self.relu(out)
                out = self.fc2(out)
            else:
                out = self.fc1(input1)
                out = self.fc2(out)
                out = self.relu(out)
            return out

    assert type(bool_argument) is bool
    assert type(int_argument) is int
    assert type(float_argument) is float

    device = 'cuda'
    N, D_in, H, D_out = 32, 784, 500, 10
    pt_model = PrimitiveTypesInputNet(D_in, H, D_out).to(device)
    ort_model = ORTModule(copy.deepcopy(pt_model))

    input1 = torch.randn(N, D_in, device=device)
    pt_out = pt_model(input1, bool_argument, int_argument, float_argument)
    ort_out = ort_model(input1, bool_argument, int_argument, float_argument)
    _test_helpers.assert_values_are_close(pt_out, ort_out)

@pytest.mark.parametrize("bool_arguments", [(True, False), (False, True)])
def test_changing_bool_input_re_exports_model(bool_arguments):

    os.environ['ORTMODULE_SKIPCHECK_POLICY'] = 'SKIP_CHECK_DISABLED'

    class PrimitiveTypesInputNet(torch.nn.Module):
        def __init__(self, input_size, hidden_size, num_classes):
            super(PrimitiveTypesInputNet, self).__init__()

            self.fc1 = torch.nn.Linear(input_size, hidden_size)
            self.relu = torch.nn.ReLU()
            self.fc2 = torch.nn.Linear(hidden_size, num_classes)

        def forward(self, input1, bool_argument):
            if bool_argument:
                out = self.fc1(input1)
                out = self.relu(out)
                out = self.fc2(out)
            else:
                out = self.fc1(input1)
                out = self.fc2(out)
                out = self.relu(out)
            return out

    assert type(bool_arguments[0]) is bool
    assert type(bool_arguments[1]) is bool

    device = 'cuda'
    N, D_in, H, D_out = 32, 784, 500, 10
    pt_model = PrimitiveTypesInputNet(D_in, H, D_out).to(device)
    ort_model = ORTModule(pt_model)

    input1 = torch.randn(N, D_in, device=device)
    ort_model(input1, bool_arguments[0])
    exported_model1 = ort_model._torch_module._execution_manager(ort_model._is_training())._onnx_models.exported_model

    ort_model(input1, bool_arguments[1])
    exported_model2 = ort_model._torch_module._execution_manager(ort_model._is_training())._onnx_models.exported_model

    assert exported_model1 != exported_model2

    del os.environ['ORTMODULE_SKIPCHECK_POLICY']

def test_model_with_registered_buffer_and_dropped_parameters():
    class ModelWithBufferAndDroppedParameter(torch.nn.Module):
        def __init__(self, input_size, hidden_size, num_classes):
            super(ModelWithBufferAndDroppedParameter, self).__init__()

            self.fc1 = torch.nn.Linear(input_size, hidden_size)
            self.relu = torch.nn.ReLU()
            self.fc2 = torch.nn.Linear(hidden_size, num_classes)
            self.register_buffer("buffer", torch.ones(num_classes))

        def forward(self, bool_argument, input1):
            if bool_argument:
                out = self.fc1(input1)
                out = self.relu(out)
                out = self.fc2(out)
                out = out + self.buffer
            else:
                out = self.fc1(input1)
                out = self.fc2(out)
                out = self.relu(out)
                out = out + self.buffer
            return out

    device = 'cuda'
    N, D_in, H, D_out = 64, 784, 500, 10
    model = ModelWithBufferAndDroppedParameter(D_in, H, D_out).to(device)
    model = ORTModule(model)

    bool_argument = torch.tensor(True)
    x = torch.randn(N, D_in, device=device)

    # Ensure that no exceptions are raised
    out = model(bool_argument, x)

@pytest.mark.parametrize("model, none_pt_params",
        [(UnusedBeginParameterNet(784, 500, 400, 10), ['fc1.weight', 'fc1.bias']),
         (UnusedMiddleParameterNet(784, 500, 400, 10), ['fc2.weight', 'fc2.bias']),
         (UnusedEndParameterNet(784, 500, 400, 10), ['fc2.weight', 'fc2.bias'])])
def test_unused_parameters(model, none_pt_params):
    device = 'cuda'

    N, D_in, H1, H2, D_out = 64, 784, 500, 400, 10
    model = model.to(device)
    ort_model = ORTModule(copy.deepcopy(model))

    # Make sure model runs without any exception
    for _ in range(5):
        x = torch.randn(N, D_in, device=device)
        y = copy.deepcopy(x)

        out_pt = model(x)
        out_ort = ort_model(y)
        loss_pt = out_pt.sum()
        loss_pt.backward()
        loss_ort = out_ort.sum()
        loss_ort.backward()
        _test_helpers.assert_values_are_close(out_ort, out_pt)
        _test_helpers.assert_gradients_match_and_reset_gradient(ort_model, model,
            none_pt_params=none_pt_params)

    # Also try in eval mode
    model.eval()
    ort_model.eval()

    x = torch.randn(N, D_in, device=device)
    y = copy.deepcopy(x)

    # Make sure model runs without any exception
    out_pt = model(x)
    out_ort = ort_model(y)
    _test_helpers.assert_values_are_close(out_ort, out_pt)

def test_output_order():
    class OutputOrderNet(torch.nn.Module):
        def __init__(self, input_size, hidden_size, num_classes):
            super(OutputOrderNet, self).__init__()

            self.fc1 = torch.nn.Linear(input_size, hidden_size)
            self.fc2 = torch.nn.Linear(input_size, hidden_size)
            self.fc3 = torch.nn.Linear(input_size, hidden_size)
            self.fc4 = torch.nn.Linear(input_size, hidden_size)
            self.fc5 = torch.nn.Linear(input_size, hidden_size)
            self.fc6 = torch.nn.Linear(input_size, hidden_size)
            self.fc7 = torch.nn.Linear(input_size, hidden_size)
            self.fc8 = torch.nn.Linear(input_size, hidden_size)
            self.fc9 = torch.nn.Linear(input_size, hidden_size)
            self.fc10 = torch.nn.Linear(input_size, hidden_size)
            self.fc11 = torch.nn.Linear(input_size, hidden_size)
            self.fc12 = torch.nn.Linear(input_size, hidden_size)

        def forward(self, input1, input2, input3, input4, input5, input6, input7, input8, input9, input10, input11, input12):
            return self.fc1(input1), self.fc2(input2), self.fc3(input3), \
                self.fc4(input4), self.fc5(input5), self.fc6(input6), \
                self.fc7(input7), self.fc8(input8), self.fc9(input9), \
                self.fc10(input10), self.fc11(input11), self.fc12(input12)

    device = 'cuda'
    N, D_in, H, D_out = 64, 784, 500, 10
    model = OutputOrderNet(D_in, H, D_out).to(device)
    ort_model = ORTModule(copy.deepcopy(model))

    x = [torch.randn(N, D_in, device=device) for _ in range(12)]
    y = copy.deepcopy(x)

    out_pt = model(*x)
    out_ort = ort_model(*y)

    assert len(out_pt) == len(out_ort)
    for x, y in zip(out_pt, out_ort):
        _test_helpers.assert_values_are_close(x, y)

@pytest.mark.parametrize("device", ['cuda', 'cpu', None])
def test_stateless_model_specified_device(device):

    N, D_in, H, D_out = 32, 784, 500, 10
    pt_model = StatelessModel().to(device)
    ort_model = ORTModule(copy.deepcopy(pt_model))

    pt_x = torch.randn(N, D_in, device=device)
    ort_x = pt_x.clone()

    pt_y = pt_model(pt_x)
    ort_y = ort_model(ort_x)

    _test_helpers.assert_values_are_close(pt_y, ort_y)

def test_stateless_model_unspecified_device():

    N, D_in, H, D_out = 32, 784, 500, 10
    pt_model = StatelessModel()
    ort_model = ORTModule(copy.deepcopy(pt_model))

    pt_x = torch.randn(N, D_in)
    ort_x = pt_x.clone()

    pt_y = pt_model(pt_x)
    ort_y = ort_model(ort_x)

    _test_helpers.assert_values_are_close(pt_y, ort_y)

@pytest.mark.parametrize("model",
        [(UnusedBeginParameterNet(784, 500, 400, 10)),
         (UnusedMiddleParameterNet(784, 500, 400, 10)),
         (UnusedEndParameterNet(784, 500, 400, 10))])
def test_unused_parameters_does_not_unnecessarily_reinitialize(model):
    device = 'cuda'

    N, D_in, H1, H2, D_out = 64, 784, 500, 400, 10
    model = model.to(device)
    ort_model = ORTModule(copy.deepcopy(model))
    training_manager = ort_model._torch_module._execution_manager(ort_model._is_training())

    x = torch.randn(N, D_in, device=device)
    _ = ort_model(x)

    input_info = _io.parse_inputs_for_onnx_export(training_manager._module_parameters,
                                                  training_manager._onnx_models.exported_model,
                                                  training_manager._input_info.schema,
                                                  x,
                                                  {})

    assert not training_manager._reinitialize_graph_builder(input_info)

def test_load_state_dict_for_wrapped_ortmodule():
    class WrapperModule(torch.nn.Module):
        def __init__(self, ortmodule):
            super(WrapperModule, self).__init__()
            self._ortmodule = ortmodule

        def forward(self, x):
            return self._ortmodule(x)

    device = 'cuda'
    N, D_in, H, D_out = 64, 784, 500, 10
    model = NeuralNetSinglePositionalArgument(D_in, H, D_out).to(device)
    model = ORTModule(copy.deepcopy(model))
    wrapper_module = WrapperModule(model)
    x = torch.randn(N, D_in, device=device)
    _ = wrapper_module(x)

    state_dict1 = wrapper_module.state_dict()
    list(next(iter(state_dict1.items())))[1] += 10
    wrapper_module.load_state_dict(state_dict1)
    state_dict2 = wrapper_module.state_dict()

    assert state_dict1
    assert len(state_dict1.keys()) == len(state_dict2.keys())
    for param_name, param_value in state_dict1.items():
        assert param_name in state_dict2
        assert torch.equal(param_value, state_dict2[param_name])

def test_hf_save_pretrained():
    device = 'cuda'

    model1 = _get_bert_for_sequence_classification_model(device)
    model1 = ORTModule(model1)
    state_dict = model1.state_dict()
    list(next(iter(state_dict.items())))[1] += 100
    model1.load_state_dict(state_dict)

    trainer = Trainer(model=model1)

    # Assert that ORTModule has an attribute called module. This attribute is used
    # for trainer.save_model to reference the underlying HuggingFace PreTrainedModel
    assert hasattr(model1, "module")

    # Create a temporary directory for the checkpoint from save_pretrained
    with tempfile.TemporaryDirectory() as temporary_dir:
        trainer.save_model(temporary_dir)

        # Create a new model and compare all state dictionary values for equality
        # to check if from_pretrained worked.
        config = AutoConfig.from_pretrained(temporary_dir)
        model2 = BertForSequenceClassification.from_pretrained(
            temporary_dir, config=config,
        ).to(device)
        model2 = ORTModule(model2)

        for p1, p2 in zip(model1.parameters(), model2.parameters()):
            assert p1.data.ne(p2.data).sum() == 0

def test_input_with_string_exception():

    pt_model = MyStrNet()
    ort_model = ORTModule(copy.deepcopy(pt_model))
    x = torch.randn(1, 2)

    from onnxruntime.training.ortmodule._fallback import _FallbackPolicy
    if _test_helpers.is_all_or_nothing_fallback_enabled(None, _FallbackPolicy.FALLBACK_UNSUPPORTED_DATA):
        # Fallback
        pt_out = pt_model(x, 'hello')
        ort_out = pt_model(x, 'hello')
        _test_helpers.assert_values_are_close(pt_out, ort_out)
    else:
        # ORT backend
        with pytest.raises(_fallback.ORTModuleIOError) as ex_info:
            _ = ort_model(x, 'hello')
        assert "ORTModule does not support the following model data type <class 'str'>" in str(ex_info.value)

def test_ortmodule_list_input():
    class ListNet(torch.nn.Module):
        def __init__(self):
            super(ListNet, self).__init__()
            self.dummy = torch.nn.Parameter(torch.FloatTensor([0]))

        def forward(self, batch):
            a = batch[0]
            b = batch[1]
            return self.dummy + a + b

    device = 'cuda'
    N, D_in, H, D_out = 64, 784, 500, 10
    pt_model = ListNet().to(device)
    ort_model = ORTModule(copy.deepcopy(pt_model))
    x = [torch.randn(N, D_in, device=device), torch.randn(N, D_in, device=device)]
    y = copy.deepcopy(x)

    _test_helpers.assert_values_are_close(pt_model(x), ort_model(y))

def test_ortmodule_list_input_with_unused_values():
    class ListNet(torch.nn.Module):
        def __init__(self):
            super(ListNet, self).__init__()
            self.dummy = torch.nn.Parameter(torch.FloatTensor([0]))

        def forward(self, batch):
            a = batch[0]
            b = batch[1]
            return self.dummy + b

    device = 'cuda'
    N, D_in, H, D_out = 64, 784, 500, 10
    pt_model = ListNet().to(device)
    ort_model = ORTModule(copy.deepcopy(pt_model))
    x = [torch.randn(N, D_in, device=device), torch.randn(N, D_in, device=device)]
    y = copy.deepcopy(x)

    _test_helpers.assert_values_are_close(pt_model(x), ort_model(y))

def test_ortmodule_list_input_with_none_values():
    class ListNet(torch.nn.Module):
        def __init__(self):
            super(ListNet, self).__init__()
            self.dummy = torch.nn.Parameter(torch.FloatTensor([0]))

        def forward(self, batch):
            a = batch[0] if batch[0] is not None else torch.FloatTensor([2]).cuda()
            b = batch[1]
            return self.dummy + a + b

    device = 'cuda'
    N, D_in, H, D_out = 64, 784, 500, 10
    pt_model = ListNet().to(device)
    ort_model = ORTModule(copy.deepcopy(pt_model))
    x = [None, torch.randn(N, D_in, device=device)]
    y = copy.deepcopy(x)

    _test_helpers.assert_values_are_close(pt_model(x), ort_model(y))

def test_ortmodule_nested_list_input():
    class ListNet(torch.nn.Module):
        def __init__(self):
            super(ListNet, self).__init__()
            self.dummy = torch.nn.Parameter(torch.FloatTensor([0]))

        def forward(self, batch):
            a = batch[0]
            b = batch[1][0]
            c = batch[1][1]
            d = batch[2][0]
            e = batch[2][1][0]
            return self.dummy + a + b + c + d + e

    device = 'cuda'
    N, D_in, H, D_out = 64, 784, 500, 10
    pt_model = ListNet().to(device)
    ort_model = ORTModule(copy.deepcopy(pt_model))
    x = [torch.randn(N, D_in, device=device),
        [torch.randn(N, D_in, device=device), torch.randn(N, D_in, device=device)],
        [torch.randn(N, D_in, device=device), [torch.randn(N, D_in, device=device)]]]
    y = copy.deepcopy(x)

    _test_helpers.assert_values_are_close(pt_model(x), ort_model(y))

@pytest.mark.parametrize("mode", ['training', 'inference'])
def test_debug_options_save_onnx_models_os_environment(mode):

    device = 'cuda'
    N, D_in, H, D_out = 64, 784, 500, 10
    # Create a temporary directory for the onnx_models
    with tempfile.TemporaryDirectory() as temporary_dir:
        os.environ['ORTMODULE_SAVE_ONNX_PATH'] = temporary_dir
        model = NeuralNetSinglePositionalArgument(D_in, H, D_out).to(device)
        ort_model = ORTModule(model, DebugOptions(save_onnx=True, onnx_prefix='my_model'))
        if mode == 'inference':
            ort_model.eval()
        x = torch.randn(N, D_in, device=device)
        _ = ort_model(x)

        # assert that the onnx models have been saved
        assert os.path.exists(os.path.join(temporary_dir, f"my_model_torch_exported_{mode}.onnx"))
        assert os.path.exists(os.path.join(temporary_dir, f"my_model_optimized_{mode}.onnx"))
        assert os.path.exists(os.path.join(temporary_dir, f"my_model_optimized_pre_grad_{mode}.onnx"))
        assert os.path.exists(os.path.join(temporary_dir, f"my_model_execution_model_{mode}.onnx"))
        del os.environ['ORTMODULE_SAVE_ONNX_PATH']

@pytest.mark.parametrize("mode", ['training', 'inference'])
def test_debug_options_save_onnx_models_cwd(mode):

    device = 'cuda'
    N, D_in, H, D_out = 64, 784, 500, 10
    model = NeuralNetSinglePositionalArgument(D_in, H, D_out).to(device)
    ort_model = ORTModule(model, DebugOptions(save_onnx=True, onnx_prefix='my_cwd_model'))
    if mode == 'inference':
        ort_model.eval()
    x = torch.randn(N, D_in, device=device)
    _ = ort_model(x)

    # assert that the onnx models have been saved
    assert os.path.exists(os.path.join(os.getcwd(), f"my_cwd_model_torch_exported_{mode}.onnx"))
    assert os.path.exists(os.path.join(os.getcwd(), f"my_cwd_model_optimized_{mode}.onnx"))
    assert os.path.exists(os.path.join(os.getcwd(), f"my_cwd_model_optimized_pre_grad_{mode}.onnx"))
    assert os.path.exists(os.path.join(os.getcwd(), f"my_cwd_model_execution_model_{mode}.onnx"))

    os.remove(os.path.join(os.getcwd(), f"my_cwd_model_torch_exported_{mode}.onnx"))
    os.remove(os.path.join(os.getcwd(), f"my_cwd_model_optimized_{mode}.onnx"))
    os.remove(os.path.join(os.getcwd(), f"my_cwd_model_optimized_pre_grad_{mode}.onnx"))
    os.remove(os.path.join(os.getcwd(), f"my_cwd_model_execution_model_{mode}.onnx"))

def test_debug_options_save_onnx_models_validate_fail_on_non_writable_dir():

    os.environ['ORTMODULE_SAVE_ONNX_PATH'] = '/non/existent/directory'
    with pytest.raises(Exception) as ex_info:
        _ = DebugOptions(save_onnx=True, onnx_prefix='my_model')
    assert "Directory /non/existent/directory is not writable." in str(ex_info.value)
    del os.environ['ORTMODULE_SAVE_ONNX_PATH']

def test_debug_options_save_onnx_models_validate_fail_on_non_str_prefix():
    prefix = 23
    with pytest.raises(Exception) as ex_info:
        _ = DebugOptions(save_onnx=True, onnx_prefix=prefix)
    assert f"Expected name prefix of type str, got {type(prefix)}." in str(ex_info.value)

def test_debug_options_save_onnx_models_validate_fail_on_no_prefix():
    with pytest.raises(Exception) as ex_info:
        _ = DebugOptions(save_onnx=True)
    assert f"onnx_prefix must be provided when save_onnx is set." in str(ex_info.value)

def test_debug_options_log_level():
    # NOTE: This test will output verbose logging

    device = 'cuda'
    N, D_in, H, D_out = 64, 784, 500, 10
    model = NeuralNetSinglePositionalArgument(D_in, H, D_out).to(device)
    ort_model = ORTModule(model, DebugOptions(log_level=LogLevel.VERBOSE))
    x = torch.randn(N, D_in, device=device)
    _ = ort_model(x)

    # assert that the logging is done in verbose mode
    assert ort_model._torch_module._execution_manager(True)._debug_options.logging.log_level == LogLevel.VERBOSE

def test_debug_options_log_level_os_environment():
    # NOTE: This test will output info logging

    os.environ['ORTMODULE_LOG_LEVEL'] = 'INFO'
    device = 'cuda'
    N, D_in, H, D_out = 64, 784, 500, 10
    model = NeuralNetSinglePositionalArgument(D_in, H, D_out).to(device)
    ort_model = ORTModule(model)
    x = torch.randn(N, D_in, device=device)
    _ = ort_model(x)

    # assert that the logging is done in info mode
    assert ort_model._torch_module._execution_manager(True)._debug_options.logging.log_level == LogLevel.INFO
    del os.environ['ORTMODULE_LOG_LEVEL']

def test_debug_options_log_level_validation_fails_on_type_mismatch():
    log_level = 'some_string'
    with pytest.raises(Exception) as ex_info:
        _ = DebugOptions(log_level=log_level)
    assert f"Expected log_level of type LogLevel, got {type(log_level)}." in str(ex_info.value)

def test_ortmodule_gradient_accumulation_optimization_correctness():
    class NeuralNetWithCast(torch.nn.Module):
        def __init__(self, input_size, hidden_size, num_classes):
            super(NeuralNetWithCast, self).__init__()

            self.fc1 = torch.nn.Linear(input_size, hidden_size)
            self.relu = torch.nn.ReLU()
            self.fc2 = torch.nn.Linear(hidden_size, num_classes)

        def forward(self, input1):
            out = self.fc1(input1)
            out = self.relu(out)
            out = self.fc2(out)
            return out
    device = 'cuda'
    N, D_in, H, D_out = 64, 784, 500, 10
    pt_model = NeuralNetWithCast(D_in, H, D_out).to(device)

    # baseline model with optimization disabled
    tgt_model = ORTModule(pt_model)
    tgt_optimizer = torch.optim.Adam(tgt_model.parameters())

    # model with optimization enabled
    opt_model = ORTModule(copy.deepcopy(pt_model))
    opt_model._torch_module._execution_manager(is_training=True)._enable_grad_acc_optimization = True
    opt_optimizer = torch.optim.Adam(opt_model.parameters())

    def run_step(model, x):
        with amp.autocast():
            prediction = model(x)
            loss = prediction.sum()
        loss.backward()
        return loss.detach()

    def run_optim_step(optimizer):
        optimizer.step()
        optimizer.zero_grad()

    GA_steps = 2
    tgt_model.zero_grad()
    opt_model.zero_grad()

    for step in range(10):
        x = torch.randn(N, D_in, device=device)
        tgt_loss = run_step(tgt_model, x)
        opt_loss = run_step(opt_model, x)

        # assert that loss values match
        _test_helpers.assert_values_are_close(tgt_loss, opt_loss)
        if step % GA_steps == 0:
            run_optim_step(tgt_optimizer)
            run_optim_step(opt_optimizer)

def test_ortmodule_dict_input():
    class DictNet(torch.nn.Module):
        def __init__(self):
            super(DictNet, self).__init__()
            self.dummy = torch.nn.Parameter(torch.FloatTensor([0]))

        def forward(self, batch):
            b = batch['one_value']
            a = batch['two_value']
            return self.dummy + a + b

    device = 'cuda'
    N, D_in, H, D_out = 64, 784, 500, 10
    pt_model = DictNet().to(device)
    ort_model = ORTModule(copy.deepcopy(pt_model))
    x = {'one_value': torch.randn(N, D_in, device=device), 'two_value': torch.randn(N, D_in, device=device)}
    x_copy = copy.deepcopy(x)

    _test_helpers.assert_values_are_close(pt_model(x), ort_model(x_copy))

def test_ortmodule_dict_input_with_unused_values():
    class DictNet(torch.nn.Module):
        def __init__(self):
            super(DictNet, self).__init__()
            self.dummy = torch.nn.Parameter(torch.FloatTensor([0]))

        def forward(self, batch):
            b = batch['b']
            a = batch['a']
            return self.dummy + a

    device = 'cuda'
    N, D_in, H, D_out = 64, 784, 500, 10
    pt_model = DictNet().to(device)
    ort_model = ORTModule(copy.deepcopy(pt_model))
    x = {'a': torch.randn(N, D_in, device=device), 'b': torch.randn(N, D_in, device=device)}
    x_copy = copy.deepcopy(x)

    _test_helpers.assert_values_are_close(pt_model(x), ort_model(x_copy))

def test_ortmodule_dict_input_with_none_values():
    class DictNet(torch.nn.Module):
        def __init__(self):
            super(DictNet, self).__init__()
            self.dummy = torch.nn.Parameter(torch.FloatTensor([0]))

        def forward(self, batch):
            b = batch['b']
            a = batch['a'] if batch['a'] else torch.FloatTensor([2.0]).cuda()
            return self.dummy + a + b

    device = 'cuda'
    N, D_in, H, D_out = 64, 784, 500, 10
    pt_model = DictNet().to(device)
    ort_model = ORTModule(copy.deepcopy(pt_model))
    x = {'a': None, 'b': torch.randn(N, D_in, device=device)}
    x_copy = copy.deepcopy(x)

    _test_helpers.assert_values_are_close(pt_model(x), ort_model(x_copy))

def test_ortmodule_dict_input_with_nested_values():
    class DictNet(torch.nn.Module):
        def __init__(self):
            super(DictNet, self).__init__()
            self.dummy = torch.nn.Parameter(torch.FloatTensor([0]))

        def forward(self, batch):
            a = batch['one_value']
            b = batch['two_value']['three_value']
            c = batch['two_value']['four_value']
            d = batch['five_value']['six_value']
            e = batch['five_value']['seven_value']['eight_value']
            return self.dummy + a + b + c + d + e

    device = 'cuda'
    N, D_in, H, D_out = 64, 784, 500, 10
    pt_model = DictNet().to(device)
    ort_model = ORTModule(copy.deepcopy(pt_model))
    x = {
            'one_value': torch.randn(N, D_in, device=device),
            'two_value': {
                'three_value': torch.randn(N, D_in, device=device),
                'four_value': torch.randn(N, D_in, device=device)
            },
            'five_value': {
                'six_value': torch.randn(N, D_in, device=device),
                'seven_value': {
                    'eight_value': torch.randn(N, D_in, device=device)
                }
            }
        }
    x_copy = copy.deepcopy(x)

    _test_helpers.assert_values_are_close(pt_model(x), ort_model(x_copy))

def test_ortmodule_list_dict_input_with_nested_values():
    class ListDictNet(torch.nn.Module):
        def __init__(self):
            super(ListDictNet, self).__init__()
            self.dummy = torch.nn.Parameter(torch.FloatTensor([3]))

        def forward(self, batch):
            a = batch['one_value'][0]
            b = batch['two_value'][0]
            c = batch['two_value'][1]
            d = batch['three_value'][0]
            e = batch['three_value'][1]['four_value']
            return self.dummy + a + b + c + d + e

    device = 'cuda'
    N, D_in, H, D_out = 64, 784, 500, 10
    pt_model = ListDictNet().to(device)
    ort_model = ORTModule(copy.deepcopy(pt_model))
    x = {
            'one_value': [torch.randn(N, D_in, device=device)],
            'two_value': [torch.randn(N, D_in, device=device), torch.randn(N, D_in, device=device)],
            'three_value': [
                torch.randn(N, D_in, device=device),
                {
                    'four_value': torch.randn(N, D_in, device=device)
                }
            ]
        }
    x_copy = copy.deepcopy(x)

    _test_helpers.assert_values_are_close(pt_model(x), ort_model(x_copy))

def test_ortmodule_list_dict_input_with_kwargs_and_registered_buffer():
    class ListDictKwargsNet(torch.nn.Module):
        def __init__(self, N, D_in):
            super(ListDictKwargsNet, self).__init__()
            self.register_buffer("buffer", torch.ones(N, D_in, device='cuda'))
            self.dummy = torch.nn.Parameter(torch.FloatTensor([3]))

        def forward(self, batch, **kwargs):
            a = batch['one_value'][0]
            b = batch['two_value'][0]
            c = batch['two_value'][1]
            d = batch['three_value'][0]
            e = batch['three_value'][1]['four_value']
            out = self.buffer + self.dummy + a + b + c + d + e
            if kwargs:
                if 'kwargs_0' in kwargs:
                    out += kwargs['kwargs_0']
                if 'kwargs_1' in kwargs:
                    out += torch.matmul(kwargs['kwargs_0'], kwargs['kwargs_1'])

            return out

    device = 'cuda'
    N, D_in, H, D_out = 64, 784, 500, 10
    pt_model = ListDictKwargsNet(N, D_in).to(device)
    ort_model = ORTModule(copy.deepcopy(pt_model), DebugOptions(save_onnx=True, onnx_prefix='kwargsanddict'))
    x = {
            'one_value': [torch.randn(N, D_in, device=device)],
            'two_value': [torch.randn(N, D_in, device=device), torch.randn(N, D_in, device=device)],
            'three_value': [
                torch.randn(N, D_in, device=device),
                {
                    'four_value': torch.randn(N, D_in, device=device)
                }
            ]
        }
    x_copy = copy.deepcopy(x)
    kwargs_input = {'kwargs_0' : torch.randn(N, D_in, device=device),
              'kwargs_1' : torch.randn(D_in, D_in, device=device)}
    kwargs_input_copy = copy.deepcopy(kwargs_input)

    _test_helpers.assert_values_are_close(pt_model(x, **kwargs_input), ort_model(x_copy, **kwargs_input_copy))

def test_ortmodule_user_defined_method():
    class UserDefinedMethodsNet(torch.nn.Module):
        def __init__(self):
            super(UserDefinedMethodsNet, self).__init__()
            self.dummy = torch.nn.Parameter(torch.FloatTensor([12]))

        def forward(self, a):
            return self.dummy + a

        def custom_method_returns_input(self, user_input):
            return user_input

    device = 'cuda'
    N, D_in, H, D_out = 64, 784, 500, 10
    pt_model = UserDefinedMethodsNet().to(device)
    ort_model = ORTModule(copy.deepcopy(pt_model))
    x = torch.randn(N, D_in, device=device)
    y = copy.deepcopy(x)

    out = ort_model.custom_method_returns_input(x)
    assert x is out

    pt_out = pt_model(x)
    ort_out = ort_model(y)
    _test_helpers.assert_values_are_close(pt_out, ort_out)

def test_ortmodule_user_getattr_gets_successfully():
    class UserDefinedMethodsNet(torch.nn.Module):
        def __init__(self):
            super(UserDefinedMethodsNet, self).__init__()
            self.dummy = torch.nn.Parameter(torch.FloatTensor([12]))

        def forward(self, a):
            return self.dummy + a

        def custom_method_returns_input(self, user_input):
            return user_input

    device = 'cuda'
    N, D_in, H, D_out = 64, 784, 500, 10
    pt_model = UserDefinedMethodsNet().to(device)
    ort_model = ORTModule(pt_model)

    assert ort_model.custom_method_returns_input != pt_model.custom_method_returns_input
    assert ort_model.custom_method_returns_input.__func__ == pt_model.custom_method_returns_input.__func__
    assert ort_model.dummy is pt_model.dummy

@pytest.mark.parametrize("attribute", ['True', 'lambda x : x'])
def test_ortmodule_setattr_new_attribute(attribute):
    class UserNet(torch.nn.Module):
        def __init__(self):
            super(UserNet, self).__init__()
            self.dummy = torch.nn.Parameter(torch.FloatTensor([0]))

        def forward(self, a):
            return self.dummy + a

    device = 'cuda'
    pt_model = UserNet().to(device)
    ort_model = ORTModule(pt_model)
    ort_model.a_new_attribute = attribute

    assert hasattr(pt_model, 'a_new_attribute')
    assert pt_model.a_new_attribute == attribute
    assert 'a_new_attribute' not in ort_model.__dict__

def test_ortmodule_setattr_on_ortmodule_copied_user_model_attribute():
    class UserNet(torch.nn.Module):
        def __init__(self):
            super(UserNet, self).__init__()
            self.dummy = torch.nn.Parameter(torch.FloatTensor([0]))

        def forward(self, a):
            return self.dummy + a

        def custom_method(self, a):
            return a

    def my_new_custom_method(self, a, b, c):
        return a + b + c

    device = 'cuda'
    pt_model = UserNet().to(device)
    ort_model = ORTModule(pt_model)
    # custom_method is copied by ORTModule from the users model
    # and bound to itself
    ort_model.custom_method = my_new_custom_method
    # dummy is defined on pt model
    ort_model.dummy = torch.nn.Parameter(torch.FloatTensor([12]))

    assert hasattr(pt_model, 'dummy')
    assert torch.eq(pt_model.dummy, torch.nn.Parameter(torch.FloatTensor([12])))
    assert 'dummy' not in ort_model.__dict__

    assert hasattr(pt_model, 'custom_method')
    assert pt_model.custom_method is not my_new_custom_method
    assert ort_model.custom_method is my_new_custom_method

def test_ortmodule_setattr_ortmodule_attribute():
    class UserNet(torch.nn.Module):
        def __init__(self):
            super(UserNet, self).__init__()
            self.dummy = torch.nn.Parameter(torch.FloatTensor([0]))

        def forward(self, a):
            return self.dummy + a

    device = 'cuda'
    pt_model = UserNet().to(device)
    ort_model = ORTModule(pt_model)
    ort_model._torch_module = True

    assert not hasattr(pt_model, '_torch_module')
    assert '_torch_module' in ort_model.__dict__
    assert ort_model._torch_module == True

def test_ortmodule_setattr_signals_model_changed():

    os.environ['ORTMODULE_SKIPCHECK_POLICY'] = 'SKIP_CHECK_DISABLED'

    class UserNet(torch.nn.Module):
        def __init__(self, input_flag):
            super(UserNet, self).__init__()
            self.dummy = torch.nn.Parameter(torch.FloatTensor([10]))
            self.input_flag = input_flag

        def forward(self, a):
            if self.input_flag:
                return self.dummy + a
            else:
                return a

    device = 'cuda'
    N, D_in, H, D_out = 64, 784, 500, 10
    pt_model = UserNet(True).to(device)
    ort_model = ORTModule(pt_model)

    _ = ort_model(torch.randn(N, D_in, device=device))
    exported_model1 = ort_model._torch_module._execution_manager(True)._onnx_models.exported_model

    for training_mode in [False, True]:
        assert ort_model._torch_module._execution_manager(training_mode)._original_model_has_changed == False
    ort_model.input_flag = False

    for training_mode in [False, True]:
        assert ort_model._torch_module._execution_manager(training_mode)._original_model_has_changed == True

    _ = ort_model(torch.randn(N, D_in, device=device))
    exported_model2 = ort_model._torch_module._execution_manager(True)._onnx_models.exported_model

    assert exported_model1 != exported_model2

    del os.environ['ORTMODULE_SKIPCHECK_POLICY']

def test_ortmodule_attribute_name_collision_warning():
    class UserNet(torch.nn.Module):
        def __init__(self):
            super(UserNet, self).__init__()
            self.dummy = torch.nn.Parameter(torch.FloatTensor([0]))
            self._torch_module = True

        def forward(self, a):
            return self.dummy + a

        def load_state_dict(self):
            pass

    device = 'cuda'
    pt_model = UserNet().to(device)
    with pytest.warns(UserWarning) as warning_record:
        ort_model = ORTModule(pt_model)

    assert len(warning_record) == 2
    assert "_torch_module collides with ORTModule's attribute name." in warning_record[0].message.args[0]
    assert "load_state_dict collides with ORTModule's attribute name." in warning_record[1].message.args[0]

def test_ortmodule_ortmodule_method_attribute_copy():
    class UserNetWithSelfCallingForward(torch.nn.Module):
        def __init__(self, input_size, hidden_size, num_classes):
            super(UserNetWithSelfCallingForward, self).__init__()

            self.fc1 = torch.nn.Linear(input_size, hidden_size)
            self.relu = torch.nn.ReLU()
            self.fc2 = torch.nn.Linear(hidden_size, num_classes)

        def forward(self, input1):
            out = self.fc1(input1)
            out = self.relu(out)
            out = self.fc2(out)
            return out

        def run_forward(self, *args, **kwargs):
            return self(*args, **kwargs)

    device = 'cuda'
    N, D_in, H, D_out = 64, 784, 500, 10
    pt_model = UserNetWithSelfCallingForward(D_in, H, D_out).to(device)
    ort_model = ORTModule(copy.deepcopy(pt_model))

    x_1 = torch.randn(N, D_in, device=device)
    x_2 = copy.deepcopy(x_1)
    x_3 = copy.deepcopy(x_1)
    # Executed on ORTModule
    out1 = ort_model(x_1)
    # Executed on ORTModule even though run_forward is not defined on ORTModule
    out2 = ort_model.run_forward(x_2)
    # Executed on pytorch module since it is directly invoked from there
    out3 = pt_model.run_forward(x_3)

    assert torch.equal(out1, out2)
    _test_helpers.assert_values_are_close(out2, out3)

    assert type(out1.grad_fn).__name__ == '_ORTModuleFunctionBackward'
    assert type(out2.grad_fn).__name__ == '_ORTModuleFunctionBackward'
    assert type(out3.grad_fn).__name__ == 'AddmmBackward0' if LooseVersion(
        torch.__version__) >= LooseVersion('1.10.0') else 'AddmmBackward'

@pytest.mark.parametrize("policy_str, policy",[
    ('SKIP_CHECK_DISABLED', _utils._SkipCheck.SKIP_CHECK_DISABLED),
    ('SKIP_CHECK_DEVICE', _utils._SkipCheck.SKIP_CHECK_DEVICE),
    ('SKIP_CHECK_BUILD_GRADIENT', _utils._SkipCheck.SKIP_CHECK_BUILD_GRADIENT),
    ('SKIP_CHECK_EXECUTION_AGENT', _utils._SkipCheck.SKIP_CHECK_EXECUTION_AGENT),
])
def test_ortmodule_skip_check_load_from_os_env(policy_str, policy):
    device = 'cuda'
    N, D_in, H, D_out = 64, 784, 500, 10
    os.environ['ORTMODULE_SKIPCHECK_POLICY'] = policy_str
    model = NeuralNetSinglePositionalArgument(D_in, H, D_out).to(device)
    ort_model = ORTModule(model)

    for training_mode in [False, True]:
        assert ort_model._torch_module._execution_manager(training_mode)._skip_check == policy

    del os.environ['ORTMODULE_SKIPCHECK_POLICY']

@pytest.mark.parametrize("is_training,deterministic",
                         list(itertools.product([True,False],repeat=2)))
def test_ortmodule_determinism_flag(is_training,deterministic):

    torch.use_deterministic_algorithms(deterministic)

    N, D_in, H, D_out = 64, 784, 500, 10
    model = NeuralNetSinglePositionalArgument(D_in, H, D_out)
    model = ORTModule(model)
    model.train(is_training)

    for _ in range(5):
        x = torch.randn(N, D_in)
        _ = model(x)

        from onnxruntime.training.ortmodule import _are_deterministic_algorithms_enabled
        assert _are_deterministic_algorithms_enabled() is torch.are_deterministic_algorithms_enabled()


def test_ortmodule_gradient_builder():
    class Model(torch.nn.Module):
        def __init__(self):
            super(Model, self).__init__()
        def forward(self, x):
            return torch.cos(x)

    device = 'cuda'

    @register_gradient('', 'Cos')
    def Cos_gradient():
        return [('Sin', ['I(0)'], ['Sin_X']),
                ('Mul', ['Sin_X', 'GO(0)'], ['Sin_X_Times_dY']),
                ('Neg', ['Sin_X_Times_dY'], ['GI(0)'])]

    pt_model = Model().to(device)
    ort_model = ORTModule(copy.deepcopy(pt_model))

    def run_step(model, x):
        prediction = model(x)
        loss = prediction.sum()
        loss.backward()
        return prediction

    pt_x = torch.randn(2, 2, device=device, requires_grad=True, dtype=torch.float32)
    ort_x = copy.deepcopy(pt_x)
    pt_prediction = run_step(pt_model, pt_x)
    ort_prediction = run_step(ort_model, ort_x)
    _test_helpers.assert_values_are_close(ort_prediction, pt_prediction)
    _test_helpers.assert_values_are_close(ort_x.grad, pt_x.grad )


def test_override_pytorch_exporter_kwargs():
    device = 'cuda'

    N, D_in, H, D_out = 64, 784, 500, 10
    x = torch.randn(N, D_in, device=device)
    model = NeuralNetSinglePositionalArgument(D_in, H, D_out).to(device)

    ort_model = ORTModule(model)
    ort_model._torch_module._execution_manager(True)._export_extra_kwargs = {'custom_opsets': None}

    # Make sure model runs without any exception
    prediction = ort_model(x)
    assert prediction is not None
    prediction = prediction.sum()
    prediction.backward()


def test_override_pytorch_exporter_kwargs__invalid():
    device = 'cuda'

    N, D_in, H, D_out = 64, 784, 500, 10
    x = torch.randn(N, D_in, device=device)
    model = NeuralNetSinglePositionalArgument(D_in, H, D_out).to(device)

    ort_model = ORTModule(model)
    ort_model._torch_module._execution_manager(True)._export_extra_kwargs = {'verbose': False}
    with pytest.raises(_fallback.ORTModuleONNXModelException) as type_error:
        _ = ort_model(x)
    assert "The following PyTorch exporter arguments cannot be specified: '{'verbose'}'." in str(type_error.value)


def test_override_pytorch_exporter_kwargs_using_ortmodule_extension__invalid():
    device = 'cuda'

    class ORTModuleExtension(ORTModule):
        def __init__(self, module, debug_options=None):
            super().__init__(module, debug_options)
            for training_mode in [False, True]:
                self._torch_module._execution_manager(training_mode)._export_extra_kwargs = {'verbose': None}

    N, D_in, H, D_out = 64, 784, 500, 10
    x = torch.randn(N, D_in, device=device)
    model = NeuralNetSinglePositionalArgument(D_in, H, D_out).to(device)
    ort_model = ORTModuleExtension(model)

    with pytest.raises(_fallback.ORTModuleONNXModelException) as type_error:
        _ = ort_model(x)
    assert "The following PyTorch exporter arguments cannot be specified: '{'verbose'}'." in str(type_error.value)

def test_override_pytorch_exporter_kwargs_using_ortmodule_extension():
    device = 'cuda'

    class ORTModuleExtension(ORTModule):
        def __init__(self, module, debug_options=None):
            super().__init__(module, debug_options)
            # modify GraphExecutionManager internally
            for training_mode in [False, True]:
                self._torch_module._execution_manager(training_mode)._export_extra_kwargs = {'custom_opsets': None}

    N, D_in, H, D_out = 64, 784, 500, 10
    x = torch.randn(N, D_in, device=device)
    model = NeuralNetSinglePositionalArgument(D_in, H, D_out).to(device)
    ort_model = ORTModuleExtension(model)

    # Make sure model runs without any exception
    prediction = ort_model(x)
    assert prediction is not None
    prediction = prediction.sum()
    prediction.backward()<|MERGE_RESOLUTION|>--- conflicted
+++ resolved
@@ -21,18 +21,12 @@
 from distutils.version import LooseVersion
 
 from onnxruntime.training.ortmodule._custom_gradient_registry import register_gradient
-<<<<<<< HEAD
-from onnxruntime.training.ortmodule import ORTModule, _utils, _io, DebugOptions, LogLevel, _fallback
-=======
-
 from onnxruntime.training.ortmodule import (ORTModule,
                                             _utils,
                                             _io,
                                             DebugOptions,
                                             LogLevel,
-                                            _fallback,
-                                            _graph_execution_manager)
->>>>>>> 6e2f66ee
+                                            _fallback)
 import _test_helpers
 
 # Import autocasting libs

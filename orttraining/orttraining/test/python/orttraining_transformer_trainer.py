# adapted from Trainer.py of huggingface transformers

import json
import logging
import os
import random

from typing import Callable, Dict, List, NamedTuple, Optional, Tuple

import numpy as np
import torch
from torch import nn
from torch.utils.data.dataloader import DataLoader
from torch.utils.data.dataset import Dataset
from torch.utils.data.distributed import DistributedSampler
from torch.utils.data.sampler import RandomSampler, SequentialSampler
from tqdm import tqdm, trange

from transformers.data.data_collator import DataCollator, DefaultDataCollator
from transformers.modeling_utils import PreTrainedModel
from transformers.training_args import TrainingArguments

import onnxruntime
from orttraining_test_bert_postprocess import postprocess_model
from onnxruntime.capi.ort_trainer import ORTTrainer, LossScaler, ModelDescription, IODescription

from onnxruntime.experimental import _utils, amp, optim, orttrainer, TrainStepInfo,\
                                      model_desc_validation as md_val,\
                                      orttrainer_options as orttrainer_options
from onnxruntime.experimental.optim import LinearWarmupLRScheduler, _LRScheduler

try:
    from torch.utils.tensorboard import SummaryWriter

    _has_tensorboard = True
except ImportError:
    try:
        from tensorboardX import SummaryWriter

        _has_tensorboard = True
    except ImportError:
        _has_tensorboard = False


def is_tensorboard_available():
    return _has_tensorboard


logger = logging.getLogger(__name__)


def set_seed(seed: int):
    random.seed(seed)
    np.random.seed(seed)
    torch.manual_seed(seed)
    torch.cuda.manual_seed_all(seed)
    onnxruntime.set_seed(seed)

class EvalPrediction(NamedTuple):
    predictions: np.ndarray
    label_ids: np.ndarray


class PredictionOutput(NamedTuple):
    predictions: np.ndarray
    label_ids: Optional[np.ndarray]
    metrics: Optional[Dict[str, float]]


class TrainOutput(NamedTuple):
    global_step: int
    training_loss: float

def get_linear_schedule_with_warmup(num_warmup_steps, num_training_steps, base_lr):

    def lr_lambda_linear(current_step):
        if current_step < num_warmup_steps:
            return float(current_step) / float(max(1, num_warmup_steps))
        return max(
            0.0, float(num_training_steps - current_step) / float(max(1, num_training_steps - num_warmup_steps))
        )

    def lambda_lr_get_lr(current_global_step):
        # LambdaLR increment self.last_epoch at evert sept()
        return base_lr * lr_lambda_linear(current_global_step)

    return lambda_lr_get_lr


class ORTTransformerTrainer:
    """
    """

    model: PreTrainedModel
    args: TrainingArguments
    train_dataset: Dataset
    eval_dataset: Dataset
    compute_metrics: Callable[[EvalPrediction], Dict]

    def __init__(
        self,
        model: PreTrainedModel,
        model_desc: ModelDescription,
        new_model_desc: dict,
        args: TrainingArguments,
        train_dataset: Dataset,
        eval_dataset: Dataset,
        compute_metrics: Callable[[EvalPrediction], Dict],
        use_new_api : Optional[bool] = False,
    ):
        """
        """

        self.model = model
        self.model_desc = model_desc
        self.new_model_desc = new_model_desc
        self.args = args
        self.data_collator = DefaultDataCollator()
        self.train_dataset = train_dataset
        self.eval_dataset = eval_dataset
        self.compute_metrics = compute_metrics
        set_seed(self.args.seed)
        # Create output directory if needed
        if self.args.local_rank in [-1, 0]:
            os.makedirs(self.args.output_dir, exist_ok=True)

        self.use_new_api = use_new_api

    def get_train_dataloader(self) -> DataLoader:
        if self.train_dataset is None:
            raise ValueError("Trainer: training requires a train_dataset.")
        train_sampler = (
            SequentialSampler(self.train_dataset) if self.args.local_rank == -1 else DistributedSampler(self.train_dataset)
        )
        return DataLoader(
            self.train_dataset,
            batch_size=self.args.train_batch_size,
            sampler=train_sampler,
            collate_fn=self.data_collator.collate_batch,
        )

    def get_eval_dataloader(self) -> DataLoader:
        return DataLoader(
            self.eval_dataset,
            batch_size=self.args.eval_batch_size,
            shuffle=False,
            collate_fn=self.data_collator.collate_batch,
        )

    def get_test_dataloader(self, test_dataset: Dataset) -> DataLoader:
        # We use the same batch_size as for eval.
        return DataLoader(
            test_dataset,
            batch_size=self.args.eval_batch_size,
            shuffle=False,
            collate_fn=self.data_collator.collate_batch,
        )


    def train(self):
        """
        Main training entry point.
        """
        train_dataloader = self.get_train_dataloader()

        if self.args.max_steps > 0:
            t_total = self.args.max_steps
            num_train_epochs = (
                self.args.max_steps // (len(train_dataloader) // self.args.gradient_accumulation_steps) + 1
            )
        else:
            t_total = int(len(train_dataloader) // self.args.gradient_accumulation_steps * self.args.num_train_epochs)
            num_train_epochs = self.args.num_train_epochs

        if self.use_new_api:
<<<<<<< HEAD
            lr_scheduler = CustomLRSchedulerLinearWarmup(self.args.warmup_steps, t_total, self.args.learning_rate)
=======
            model_desc = {
                'inputs': [
                    ('input_ids', ['batch', 'max_seq_len_in_batch'],),
                    ('attention_mask', ['batch', 'max_seq_len_in_batch'],),
                    ('token_type_ids', ['batch', 'max_seq_len_in_batch'],),
                    ('labels', ['batch', ],)],
                'outputs': [('loss', [], True),
                            ('logits', ['batch', 2])]}

            lr_scheduler = orttrainer.optim.LinearWarmupLRScheduler(t_total, self.args.warmup_steps/float(t_total))
>>>>>>> 5427a7e9

            loss_scaler = amp.DynamicLossScaler() if self.args.fp16 else None
            device = self.args.device.type
            device = f'{device}:{self.args.device.index}' if self.args.device.index else f'{device}:0'
            options = orttrainer.ORTTrainerOptions({'device': {'id': device},
                                                    'mixed_precision': {
                                                        'enabled': self.args.fp16,
                                                        'loss_scaler': loss_scaler},
                                                    'debug': {'deterministic_compute': True, },
                                                    'utils': {
                                                        'grad_norm_clip': False},
                                                    'distributed': {'allreduce_post_accumulation': True},
                                                    'lr_scheduler': lr_scheduler
                                                    })

            param_optimizer = list(self.model.named_parameters())
            params = [{
                'params': [n for n, p in param_optimizer if "bias" in n or "LayerNorm.weight" in n],
                "weight_decay_mode": 1, }, {
                'params': [n for n, p in param_optimizer if not ("bias" in n or "LayerNorm.weight" in n)],
                "weight_decay_mode": 1, }
                ]

            optim_config = optim.AdamConfig(params=params, lr=2e-5, do_bias_correction=True)
            self.model = orttrainer.ORTTrainer(self.model, self.new_model_desc, optim_config, options=options)
        else:
            def map_optimizer_attributes(name):
                no_decay = "bias" in name or "LayerNorm.weight" in name
                if no_decay:
                    return {"weight_decay_mode" : 1}
                else:
                    return {"weight_decay_mode" : 1}
            get_lr_this_step = get_linear_schedule_with_warmup(self.args.warmup_steps, t_total, self.args.learning_rate)
            loss_scaler = LossScaler('loss_scale_input_name', True, up_scale_window=2000) if self.args.fp16 else None
            self.model = ORTTrainer(self.model, None,
                self.model_desc,
                "AdamOptimizer",
                map_optimizer_attributes=map_optimizer_attributes,
                learning_rate_description=IODescription('Learning_Rate', [1,], torch.float32),
                device=self.args.device,
                gradient_accumulation_steps=self.args.gradient_accumulation_steps,
                world_rank=self.args.local_rank,
                use_mixed_precision=self.args.fp16,
                allreduce_post_accumulation=True,
                get_lr_this_step=get_lr_this_step,
                loss_scaler=loss_scaler,
                enable_grad_norm_clip=False,
                _opset_version=12,
                _use_deterministic_compute=True)

        # Train!
        logger.info("***** Running training *****")
        logger.info("  Num examples = %d", len(train_dataloader.dataset))
        logger.info("  Num Epochs = %d", num_train_epochs)
        logger.info("  Instantaneous batch size per GPU = %d", self.args.per_gpu_train_batch_size)
        logger.info(
            "  Total train batch size (w. parallel, distributed & accumulation) = %d",
            self.args.train_batch_size
            * self.args.gradient_accumulation_steps
            * (torch.distributed.get_world_size() if self.args.local_rank != -1 else 1),
        )
        logger.info("  Gradient Accumulation steps = %d", self.args.gradient_accumulation_steps)
        logger.info("  Total optimization steps = %d", t_total)

        global_step = 0
        epochs_trained = 0
        steps_trained_in_current_epoch = 0

        tr_loss = 0.0
        logging_loss = 0.0
        train_iterator = trange(
            epochs_trained, int(num_train_epochs), desc="Epoch", disable=self.args.local_rank not in [-1, 0],
        )

        for epoch in train_iterator:
            epoch_iterator = tqdm(train_dataloader, desc="Iteration", disable=self.args.local_rank not in [-1, 0])
            for step, inputs in enumerate(epoch_iterator):

                # Skip past any already trained steps if resuming training
                if steps_trained_in_current_epoch > 0:
                    steps_trained_in_current_epoch -= 1
                    continue

                tr_loss += self._training_step(self.model, inputs)

                if (step + 1) % self.args.gradient_accumulation_steps == 0 or (
                    len(epoch_iterator) <= self.args.gradient_accumulation_steps
                    and (step + 1) == len(epoch_iterator)
                ):
                    global_step += 1

                    if self.args.local_rank in [-1, 0]:
                        if (self.args.logging_steps > 0 and global_step % self.args.logging_steps == 0) or (
                            global_step == 1 and self.args.logging_first_step
                        ):
                            logs = {}
                            if self.args.evaluate_during_training:
                                results = self.evaluate()
                                for key, value in results.items():
                                    eval_key = "eval_{}".format(key)
                                    logs[eval_key] = value

                            loss_scalar = (tr_loss - logging_loss) / self.args.logging_steps
                            if not self.use_new_api:
                                learning_rate_scalar = get_lr_this_step(global_step)
                                logs["learning_rate"] = learning_rate_scalar
                            logs["loss"] = loss_scalar
                            logging_loss = tr_loss

                            epoch_iterator.write(json.dumps({**logs, **{"step": global_step}}))

                if self.args.max_steps > 0 and global_step > self.args.max_steps:
                    epoch_iterator.close()
                    break
            if self.args.max_steps > 0 and global_step > self.args.max_steps:
                train_iterator.close()
                break

        logger.info("\n\nTraining completed. \n\n")
        return TrainOutput(global_step, tr_loss / global_step)

    def _training_step(
        self, model, inputs: Dict[str, torch.Tensor]) -> float:
        for k, v in inputs.items():
            inputs[k] = v.to(self.args.device)

        outputs = model.train_step(**inputs)
        loss = outputs[0]  # model outputs are always tuple in transformers (see doc)

        return loss.item()

    def save_model(self, output_dir: Optional[str] = None):
        output_dir = output_dir if output_dir is not None else self.args.output_dir
        os.makedirs(output_dir, exist_ok=True)
        self.model.save_as_onnx(os.path.join(output_dir, "transformer.onnx"))

    def evaluate(self) -> Dict[str, float]:
        """
        Run evaluation and return metrics.

        Returns:
            A dict containing:
                - the eval loss
                - the potential metrics computed from the predictions
        """
        eval_dataloader = self.get_eval_dataloader()

        output = self._prediction_loop(eval_dataloader, description="Evaluation")
        return output.metrics

    def predict(self, test_dataset: Dataset) -> PredictionOutput:
        """
        Run prediction and return predictions and potential metrics.

        Depending on the dataset and your use case, your test dataset may contain labels.
        In that case, this method will also return metrics, like in evaluate().
        """
        test_dataloader = self.get_test_dataloader(test_dataset)
        return self._prediction_loop(test_dataloader, description="Prediction")

    def _prediction_loop(
        self, dataloader: DataLoader, description: str
    ) -> PredictionOutput:
        """
        Prediction/evaluation loop, shared by `evaluate()` and `predict()`.

        Works both with or without labels.
        """

        logger.info("***** Running %s *****", description)
        logger.info("  Num examples = %d", len(dataloader.dataset))
        logger.info("  Batch size = %d", dataloader.batch_size)
        eval_losses: List[float] = []
        preds: np.ndarray = None
        label_ids: np.ndarray = None

        if not self.use_new_api:
            self.model.eval()

        for inputs in tqdm(dataloader, desc=description):
            has_labels = any(inputs.get(k) is not None for k in ["labels", "masked_lm_labels"])

            for k, v in inputs.items():
                inputs[k] = v.to(self.args.device)

            with torch.no_grad():
                if self.use_new_api:
                    outputs = self.model.eval_step(**inputs)
                else:
                    outputs = self.model(**inputs)
                if has_labels:
                    step_eval_loss, logits = outputs[:2]
                    eval_losses += [step_eval_loss.mean().item()]
                else:
                    logits = outputs[0]

            if preds is None:
                preds = logits.detach().cpu().numpy()
            else:
                preds = np.append(preds, logits.detach().cpu().numpy(), axis=0)
            if inputs.get("labels") is not None:
                if label_ids is None:
                    label_ids = inputs["labels"].detach().cpu().numpy()
                else:
                    label_ids = np.append(label_ids, inputs["labels"].detach().cpu().numpy(), axis=0)

        if self.compute_metrics is not None and preds is not None and label_ids is not None:
            metrics = self.compute_metrics(EvalPrediction(predictions=preds, label_ids=label_ids))
        else:
            metrics = {}
        if len(eval_losses) > 0:
            metrics["loss"] = np.mean(eval_losses)

        return PredictionOutput(predictions=preds, label_ids=label_ids, metrics=metrics)<|MERGE_RESOLUTION|>--- conflicted
+++ resolved
@@ -173,20 +173,7 @@
             num_train_epochs = self.args.num_train_epochs
 
         if self.use_new_api:
-<<<<<<< HEAD
-            lr_scheduler = CustomLRSchedulerLinearWarmup(self.args.warmup_steps, t_total, self.args.learning_rate)
-=======
-            model_desc = {
-                'inputs': [
-                    ('input_ids', ['batch', 'max_seq_len_in_batch'],),
-                    ('attention_mask', ['batch', 'max_seq_len_in_batch'],),
-                    ('token_type_ids', ['batch', 'max_seq_len_in_batch'],),
-                    ('labels', ['batch', ],)],
-                'outputs': [('loss', [], True),
-                            ('logits', ['batch', 2])]}
-
             lr_scheduler = orttrainer.optim.LinearWarmupLRScheduler(t_total, self.args.warmup_steps/float(t_total))
->>>>>>> 5427a7e9
 
             loss_scaler = amp.DynamicLossScaler() if self.args.fp16 else None
             device = self.args.device.type

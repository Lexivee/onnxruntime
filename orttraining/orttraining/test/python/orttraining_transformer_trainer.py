# adapted from Trainer.py of huggingface transformers

import json
import logging
import os
import random

from typing import Callable, Dict, List, NamedTuple, Optional, Tuple

import numpy as np
import torch
from torch import nn
from torch.utils.data.dataloader import DataLoader
from torch.utils.data.dataset import Dataset
from torch.utils.data.distributed import DistributedSampler
from torch.utils.data.sampler import RandomSampler, SequentialSampler
from tqdm import tqdm, trange

from transformers.data.data_collator import DataCollator, DefaultDataCollator
from transformers.modeling_utils import PreTrainedModel
from transformers.training_args import TrainingArguments

import onnxruntime
from orttraining_test_bert_postprocess import postprocess_model
from onnxruntime.capi.ort_trainer import ORTTrainer, LossScaler, ModelDescription, IODescription

from onnxruntime.experimental import _utils, amp, optim, orttrainer, TrainStepInfo,\
                                      model_desc_validation as md_val,\
                                      orttrainer_options as orttrainer_options
from onnxruntime.experimental.optim import LinearWarmupLRScheduler, _LRScheduler

try:
    from torch.utils.tensorboard import SummaryWriter

    _has_tensorboard = True
except ImportError:
    try:
        from tensorboardX import SummaryWriter

        _has_tensorboard = True
    except ImportError:
        _has_tensorboard = False


def is_tensorboard_available():
    return _has_tensorboard


logger = logging.getLogger(__name__)


def set_seed(seed: int):
    random.seed(seed)
    np.random.seed(seed)
    torch.manual_seed(seed)
    torch.cuda.manual_seed_all(seed)
    onnxruntime.set_seed(seed)

class EvalPrediction(NamedTuple):
    predictions: np.ndarray
    label_ids: np.ndarray


class PredictionOutput(NamedTuple):
    predictions: np.ndarray
    label_ids: Optional[np.ndarray]
    metrics: Optional[Dict[str, float]]


class TrainOutput(NamedTuple):
    global_step: int
    training_loss: float

def get_linear_schedule_with_warmup(num_warmup_steps, num_training_steps, base_lr):

    def lr_lambda_linear(current_step):
        if current_step < num_warmup_steps:
            return float(current_step) / float(max(1, num_warmup_steps))
        return max(
            0.0, float(num_training_steps - current_step) / float(max(1, num_training_steps - num_warmup_steps))
        )

    def lambda_lr_get_lr(current_global_step):
        # LambdaLR increment self.last_epoch at evert sept()
        return base_lr * lr_lambda_linear(current_global_step)

    return lambda_lr_get_lr


class CustomLRSchedulerLinearWarmup(_LRScheduler):

    def __init__(self, num_warmup_steps, num_training_steps, base_lr):
        super().__init__()
        self.num_warmup_steps = num_warmup_steps
        self.num_training_steps = num_training_steps
        self.base_lr = base_lr

    def lr_lambda_linear(self, current_step):
        if current_step < self.num_warmup_steps:
            return float(current_step) / float(max(1, self.num_warmup_steps))
        return max(0.0, float(self.num_training_steps - current_step) / float(max(1, self.num_training_steps - self.num_warmup_steps)))

    def get_lr(self, train_step_info):
        # LambdaLR increment self.last_epoch at every step()
        return [self.base_lr * self.lr_lambda_linear(train_step_info.optimization_step)]


class ORTTransformerTrainer:
    """
    """

    model: PreTrainedModel
    args: TrainingArguments
    train_dataset: Dataset
    eval_dataset: Dataset
    compute_metrics: Callable[[EvalPrediction], Dict]

    def __init__(
        self,
        model: PreTrainedModel,
        model_desc: ModelDescription,
        args: TrainingArguments,
        train_dataset: Dataset,
        eval_dataset: Dataset,
        compute_metrics: Callable[[EvalPrediction], Dict],
        use_new_api : Optional[bool] = False,
    ):
        """
        """

        self.model = model
        self.model_desc = model_desc
        self.args = args
        self.data_collator = DefaultDataCollator()
        self.train_dataset = train_dataset
        self.eval_dataset = eval_dataset
        self.compute_metrics = compute_metrics
        set_seed(self.args.seed)
        # Create output directory if needed
        if self.args.local_rank in [-1, 0]:
            os.makedirs(self.args.output_dir, exist_ok=True)

        self.use_new_api = use_new_api

    def get_train_dataloader(self) -> DataLoader:
        if self.train_dataset is None:
            raise ValueError("Trainer: training requires a train_dataset.")
        train_sampler = (
            SequentialSampler(self.train_dataset) if self.args.local_rank == -1 else DistributedSampler(self.train_dataset)
        )
        return DataLoader(
            self.train_dataset,
            batch_size=self.args.train_batch_size,
            sampler=train_sampler,
            collate_fn=self.data_collator.collate_batch,
        )

    def get_eval_dataloader(self) -> DataLoader:
        return DataLoader(
            self.eval_dataset,
            batch_size=self.args.eval_batch_size,
            shuffle=False,
            collate_fn=self.data_collator.collate_batch,
        )

    def get_test_dataloader(self, test_dataset: Dataset) -> DataLoader:
        # We use the same batch_size as for eval.
        return DataLoader(
            test_dataset,
            batch_size=self.args.eval_batch_size,
            shuffle=False,
            collate_fn=self.data_collator.collate_batch,
        )


    def train(self):
        """
        Main training entry point.
        """
        train_dataloader = self.get_train_dataloader()

        if self.args.max_steps > 0:
            t_total = self.args.max_steps
            num_train_epochs = (
                self.args.max_steps // (len(train_dataloader) // self.args.gradient_accumulation_steps) + 1
            )
        else:
            t_total = int(len(train_dataloader) // self.args.gradient_accumulation_steps * self.args.num_train_epochs)
            num_train_epochs = self.args.num_train_epochs

<<<<<<< HEAD
        get_lr_this_step = get_linear_schedule_with_warmup(self.args.warmup_steps, t_total, self.args.learning_rate)
        loss_scaler = LossScaler('loss_scale_input_name', True, up_scale_window=2000)

        def map_optimizer_attributes(name):
            # no_decay_keys = ["bias", "LayerNorm.weight"]
            no_decay = "bias" in name or "LayerNorm.weight" in name
            if no_decay:
                return {"weight_decay": 0.0, "weight_decay_mode" : 1}
            else:
                return {"weight_decay": self.args.weight_decay, "weight_decay_mode" : 1}

        print("ORTTrainer: self.args.local_rank = ", self.args.local_rank)
        self.model = ORTTrainer(self.model, None,
            self.model_desc,
            "AdamOptimizer",
            map_optimizer_attributes=map_optimizer_attributes,
            learning_rate_description=IODescription('Learning_Rate', [1,], torch.float32),
            device=self.args.device,
            gradient_accumulation_steps=self.args.gradient_accumulation_steps,
            world_rank=self.args.local_rank,
            use_mixed_precision=self.args.fp16,
            allreduce_post_accumulation=True,
            get_lr_this_step=get_lr_this_step,
            loss_scaler=loss_scaler,
            enable_grad_norm_clip=False,
            _opset_version=12,
            _use_deterministic_compute=True)
=======
        if self.use_new_api:
            model_desc = {
                'inputs': [
                    ('input_ids', ['batch', 'max_seq_len_in_batch'],),
                    ('attention_mask', ['batch', 'max_seq_len_in_batch'],),
                    ('token_type_ids', ['batch', 'max_seq_len_in_batch'],),
                    ('labels', ['batch', ],)],
                'outputs': [('loss', [], True),
                            ('logits', ['batch', 2])]}

            lr_scheduler = CustomLRSchedulerLinearWarmup(self.args.warmup_steps, t_total, self.args.learning_rate)

            loss_scaler = amp.DynamicLossScaler() if self.args.fp16 else None
            device = self.args.device.type
            device = f'{device}:{self.args.device.index}' if self.args.device.index else f'{device}:0'
            options = orttrainer.ORTTrainerOptions({'device': {'id': device},
                                                    'mixed_precision': {
                                                        'enabled': self.args.fp16,
                                                        'loss_scaler': loss_scaler},
                                                    'debug': {'deterministic_compute': True, },
                                                    'utils': {
                                                        'grad_norm_clip': False},
                                                    'distributed': {'allreduce_post_accumulation': True},
                                                    'lr_scheduler': lr_scheduler
                                                    })

            param_optimizer = list(self.model.named_parameters())
            params = [{
                'params': [n for n, p in param_optimizer if "bias" in n or "LayerNorm.weight" in n],
                "weight_decay_mode": 1, }, {
                'params': [n for n, p in param_optimizer if not ("bias" in n or "LayerNorm.weight" in n)],
                "weight_decay_mode": 1, }
                ]

            optim_config = optim.AdamConfig(params=params, lr=2e-5, do_bias_correction=True)
            self.model = orttrainer.ORTTrainer(self.model, model_desc, optim_config, options=options)
        else:
            def map_optimizer_attributes(name):
                no_decay = "bias" in name or "LayerNorm.weight" in name
                if no_decay:
                    return {"weight_decay_mode" : 1}
                else:
                    return {"weight_decay_mode" : 1}
            get_lr_this_step = get_linear_schedule_with_warmup(self.args.warmup_steps, t_total, self.args.learning_rate)
            loss_scaler = LossScaler('loss_scale_input_name', True, up_scale_window=2000) if self.args.fp16 else None
            self.model = ORTTrainer(self.model, None,
                self.model_desc,
                "AdamOptimizer",
                map_optimizer_attributes=map_optimizer_attributes,
                learning_rate_description=IODescription('Learning_Rate', [1,], torch.float32),
                device=self.args.device,
                gradient_accumulation_steps=self.args.gradient_accumulation_steps,
                world_rank=0, world_size=1,     # only support single GPU cases
                use_mixed_precision=self.args.fp16,
                allreduce_post_accumulation=True,
                get_lr_this_step=get_lr_this_step,
                loss_scaler=loss_scaler,
                enable_grad_norm_clip=False,
                _opset_version=12,
                _use_deterministic_compute=True)
>>>>>>> 25cc6158

        # Train!
        logger.info("***** Running training *****")
        logger.info("  Num examples = %d", len(train_dataloader.dataset))
        logger.info("  Num Epochs = %d", num_train_epochs)
        logger.info("  Instantaneous batch size per GPU = %d", self.args.per_gpu_train_batch_size)
        logger.info(
            "  Total train batch size (w. parallel, distributed & accumulation) = %d",
            self.args.train_batch_size
            * self.args.gradient_accumulation_steps
            * (torch.distributed.get_world_size() if self.args.local_rank != -1 else 1),
        )
        logger.info("  Gradient Accumulation steps = %d", self.args.gradient_accumulation_steps)
        logger.info("  Total optimization steps = %d", t_total)

        global_step = 0
        epochs_trained = 0
        steps_trained_in_current_epoch = 0

        tr_loss = 0.0
        logging_loss = 0.0
        train_iterator = trange(
            epochs_trained, int(num_train_epochs), desc="Epoch", disable=self.args.local_rank not in [-1, 0],
        )

        for epoch in train_iterator:
            epoch_iterator = tqdm(train_dataloader, desc="Iteration", disable=self.args.local_rank not in [-1, 0])
            for step, inputs in enumerate(epoch_iterator):

                # Skip past any already trained steps if resuming training
                if steps_trained_in_current_epoch > 0:
                    steps_trained_in_current_epoch -= 1
                    continue

                tr_loss += self._training_step(self.model, inputs)

                if (step + 1) % self.args.gradient_accumulation_steps == 0 or (
                    len(epoch_iterator) <= self.args.gradient_accumulation_steps
                    and (step + 1) == len(epoch_iterator)
                ):
                    global_step += 1

                    if self.args.local_rank in [-1, 0]:
                        if (self.args.logging_steps > 0 and global_step % self.args.logging_steps == 0) or (
                            global_step == 1 and self.args.logging_first_step
                        ):
                            logs = {}
                            if self.args.evaluate_during_training:
                                results = self.evaluate()
                                for key, value in results.items():
                                    eval_key = "eval_{}".format(key)
                                    logs[eval_key] = value

                            loss_scalar = (tr_loss - logging_loss) / self.args.logging_steps
                            if not self.use_new_api:
                                learning_rate_scalar = get_lr_this_step(global_step)
                                logs["learning_rate"] = learning_rate_scalar
                            logs["loss"] = loss_scalar
                            logging_loss = tr_loss

                            epoch_iterator.write(json.dumps({**logs, **{"step": global_step}}))

                if self.args.max_steps > 0 and global_step > self.args.max_steps:
                    epoch_iterator.close()
                    break
            if self.args.max_steps > 0 and global_step > self.args.max_steps:
                train_iterator.close()
                break

        logger.info("\n\nTraining completed. \n\n")
        return TrainOutput(global_step, tr_loss / global_step)

    def _training_step(
        self, model, inputs: Dict[str, torch.Tensor]) -> float:
        for k, v in inputs.items():
            inputs[k] = v.to(self.args.device)

        outputs = model.train_step(**inputs)
        loss = outputs[0]  # model outputs are always tuple in transformers (see doc)

        return loss.item()

    def save_model(self, output_dir: Optional[str] = None):
        output_dir = output_dir if output_dir is not None else self.args.output_dir
        os.makedirs(output_dir, exist_ok=True)
        self.model.save_as_onnx(os.path.join(output_dir, "transformer.onnx"))

    def evaluate(self) -> Dict[str, float]:
        """
        Run evaluation and return metrics.

        Returns:
            A dict containing:
                - the eval loss
                - the potential metrics computed from the predictions
        """
        eval_dataloader = self.get_eval_dataloader()

        output = self._prediction_loop(eval_dataloader, description="Evaluation")
        return output.metrics

    def predict(self, test_dataset: Dataset) -> PredictionOutput:
        """
        Run prediction and return predictions and potential metrics.

        Depending on the dataset and your use case, your test dataset may contain labels.
        In that case, this method will also return metrics, like in evaluate().
        """
        test_dataloader = self.get_test_dataloader(test_dataset)
        return self._prediction_loop(test_dataloader, description="Prediction")

    def _prediction_loop(
        self, dataloader: DataLoader, description: str
    ) -> PredictionOutput:
        """
        Prediction/evaluation loop, shared by `evaluate()` and `predict()`.

        Works both with or without labels.
        """

        logger.info("***** Running %s *****", description)
        logger.info("  Num examples = %d", len(dataloader.dataset))
        logger.info("  Batch size = %d", dataloader.batch_size)
        eval_losses: List[float] = []
        preds: np.ndarray = None
        label_ids: np.ndarray = None

        if not self.use_new_api:
            self.model.eval()

        for inputs in tqdm(dataloader, desc=description):
            has_labels = any(inputs.get(k) is not None for k in ["labels", "masked_lm_labels"])

            for k, v in inputs.items():
                inputs[k] = v.to(self.args.device)

            with torch.no_grad():
                if self.use_new_api:
                    outputs = self.model.eval_step(**inputs)
                else:
                    outputs = self.model(**inputs)
                if has_labels:
                    step_eval_loss, logits = outputs[:2]
                    eval_losses += [step_eval_loss.mean().item()]
                else:
                    logits = outputs[0]

            if preds is None:
                preds = logits.detach().cpu().numpy()
            else:
                preds = np.append(preds, logits.detach().cpu().numpy(), axis=0)
            if inputs.get("labels") is not None:
                if label_ids is None:
                    label_ids = inputs["labels"].detach().cpu().numpy()
                else:
                    label_ids = np.append(label_ids, inputs["labels"].detach().cpu().numpy(), axis=0)

        if self.compute_metrics is not None and preds is not None and label_ids is not None:
            metrics = self.compute_metrics(EvalPrediction(predictions=preds, label_ids=label_ids))
        else:
            metrics = {}
        if len(eval_losses) > 0:
            metrics["loss"] = np.mean(eval_losses)

        return PredictionOutput(predictions=preds, label_ids=label_ids, metrics=metrics)<|MERGE_RESOLUTION|>--- conflicted
+++ resolved
@@ -119,6 +119,7 @@
         self,
         model: PreTrainedModel,
         model_desc: ModelDescription,
+        new_model_desc: dict,
         args: TrainingArguments,
         train_dataset: Dataset,
         eval_dataset: Dataset,
@@ -130,6 +131,7 @@
 
         self.model = model
         self.model_desc = model_desc
+        self.new_model_desc = new_model_desc
         self.args = args
         self.data_collator = DefaultDataCollator()
         self.train_dataset = train_dataset
@@ -188,45 +190,7 @@
             t_total = int(len(train_dataloader) // self.args.gradient_accumulation_steps * self.args.num_train_epochs)
             num_train_epochs = self.args.num_train_epochs
 
-<<<<<<< HEAD
-        get_lr_this_step = get_linear_schedule_with_warmup(self.args.warmup_steps, t_total, self.args.learning_rate)
-        loss_scaler = LossScaler('loss_scale_input_name', True, up_scale_window=2000)
-
-        def map_optimizer_attributes(name):
-            # no_decay_keys = ["bias", "LayerNorm.weight"]
-            no_decay = "bias" in name or "LayerNorm.weight" in name
-            if no_decay:
-                return {"weight_decay": 0.0, "weight_decay_mode" : 1}
-            else:
-                return {"weight_decay": self.args.weight_decay, "weight_decay_mode" : 1}
-
-        print("ORTTrainer: self.args.local_rank = ", self.args.local_rank)
-        self.model = ORTTrainer(self.model, None,
-            self.model_desc,
-            "AdamOptimizer",
-            map_optimizer_attributes=map_optimizer_attributes,
-            learning_rate_description=IODescription('Learning_Rate', [1,], torch.float32),
-            device=self.args.device,
-            gradient_accumulation_steps=self.args.gradient_accumulation_steps,
-            world_rank=self.args.local_rank,
-            use_mixed_precision=self.args.fp16,
-            allreduce_post_accumulation=True,
-            get_lr_this_step=get_lr_this_step,
-            loss_scaler=loss_scaler,
-            enable_grad_norm_clip=False,
-            _opset_version=12,
-            _use_deterministic_compute=True)
-=======
         if self.use_new_api:
-            model_desc = {
-                'inputs': [
-                    ('input_ids', ['batch', 'max_seq_len_in_batch'],),
-                    ('attention_mask', ['batch', 'max_seq_len_in_batch'],),
-                    ('token_type_ids', ['batch', 'max_seq_len_in_batch'],),
-                    ('labels', ['batch', ],)],
-                'outputs': [('loss', [], True),
-                            ('logits', ['batch', 2])]}
-
             lr_scheduler = CustomLRSchedulerLinearWarmup(self.args.warmup_steps, t_total, self.args.learning_rate)
 
             loss_scaler = amp.DynamicLossScaler() if self.args.fp16 else None
@@ -252,7 +216,7 @@
                 ]
 
             optim_config = optim.AdamConfig(params=params, lr=2e-5, do_bias_correction=True)
-            self.model = orttrainer.ORTTrainer(self.model, model_desc, optim_config, options=options)
+            self.model = orttrainer.ORTTrainer(self.model, self.new_model_desc, optim_config, options=options)
         else:
             def map_optimizer_attributes(name):
                 no_decay = "bias" in name or "LayerNorm.weight" in name
@@ -269,7 +233,7 @@
                 learning_rate_description=IODescription('Learning_Rate', [1,], torch.float32),
                 device=self.args.device,
                 gradient_accumulation_steps=self.args.gradient_accumulation_steps,
-                world_rank=0, world_size=1,     # only support single GPU cases
+                world_rank=self.args.local_rank,
                 use_mixed_precision=self.args.fp16,
                 allreduce_post_accumulation=True,
                 get_lr_this_step=get_lr_this_step,
@@ -277,7 +241,6 @@
                 enable_grad_norm_clip=False,
                 _opset_version=12,
                 _use_deterministic_compute=True)
->>>>>>> 25cc6158
 
         # Train!
         logger.info("***** Running training *****")

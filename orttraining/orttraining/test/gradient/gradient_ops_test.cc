﻿// Copyright (c) Microsoft Corporation. All rights reserved.
// Licensed under the MIT License.

#include <algorithm>
#include <bitset>
#include <cmath>
#include <random>

#include "gtest/gtest.h"
#include "core/framework/random_seed.h"
#include "test/common/tensor_op_test_utils.h"
#include "test/providers/provider_test_utils.h"
#include "orttraining/test/gradient/gradient_checker.h"
#include "orttraining/test/gradient/gradient_op_test_utils.h"

#include "onnx/defs/attr_proto_util.h"

namespace onnxruntime {
namespace test {

using ONNX_NAMESPACE::MakeAttribute;
using training::OpDef;

static bool IsErrorWithinTolerance(float error, float tolerance) {
  return !std::isnan(error) && !std::isnan(tolerance) && error <= tolerance;
}

#define EXPECT_IS_TINIER_THAN(max_error, tolerance)         \
  EXPECT_TRUE(IsErrorWithinTolerance(max_error, tolerance)) \
      << "max_error: " << max_error                         \
      << "; tolerance: " << tolerance                       \
      << "; ORT test random seed: " << utils::GetStaticRandomSeed() << "; "

#define EXPECT_IS_TINY(max_error) \
  EXPECT_IS_TINIER_THAN(max_error, 1.5e-2f)

template <typename T>
void GenerateRandomDataWithOneHot(
    std::vector<std::vector<float>>& x_datas,
    std::vector<TensorShape> input_shapes,
    const std::unordered_set<int>& one_hot_input_indices) {
  for (int i = 0; i < 2; i++) {
    // TODO: Consider varying mean and variance
    float scale = 5.f;
    float mean = 0.f;
    const uint32_t seed = utils::GetStaticRandomSeed();

    std::default_random_engine generator{gsl::narrow_cast<decltype(generator)::result_type>(seed)};
    std::normal_distribution<T> distribution{mean, scale};

    auto x_data_length = input_shapes[i].Size();
    x_datas[i].resize(x_data_length);

    if (one_hot_input_indices.count(i) > 0 && input_shapes[i].NumDimensions() > 1) {
      int64_t N = input_shapes[i].SizeToDimension(input_shapes[i].NumDimensions() - 1);
      int64_t D = input_shapes[i][input_shapes[i].NumDimensions() - 1];

      std::fill(x_datas[i].begin(), x_datas[i].end(), (T)0);
      for (int64_t k = 0; k < N; k++)
        x_datas[i][k * D + (seed % D)] = (T)1;
    } else {
      std::generate(x_datas[i].begin(), x_datas[i].end(), [&] { return distribution(generator); });
    }
  }
}

void UnaryOpGradientTest(const std::string& op_type, const std::string& domain = kOnnxDomain, const int opset_version = 9) {
  TensorShape shape({2, 3, 4});
  float max_error;
  float error_tolerance = 1e-3f;
  GradientChecker<float, float, float> gradient_checker;
  OpDef op_def{op_type, domain, opset_version};

  gradient_checker.ComputeGradientError(op_def, {shape}, {shape}, &max_error);

  EXPECT_IS_TINIER_THAN(max_error, error_tolerance);
}

TEST(GradientCheckerTest, ErfGrad) {
  UnaryOpGradientTest("Erf");
}

TEST(GradientCheckerTest, SqrtGrad) {
  TensorShape shape({2, 3, 4});

  std::function<float(float)> transformer = [](float x) { return std::fabs(x) + 1; };
  TensorInfo x_info{shape, true, &transformer};

  float max_error;
  float error_tolerance = 1e-3f;
  GradientChecker<float, float, float> gradient_checker;
  OpDef op_def{"Sqrt"};

  gradient_checker.ComputeGradientError(op_def, {x_info}, {shape}, &max_error);

  EXPECT_IS_TINIER_THAN(max_error, error_tolerance);
}

void TestBroadcastableBinaryOpGrad(const std::string& op_type,
                                   std::function<float(float)>* transformer = nullptr) {
  float max_error;
  GradientChecker<float, float, float> gradient_checker;
  OpDef op_def{op_type};

  //shape(A) = (2, 3, 4, 5), shape(B) = (2, 3, 4, 5), ==> shape(result) = (2, 3, 4, 5)
  {
    TensorInfo A_info{{2, 3, 4, 5}, true, transformer};
    TensorInfo B_info{{2, 3, 4, 5}, true, transformer};
    TensorInfo Y_info{{2, 3, 4, 5}};

    gradient_checker.ComputeGradientError(op_def, {A_info, B_info}, {Y_info}, &max_error);
    EXPECT_IS_TINY(max_error);
  }

  //shape(A) = (2, 3, 4, 5), shape(B) = (,), i.e. B is a scalar ==> shape(result) = (2, 3, 4, 5)
  {
    TensorInfo A_info{{2, 3, 4, 5}, true, transformer};
    TensorInfo B_info{{}, true, transformer};
    TensorInfo Y_info{{2, 3, 4, 5}};

    gradient_checker.ComputeGradientError(op_def, {A_info, B_info}, {Y_info}, &max_error);
    EXPECT_IS_TINY(max_error);
  }

  //shape(A) = (,), shape(B) = (2, 3, 4, 5), i.e. A is a scalar ==> shape(result) = (2, 3, 4, 5)
  {
    TensorInfo A_info{{}, true, transformer};
    TensorInfo B_info{{2, 3, 4, 5}, true, transformer};
    TensorInfo Y_info{{2, 3, 4, 5}};

    gradient_checker.ComputeGradientError(op_def, {A_info, B_info}, {Y_info}, &max_error);
    EXPECT_IS_TINY(max_error);
  }

  //shape(A) = (2, 3, 4, 5), shape(B) = (5,), ==> shape(result) = (2, 3, 4, 5)
  {
    TensorInfo A_info{{2, 3, 4, 5}, true, transformer};
    TensorInfo B_info{{5}, true, transformer};
    TensorInfo Y_info{{2, 3, 4, 5}};

    gradient_checker.ComputeGradientError(op_def, {A_info, B_info}, {Y_info}, &max_error);
    EXPECT_IS_TINY(max_error);
  }

  //shape(A) = (4, 5), shape(B) = (2, 3, 4, 5), ==> shape(result) = (2, 3, 4, 5)
  {
    TensorInfo A_info{{4, 5}, true, transformer};
    TensorInfo B_info{{2, 3, 4, 5}, true, transformer};
    TensorInfo Y_info{{2, 3, 4, 5}};

    gradient_checker.ComputeGradientError(op_def, {A_info, B_info}, {Y_info}, &max_error);
    EXPECT_IS_TINY(max_error);
  }

  //shape(A) = (1, 4, 5), shape(B) = (2, 3, 1, 1), ==> shape(result) = (2, 3, 4, 5)
  {
    TensorInfo A_info{{1, 4, 5}, true, transformer};
    TensorInfo B_info{{2, 3, 1, 1}, true, transformer};
    TensorInfo Y_info{{2, 3, 4, 5}};

    gradient_checker.ComputeGradientError(op_def, {A_info, B_info}, {Y_info}, &max_error);
    EXPECT_IS_TINY(max_error);
  }

  //shape(A) = (3, 4, 5), shape(B) = (2, 1, 1, 1), ==> shape(result) = (2, 3, 4, 5)
  {
    TensorInfo A_info{{3, 4, 5}, true, transformer};
    TensorInfo B_info{{2, 1, 1, 1}, true, transformer};
    TensorInfo Y_info{{2, 3, 4, 5}};

    gradient_checker.ComputeGradientError(op_def, {A_info, B_info}, {Y_info}, &max_error);
    EXPECT_IS_TINY(max_error);
  }

  //shape(A) = (2, 1, 1, 5), shape(B) = (1, 3, 4, 1), ==> shape(result) = (2, 3, 4, 5)
  {
    TensorInfo A_info{{2, 1, 1, 5}, true, transformer};
    TensorInfo B_info{{1, 3, 4, 1}, true, transformer};
    TensorInfo Y_info{{2, 3, 4, 5}};

    gradient_checker.ComputeGradientError(op_def, {A_info, B_info}, {Y_info}, &max_error);
    EXPECT_IS_TINY(max_error);
  }
}

TEST(GradientCheckerTest, AddGrad) {
  TestBroadcastableBinaryOpGrad("Add");
}

TEST(GradientCheckerTest, SubGrad) {
  TestBroadcastableBinaryOpGrad("Sub");
}

TEST(GradientCheckerTest, MulGrad) {
  TestBroadcastableBinaryOpGrad("Mul");
}

#ifdef USE_CUDA
TEST(GradientCheckerTest, DivGrad) {
  std::function<float(float)> transformer = [](float x) { return x > 0 ? x + 0.2f : x - 0.2f; };
  TestBroadcastableBinaryOpGrad("Div", &transformer);
}
#endif

// TODO: Powgrad Test doesn't cover exponent
TEST(GradientCheckerTest, PowGrad) {
  float max_error;
  GradientChecker<float, float, float> gradient_checker;
  OpDef op_def{"Pow"};

  std::function<float(float)> x_transformer = [](float x) { return std::max(-2.f, std::min(2.f, x)); };
  TensorInfo x_info{{2, 3, 4}, true, &x_transformer};
  TensorInfo y_info{2, 3, 4};

  // square
  {
    std::function<float(float)> two = [](float) { return 2.0f; };
    TensorInfo exponent_info{{1}, false, &two};
    gradient_checker.ComputeGradientError(op_def, {x_info, exponent_info}, {y_info}, &max_error);
    EXPECT_IS_TINY(max_error);
  }

  // cube
  {
    std::function<float(float)> three = [](float) { return 3.0f; };
    TensorInfo exponent_info{{1}, false, &three};
    gradient_checker.ComputeGradientError(op_def, {x_info, exponent_info}, {y_info}, &max_error);
    EXPECT_IS_TINIER_THAN(max_error, 1e-1f);
  }
}

TEST(GradientCheckerTest, MatMulGrad) {
  float max_error;
  const float error_tolerance = 1e-1f;
  GradientChecker<float, float, float> gradient_checker;
  OpDef op_def{"MatMul"};

  // 2D x 2D
  {
    gradient_checker.ComputeGradientError(op_def, {{2, 4}, {4, 3}}, {{2, 3}}, &max_error);
    EXPECT_IS_TINIER_THAN(max_error, error_tolerance);
  }

  // 3D x 3D
  {
    gradient_checker.ComputeGradientError(op_def, {{2, 3, 4}, {2, 4, 3}}, {{2, 3, 3}}, &max_error);
    EXPECT_IS_TINIER_THAN(max_error, error_tolerance);
  }

  // 3D x 2D
  {
    gradient_checker.ComputeGradientError(op_def, {{2, 3, 4}, {4, 3}}, {{2, 3, 3}}, &max_error);
    EXPECT_IS_TINIER_THAN(max_error, error_tolerance);
  }

  // 2D x 3D
  {
    gradient_checker.ComputeGradientError(op_def, {{3, 4}, {2, 4, 3}}, {{2, 3, 3}}, &max_error);
    EXPECT_IS_TINIER_THAN(max_error, error_tolerance);
  }

  // 4D x 4D
  {
    gradient_checker.ComputeGradientError(op_def, {{2, 3, 4, 5}, {2, 3, 5, 4}}, {{2, 3, 4, 4}}, &max_error);
    EXPECT_IS_TINIER_THAN(max_error, error_tolerance);
  }

  // 4D x 2D
  {
    gradient_checker.ComputeGradientError(op_def, {{2, 3, 4, 5}, {5, 4}}, {{2, 3, 4, 4}}, &max_error);
    EXPECT_IS_TINIER_THAN(max_error, error_tolerance);
  }

  // 4D x 3D
  {
    gradient_checker.ComputeGradientError(op_def, {{2, 3, 4, 5}, {3, 5, 4}}, {{2, 3, 4, 4}}, &max_error);
    EXPECT_IS_TINIER_THAN(max_error, error_tolerance);
  }

  // 4D x 4D with broadcast
  {
    gradient_checker.ComputeGradientError(op_def, {{2, 1, 4, 5}, {1, 3, 5, 4}}, {{2, 3, 4, 4}}, &max_error);
    EXPECT_IS_TINIER_THAN(max_error, error_tolerance);
  }
}

TEST(GradientCheckerTest, SinGrad) {
  UnaryOpGradientTest("Sin");
}

TEST(GradientCheckerTest, TanhGrad) {
  UnaryOpGradientTest("Tanh");
}

TEST(GradientCheckerTest, GemmGrad) {
  float max_error;
  GradientChecker<float, float, float> gradient_checker;
  OpDef op_def{"Gemm"};

  // Single Batch with Scalar Bias
  {
    gradient_checker.ComputeGradientError(op_def, {{1, 4}, {4, 3}, {}}, {{1, 3}}, &max_error);
    EXPECT_IS_TINY(max_error);
  }

  // Single Batch with Vector Bias
  {
    gradient_checker.ComputeGradientError(op_def, {{1, 4}, {4, 3}, {3}}, {{1, 3}}, &max_error);
    EXPECT_IS_TINY(max_error);
  }

  // Non-Single Batch with Scalar Bias
  {
    gradient_checker.ComputeGradientError(op_def, {{2, 4}, {4, 3}, {}}, {{2, 3}}, &max_error);
    EXPECT_IS_TINY(max_error);
  }

  // Non-Single Batch with Vector Bias
  {
    gradient_checker.ComputeGradientError(op_def, {{2, 4}, {4, 3}, {3}}, {{2, 3}}, &max_error);
    EXPECT_IS_TINY(max_error);
  }

  // Non-Single Batch with Broadcast Bias
  {
    gradient_checker.ComputeGradientError(op_def, {{2, 4}, {4, 3}, {1, 3}}, {{2, 3}}, &max_error);
    EXPECT_IS_TINY(max_error);
  }

  // Non-Single Batch with Non-BroadcastBias
  {
    gradient_checker.ComputeGradientError(op_def, {{2, 4}, {4, 3}, {2, 3}}, {{2, 3}}, &max_error);
    EXPECT_IS_TINY(max_error);
  }

  // TransA
  {
    gradient_checker.ComputeGradientError(op_def, {{4, 2}, {4, 3}, {3}}, {{2, 3}}, &max_error,
                                          {MakeAttribute("transA", int64_t(1))});
    EXPECT_IS_TINY(max_error);
  }

  // TransB
  {
    gradient_checker.ComputeGradientError(op_def, {{2, 4}, {3, 4}, {3}}, {{2, 3}}, &max_error,
                                          {MakeAttribute("transB", int64_t(1))});
    EXPECT_IS_TINY(max_error);
  }

  // TransA and TransB
  {
    gradient_checker.ComputeGradientError(op_def, {{4, 2}, {3, 4}, {3}}, {{2, 3}}, &max_error,
                                          {MakeAttribute("transA", int64_t(1)),
                                           MakeAttribute("transB", int64_t(1))});
    EXPECT_IS_TINY(max_error);
  }

  // alpha and beta + no_broadcast
  {
    gradient_checker.ComputeGradientError(op_def, {{2, 4}, {4, 3}, {2, 3}}, {{2, 3}}, &max_error,
                                          {MakeAttribute("alpha", 0.7f),
                                           MakeAttribute("beta", 5.0f)});
    EXPECT_IS_TINY(max_error);
  }

  // alpha and beta + broadcast
  {
    gradient_checker.ComputeGradientError(op_def, {{2, 4}, {4, 3}, {3}}, {{2, 3}}, &max_error,
                                          {MakeAttribute("alpha", 0.7f),
                                           MakeAttribute("beta", 5.0f)});
    EXPECT_IS_TINY(max_error);
  }
}

TEST(GradientCheckerTest, ReduceMeanGrad) {
  float max_error;
  GradientChecker<float, float, float> gradient_checker;
  OpDef op_def{"ReduceMean"};

  // default
  {
    gradient_checker.ComputeGradientError(op_def, {{4, 3, 2}}, {{1, 1, 1}}, &max_error);
    EXPECT_IS_TINY(max_error);
  }

  // TODO: Fix forward kernel behavior for default axes
  // default axes, keepdims = 0
  /*
  {
    gradient_checker.ComputeGradientError(op_def, {{4, 3, 2}}, {{}}, &max_error,
                                          {MakeAttribute("keepdims", int64_t(0))});
    EXPECT_IS_TINY(max_error);
  }
  */

  // axes = [0, 1, 2], keepdims = 0
  {
    gradient_checker.ComputeGradientError(op_def, {{4, 3, 2}}, {{}}, &max_error,
                                          {MakeAttribute("axes", std::vector<int64_t>{0, 1, 2}),
                                           MakeAttribute("keepdims", int64_t(0))});
    EXPECT_IS_TINY(max_error);
  }

  // axes = [0, 2], keepdims = 1
  {
    gradient_checker.ComputeGradientError(op_def, {{4, 3, 2}}, {{1, 3, 1}}, &max_error,
                                          {MakeAttribute("axes", std::vector<int64_t>{0, 2})});
    EXPECT_IS_TINY(max_error);
  }

  // axes = [0, 1], keepdims = 0
  {
    gradient_checker.ComputeGradientError(op_def, {{4, 3, 2}}, {{2}}, &max_error,
                                          {MakeAttribute("axes", std::vector<int64_t>{0, 1}),
                                           MakeAttribute("keepdims", int64_t(0))});
    EXPECT_IS_TINY(max_error);
  }

  // axes = [1], keepdims = 1
  {
    gradient_checker.ComputeGradientError(op_def, {{4, 3, 2}}, {{4, 1, 2}}, &max_error,
                                          {MakeAttribute("axes", std::vector<int64_t>{1}),
                                           MakeAttribute("keepdims", int64_t(1))});
    EXPECT_IS_TINY(max_error);
  }

  // axes = [2], keepdims = 0
  {
    gradient_checker.ComputeGradientError(op_def, {{4, 3, 2}}, {{4, 3}}, &max_error,
                                          {MakeAttribute("axes", std::vector<int64_t>{2}),
                                           MakeAttribute("keepdims", int64_t(0))});
    EXPECT_IS_TINY(max_error);
  }
}

#ifndef USE_CUDA
TEST(GradientCheckerTest, CastGrad) {
  // A dummy test that cast float to float
  // TODO: add more test here
  {
    TensorShape shape({2, 3, 4});
    float max_error;
    float error_tolerance = 1e-3f;
    GradientChecker<float, float, float> gradient_checker;
    OpDef op_def{"Cast"};

    gradient_checker.ComputeGradientError(op_def, {shape}, {shape}, &max_error,
                                          {MakeAttribute("to", int64_t(ONNX_TENSOR_ELEMENT_DATA_TYPE_FLOAT))});
    EXPECT_IS_TINIER_THAN(max_error, error_tolerance);
  }
}

TEST(GradientCheckerTest, ReluGrad) {
  UnaryOpGradientTest("Relu");
}

TEST(GradientCheckerTest, SplitGrad) {
  TensorShape shape({9, 5});
  float max_error;
  GradientChecker<float, float, float> gradient_checker;
  OpDef op_def{"Split"};

  gradient_checker.ComputeGradientError(op_def, {shape}, {{3, 5}, {3, 5}, {3, 5}}, &max_error,
                                        {MakeAttribute("axis", int64_t(0))});
  EXPECT_IS_TINY(max_error);
}

template <typename T>
static std::vector<std::vector<T>> GetRandomValuesForMaxPool(const std::vector<TensorInfo>& infos) {
  std::vector<std::vector<T>> datas(infos.size());
  for (size_t i = 0; i < infos.size(); i++) {
    const TensorInfo& info = infos[i];

    // First add an increasing sequence of values with reasonable
    // differences (larger than the Jacobian delta).
    T value = 0;
    for (int64_t n = 0; n < info.shape.Size(); n++) {
      datas[i].push_back(value);
      value += T(1e-2);
    }

    // Next, shuffle the sequence.
    std::random_shuffle(datas[i].begin(), datas[i].end());
  }

  return datas;
}

TEST(GradientCheckerTest, MaxPoolGrad) {
  float max_error;
  GradientChecker<float, float, float> gradient_checker;
  OpDef op_def{"MaxPool"};
  const float error_tolerance = 1e-3f;

  //maxpool_1d_default
  {
    gradient_checker.ComputeGradientError(op_def, {{2, 2, 9}}, {{2, 2, 8}}, &max_error,
                                          GetRandomValuesForMaxPool<float>({{2, 2, 9}}),
                                          {MakeAttribute("kernel_shape", std::vector<int64_t>{2})});
    EXPECT_IS_TINIER_THAN(max_error, error_tolerance);
  }

  //maxpool_2d_default
  {
    gradient_checker.ComputeGradientError(op_def, {{2, 3, 5, 5}}, {{2, 3, 4, 4}}, &max_error,
                                          GetRandomValuesForMaxPool<float>({{2, 3, 5, 5}}),
                                          {MakeAttribute("kernel_shape", std::vector<int64_t>{2, 2}),
                                           MakeAttribute("strides", std::vector<int64_t>{1, 1})});
    EXPECT_IS_TINIER_THAN(max_error, error_tolerance);
  }

  // maxpool_2d_pads
  {
    gradient_checker.ComputeGradientError(op_def, {{1, 1, 5, 5}}, {{1, 1, 7, 7}}, &max_error,
                                          GetRandomValuesForMaxPool<float>({{1, 1, 5, 5}}),
                                          {MakeAttribute("kernel_shape", std::vector<int64_t>{3, 3}),
                                           MakeAttribute("pads", std::vector<int64_t>{2, 2, 2, 2})});
    EXPECT_IS_TINIER_THAN(max_error, error_tolerance);
  }

  //maxpool_2d_strides
  {
    gradient_checker.ComputeGradientError(op_def, {{1, 1, 32, 32}}, {{1, 1, 10, 10}}, &max_error,
                                          GetRandomValuesForMaxPool<float>({{1, 1, 32, 32}}),
                                          {MakeAttribute("kernel_shape", std::vector<int64_t>{5, 5}),
                                           MakeAttribute("strides", std::vector<int64_t>{3, 3})});
    EXPECT_IS_TINIER_THAN(max_error, error_tolerance);
  }

  //maxpool_3d_default
  {
    gradient_checker.ComputeGradientError(op_def, {{2, 1, 3, 3, 3}}, {{2, 1, 2, 2, 2}}, &max_error,
                                          GetRandomValuesForMaxPool<float>({{2, 1, 3, 3, 3}}),
                                          {MakeAttribute("kernel_shape", std::vector<int64_t>{2, 2, 2})});
    EXPECT_IS_TINIER_THAN(max_error, error_tolerance);
  }
}

TEST(GradientCheckerTest, GlobalAveragePoolGrad) {
  float max_error;
  GradientChecker<float, float, float> gradient_checker;
  OpDef op_def{"GlobalAveragePool"};
  const float error_tolerance = 1e-3f;

  //globalaveragepool
  {
    gradient_checker.ComputeGradientError(op_def, {{2, 3, 5, 5}}, {{2, 3, 1, 1}}, &max_error);
    EXPECT_IS_TINIER_THAN(max_error, error_tolerance);
  }

  //globalaveragepool_precomputed
  {
    gradient_checker.ComputeGradientError(op_def, {{2, 1, 3, 3}}, {{2, 1, 1, 1}}, &max_error);
    EXPECT_IS_TINIER_THAN(max_error, error_tolerance);
  }
}

TEST(GradientCheckerTest, ConvGrad) {
  float max_error;
  GradientChecker<float, float, float> gradient_checker;
  OpDef op_def{"Conv"};
  float error_tolerance = 1e-1f;

  //conv
  {
    TensorShape x_shape({2, 1, 5, 5});
    TensorShape w_shape({1, 1, 3, 3});
    TensorShape b_shape({1});
    TensorShape y_shape({2, 1, 5, 5});
    gradient_checker.ComputeGradientError(op_def, {x_shape, w_shape, b_shape}, {y_shape}, &max_error,
                                          {MakeAttribute("kernel_shape", std::vector<int64_t>{3, 3}),
                                           MakeAttribute("pads", std::vector<int64_t>{1, 1, 1, 1})},
                                          // TODO: ConvGrad does not handle the case where W does not have gradient.
                                          // Check for not has_gradient need to be disabled to pass this test.
                                          false);
    EXPECT_IS_TINIER_THAN(max_error, error_tolerance);
  }

  //conv_with_strides
  {
    TensorShape x_shape({2, 1, 7, 5});
    TensorShape w_shape({1, 1, 3, 3});
    TensorShape b_shape({1});
    TensorShape y_shape({2, 1, 4, 3});
    gradient_checker.ComputeGradientError(op_def, {x_shape, w_shape, b_shape}, {y_shape}, &max_error,
                                          {MakeAttribute("kernel_shape", std::vector<int64_t>{3, 3}),
                                           MakeAttribute("pads", std::vector<int64_t>{1, 1, 1, 1}),
                                           MakeAttribute("strides", std::vector<int64_t>{2, 2})},
                                          // TODO: ConvGrad does not handle the case where W does not have gradient.
                                          // Check for not has_gradient need to be disabled to pass this test.
                                          false);
    EXPECT_IS_TINIER_THAN(max_error, error_tolerance);
  }
}

TEST(GradientCheckerTest, ConcatGrad) {
  float max_error;
  GradientChecker<float, float, float> gradient_checker;
  OpDef op_def{"Concat"};

  //concat_1d
  {
    TensorShape x_shape({2});
    TensorShape y_shape({6});
    gradient_checker.ComputeGradientError(op_def, {x_shape, x_shape, x_shape}, {y_shape}, &max_error,
                                          {MakeAttribute("axis", int64_t(0))});
    EXPECT_IS_TINY(max_error);
  }

  //concat_2d
  {
    TensorShape x_shape({2, 2});
    TensorShape y_shape({2, 6});
    gradient_checker.ComputeGradientError(op_def, {x_shape, x_shape, x_shape}, {y_shape}, &max_error,
                                          {MakeAttribute("axis", int64_t(1))});
    EXPECT_IS_TINY(max_error);
  }

  //concat_3d
  {
    TensorShape x_shape({1, 2, 3});
    TensorShape y_shape({1, 2, 9});
    gradient_checker.ComputeGradientError(op_def, {x_shape, x_shape, x_shape}, {y_shape}, &max_error,
                                          {MakeAttribute("axis", int64_t(2))});
    EXPECT_IS_TINY(max_error);
  }
}

TEST(GradientCheckerTest, AveragePoolGrad) {
  float max_error;
  GradientChecker<float, float, float> gradient_checker;
  OpDef op_def{"AveragePool"};

  //averagepool - 1D
  {
    gradient_checker.ComputeGradientError(op_def, {{2, 3, 8}}, {{2, 3, 4}}, &max_error,
                                          {MakeAttribute("kernel_shape", std::vector<int64_t>{2}),
                                           MakeAttribute("strides", std::vector<int64_t>{2})});
    EXPECT_IS_TINY(max_error);
  }

  //averagepool - 2D
  {
    gradient_checker.ComputeGradientError(op_def, {{2, 3, 8, 8}}, {{2, 3, 7, 7}}, &max_error,
                                          {MakeAttribute("kernel_shape", std::vector<int64_t>{2, 2}),
                                           MakeAttribute("strides", std::vector<int64_t>{1, 1})});
    EXPECT_IS_TINY(max_error);
  }

  //averagepool - 3D
  {
    gradient_checker.ComputeGradientError(op_def, {{2, 3, 8, 8, 8}}, {{2, 3, 4, 4, 4}}, &max_error,
                                          {MakeAttribute("kernel_shape", std::vector<int64_t>{2, 2, 2}),
                                           MakeAttribute("strides", std::vector<int64_t>{2, 2, 2})});
    EXPECT_IS_TINY(max_error);
  }

  //averagepool - 1D - With padding
  {
    gradient_checker.ComputeGradientError(op_def, {{1, 3, 8}}, {{1, 3, 3}}, &max_error,
                                          {MakeAttribute("kernel_shape", std::vector<int64_t>{3}),
                                           MakeAttribute("strides", std::vector<int64_t>{3}),
                                           MakeAttribute("pads", std::vector<int64_t>{1, 0})});
    EXPECT_IS_TINY(max_error);
  }

  // averagepool - 2D - With padding - include pads
  {
    gradient_checker.ComputeGradientError(op_def, {{1, 3, 7, 8}}, {{1, 3, 3, 4}}, &max_error,
                                          {MakeAttribute("kernel_shape", std::vector<int64_t>{3, 2}),
                                           MakeAttribute("strides", std::vector<int64_t>{3, 2}),
                                           MakeAttribute("pads", std::vector<int64_t>{1, 0, 1, 0}),
                                           MakeAttribute("count_include_pad", int64_t(1))});
    EXPECT_IS_TINY(max_error);
  }

  // averagepool - 2D - With padding - exclude pads
  {
    gradient_checker.ComputeGradientError(op_def, {{1, 3, 7, 7}}, {{1, 3, 3, 3}}, &max_error,
                                          {MakeAttribute("kernel_shape", std::vector<int64_t>{3, 3}),
                                           MakeAttribute("strides", std::vector<int64_t>{3, 3}),
                                           MakeAttribute("pads", std::vector<int64_t>{1, 1, 1, 1})});
    EXPECT_IS_TINY(max_error);
  }

  //averagepool - 3D - With padding
  {
    gradient_checker.ComputeGradientError(op_def, {{1, 3, 8, 8, 8}}, {{1, 3, 3, 3, 3}}, &max_error,
                                          {MakeAttribute("kernel_shape", std::vector<int64_t>{3, 3, 3}),
                                           MakeAttribute("strides", std::vector<int64_t>{3, 3, 3}),
                                           MakeAttribute("pads", std::vector<int64_t>{1, 1, 1, 0, 0, 0})});
    EXPECT_IS_TINY(max_error);
  }

  //averagepool - 3D - With padding- exclude pads
  {
    gradient_checker.ComputeGradientError(op_def, {{1, 4, 7, 7, 7}}, {{1, 4, 3, 3, 3}}, &max_error,
                                          {MakeAttribute("kernel_shape", std::vector<int64_t>{3, 3, 3}),
                                           MakeAttribute("strides", std::vector<int64_t>{3, 3, 3}),
                                           MakeAttribute("pads", std::vector<int64_t>{1, 1, 1, 1, 1, 1}),
                                           MakeAttribute("count_include_pad", int64_t(1))});
    EXPECT_IS_TINY(max_error);
  }
}
#endif

TEST(GradientCheckerTest, TransposeGrad) {
  float max_error;
  GradientChecker<float, float, float> gradient_checker;
  OpDef op_def{"Transpose"};
  float error_tolerance = 1e-3f;

  // default
  {
    TensorShape x_shape({2, 3, 4});
    TensorShape y_shape({4, 3, 2});
    gradient_checker.ComputeGradientError(op_def, {x_shape}, {y_shape}, &max_error);
    EXPECT_IS_TINIER_THAN(max_error, error_tolerance);
  }

  // perm 012
  {
    TensorShape x_shape({2, 3, 4});
    TensorShape y_shape({2, 3, 4});
    std::vector<int64_t> perm{0, 1, 2};
    gradient_checker.ComputeGradientError(op_def, {x_shape}, {y_shape}, &max_error, {MakeAttribute("perm", perm)});
    EXPECT_IS_TINIER_THAN(max_error, error_tolerance);
  }

  // perm 021
  {
    TensorShape x_shape({2, 3, 4});
    TensorShape y_shape({2, 4, 3});
    std::vector<int64_t> perm{0, 2, 1};
    gradient_checker.ComputeGradientError(op_def, {x_shape}, {y_shape}, &max_error, {MakeAttribute("perm", perm)});
    EXPECT_IS_TINIER_THAN(max_error, error_tolerance);
  }

  // perm 102
  {
    TensorShape x_shape({2, 3, 4});
    TensorShape y_shape({3, 2, 4});
    std::vector<int64_t> perm{1, 0, 2};
    gradient_checker.ComputeGradientError(op_def, {x_shape}, {y_shape}, &max_error, {MakeAttribute("perm", perm)});
    EXPECT_IS_TINIER_THAN(max_error, error_tolerance);
  }

  // perm 120
  {
    TensorShape x_shape({2, 3, 4});
    TensorShape y_shape({3, 4, 2});
    std::vector<int64_t> perm{1, 2, 0};
    gradient_checker.ComputeGradientError(op_def, {x_shape}, {y_shape}, &max_error, {MakeAttribute("perm", perm)});
    EXPECT_IS_TINIER_THAN(max_error, error_tolerance);
  }

  // perm 201
  {
    TensorShape x_shape({2, 3, 4});
    TensorShape y_shape({4, 2, 3});
    std::vector<int64_t> perm{2, 0, 1};
    gradient_checker.ComputeGradientError(op_def, {x_shape}, {y_shape}, &max_error, {MakeAttribute("perm", perm)});
    EXPECT_IS_TINIER_THAN(max_error, error_tolerance);
  }

  // perm 210
  {
    TensorShape x_shape({2, 3, 4});
    TensorShape y_shape({4, 3, 2});
    std::vector<int64_t> perm{2, 1, 0};
    gradient_checker.ComputeGradientError(op_def, {x_shape}, {y_shape}, &max_error, {MakeAttribute("perm", perm)});
    EXPECT_IS_TINIER_THAN(max_error, error_tolerance);
  }
}

TEST(GradientCheckerTest, UnsqueezeGrad) {
  float max_error;
  GradientChecker<float, float, float> gradient_checker;
  OpDef op_def{"Unsqueeze"};
  float error_tolerance = 1e-3f;

  {
    TensorShape x_shape({2, 3});
    TensorShape y_shape({1, 2, 3, 1});
    std::vector<int64_t> axes{0, 3};
    gradient_checker.ComputeGradientError(op_def, {x_shape}, {y_shape}, &max_error,
                                          {MakeAttribute("axes", axes)});
    EXPECT_IS_TINIER_THAN(max_error, error_tolerance);
  }

  {
    TensorShape x_shape({2, 3});
    TensorShape y_shape({1, 1, 2, 3});
    std::vector<int64_t> axes{0, 1};
    gradient_checker.ComputeGradientError(op_def, {x_shape}, {y_shape}, &max_error,
                                          {MakeAttribute("axes", axes)});
    EXPECT_IS_TINIER_THAN(max_error, error_tolerance);
  }

  {
    TensorShape x_shape({2, 3});
    TensorShape y_shape({1, 2, 1, 3, 1});
    std::vector<int64_t> axes{0, 2, 4};
    gradient_checker.ComputeGradientError(op_def, {x_shape}, {y_shape}, &max_error,
                                          {MakeAttribute("axes", axes)});
    EXPECT_IS_TINIER_THAN(max_error, error_tolerance);
  }
}

TEST(GradientCheckerTest, SqueezeGrad) {
  float max_error;
  GradientChecker<float, float, float> gradient_checker;
  OpDef op_def{"Squeeze"};
  float error_tolerance = 1e-3f;

  {
    TensorShape x_shape({1, 2, 3, 1});
    TensorShape y_shape({2, 3});
    std::vector<int64_t> axes{0, 3};
    gradient_checker.ComputeGradientError(op_def, {x_shape}, {y_shape}, &max_error,
                                          {MakeAttribute("axes", axes)});
    EXPECT_IS_TINIER_THAN(max_error, error_tolerance);
  }

  {
    TensorShape x_shape({1, 1, 2, 3, 4});
    TensorShape y_shape({2, 3, 4});
    std::vector<int64_t> axes{0, 1};
    gradient_checker.ComputeGradientError(op_def, {x_shape}, {y_shape}, &max_error,
                                          {MakeAttribute("axes", axes)});
    EXPECT_IS_TINIER_THAN(max_error, error_tolerance);
  }

  {
    TensorShape x_shape({1, 2, 1, 3, 1});
    TensorShape y_shape({2, 3});
    std::vector<int64_t> axes{0, 2, 4};
    gradient_checker.ComputeGradientError(op_def, {x_shape}, {y_shape}, &max_error,
                                          {MakeAttribute("axes", axes)});
    EXPECT_IS_TINIER_THAN(max_error, error_tolerance);
  }

  {
    TensorShape x_shape({1, 2, 1, 3, 1});
    TensorShape y_shape({1, 2, 3, 1});
    std::vector<int64_t> axes{2};
    gradient_checker.ComputeGradientError(op_def, {x_shape}, {y_shape}, &max_error,
                                          {MakeAttribute("axes", axes)});
    EXPECT_IS_TINIER_THAN(max_error, error_tolerance);
  }

  /* TODO: enable test with no axis when squeeze kernel is fixed (separate bug filed)
  {
    TensorShape x_shape({1, 2, 1, 3, 1});
    TensorShape y_shape({2, 3});
    gradient_checker.ComputeGradientError(op_def, {x_shape}, {y_shape}, &max_error);
    EXPECT_IS_TINIER_THAN(max_error, error_tolerance);
  }
  */
}

// TODO: Reshape missing

#ifdef USE_CUDA
TEST(GradientCheckerTest, BatchNormalizationGrad) {
  float max_error;
  GradientChecker<float, float, float> gradient_checker;
  OpDef op_def{"BatchNormalization"};
  float error_tolerance = 1e-2f;
  float epsilon = 1e-05f;
  float momentum = 0.1f;

  // image data example where input dimensions are (N X C X H X W)
  {
    int channel_dim = 3;
    TensorShape in_out_shape({3, channel_dim, 2, 4});
    TensorShape channel_shape({channel_dim});
    // inputs
    TensorInfo x_info{in_out_shape, true};
    TensorInfo scale_info{channel_shape, true};
    TensorInfo bias_info{channel_shape, true};
    TensorInfo mean_info(channel_shape, false);
    TensorInfo var_info(channel_shape, false);
    // outputs
    TensorInfo y_info{in_out_shape, true};
    TensorInfo running_mean_info(channel_shape, false);
    TensorInfo running_var_info(channel_shape, false);
    TensorInfo saved_mean_info(channel_shape, false);
    TensorInfo saved_var_info(channel_shape, false);

    gradient_checker.ComputeGradientError(op_def, {x_info, scale_info, bias_info, mean_info, var_info}, {y_info, running_mean_info, running_var_info, saved_mean_info, saved_var_info}, &max_error,
                                          {MakeAttribute("epsilon", epsilon), MakeAttribute("momentum", momentum)});
    EXPECT_IS_TINIER_THAN(max_error, error_tolerance);
  }

  // channel_size = 1
  {
    int channel_dim = 1;
    TensorShape in_out_shape({3, channel_dim, 2, 4});
    TensorShape channel_shape({channel_dim});
    // inputs
    TensorInfo x_info{in_out_shape, true};
    TensorInfo scale_info{channel_shape, true};
    TensorInfo bias_info{channel_shape, true};
    TensorInfo mean_info(channel_shape, false);
    TensorInfo var_info(channel_shape, false);
    // outputs
    TensorInfo y_info{in_out_shape, true};
    TensorInfo running_mean_info(channel_shape, false);
    TensorInfo running_var_info(channel_shape, false);
    TensorInfo saved_mean_info(channel_shape, false);
    TensorInfo saved_var_info(channel_shape, false);

    gradient_checker.ComputeGradientError(op_def, {x_info, scale_info, bias_info, mean_info, var_info}, {y_info, running_mean_info, running_var_info, saved_mean_info, saved_var_info}, &max_error,
                                          {MakeAttribute("epsilon", epsilon), MakeAttribute("momentum", momentum)});
    EXPECT_IS_TINIER_THAN(max_error, error_tolerance);
  }

  // batch_size (N) = 1
  {
    int channel_dim = 4;
    TensorShape in_out_shape({1, channel_dim, 2});
    TensorShape channel_shape({channel_dim});
    // inputs
    TensorInfo x_info{in_out_shape, true};
    TensorInfo scale_info{channel_shape, true};
    TensorInfo bias_info{channel_shape, true};
    TensorInfo mean_info(channel_shape, false);
    TensorInfo var_info(channel_shape, false);
    // outputs
    TensorInfo y_info{in_out_shape, true};
    TensorInfo running_mean_info(channel_shape, false);
    TensorInfo running_var_info(channel_shape, false);
    TensorInfo saved_mean_info(channel_shape, false);
    TensorInfo saved_var_info(channel_shape, false);

    gradient_checker.ComputeGradientError(op_def, {x_info, scale_info, bias_info, mean_info, var_info}, {y_info, running_mean_info, running_var_info, saved_mean_info, saved_var_info}, &max_error,
                                          {MakeAttribute("epsilon", epsilon), MakeAttribute("momentum", momentum)});
    EXPECT_IS_TINIER_THAN(max_error, error_tolerance);
  }

  // case with epsilon not explicitly provided (default value should be used)
  {
    int channel_dim = 4;
    TensorShape in_out_shape({1, channel_dim, 2});
    TensorShape channel_shape({channel_dim});
    // inputs
    TensorInfo x_info{in_out_shape, true};
    TensorInfo scale_info{channel_shape, true};
    TensorInfo bias_info{channel_shape, true};
    TensorInfo mean_info(channel_shape, false);
    TensorInfo var_info(channel_shape, false);
    // outputs
    TensorInfo y_info{in_out_shape, true};
    TensorInfo running_mean_info(channel_shape, false);
    TensorInfo running_var_info(channel_shape, false);
    TensorInfo saved_mean_info(channel_shape, false);
    TensorInfo saved_var_info(channel_shape, false);

    gradient_checker.ComputeGradientError(op_def, {x_info, scale_info, bias_info, mean_info, var_info}, {y_info, running_mean_info, running_var_info, saved_mean_info, saved_var_info}, &max_error,
                                          {MakeAttribute("momentum", momentum)});
    EXPECT_IS_TINIER_THAN(max_error, error_tolerance);
  }

  // case for larger multi-dimensional X
  {
    int channel_dim = 5;
    TensorShape in_out_shape({6, channel_dim, 1, 3, 2, 4});
    TensorShape channel_shape({channel_dim});
    // inputs
    TensorInfo x_info{in_out_shape, true};
    TensorInfo scale_info{channel_shape, true};
    TensorInfo bias_info{channel_shape, true};
    TensorInfo mean_info(channel_shape, false);
    TensorInfo var_info(channel_shape, false);
    // outputs
    TensorInfo y_info{in_out_shape, true};
    TensorInfo running_mean_info(channel_shape, false);
    TensorInfo running_var_info(channel_shape, false);
    TensorInfo saved_mean_info(channel_shape, false);
    TensorInfo saved_var_info(channel_shape, false);

    gradient_checker.ComputeGradientError(op_def, {x_info, scale_info, bias_info, mean_info, var_info}, {y_info, running_mean_info, running_var_info, saved_mean_info, saved_var_info}, &max_error,
                                          {MakeAttribute("epsilon", epsilon), MakeAttribute("momentum", momentum)});
    EXPECT_IS_TINIER_THAN(max_error, error_tolerance);
  }

  /* // single dimension input where C should be assumed to be 1 (does not seem to be currently supported by op)
  {
    int channel_dim = 1;
    TensorShape in_out_shape({5});
    TensorShape channel_shape({channel_dim});
    // inputs
    TensorInfo x_info{in_out_shape, true};
    TensorInfo scale_info{channel_shape, true};
    TensorInfo bias_info{channel_shape, true};
    TensorInfo mean_info(channel_shape, false);
    TensorInfo var_info(channel_shape, false);
    // outputs
    TensorInfo y_info{in_out_shape, true};
    TensorInfo running_mean_info(channel_shape, false);
    TensorInfo running_var_info(channel_shape, false);
    TensorInfo saved_mean_info(channel_shape, false);
    TensorInfo saved_var_info(channel_shape, false);

    gradient_checker.ComputeGradientError(op_def, {x_info, scale_info, bias_info, mean_info, var_info}, {y_info, running_mean_info, running_var_info, saved_mean_info, saved_var_info}, &max_error,
                                          {MakeAttribute("epsilon", epsilon), MakeAttribute("momentum", momentum)});
    EXPECT_IS_TINIER_THAN(max_error, error_tolerance);
  }
  */
}
#endif

TEST(GradientCheckerTest, SoftMaxGrad) {
  TensorShape shape({3, 4, 5});
  float max_error;
  GradientChecker<float, float, float> gradient_checker;
  OpDef op_def{"Softmax"};

  // default_axis
  {
    gradient_checker.ComputeGradientError(op_def, {shape}, {shape}, &max_error);
    EXPECT_IS_TINY(max_error);
  }

  // axis=0
  {
    gradient_checker.ComputeGradientError(op_def, {shape}, {shape}, &max_error, {MakeAttribute("axis", int64_t(0))});
    EXPECT_IS_TINY(max_error);
  }

  // axis=2
  {
    gradient_checker.ComputeGradientError(op_def, {shape}, {shape}, &max_error, {MakeAttribute("axis", int64_t(2))});
    EXPECT_IS_TINY(max_error);
  }
}

void TestSoftmaxCrossEntropyGrad(const TensorShape& input_shape, const std::string& reduction) {
  float max_error;
  GradientChecker<float, float, float> gradient_checker;
  OpDef op_def{"SoftmaxCrossEntropy", kMSDomain, 1};

  std::vector<std::vector<float>> x_datas(2);
  GenerateRandomDataWithOneHot<float>(x_datas, {input_shape, input_shape}, {1});

  gradient_checker.ComputeGradientError(op_def, {input_shape, {input_shape, false}},
                                        {{1}, {input_shape, false}}, &max_error, x_datas,
                                        {MakeAttribute("reduction", reduction)});
  EXPECT_IS_TINY(max_error);
}
TEST(GradientCheckerTest, SoftmaxCrossEntropyGrad) {
  TestSoftmaxCrossEntropyGrad({5, 11}, "mean");
  TestSoftmaxCrossEntropyGrad({5, 11}, "sum");
  TestSoftmaxCrossEntropyGrad({2, 3, 2, 11}, "mean");
  TestSoftmaxCrossEntropyGrad({2, 3, 2, 11}, "sum");
}

void TestSparseSoftmaxCrossEntropyGrad(const TensorShape& index_shape, const std::string& reduction) {
  float max_error;
  GradientChecker<float, float, float> gradient_checker;
  OpDef op_def{"SparseSoftmaxCrossEntropy"};

  const int64_t D = 7;
  std::function<float(float)> transformer_index = [](float x) { return std::fmod(std::fabs(x) * 5.0f, 7.0f); };
  std::function<float(float)> transformer_weight = [](float x) { return std::fmod(std::fabs(x), 2.0f); };

  // without weight
  {
    std::vector<int64_t> logit_shape(index_shape.GetDims());
    logit_shape.emplace_back(D);

    TensorInfo x_info(logit_shape);
    TensorInfo index_info(index_shape, false, &transformer_index, DataTypeImpl::GetTensorType<int64_t>());

    gradient_checker.ComputeGradientError(op_def, {x_info, index_info},
                                          {{1}, {logit_shape, false}}, &max_error,
                                          {MakeAttribute("reduction", reduction)});
    EXPECT_IS_TINY(max_error);
  }

  // with weight
  {
    std::vector<int64_t> logit_shape(index_shape.GetDims());
    logit_shape.emplace_back(D);

    TensorInfo x_info(logit_shape);
    TensorInfo index_info(index_shape, false, &transformer_index, DataTypeImpl::GetTensorType<int64_t>());
    TensorInfo weight_info(index_shape, false, &transformer_weight);

    gradient_checker.ComputeGradientError(op_def, {x_info, index_info, weight_info},
                                          {{1}, {logit_shape, false}}, &max_error,
                                          {MakeAttribute("reduction", reduction)});
    EXPECT_IS_TINY(max_error);
  }
}

TEST(GradientCheckerTest, SparseSoftmaxCrossEntropyGrad) {
  TestSparseSoftmaxCrossEntropyGrad({5}, "mean");
  TestSparseSoftmaxCrossEntropyGrad({5}, "sum");
  TestSparseSoftmaxCrossEntropyGrad({2, 3, 2}, "mean");
  TestSparseSoftmaxCrossEntropyGrad({2, 3, 2}, "sum");
}

TEST(GradientCheckerTest, GeluGrad) {
  UnaryOpGradientTest("Gelu", kMSDomain, 1);
}

TEST(GradientCheckerTest, FastGeluGrad) {
  UnaryOpGradientTest("FastGelu", kMSDomain, 1);
}

<<<<<<< HEAD
struct AdamOptimizerInputOutput {
  AdamOptimizerInputOutput() {
    eta_half.resize(eta.size());
    g_half.resize(g.size());
    m1_half.resize(m1.size());
    m2_half.resize(m2.size());
    w_half.resize(w.size());
    ConvertFloatToMLFloat16(eta.data(), eta_half.data(), int(eta.size()));
    ConvertFloatToMLFloat16(g.data(), g_half.data(), int(g.size()));
    ConvertFloatToMLFloat16(m1.data(), m1_half.data(), int(m1.size()));
    ConvertFloatToMLFloat16(m2.data(), m2_half.data(), int(m2.size()));
    ConvertFloatToMLFloat16(w.data(), w_half.data(), int(w.size()));

    m1_new_half.resize(m1_new.size());
    m2_new_half.resize(m2_new.size());
    w_new_half.resize(w_new.size());
    g_new_half.resize(g_new.size());
    ConvertFloatToMLFloat16(m1_new.data(), m1_new_half.data(), int(m1_new.size()));
    ConvertFloatToMLFloat16(m2_new.data(), m2_new_half.data(), int(m2_new.size()));
    ConvertFloatToMLFloat16(w_new.data(), w_new_half.data(), int(w_new.size()));
    ConvertFloatToMLFloat16(g_new.data(), g_new_half.data(), int(g_new.size()));
  }

  // Fp32 Inputs
  std::vector<float> eta = {0.5f};
  std::vector<float> w = {1.0f, 2.0f, 3.0f};
  std::vector<float> g = {4.0f, 5.0f, 6.0f};
  std::vector<float> m1 = {0.1f, 0.2f, 0.3f};
  std::vector<float> m2 = {0.4f, 0.5f, 0.6f};

  // Fp16 Inputs
  std::vector<MLFloat16> eta_half;
  std::vector<MLFloat16> w_half;
  std::vector<MLFloat16> g_half;
  std::vector<MLFloat16> m1_half;
  std::vector<MLFloat16> m2_half;

  // FP32 Outptus
  std::vector<float> m1_new = {0.49f, 0.68f, 0.87f};
  std::vector<float> m2_new = {0.4156f, 0.5245f, 0.6354f};
  std::vector<float> w_new = {0.6199609f, 1.5305318f, 2.4542853f};
  std::vector<float> g_new = {-0.3800391f, -0.4694682f, -0.5457147f};

  // FP16 Outptus
  std::vector<MLFloat16> m1_new_half;
  std::vector<MLFloat16> m2_new_half;
  std::vector<MLFloat16> w_new_half;
  std::vector<MLFloat16> g_new_half;
};

TEST(OptimizerTest, AdamOptimizerTest) {
  OpTester test("AdamOptimizer", 9, onnxruntime::kOnnxDomain);
  AdamOptimizerInputOutput data;

  test.AddInput<float>("ETA", {}, data.eta);
  test.AddInput<int64_t>("Update_Count", {}, {3});
  test.AddInput<float>("W", {3}, data.w);
  test.AddInput<float>("G", {3}, data.g);
  test.AddInput<float>("Moment_1", {3}, data.m1);
  test.AddInput<float>("Moment_2", {3}, data.m2);

  // Verify AdamOptimizer outputs
  test.AddOutput<int64_t>("Update_Count_Out", {}, {4});
  test.AddOutput<float>("Moment_1_Out", {3}, data.m1_new);
  test.AddOutput<float>("Moment_2_Out", {3}, data.m2_new);
  test.AddOutput<float>("W_Out", {3}, data.w_new);

  test.AddAttribute("do_bias_correction", static_cast<int64_t>(0));

  test.Run();
}

TEST(OptimizerTest, AdamOptimizerTest_Gradient) {
  OpTester test("AdamOptimizer", 9, onnxruntime::kOnnxDomain);
  AdamOptimizerInputOutput data;

  test.AddInput<float>("ETA", {}, data.eta);
  test.AddInput<int64_t>("Update_Count", {}, {3});
  test.AddInput<float>("W", {3}, data.w);
  test.AddInput<float>("G", {3}, data.g);
  test.AddInput<float>("Moment_1", {3}, data.m1);
  test.AddInput<float>("Moment_2", {3}, data.m2);

  // Verify AdamOptimizer outputs
  test.AddOutput<int64_t>("Update_Count_Out", {}, {4});
  test.AddOutput<float>("Moment_1_Out", {3}, data.m1_new);
  test.AddOutput<float>("Moment_2_Out", {3}, data.m2_new);
  test.AddMissingOptionalOutput<float>();
  test.AddOutput<float>("G_Out", {3}, data.g_new);

  test.AddAttribute("do_bias_correction", static_cast<int64_t>(0));

  test.Run();
}

TEST(OptimizerTest, AdamBiasCorrection) {
  OpTester test("AdamOptimizer", 9, onnxruntime::kOnnxDomain);
  AdamOptimizerInputOutput data;

  test.AddInput<float>("ETA", {}, {1.f});
  test.AddInput<int64_t>("Update_Count", {}, {1});
  test.AddInput<float>("W", {3}, {-0.4634f, 0.3584f, -0.2121f});
  test.AddInput<float>("G", {3}, {0.4171f, 0.9485f, 1.2289f});
  test.AddInput<float>("Moment_1", {3}, {0.f, 0.f, 0.f});
  test.AddInput<float>("Moment_2", {3}, {0.f, 0.f, 0.f});

  test.AddOutput<int64_t>("Update_Count_Out", {}, {2});
  test.AddOutput<float>("Moment_1_Out", {3}, {0.0417f, 0.0949f, 0.1229f});
  test.AddOutput<float>("Moment_2_Out", {3}, {1.7400e-04f, 8.9966e-04f, 1.5102e-03f});
  test.AddOutput<float>("W_Out", {3}, {-1.4634f, -0.6416f, -1.2121f});

  test.AddAttribute("do_bias_correction", static_cast<int64_t>(1));

  test.Run();
}

=======
>>>>>>> 49e6043d
TEST(GradientCheckerTest, GatherGrad) {
  float max_error;
  GradientChecker<float, float, float> gradient_checker;
  OpDef op_def{"Gather"};

  TensorInfo x_info({5, 4, 3, 2});
  std::function<float(float)> transformer = [](float x) { return std::fmod(7 * std::fabs(x), 5.0f); };

  // gather_0 without duplicated indices
  {
    int num_indices = 2;
    TensorInfo indices_info({num_indices}, false, &transformer, DataTypeImpl::GetTensorType<int64_t>());

    TensorShape y_shape{x_info.shape};
    int64_t axis = 0;
    y_shape[axis] = num_indices;

    gradient_checker.ComputeGradientError(op_def, {x_info, indices_info}, {y_shape}, &max_error,
                                          {MakeAttribute("axis", axis)});
    EXPECT_IS_TINY(max_error);
  }

  // gather_0 with duplicated indices
  {
    int num_indices = 10;
    TensorInfo indices_info({num_indices}, false, &transformer, DataTypeImpl::GetTensorType<int64_t>());

    TensorShape y_shape{x_info.shape};
    int64_t axis = 0;
    y_shape[axis] = num_indices;

    gradient_checker.ComputeGradientError(op_def, {x_info, indices_info}, {y_shape}, &max_error,
                                          {MakeAttribute("axis", axis)});
    EXPECT_IS_TINY(max_error);
  }

  // gather_1
  {
    int num_indices = 8;
    std::function<float(float)> transformer2 = [](float x) { return std::fmod(7 * std::fabs(x), 4.0f); };
    TensorInfo indices_info({num_indices}, false, &transformer2, DataTypeImpl::GetTensorType<int64_t>());

    TensorShape y_shape{x_info.shape};
    int64_t axis = 1;
    y_shape[axis] = num_indices;

    gradient_checker.ComputeGradientError(op_def, {x_info, indices_info}, {y_shape}, &max_error,
                                          {MakeAttribute("axis", axis)});
    EXPECT_IS_TINY(max_error);
  }

  // 2D Indices
  {
    TensorInfo indices_info({2, 3}, false, &transformer, DataTypeImpl::GetTensorType<int64_t>());

    TensorShape y_shape{2, 3, 4, 3, 2};

    gradient_checker.ComputeGradientError(op_def, {x_info, indices_info}, {y_shape}, &max_error,
                                          {MakeAttribute("axis", int64_t(0))});
    EXPECT_IS_TINY(max_error);
  }
}

void TestDropoutOp(float ratio, TensorShape& x_shape, bool default_ratio = true) {
  OpTester test("Dropout", 12, kOnnxDomain, false);
  if (default_ratio)
    ratio = 0.5f;
  float input_constant = 3.0f;
  std::vector<float> x_data(x_shape.Size(), input_constant);
  std::vector<float> y_data(x_shape.Size(), 3.0f);

  test.AddInput<float>("x", x_shape.GetDims(), x_data);
  if (!default_ratio)
    test.AddInput<float>("ratio", {}, {ratio});
  test.AddOutput<float>("y", x_shape.GetDims(), y_data);
  test.AddOutput<bool>("mask", x_shape.GetDims(), {true, true, true, true, true, true, true, true, true, true, true, true, true, true, true, true});
  test.Run();

  //Check output
  auto fwd_output = test.GetFetches();
  for (size_t idx = 0; idx < x_data.size() / 8; ++idx) {
    //convert the binary to bool
    if (ratio > 0) {
      std::bitset<8> mask(fwd_output[1].Get<Tensor>().Data<bool>()[idx]);
      for (size_t i = 0; i < 8; ++i) {
        auto output = fwd_output[0].Get<Tensor>().Data<float>()[idx * 8 + i];
        if (mask[i] == 0) {
          EXPECT_EQ(0, output);
        } else {
          EXPECT_IS_TINY(output - input_constant / (1.0f - ratio));
        }
      }
    } else {
      for (size_t i = 0; i < 8; ++i) {
        auto output = fwd_output[0].Get<Tensor>().Data<float>()[idx * 8 + i];
        EXPECT_EQ(output, input_constant);
      }
    }
  }
}

void TestDropoutGradOp(float ratio, TensorShape& x_shape, bool default_ratio = true) {
  OpTester test("DropoutGrad", 1, kMSDomain, true);
  if (default_ratio)
    ratio = 0.5;
  float input_constant = 3;

  std::vector<float> dy_data(x_shape.Size(), input_constant);
  std::vector<float> ratio_data(1, ratio);

  float output_constant = input_constant / (1 - ratio);
  std::vector<float> dx_data({output_constant, output_constant, output_constant, 0,
                              output_constant, 0, output_constant, 0,
                              output_constant, 0, output_constant, 0,
                              output_constant, 0, output_constant, 0});

  test.AddInput<float>("dy", x_shape.GetDims(), dy_data);

  test.AddInput<bool>("mask", x_shape.GetDims(), {true, true, true, false,   //
                                                  true, false, true, false,  //
                                                  true, false, true, false,  //
                                                  true, false, true, false});
  if (!default_ratio) {
    test.AddInput<float>("ratio", {1}, ratio_data);
  }

  test.AddOutput<float>("dx", x_shape.GetDims(), dx_data);

  test.Run();
}

#ifdef USE_CUDA
TEST(GradientCheckerTest, DISABLED_Dropout) {
  {
    //Ratio 0
    TensorShape x_shape({2, 2, 2, 2});
    TestDropoutOp(0.0f, x_shape, false);
  }
  //Ratio 0.2, 3D
  {
    TensorShape x_shape({4, 2, 2});
    TestDropoutOp(0.2f, x_shape, false);
  }
  //Ratio 0.4, 2D
  {
    TensorShape x_shape({4, 4});
    TestDropoutOp(0.4f, x_shape, false);
  }

  //Default ratio, 1D
  {
    TensorShape x_shape({16});
    TestDropoutOp(0.2f, x_shape, true);
  }
}

TEST(GradientCheckerTest, DISABLED_DropoutGrad) {
  {
    //Ratio 0
    TensorShape x_shape({8, 2});
    TestDropoutGradOp(0.0f, x_shape);
  }

  //Ratio 0.2, 1D
  {
    TensorShape x_shape({16});
    TestDropoutGradOp(0.2f, x_shape, false);
  }

  //Ratio 0.3, 2D
  {
    TensorShape x_shape({8, 2});
    TestDropoutGradOp(0.3f, x_shape, false);
  }

  //Ratio 0.4, 3D
  {
    TensorShape x_shape({2, 4, 2});
    TestDropoutGradOp(0.4f, x_shape, false);
  }

  //default Ratio, 4D
  {
    TensorShape x_shape({2, 4, 2});
    TestDropoutGradOp(0.6f, x_shape);
  }
}

TEST(GradientCheckerTest, GatherNDGrad_int64_indice_repeat_float_data) {
  float max_error;
  GradientChecker<float, float, float> gradient_checker;
  OpDef op_def{"GatherND"};

  TensorInfo x_info({2, 2}, true);
  TensorInfo indice_info({2, 2}, false, nullptr, DataTypeImpl::GetTensorType<int64_t>());
  std::vector<std::vector<float>> x_datas = {{0, 1, 2, 3}, {1, 1, 1, 1}};

  TensorInfo y_info({2}, true);
  int64_t axis = 0;

  gradient_checker.ComputeGradientError(op_def, {x_info, indice_info}, {y_info}, &max_error, x_datas, {MakeAttribute("axis", axis)});
  EXPECT_IS_TINY(max_error);
}

TEST(GradientCheckerTest, GatherNDGrad_int64_indice_unique_float_data) {
  float max_error;
  GradientChecker<float, float, float> gradient_checker;
  OpDef op_def{"GatherND"};

  TensorInfo x_info({2, 2}, true);
  TensorInfo indice_info({2, 2}, false, nullptr, DataTypeImpl::GetTensorType<int64_t>());
  std::vector<std::vector<float>> x_datas = {{0, 1, 2, 3}, {0, 1, 1, 0}};

  TensorInfo y_info({2}, true);
  int64_t axis = 0;

  gradient_checker.ComputeGradientError(op_def, {x_info, indice_info}, {y_info}, &max_error, x_datas, {MakeAttribute("axis", axis)});
  EXPECT_IS_TINY(max_error);
}

TEST(GradientCheckerTest, GatherNDGrad_int32_indice_unique_float_data) {
  float max_error;
  GradientChecker<float, float, float> gradient_checker;
  OpDef op_def{"GatherND"};

  TensorInfo x_info({2, 2, 3}, true);
  TensorInfo indice_info({2, 1}, false, nullptr, DataTypeImpl::GetTensorType<int32_t>());
  std::vector<std::vector<float>> x_datas = {{0, 1, 2, 3, 4, 5, 6, 7, 8, 9, 10, 11}, {1, 0}};

  TensorInfo y_info({2, 3}, true);
  int64_t axis = 1;

  gradient_checker.ComputeGradientError(op_def, {x_info, indice_info}, {y_info}, &max_error, x_datas, {MakeAttribute("axis", axis)});
  EXPECT_IS_TINY(max_error);
}

TEST(GradientCheckerTest, GatherNDGrad_int32_indice_unique_float_data_axis_2) {
  float max_error;
  GradientChecker<float, float, float> gradient_checker;
  OpDef op_def{"GatherND"};

  TensorInfo x_info({2, 2, 3}, true);
  TensorInfo indice_info({2, 2, 1}, false, nullptr, DataTypeImpl::GetTensorType<int32_t>());
  std::vector<std::vector<float>> x_datas = {{0, 1, 2, 3, 4, 5, 6, 7, 8, 9, 10, 11}, {1, 0, 2, 1}};

  TensorInfo y_info({2, 2}, true);
  int64_t axis = 2;

  gradient_checker.ComputeGradientError(op_def, {x_info, indice_info}, {y_info}, &max_error, x_datas, {MakeAttribute("axis", axis)});
  EXPECT_IS_TINY(max_error);
}

TEST(GradientCheckerTest, LayerNormGrad) {
  GradientChecker<float, float, float> gradient_checker;
  {
    TensorShape shape({2, 3, 4});
    TensorInfo x_info{shape, true};
    TensorInfo scale_info{{4}, true};
    TensorInfo B_info{{4}, true};
    TensorInfo mean_info{{2, 3, 1}, false};
    TensorInfo var_info{{2, 3, 1}, false};

    float max_error;
    float error_tolerance = 1e-2f;

    OpDef op_def{"LayerNormalization"};
    gradient_checker.ComputeGradientError(op_def, {x_info, scale_info, B_info}, {shape, mean_info, var_info}, &max_error);
    EXPECT_IS_TINIER_THAN(max_error, error_tolerance);
  }
}
#endif

TEST(GradientUtilsTest, InPlaceAccumulatorFloat32) {
  OpTester test("InPlaceAccumulator", 9, onnxruntime::kOnnxDomain);

  test.AddInput<float>("old_sum", {3}, {1, 2, 3});
  test.AddInput<float>("value", {3}, {4, 5, 6});

  test.AddOutput<float>("new_sum", {3}, {5, 7, 9});

  test.Run();
}

#ifdef USE_CUDA
TEST(GradientUtilsTest, InPlaceAccumulatorFloat16) {
  OpTester test("InPlaceAccumulator", 9, onnxruntime::kOnnxDomain);

  std::vector<float> old_sum = {1.0f, 2.0f, 3.0f};
  std::vector<float> value = {4.0f, 5.0f, 6.0f};
  std::vector<float> new_sum = {5.0f, 7.0f, 9.0f};

  std::vector<MLFloat16> value_half(3);
  ConvertFloatToMLFloat16(value.data(), value_half.data(), 3);

  test.AddInput<float>("old_sum", {3}, old_sum);
  test.AddInput<MLFloat16>("value", {3}, value_half);
  test.AddOutput<float>("new_sum", {3}, new_sum);

  // Didn't implement mixed precision InPlaceAccumulator in CPU
  test.Run(OpTester::ExpectResult::kExpectSuccess, "", {kCpuExecutionProvider});
}
#endif

TEST(GradientUtilsTest, ZeroGradientFloat32) {
  OpTester test("ZeroGradient", 9, onnxruntime::kOnnxDomain);

  test.AddInput<float>("old_gradient", {3}, {1, 2, 3});
  test.AddInput<float>("reset_signal", {3}, {1, 10, 100});

  test.AddOutput<float>("zero_gradient", {3}, {0, 0, 0});

  test.Run();
}

#ifdef USE_CUDA
TEST(GradientUtilsTest, ZeroGradientFloat16) {
  OpTester test("ZeroGradient", 9, onnxruntime::kOnnxDomain);

  std::vector<float> old_gradient = {1.0f, 2.0f, 3.0f};
  std::vector<float> zero_gradient = {0.0f, 0.0f, 0.0f};

  std::vector<MLFloat16> old_gradient_half(3);
  std::vector<MLFloat16> zero_gradient_half(3);

  ConvertFloatToMLFloat16(old_gradient.data(), old_gradient_half.data(), 3);
  ConvertFloatToMLFloat16(zero_gradient.data(), zero_gradient_half.data(), 3);

  test.AddInput<MLFloat16>("old_gradient", {3}, old_gradient_half);
  test.AddInput<float>("reset_signal", {3}, {1, 10, 100});

  test.AddOutput<MLFloat16>("zero_gradient", {3}, zero_gradient_half);

  test.Run();
}
#endif

TEST(GradientCheckerTest, WhereGrad) {
  float max_error;
  GradientChecker<float, float, float> gradient_checker;
  OpDef op_def{"Where"};

  std::vector<int64_t> shape{4, 3, 2};
  TensorInfo x_info(shape), y_info(shape);
  std::function<float(float)> transformer = [](float x) {
    return static_cast<float>(std::fmod(std::fabs(x), 1.0f) > 0.5f);
  };
  TensorInfo condition_info(shape, false, &transformer, DataTypeImpl::GetTensorType<bool>());

  TensorShape output_shape{shape};
  gradient_checker.ComputeGradientError(op_def, {condition_info, x_info, y_info}, {output_shape}, &max_error);
  EXPECT_IS_TINY(max_error);
}

TEST(GradientCheckerTest, SliceGrad) {
  float max_error;
  GradientChecker<float, float, float> gradient_checker;
  OpDef op_def{"Slice", kOnnxDomain, 10};

  // default values for optional tensors like axes and steps.
  {
    TensorInfo x_info({2, 4}, true);
    TensorInfo start_info({2}, false, nullptr, DataTypeImpl::GetTensorType<int64_t>());
    TensorInfo end_info({2}, false, nullptr, DataTypeImpl::GetTensorType<int64_t>());
    std::vector<std::vector<float>> x_datas = {{1, 2, 3, 4, 5, 6, 7, 8}, {1, 0}, {2, 3}};

    TensorInfo y_info({1, 3}, true);

    gradient_checker.ComputeGradientError(op_def, {x_info, start_info, end_info}, {y_info}, &max_error, x_datas);
    EXPECT_IS_TINY(max_error);
  }

  // all input tensors have some value and slice end out of bound.
  {
    TensorInfo x_info({2, 4}, true);
    TensorInfo start_info({2}, false, nullptr, DataTypeImpl::GetTensorType<int64_t>());
    TensorInfo end_info({2}, false, nullptr, DataTypeImpl::GetTensorType<int64_t>());
    TensorInfo axes_info({2}, false, nullptr, DataTypeImpl::GetTensorType<int64_t>());
    TensorInfo steps_info({2}, false, nullptr, DataTypeImpl::GetTensorType<int64_t>());
    std::vector<std::vector<float>> x_datas = {{1, 2, 3, 4, 5, 6, 7, 8}, {1, 0}, {2, 3}, {0, 1}, {1, 2}};

    TensorInfo y_info({1, 2}, true);

    gradient_checker.ComputeGradientError(op_def, {x_info, start_info, end_info, axes_info, steps_info},
                                          {y_info}, &max_error, x_datas);

    EXPECT_IS_TINY(max_error);
  }

  // 3-D tensor
  {
    TensorInfo x_info({2, 4, 2}, true);
    TensorInfo start_info({2}, false, nullptr, DataTypeImpl::GetTensorType<int64_t>());
    TensorInfo end_info({2}, false, nullptr, DataTypeImpl::GetTensorType<int64_t>());
    TensorInfo axes_info({2}, false, nullptr, DataTypeImpl::GetTensorType<int64_t>());
    TensorInfo steps_info({2}, false, nullptr, DataTypeImpl::GetTensorType<int64_t>());
    std::vector<std::vector<float>> x_datas = {{1, 1, 2, 2, 3, 3, 4, 4, 5, 5, 6, 6, 7, 7, 8, 8}, {1, 0}, {2, 3}, {0, 1}, {1, 2}};

    TensorInfo y_info({1, 2, 2}, true);

    gradient_checker.ComputeGradientError(op_def, {x_info, start_info, end_info, axes_info, steps_info}, {y_info},
                                          &max_error, x_datas);

    EXPECT_IS_TINY(max_error);
  }
}

void record_event(int64_t event_id) {
  OpTester test_record("RecordEvent", 1, onnxruntime::kMSDomain);
  test_record.AddInput<int64_t>("EventIdentifier", {}, {event_id});
  test_record.AddInput<bool>("InputSignal", {}, {true});
  test_record.AddOutput<bool>("OutputSignal", {}, {true});
  test_record.Run();
}

void wait_event(int64_t event_id) {
  OpTester test_wait("WaitEvent", 1, onnxruntime::kMSDomain);
  test_wait.AddInput<int64_t>("EventIdentifier", {}, {event_id});
  test_wait.AddInput<bool>("InputSignal", {}, {true});
  test_wait.AddOutput<bool>("OutputSignal", {}, {true});
  test_wait.Run();
}

TEST(Synchronization, RecordAndWaitEvent) {
  const int64_t event_id = static_cast<int64_t>(1736);
  record_event(event_id);
  wait_event(event_id);
}

TEST(Synchronization, WaitAndRecordEvent) {
  const int64_t event_id = static_cast<int64_t>(1228);
  std::thread waiting_thread(wait_event, event_id);
  std::this_thread::sleep_for(std::chrono::milliseconds(5));
  std::thread recording_thread(record_event, event_id);

  waiting_thread.join();
  recording_thread.join();
}

TEST(Synchronization, WaitAndRecordEventMany) {
  const size_t event_count = 16;
  for (int i = 0; i < 8; ++i) {
    std::thread thread_pool[2 * event_count];
    for (int j = 0; j < event_count; ++j) {
      thread_pool[j] = std::thread(wait_event, j);
      thread_pool[j + event_count] = std::thread(record_event, j);
    }
    for (int j = 0; j < event_count; ++j) {
      thread_pool[j].join();
      thread_pool[j + event_count].join();
    }
  }
}

}  // namespace test
}  // namespace onnxruntime<|MERGE_RESOLUTION|>--- conflicted
+++ resolved
@@ -1110,125 +1110,6 @@
   UnaryOpGradientTest("FastGelu", kMSDomain, 1);
 }
 
-<<<<<<< HEAD
-struct AdamOptimizerInputOutput {
-  AdamOptimizerInputOutput() {
-    eta_half.resize(eta.size());
-    g_half.resize(g.size());
-    m1_half.resize(m1.size());
-    m2_half.resize(m2.size());
-    w_half.resize(w.size());
-    ConvertFloatToMLFloat16(eta.data(), eta_half.data(), int(eta.size()));
-    ConvertFloatToMLFloat16(g.data(), g_half.data(), int(g.size()));
-    ConvertFloatToMLFloat16(m1.data(), m1_half.data(), int(m1.size()));
-    ConvertFloatToMLFloat16(m2.data(), m2_half.data(), int(m2.size()));
-    ConvertFloatToMLFloat16(w.data(), w_half.data(), int(w.size()));
-
-    m1_new_half.resize(m1_new.size());
-    m2_new_half.resize(m2_new.size());
-    w_new_half.resize(w_new.size());
-    g_new_half.resize(g_new.size());
-    ConvertFloatToMLFloat16(m1_new.data(), m1_new_half.data(), int(m1_new.size()));
-    ConvertFloatToMLFloat16(m2_new.data(), m2_new_half.data(), int(m2_new.size()));
-    ConvertFloatToMLFloat16(w_new.data(), w_new_half.data(), int(w_new.size()));
-    ConvertFloatToMLFloat16(g_new.data(), g_new_half.data(), int(g_new.size()));
-  }
-
-  // Fp32 Inputs
-  std::vector<float> eta = {0.5f};
-  std::vector<float> w = {1.0f, 2.0f, 3.0f};
-  std::vector<float> g = {4.0f, 5.0f, 6.0f};
-  std::vector<float> m1 = {0.1f, 0.2f, 0.3f};
-  std::vector<float> m2 = {0.4f, 0.5f, 0.6f};
-
-  // Fp16 Inputs
-  std::vector<MLFloat16> eta_half;
-  std::vector<MLFloat16> w_half;
-  std::vector<MLFloat16> g_half;
-  std::vector<MLFloat16> m1_half;
-  std::vector<MLFloat16> m2_half;
-
-  // FP32 Outptus
-  std::vector<float> m1_new = {0.49f, 0.68f, 0.87f};
-  std::vector<float> m2_new = {0.4156f, 0.5245f, 0.6354f};
-  std::vector<float> w_new = {0.6199609f, 1.5305318f, 2.4542853f};
-  std::vector<float> g_new = {-0.3800391f, -0.4694682f, -0.5457147f};
-
-  // FP16 Outptus
-  std::vector<MLFloat16> m1_new_half;
-  std::vector<MLFloat16> m2_new_half;
-  std::vector<MLFloat16> w_new_half;
-  std::vector<MLFloat16> g_new_half;
-};
-
-TEST(OptimizerTest, AdamOptimizerTest) {
-  OpTester test("AdamOptimizer", 9, onnxruntime::kOnnxDomain);
-  AdamOptimizerInputOutput data;
-
-  test.AddInput<float>("ETA", {}, data.eta);
-  test.AddInput<int64_t>("Update_Count", {}, {3});
-  test.AddInput<float>("W", {3}, data.w);
-  test.AddInput<float>("G", {3}, data.g);
-  test.AddInput<float>("Moment_1", {3}, data.m1);
-  test.AddInput<float>("Moment_2", {3}, data.m2);
-
-  // Verify AdamOptimizer outputs
-  test.AddOutput<int64_t>("Update_Count_Out", {}, {4});
-  test.AddOutput<float>("Moment_1_Out", {3}, data.m1_new);
-  test.AddOutput<float>("Moment_2_Out", {3}, data.m2_new);
-  test.AddOutput<float>("W_Out", {3}, data.w_new);
-
-  test.AddAttribute("do_bias_correction", static_cast<int64_t>(0));
-
-  test.Run();
-}
-
-TEST(OptimizerTest, AdamOptimizerTest_Gradient) {
-  OpTester test("AdamOptimizer", 9, onnxruntime::kOnnxDomain);
-  AdamOptimizerInputOutput data;
-
-  test.AddInput<float>("ETA", {}, data.eta);
-  test.AddInput<int64_t>("Update_Count", {}, {3});
-  test.AddInput<float>("W", {3}, data.w);
-  test.AddInput<float>("G", {3}, data.g);
-  test.AddInput<float>("Moment_1", {3}, data.m1);
-  test.AddInput<float>("Moment_2", {3}, data.m2);
-
-  // Verify AdamOptimizer outputs
-  test.AddOutput<int64_t>("Update_Count_Out", {}, {4});
-  test.AddOutput<float>("Moment_1_Out", {3}, data.m1_new);
-  test.AddOutput<float>("Moment_2_Out", {3}, data.m2_new);
-  test.AddMissingOptionalOutput<float>();
-  test.AddOutput<float>("G_Out", {3}, data.g_new);
-
-  test.AddAttribute("do_bias_correction", static_cast<int64_t>(0));
-
-  test.Run();
-}
-
-TEST(OptimizerTest, AdamBiasCorrection) {
-  OpTester test("AdamOptimizer", 9, onnxruntime::kOnnxDomain);
-  AdamOptimizerInputOutput data;
-
-  test.AddInput<float>("ETA", {}, {1.f});
-  test.AddInput<int64_t>("Update_Count", {}, {1});
-  test.AddInput<float>("W", {3}, {-0.4634f, 0.3584f, -0.2121f});
-  test.AddInput<float>("G", {3}, {0.4171f, 0.9485f, 1.2289f});
-  test.AddInput<float>("Moment_1", {3}, {0.f, 0.f, 0.f});
-  test.AddInput<float>("Moment_2", {3}, {0.f, 0.f, 0.f});
-
-  test.AddOutput<int64_t>("Update_Count_Out", {}, {2});
-  test.AddOutput<float>("Moment_1_Out", {3}, {0.0417f, 0.0949f, 0.1229f});
-  test.AddOutput<float>("Moment_2_Out", {3}, {1.7400e-04f, 8.9966e-04f, 1.5102e-03f});
-  test.AddOutput<float>("W_Out", {3}, {-1.4634f, -0.6416f, -1.2121f});
-
-  test.AddAttribute("do_bias_correction", static_cast<int64_t>(1));
-
-  test.Run();
-}
-
-=======
->>>>>>> 49e6043d
 TEST(GradientCheckerTest, GatherGrad) {
   float max_error;
   GradientChecker<float, float, float> gradient_checker;

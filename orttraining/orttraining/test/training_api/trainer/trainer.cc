// Copyright (c) Microsoft Corporation. All rights reserved.
// Licensed under the MIT License.

#include <onnxruntime_c_api.h>
#include <onnxruntime_training_c_api.h>

#include "cxxopts.hpp"
#include "core/common/path_string.h"
#include "core/platform/path_lib.h"
#include "../common/synthetic_data_loader.h"

#if defined(USE_CUDA) && defined(ENABLE_NVTX_PROFILE)
// This header is for profile using Nvidia's visual profiler.
#include "core/providers/cuda/nvtx_profile.h"
#include "core/providers/cuda/nvtx_profile_context.h"
#endif

using namespace onnxruntime;
using namespace std;

const OrtApi* g_ort_api = nullptr;
const OrtTrainingApi* g_ort_training_api = nullptr;

struct TestRunnerParameters {
  // Models configs.
  PathString model_training_graph_path;
  std::optional<PathString> model_evaluation_graph_path;
  PathString optimizer_training_graph_path;
  PathString checkpoint_to_load_path;
  std::string model_name;
  std::string synthetic_input_type;

  // Data configs.
  PathString train_data_dir;
  PathString test_data_dir;
  PathString output_dir;  // Output of training, e.g., trained model files.

  // Training configs.
  int64_t train_batch_size;
  int64_t num_train_epochs;
  int64_t eval_batch_size;
  int64_t eval_interval;
  int64_t checkpoint_interval;
  int64_t gradient_accumulation_steps = 1;
};

void EnforceCheck(bool run_ret, std::string err_msg) {
  if (!run_ret) {
    throw std::runtime_error("EnforceCheck failed: " + err_msg);
  }
}

#define ORT_RETURN_ON_ERROR(expr)                                \
  do {                                                           \
    OrtStatus* onnx_status = (expr);                             \
    if (onnx_status != NULL) {                                   \
      auto code = g_ort_api->GetErrorCode(onnx_status);          \
      const char* msg = g_ort_api->GetErrorMessage(onnx_status); \
      printf("Run failed with error code :%d\n", code);          \
      printf("Error message :%s\n", msg);                        \
      g_ort_api->ReleaseStatus(onnx_status);                     \
      return -1;                                                 \
    }                                                            \
  } while (0);

bool ParseArguments(int argc, char* argv[], TestRunnerParameters& params) {
  cxxopts::Options options("Training API Test", "Main Program to test training C++ APIs.");
  // clang-format off
  options
    .add_options()
      ("model_training_graph_path", "The path to the training model to load. ",
        cxxopts::value<std::string>()->default_value(""))
      ("model_evaluation_graph_path", "The path to the evaluation model to load. ",
        cxxopts::value<std::string>()->default_value(""))
      ("optimizer_training_graph_path", "The path to the optimizer graph to load. ",
        cxxopts::value<std::string>()->default_value(""))
      ("checkpoint_to_load_path", "The path to the checkpoint to load if provided.",
        cxxopts::value<std::string>()->default_value(""))
      ("model_name", "The name of the model.",
        cxxopts::value<std::string>()->default_value("model_test"))
      ("synthetic_input_type", "Input type can be 'dummy' for test model, 'S', 'U', 'R' which represent some internal"
      " models.",
        cxxopts::value<std::string>()->default_value("attention"))

      ("train_data_dir", "Input ONNX example files (can be a glob or comma separated).",
        cxxopts::value<std::string>()->default_value("bert_data/128/books_wiki_en_corpus/train"))
      ("test_data_dir", "Input ONNX example files (can be a glob or comma separated).",
        cxxopts::value<std::string>()->default_value("bert_data/128/books_wiki_en_corpus/test"))
      ("output_dir", "The output directory where the trained model files will be written.",
        cxxopts::value<std::string>()->default_value(""))

      ("train_batch_size", "Total batch size for training.", cxxopts::value<int>())
      ("eval_batch_size", "Total batch size for eval.", cxxopts::value<int>())
      ("num_train_epochs", "Total number of training epochs to perform.", cxxopts::value<int>()->default_value("100"))
      ("eval_interval", "Number of training steps before doing evaluation.", cxxopts::value<int>()->
      default_value("1000"))
      ("checkpoint_interval", "Number of training steps before saving checkpoint.", cxxopts::value<int>()->
      default_value("1000"))
      ("gradient_accumulation_steps", "The number of gradient accumulation steps before performing a "
      "backward/update pass.",
        cxxopts::value<int>()->default_value("1"));

  // clang-format on

  try {
    auto flags = options.parse(argc, argv);

    params.model_training_graph_path = ToPathString(flags["model_training_graph_path"].as<std::string>());
    std::string eval_path = flags["model_evaluation_graph_path"].as<std::string>();
    if (eval_path.empty()) {
      params.model_evaluation_graph_path = std::nullopt;
    } else {
      params.model_evaluation_graph_path = ToPathString(eval_path);
    }
    params.synthetic_input_type = flags["synthetic_input_type"].as<std::string>();

    params.optimizer_training_graph_path = ToPathString(flags["optimizer_training_graph_path"].as<std::string>());
    params.checkpoint_to_load_path = ToPathString(flags["checkpoint_to_load_path"].as<std::string>());
    params.model_name = flags["model_name"].as<std::string>();

    params.train_batch_size = flags["train_batch_size"].as<int>();
    if (flags.count("eval_batch_size")) {
      params.eval_batch_size = flags["eval_batch_size"].as<int>();
    } else {
      params.eval_batch_size = params.train_batch_size;
    }
    params.num_train_epochs = flags["num_train_epochs"].as<int>();
    params.eval_interval = flags["eval_interval"].as<int>();
    params.checkpoint_interval = flags["checkpoint_interval"].as<int>();

    params.gradient_accumulation_steps = flags["gradient_accumulation_steps"].as<int>();
    EnforceCheck(params.gradient_accumulation_steps >= 1,
                 "Invalid gradient_accumulation_steps parameter: should be >= 1");

    params.train_data_dir = ToPathString(flags["train_data_dir"].as<std::string>());
    params.test_data_dir = ToPathString(flags["test_data_dir"].as<std::string>());
    params.output_dir = ToPathString(flags["output_dir"].as<std::string>());
    if (params.output_dir.empty()) {
      printf("No output directory specified. Trained model files will not be saved.\n");
    }
  } catch (const std::exception& e) {
    const std::string msg = "Failed to parse the command line arguments";
    std::cerr << msg << ": " << e.what() << "\n"
              << options.help() << "\n";
    return false;
  }

  return true;
}

void InitSyntheticDataLoader(
    onnxruntime::training::test::training_api::SyntheticDataLoader& data_loader,
    const TestRunnerParameters& params,
    int64_t num_of_batches_per_epoch) {
  if (params.synthetic_input_type == "dummy") {
    std::vector<int64_t> input1_shape{params.train_batch_size, 784};
    std::vector<int64_t> target_shape{params.train_batch_size};
    for (int64_t i = 0; i < num_of_batches_per_epoch; ++i) {
      auto sample = onnxruntime::training::test::training_api::SyntheticSampleBatch();
      sample.AddFloatInput(input1_shape);
      sample.AddInt32Input(target_shape, 0, 1);
      data_loader.AddSyntheticSampleBatch(std::move(sample));
    }
  } else if (params.synthetic_input_type == "S") {
    int64_t sequence_length = 128;
    std::vector<int64_t> input_ids_shape{params.train_batch_size, sequence_length};
    std::vector<int64_t> attention_mask_shape{params.train_batch_size, sequence_length};
    std::vector<int64_t> target_shape{params.train_batch_size};
    for (int64_t i = 0; i < num_of_batches_per_epoch; ++i) {
      auto sample = onnxruntime::training::test::training_api::SyntheticSampleBatch();
      sample.AddInt64Input(input_ids_shape, 0, 250002 - 1);
      sample.AddInt64Input(attention_mask_shape, 0, 1);
      sample.AddInt32Input(target_shape, 0, 1);
      data_loader.AddSyntheticSampleBatch(std::move(sample));
    }
  } else if (params.synthetic_input_type == "U") {
    int64_t sequence_length = 128;
    std::vector<int64_t> input_ids_shape{params.train_batch_size, sequence_length};
    std::vector<int64_t> attention_mask_shape{params.train_batch_size, sequence_length};
    std::vector<int64_t> target1_shape{params.train_batch_size};
    std::vector<int64_t> target2_shape{params.train_batch_size, 81};
    for (int64_t i = 0; i < num_of_batches_per_epoch; ++i) {
      auto sample = onnxruntime::training::test::training_api::SyntheticSampleBatch();
      sample.AddInt64Input(input_ids_shape, 0, 250002 - 1);
      sample.AddInt64Input(attention_mask_shape, 0, 1);
      sample.AddInt32Input(target1_shape, 0, 1);
      sample.AddInt32Input(target2_shape, 0, 1);
      data_loader.AddSyntheticSampleBatch(std::move(sample));
    }
  } else if (params.synthetic_input_type == "R") {
    int64_t sequence_length = 128;
    std::vector<int64_t> input_ids_shape{params.train_batch_size, sequence_length};
    std::vector<int64_t> attention_mask_shape{params.train_batch_size, sequence_length};
    std::vector<int64_t> target_shape{params.train_batch_size, 7};
    for (int64_t i = 0; i < num_of_batches_per_epoch; ++i) {
<<<<<<< HEAD
      auto sample = std::make_unique<onnxruntime::training::test::training_api::SyntheticSampleBatch>();
      sample->AddInt64Input(input_ids_shape, 0, 250002 - 1);
      sample->AddInt64Input(attention_mask_shape, 0, 1);
      sample->AddFloatInput(target_shape);
=======
      auto sample = onnxruntime::training::test::training_api::SyntheticSampleBatch();
      sample.AddInt64Input(input_ids_shape, 0, 250002 - 1);
      sample.AddInt64Input(attention_mask_shape, 0, 1);
      sample.AddInt32Input(labels_shape, 0, 1);
      data_loader.AddSyntheticSampleBatch(std::move(sample));
    }
  } else if (params.synthetic_input_type == "C") {
    int64_t section = 16;
    int64_t sequence_length = 128;
    std::vector<int64_t> input_ids_shape{params.train_batch_size, section, sequence_length};
    std::vector<int64_t> mask_clss_shape{params.train_batch_size, section};
    std::vector<int64_t> attention_mask_shape{params.train_batch_size, section, sequence_length};
    std::vector<int64_t> labels_shape{params.train_batch_size};
    for (int64_t i = 0; i < num_of_batches_per_epoch; ++i) {
      auto sample = onnxruntime::training::test::training_api::SyntheticSampleBatch();
      sample.AddInt64Input(input_ids_shape, 0, 250002 - 1);
      sample.AddBoolInput(mask_clss_shape);
      sample.AddInt64Input(attention_mask_shape, 0, 1);
      sample.AddInt32Input(labels_shape, 0, 1);
>>>>>>> 81b128b5
      data_loader.AddSyntheticSampleBatch(std::move(sample));
    }
  }
}

int RunTraining(const TestRunnerParameters& params) {
  g_ort_api = OrtGetApiBase()->GetApi(ORT_API_VERSION);
  g_ort_training_api = g_ort_api->GetTrainingApi(ORT_API_VERSION);

  // Create Env
  OrtEnv* env;
  // TODO(askhade): enable global threadpool
  OrtThreadingOptions* threading_options = nullptr;
  ORT_RETURN_ON_ERROR(g_ort_api->CreateThreadingOptions(&threading_options));
  ORT_RETURN_ON_ERROR(g_ort_api->CreateEnvWithGlobalThreadPools(
      ORT_LOGGING_LEVEL_WARNING, "log", threading_options, &env));
  g_ort_api->ReleaseThreadingOptions(threading_options);

  // Load Checkpoint State
  OrtCheckpointState* checkpoint_state;
  ORT_RETURN_ON_ERROR(g_ort_training_api->LoadCheckpoint(params.checkpoint_to_load_path.c_str(), &checkpoint_state));

  // Create TrainingSession
  OrtSessionOptions* soptions;
  ORT_RETURN_ON_ERROR(g_ort_api->CreateSessionOptions(&soptions));

#ifdef USE_CUDA
  OrtCUDAProviderOptionsV2* cuda_options = nullptr;
  ORT_RETURN_ON_ERROR(g_ort_api->CreateCUDAProviderOptions(&cuda_options));
  ORT_RETURN_ON_ERROR(g_ort_api->SessionOptionsAppendExecutionProvider_CUDA_V2(soptions, cuda_options));
#endif

  OrtTrainingSession* session;
  bool do_eval = params.model_evaluation_graph_path.has_value();
  ORT_RETURN_ON_ERROR(g_ort_training_api->CreateTrainingSession(
      env, soptions, checkpoint_state,
      params.model_training_graph_path.c_str(), do_eval ? params.model_evaluation_graph_path.value().c_str() : nullptr,
      params.optimizer_training_graph_path.size() > 0 ? params.optimizer_training_graph_path.c_str() : nullptr,
      &session));

  size_t train_mode_output_count, eval_mode_output_count = 0;
  ORT_RETURN_ON_ERROR(g_ort_training_api->TrainingSessionGetTrainModelOutputCount(session, &train_mode_output_count));

  if (do_eval) {
    ORT_RETURN_ON_ERROR(g_ort_training_api->TrainingSessionGetEvalModelOutputCount(session, &eval_mode_output_count));
  }

  int64_t sample_batch_count_per_epoch = params.train_batch_size;
  if (sample_batch_count_per_epoch < params.train_batch_size ||
      sample_batch_count_per_epoch % params.train_batch_size != 0) {
    throw std::runtime_error("sample_count cannot be divisible by batch_size");
  }
  int64_t num_of_batches_per_epoch = sample_batch_count_per_epoch / params.train_batch_size;

  onnxruntime::training::test::training_api::SyntheticDataLoader data_loader;
  InitSyntheticDataLoader(data_loader, params, num_of_batches_per_epoch);

  auto total_step_count = params.num_train_epochs * num_of_batches_per_epoch;
  auto warmup_step_count = total_step_count / 3;
  ORT_RETURN_ON_ERROR(g_ort_training_api->RegisterLinearLRScheduler(
    session, warmup_step_count, total_step_count, 0.001f));

  std::cout << "Initialization completed. Now starting training loop." << std::endl;
  const int64_t stabilized_perf_start_step = 0;
  double stabilized_total_end_to_end_time{0};
  auto end_to_end_start = std::chrono::high_resolution_clock::now();

  for (int64_t epoch = 0, batch_idx = 0; epoch < params.num_train_epochs; ++epoch) {
    for (size_t step_in_cur_epoch = 0; step_in_cur_epoch < data_loader.NumOfSampleBatches(); ++step_in_cur_epoch) {
      if (batch_idx >= stabilized_perf_start_step) {
        end_to_end_start = std::chrono::high_resolution_clock::now();
      }

      std::vector<OrtValue*> inputs;
      data_loader.GetNextSampleBatch(inputs);

#if defined(USE_CUDA) && defined(ENABLE_NVTX_PROFILE)
      onnxruntime::profile::NvtxRangeCreator train_step_range(
          "module_TrainStep",
          onnxruntime::profile::Color::Green);
      train_step_range.Begin();
#endif

      std::vector<OrtValue*> fetches(train_mode_output_count);
      ORT_RETURN_ON_ERROR(g_ort_training_api->TrainStep(session, nullptr,
                                                        inputs.size(), inputs.data(),
                                                        train_mode_output_count, fetches.data()));
#if defined(USE_CUDA) && defined(ENABLE_NVTX_PROFILE)
      train_step_range.End();
#endif

      float* loss;
      ORT_RETURN_ON_ERROR(g_ort_api->GetTensorMutableData(fetches[0], reinterpret_cast<void**>(&loss)));
      std::cout << "Batch # : " << batch_idx << " Loss: " << loss[0] << std::endl;

      if ((batch_idx + 1) % params.gradient_accumulation_steps == 0) {
        // Gradient accumulation steps completed.
#if defined(USE_CUDA) && defined(ENABLE_NVTX_PROFILE)
        onnxruntime::profile::NvtxRangeCreator opt_step_range(
            "opt_Step",
            onnxruntime::profile::Color::Blue);
        opt_step_range.Begin();
#endif
        ORT_RETURN_ON_ERROR(g_ort_training_api->OptimizerStep(session, nullptr));

#if defined(USE_CUDA) && defined(ENABLE_NVTX_PROFILE)
        opt_step_range.End();
#endif

        // Update learning rate.
        ORT_RETURN_ON_ERROR(g_ort_training_api->SchedulerStep(session));

#if defined(USE_CUDA) && defined(ENABLE_NVTX_PROFILE)
        onnxruntime::profile::NvtxRangeCreator resetgrad_range(
            "ResetGrad",
            onnxruntime::profile::Color::Red);
        resetgrad_range.Begin();
#endif

        ORT_RETURN_ON_ERROR(g_ort_training_api->ResetGrad(session));

#if defined(USE_CUDA) && defined(ENABLE_NVTX_PROFILE)
        resetgrad_range.End();
#endif
      }

      if (do_eval && (batch_idx + 1) % params.eval_interval == 0) {
        std::vector<OrtValue*> eval_results(eval_mode_output_count);
        ORT_RETURN_ON_ERROR(g_ort_training_api->EvalStep(session, nullptr,
                                                         inputs.size(), (const OrtValue* const*)inputs.data(),
                                                         train_mode_output_count, eval_results.data()));
      }

      if ((batch_idx + 1) % params.checkpoint_interval == 0) {
        // Save trained weights
        std::ostringstream oss;
        oss << "ckpt_" << params.model_name << std::to_string(batch_idx);
        PathString ckpt_file = ConcatPathComponent<PathChar>(params.output_dir, ToPathString(oss.str()));
        ORT_RETURN_ON_ERROR(g_ort_training_api->SaveCheckpoint(ckpt_file.c_str(), session, true));

        // TODO(baiju): enable adding more properties to checkpoint
        // state_to_save.property_bag.AddProperty<int64_t>(std::string("epoch"), epoch);
      }
      batch_idx++;

      // release input ortvalues
      for (size_t i = 0; i < inputs.size(); i++) {
        g_ort_api->ReleaseValue(inputs[i]);
      }

      for (size_t i = 0; i < fetches.size(); i++) {
        g_ort_api->ReleaseValue(fetches[i]);
      }
    }

    data_loader.ResetIterateIndex();
  }

  // Save trained weights
  std::ostringstream oss;
  oss << "ckpt_" << params.model_name;
  PathString ckpt_file = ConcatPathComponent<PathChar>(params.output_dir, ToPathString(oss.str()));
  ORT_RETURN_ON_ERROR(g_ort_training_api->SaveCheckpoint(ckpt_file.c_str(), session, true));

  auto end = std::chrono::high_resolution_clock::now();
  std::chrono::duration<double> duration_seconds = end - end_to_end_start;
  stabilized_total_end_to_end_time = duration_seconds.count();

  std::cout << "Training completed - end to end latency: " << stabilized_total_end_to_end_time << "(s)" << std::endl;

  // Delete all the ptrs
  g_ort_training_api->ReleaseTrainingSession(session);

#ifdef USE_CUDA
  // Finally, don't forget to release the provider options
  g_ort_api->ReleaseCUDAProviderOptions(cuda_options);
#endif
  g_ort_api->ReleaseSessionOptions(soptions);
  g_ort_training_api->ReleaseCheckpointState(checkpoint_state);
  g_ort_api->ReleaseEnv(env);

  return 0;
}

int main(int argc, char* argv[]) {
  TestRunnerParameters params;
  EnforceCheck(ParseArguments(argc, argv, params), "Parse arguments failed.");

  // Start training session
  return RunTraining(params);
}<|MERGE_RESOLUTION|>--- conflicted
+++ resolved
@@ -191,14 +191,8 @@
     int64_t sequence_length = 128;
     std::vector<int64_t> input_ids_shape{params.train_batch_size, sequence_length};
     std::vector<int64_t> attention_mask_shape{params.train_batch_size, sequence_length};
-    std::vector<int64_t> target_shape{params.train_batch_size, 7};
+    std::vector<int64_t> labels_shape{params.train_batch_size, 7};
     for (int64_t i = 0; i < num_of_batches_per_epoch; ++i) {
-<<<<<<< HEAD
-      auto sample = std::make_unique<onnxruntime::training::test::training_api::SyntheticSampleBatch>();
-      sample->AddInt64Input(input_ids_shape, 0, 250002 - 1);
-      sample->AddInt64Input(attention_mask_shape, 0, 1);
-      sample->AddFloatInput(target_shape);
-=======
       auto sample = onnxruntime::training::test::training_api::SyntheticSampleBatch();
       sample.AddInt64Input(input_ids_shape, 0, 250002 - 1);
       sample.AddInt64Input(attention_mask_shape, 0, 1);
@@ -218,7 +212,6 @@
       sample.AddBoolInput(mask_clss_shape);
       sample.AddInt64Input(attention_mask_shape, 0, 1);
       sample.AddInt32Input(labels_shape, 0, 1);
->>>>>>> 81b128b5
       data_loader.AddSyntheticSampleBatch(std::move(sample));
     }
   }

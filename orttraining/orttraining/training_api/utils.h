--- conflicted
+++ resolved
@@ -47,8 +47,6 @@
                    DataTypeImpl::GetType<Tensor>()->GetDeleteFunc());
 }
 
-<<<<<<< HEAD
-=======
 // Create OrtValue on CPU out of provided inputs
 template <typename T>
 static void CreateInputOrtValue(gsl::span<const int64_t> dims,
@@ -75,7 +73,6 @@
                    DataTypeImpl::GetType<Tensor>()->GetDeleteFunc());
 }
 
->>>>>>> 7b31bcda
 template <typename T>
 T GetValue(OrtValue& ort_value) {
   const Tensor& tensor = ort_value.Get<Tensor>();

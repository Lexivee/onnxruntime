--- conflicted
+++ resolved
@@ -19,13 +19,7 @@
 // TODO: consolidate with frontend tooling
 const std::string ACCUMULATE_GRAD_CONTROL_INPUT_NAME{"lazy_reset_grad"};
 
-<<<<<<< HEAD
 Status Parameter::AllocateGrad(const std::string& gradient_name, const OrtValue& param_grad) {
-=======
-}  // namespace
-
-Status Parameter::AllocateGrad(const std::string& gradient_name, const SessionState& sess_state) {
->>>>>>> 540935aa
   // assert param is allocated
   ORT_ENFORCE(data_.IsAllocated(), "Parameter data should be allocated before allocating gradient.");
   ORT_ENFORCE(requires_grad_, "Gradient should only be allocated for trainable parameters.");

--- conflicted
+++ resolved
@@ -124,16 +124,9 @@
   }
 
  private:
-<<<<<<< HEAD
   void Initialize(const ModelIdentifiers& model_identifiers,
-                  const onnxruntime::SessionOptions& session_options,
-                  const Environment& env,
-                  const std::vector<std::shared_ptr<IExecutionProvider>>& providers);
-=======
-  void Initialize(const std::string& optim_path_or_bytes,
                   const std::vector<std::shared_ptr<IExecutionProvider>>& providers,
                   gsl::span<OrtCustomOpDomain* const> op_domains);
->>>>>>> a6887f17
 
   int64_t GetStep() const {
     return optimizer_state_->step;

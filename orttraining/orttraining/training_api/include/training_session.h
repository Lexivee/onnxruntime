--- conflicted
+++ resolved
@@ -31,15 +31,11 @@
                   const std::unordered_map<std::string, std::shared_ptr<Parameter>>& parameters,
                   const ModelIdentifiers& model_identifiers);
 
-<<<<<<< HEAD
-  size_t GetTrainModelOutputCount() const noexcept;
-=======
   Status RegisterScheduler(const std::function<
                                std::unique_ptr<LRSchedulerBase>(std::shared_ptr<Optimizer>)>& get_scheduler,
                            std::optional<float> initial_lr);
 
-  size_t GetTrainModeOutputCount() const noexcept;
->>>>>>> 61667710
+  size_t GetTrainModelOutputCount() const noexcept;
 
   size_t GetEvalModelOutputCount() const noexcept;
 

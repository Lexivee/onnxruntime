// Copyright (c) Microsoft Corporation. All rights reserved.
// Licensed under the MIT License.

#include "core/graph/model.h"
#include "core/framework/session_state.h"
#include "core/framework/ort_value.h"
#include "core/framework/tensor.h"
#include "core/framework/allocator.h"

#include "orttraining/training_api/include/utils.h"

namespace onnxruntime {
namespace training {
namespace api {
namespace utils {

// TODO: consolidate the gradient names with frontend tooling
const std::vector<std::string> GRAD_SUFFIX{"_grad.accumulation.buffer", "_grad", "_grad.accumulation.out"};

void GetGraphInputOutputNames(const std::unique_ptr<onnxruntime::InferenceSession>& session_object,
                              std::vector<std::string>& input_names,
                              std::vector<std::string>& output_names) {
  auto get_names = [](const std::vector<const NodeArg*>* node_args, std::vector<std::string>& names) {
    ORT_ENFORCE(nullptr != node_args);
    for (const auto* arg : *node_args) {
      names.push_back(arg->Name());
    }
  };
  const auto& retval_input = session_object->GetModelInputs();
  ORT_ENFORCE(retval_input.first.IsOK());
  get_names(retval_input.second, input_names);
  const auto& retval_output = session_object->GetModelOutputs();
  ORT_ENFORCE(retval_output.first.IsOK());
  get_names(retval_output.second, output_names);
}

bool GetParamNameFromSuffix(const std::string& name, const std::string& suffix, std::string& param_name) {
<<<<<<< HEAD
  if (suffix.size() >= name.size()) {
    param_name = "";
    return false;
  }
  bool endswith = std::equal(suffix.rbegin(), suffix.rend(), name.rbegin());
  if (endswith) {
=======
  if (suffix.size() > name.size()) {
    return false;
  }

  if (std::equal(suffix.rbegin(), suffix.rend(), name.rbegin())) {
>>>>>>> 61667710
    param_name = name.substr(0, name.length() - suffix.length());
    return true;
  } else {
    return false;
  }
}

bool GetParamNameFromGradient(const std::string& grad_name, std::string& param_name) {
  for (const auto& suffix : GRAD_SUFFIX) {
    if (GetParamNameFromSuffix(grad_name, suffix, param_name)) {
      return true;
    }
  }
  return false;
}

Status OrtValueLike(const SessionState& sess_state, const OrtValue& input_val, OrtValue& output_val) {
  const auto& param_tensor = input_val.template Get<Tensor>();
  const TensorShape& shape = param_tensor.Shape();
  auto& tensor_location = param_tensor.Location();
  AllocatorPtr allocator = sess_state.GetAllocator(tensor_location);

  auto element_type = param_tensor.DataType();
  auto p_tensor = std::make_unique<Tensor>(element_type, shape, allocator);

  if (tensor_location.device.Type() == OrtDevice::CPU ||
      tensor_location.mem_type == OrtMemTypeCPUInput ||
      tensor_location.mem_type == OrtMemTypeCPUOutput) {
    memset(p_tensor->MutableDataRaw(), 0, p_tensor->SizeInBytes());
  } else if (tensor_location.device.Type() == OrtDevice::GPU) {
    // Use a tensor on cpu and copy it over to the desired device using
    // the data transfer manager.
    AllocatorPtr cpu_allocator = sess_state.GetAllocator(OrtDevice());
    auto p_cpu_tensor = std::make_unique<Tensor>(element_type, shape, cpu_allocator);
    memset(p_cpu_tensor->MutableDataRaw(), 0, p_cpu_tensor->SizeInBytes());
    // No need to free the cpu buffer, tensor destructor takes care of it using the cpu_allocator
    ORT_THROW_IF_ERROR(sess_state.GetDataTransferMgr().CopyTensor(*p_cpu_tensor, *p_tensor));
  } else {
    ORT_THROW("Cannot create tensor on device ", tensor_location.device.Type());
  }

  output_val.Init(p_tensor.release(),
                  DataTypeImpl::GetType<Tensor>(),
                  DataTypeImpl::GetType<Tensor>()->GetDeleteFunc());
  return Status::OK();
}

}  // namespace utils
}  // namespace api
}  // namespace training
}  // namespace onnxruntime<|MERGE_RESOLUTION|>--- conflicted
+++ resolved
@@ -35,20 +35,11 @@
 }
 
 bool GetParamNameFromSuffix(const std::string& name, const std::string& suffix, std::string& param_name) {
-<<<<<<< HEAD
-  if (suffix.size() >= name.size()) {
-    param_name = "";
-    return false;
-  }
-  bool endswith = std::equal(suffix.rbegin(), suffix.rend(), name.rbegin());
-  if (endswith) {
-=======
   if (suffix.size() > name.size()) {
     return false;
   }
 
   if (std::equal(suffix.rbegin(), suffix.rend(), name.rbegin())) {
->>>>>>> 61667710
     param_name = name.substr(0, name.length() - suffix.length());
     return true;
   } else {

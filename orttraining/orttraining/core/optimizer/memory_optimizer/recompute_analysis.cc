// Copyright (c) Microsoft Corporation. All rights reserved.
// Licensed under the MIT License.

#include <algorithm>
#include <deque>
#include <memory>
#include <set>
#include <string>
#include <utility>

#include "orttraining/core/optimizer/memory_optimizer/common.h"
#include "orttraining/core/optimizer/memory_optimizer/transformer_specific.h"
#include "orttraining/core/optimizer/memory_optimizer/recompute_analysis.h"
#include "core/common/string_utils.h"
#include "core/framework/data_types.h"
#include "core/optimizer/utils.h"

namespace onnxruntime::optimizer::memory_optimizer {

namespace {

constexpr int32_t MAXIMUM_RECOMPUTE_NODE_COUNT = 50;

static size_t GetElementSize(const ONNX_NAMESPACE::DataType& tensor_type) {
  const ONNX_NAMESPACE::TypeProto& type_proto = ONNX_NAMESPACE::Utils::DataTypeUtils::ToTypeProto(tensor_type);
  MLDataType ml_data_type = DataTypeImpl::TypeFromProto(type_proto);
  const TensorTypeBase* tensor_type_base = ml_data_type->AsTensorType();
  ORT_ENFORCE(nullptr != tensor_type_base);
  MLDataType elt_type = tensor_type_base->GetElementType();
  return elt_type->Size();
}

// TODO(pengwa): extent this function to be more general.
float InputOutputSizeRatio(const Node* node) {
  if (node->OpType().compare("Cast") == 0) {
    const NodeArg* input = node->InputDefs()[0];
    const NodeArg* output = node->OutputDefs()[0];
    if (input->TypeAsProto()->tensor_type().elem_type() == ONNX_NAMESPACE::TensorProto_DataType_STRING ||
        output->TypeAsProto()->tensor_type().elem_type() == ONNX_NAMESPACE::TensorProto_DataType_STRING) {
      return 1.0f;
    }
    const auto& ptype1 = input->Type();
    const auto& ptype2 = output->Type();
    float ratio = static_cast<float>(GetElementSize(ptype1)) / static_cast<float>(GetElementSize(ptype2));
    return ratio;
  }

  return 1.0f;
}

using IgnorableInputIndices = InlinedVector<int>;
using OpsetToIgnorableIndicesMap = InlinedHashMap<int, IgnorableInputIndices>;

/**
 * @brief Get the Allowed Recompute Ops object
 *
 * The supported op types are predefined.
 * Most recent revisited for ONNX v1.15.0 release - https://github.com/onnx/onnx/blob/b86cc54efce19530fb953e4b21f57e6b3888534c/docs/Operators.md
 *
 * We defined supported list explicitly instead of using a excluding list for the following reasons:
 * 1. Some ops generate indeterministic results (for example using random number generator). We need evaluate whether
 *   this is a problem for recompute before adding the support, instead of fixing this after we find and try to
 *   fix convergence issues (which will be very hard if we have multiple indeterministic operators by default supported.)
 * 2. Some ops schema will be changed in new opsets, we need also check manually whether it is applicable to recompute
 *   or not.
 * 3. Some ops are not supported in older opsets, we need to check whether it is applicable to recompute or not.
 */
const InlinedHashMap<std::string, OpsetToIgnorableIndicesMap>& GetAllowedRecomputeOps(int probe_op_level) {
  static InlinedHashMap<int, InlinedHashMap<std::string, OpsetToIgnorableIndicesMap>> recomputable_op_table_map;
  if (recomputable_op_table_map.find(probe_op_level) != recomputable_op_table_map.end()) {
    return recomputable_op_table_map.at(probe_op_level);
  }

  recomputable_op_table_map.insert({probe_op_level, InlinedHashMap<std::string, OpsetToIgnorableIndicesMap>()});
  auto& recomputable_op_table = recomputable_op_table_map.at(probe_op_level);
  if (probe_op_level >= static_cast<int>(ProbeLevel::Basic)) {
    recomputable_op_table.insert({
        {
            utils::GetFullQualifiedOpName("Add", kOnnxDomain),
            {
                {1, {}},
                {6, {}},
                {7, {}},
                {13, {}},
                {14, {}},
            },
        },
        {
            utils::GetFullQualifiedOpName("BatchNormalization", kOnnxDomain),
            {
                {1, {}},
                {6, {}},
                {7, {}},
                {9, {}},
                {14, {}},
                {15, {}},
            },
        },
        {
            utils::GetFullQualifiedOpName("BiasGelu", kMSDomain),
            {
                {1, {}},
            },
        },
        {
            utils::GetFullQualifiedOpName("BiasDropout", kMSDomain),
            {
                {1, {3, 4}},  // ignore ratio (optional) and training mode (optional)
            },
        },
        {
            utils::GetFullQualifiedOpName("BitmaskBiasDropout", kMSDomain),
            {
                {1, {3, 4}},  // ignore ratio (optional) and training mode (optional)
            },
        },
        {
            utils::GetFullQualifiedOpName("BitmaskDropout", kMSDomain),
            {
                {1, {1, 2}},  // ignore ratio (optional) and training mode (optional)
            },
        },
        {
            utils::GetFullQualifiedOpName("Cast", kOnnxDomain),
            {
                {1, {}},
                {6, {}},
                {9, {}},
                {13, {}},
                {19, {}},
            },
        },
        {
            utils::GetFullQualifiedOpName("ConcatTraining", kMSDomain),
            {
                {1, {}},

            },
        },
        {
            utils::GetFullQualifiedOpName("ConstantOfShape", kOnnxDomain),
            {
                {9, {0}},  // ignore the `input`, e.g. the shape of the expected output tensor
                {20, {0}},
            },
        },
        {
            utils::GetFullQualifiedOpName("Dropout", kOnnxDomain),
            {
                // ONNX Dropout 1, 6, 7, 10 do not have seed attribute, so we remove them from the recompute support.
                {12, {1, 2}},  // ignore ratio and training_mode
                {13, {1, 2}},
            },
        },
        {
            utils::GetFullQualifiedOpName("Div", kOnnxDomain),
            {
                {1, {}},
                {6, {}},
                {7, {}},
                {13, {}},
                {14, {}},
            },
        },
        {
            utils::GetFullQualifiedOpName("Expand", kOnnxDomain),
            {
                {8, {1}},  // Ignore the shape.
                {13, {1}},
            },
        },
        {
            utils::GetFullQualifiedOpName("Cos", kOnnxDomain),
            {
                {7, {}},
            },
        },
        {
            utils::GetFullQualifiedOpName("CumSum", kOnnxDomain),
            {
                // The axis input is trivial
                {11, {1}},
                {14, {1}},
            },
        },
        {
            utils::GetFullQualifiedOpName("Einsum", kOnnxDomain),
            {
                {12, {}},
            },
        },
        {
            utils::GetFullQualifiedOpName("Equal", kOnnxDomain),
            {
                {1, {}},
                {7, {}},
                {11, {}},
                {13, {}},
                {19, {}},
            },
        },
        {
            utils::GetFullQualifiedOpName("FastGelu", kMSDomain),
            {
                {1, {}},
            },
        },
        {
            utils::GetFullQualifiedOpName("Gather", kOnnxDomain),
            {
                {1, {1}},  // ignore the indices
                {11, {1}},
                {13, {1}},
            },
        },
        {
            utils::GetFullQualifiedOpName("Gelu", kOnnxDomain),
            {
                {20, {}},
            },
        },
        {
            utils::GetFullQualifiedOpName("Gelu", kMSDomain),
            {
                {1, {}},
            },
        },
        {
            utils::GetFullQualifiedOpName("Less", kOnnxDomain),
            {
                {1, {}},
                {7, {}},
                {9, {}},
                {13, {}},
            },
        },
        {
            utils::GetFullQualifiedOpName("Mul", kOnnxDomain),
            {
                {1, {}},
                {6, {}},
                {7, {}},
                {13, {}},
                {14, {}},
            },
        },
        {
            utils::GetFullQualifiedOpName("Range", kOnnxDomain),
            {
                {11, {0, 1, 2}},  // ignore start, end, delta, because they are scalars.
            },
        },
        {
            utils::GetFullQualifiedOpName("Reshape", kOnnxDomain),
            {
                {1, {}},
                {5, {}},  // ignore the shape.
                {13, {}},
                {14, {}},
                {19, {}},
            },
        },
        {
            utils::GetFullQualifiedOpName("Sin", kOnnxDomain),
            {
                {7, {}},
            },
        },
        {
            utils::GetFullQualifiedOpName("Slice", kOnnxDomain),
            {
                {1, {}},
                {10, {1, 2, 3, 4}},  // ignore starts, ends, axes (optional) and steps (optional)
                {11, {1, 2, 3, 4}},
                {13, {1, 2, 3, 4}},
            },
        },
        {
            utils::GetFullQualifiedOpName("Split", kOnnxDomain),
            {
                {1, {1}},  // ignore split (optional)
                {2, {}},
                {11, {}},
                {13, {1}},  // ignore the split (optional)
                {18, {1}},
            },
        },
        {
            utils::GetFullQualifiedOpName("Squeeze", kOnnxDomain),
            {
                {1, {}},
                {11, {}},
                {13, {1}},  // ignore the axes (optional)
            },
        },
        {
            utils::GetFullQualifiedOpName("Sub", kOnnxDomain),
            {
                {1, {}},
                {6, {}},
                {7, {}},
                {13, {}},
                {14, {}},
            },
        },
        {
            utils::GetFullQualifiedOpName("Tile", kOnnxDomain),
            {
                {1, {1, 2}},
                {6, {1}},
                {13, {1}},
            },
        },
        {
            utils::GetFullQualifiedOpName("Transpose", kOnnxDomain),
            {
                {1, {}},
                {13, {}},
            },
        },
        {
            utils::GetFullQualifiedOpName("Trilu", kOnnxDomain),
            {
                {14, {1}},  // ignore k (optional)
            },
        },
        {
            utils::GetFullQualifiedOpName("QuickGelu", kMSDomain),
            {
                {1, {}},
            },
        },
        {
            utils::GetFullQualifiedOpName("Unsqueeze", kOnnxDomain),
            {
                {1, {}},
                {11, {}},
                {13, {1}},  // ignore the axes (optional)
            },
        },
        {
            utils::GetFullQualifiedOpName("Where", kOnnxDomain),
            {
                {9, {}},
                {16, {}},
            },
        },

    });
  }

  if (probe_op_level >= static_cast<int>(ProbeLevel::Advanced)) {
    recomputable_op_table.insert({
        {
            utils::GetFullQualifiedOpName("BiasSoftmax", kMSDomain),
            {
                {1, {}},
            },
        },
        {
            utils::GetFullQualifiedOpName("BiasSoftmaxDropout", kMSDomain),
            {
                {1, {2}},  // ignore ratio (optional)
            },
        },
        {
            utils::GetFullQualifiedOpName("LayerNormalization", kOnnxDomain),
            {
                // Opset 1 in ONNX official does not have LayerNormalization,
                // while our contrib op defined LayerNormalization in opset 1 in ONNX domain.
                {1, {}},
                {17, {}},
            },
        },
        {
            utils::GetFullQualifiedOpName("MatMul", kOnnxDomain),
            {
                {1, {}},
                {9, {}},
                {13, {}},
            },
        },
        {
            utils::GetFullQualifiedOpName("FusedMatMul", kMSDomain),
            {
                {1, {}},
            },
        },
        {
            utils::GetFullQualifiedOpName("Softmax", kOnnxDomain),
            {
                {1, {}},
                {11, {}},
                {13, {}},
            },
        },
    });
  }

  return recomputable_op_table;
}

/**
 * @brief Check whether a node is a recomputable node at given probe level.
 */
bool IsRecomputable(const Node& node, ProbeLevel probe_level) {
  const InlinedHashMap<std::string, OpsetToIgnorableIndicesMap>& op_table = GetAllowedRecomputeOps(static_cast<int>(probe_level));
  auto it = op_table.find(utils::GetFullQualifiedOpName(node.OpType(), node.Domain()));
  if (it == op_table.end()) {
    return false;
  }
  return it->second.count(node.SinceVersion());
}

const InlinedVector<int>& GetIgnorableInputIndices(const Node& node, ProbeLevel probe_level) {
  const InlinedHashMap<std::string, OpsetToIgnorableIndicesMap>& op_table = GetAllowedRecomputeOps(static_cast<int>(probe_level));
  auto it = op_table.find(utils::GetFullQualifiedOpName(node.OpType(), node.Domain()));
  ORT_ENFORCE(it != op_table.end(), "Cannot get ignorable indices since the node type is supported in the list.");
  ORT_ENFORCE(it->second.count(node.SinceVersion()) > 0, "Cannot get ignorable indices since the opset is supported");
  return it->second.at(node.SinceVersion());
}

/**
 * @brief Find recomputable subgraphs (has at least one nodes, at most MAXIMUM_RECOMPUTE_NODE_COUNT nodes).
 *
 * @param entry_node The entry node to start the subgraph matching (bottom-up), usually the last node of found subgraphs.
 * @param probe_config The probe config to control recomputable subgraph detecting.
 * @param node_output_index_candidates Candidate output indices of "node", which are consumed by both fw and bw ops.
 * @param fw_op_output_arg_used_map The activation usage (in fw and bw) mapping.
 * @param node_index_to_its_order_in_topological_sort_map The mapping of node index to its order in topological sort.
 *   Used to re-order the collected subgraph nodes.
 * @param nodes_in_topological_order Collected vector of nodes of found subgraph, in the order of the topological
 *  sorted.
 * @param logger Logger.
 * @param compromise_stashed_activation Whether to compromise stashed activation, e.g. if we cannot find a
 * recomputable subgraph to save a stashed activation, we can compromise to find a recomputable subgraph to reduce the
 * size of stashed activation.
 * @param can_compromise_stashed_activation A bool return value, to indicate there are opportunities for finding a
 * compromised subgraph.
 * @param save_ratio The ratio of memory saving if we can find a recomputable subgraph.
 * @return Status
 */
Status SelectRecomputeSubgraph(const Node& entry_node,
                               const ProbeConfig& probe_config,
                               const InlinedVector<size_t>& node_output_index_candidates,
                               const ActivationUsedMap& fw_op_output_arg_used_map,
                               const InlinedHashMap<NodeIndex, ptrdiff_t>&
                                   node_index_to_its_order_in_topological_sort_map,
                               const logging::Logger& logger,
                               InlinedVector<const Node*>& nodes,
                               bool compromise_stashed_activation,
                               bool& can_compromise_stashed_activation,
                               float& save_ratio) {
  const ProbeLevel probe_level = probe_config.probe_level;

  can_compromise_stashed_activation = false;

  MO_LOG_DEBUG_INFO(logger, "Enter SelectRecomputeSubgraph for Node " + entry_node.Name() +
                                "(" + entry_node.OpType() + ")");
  nodes.clear();

  std::deque<NodeOutputPort> q;
  for (auto output_index : node_output_index_candidates) {
    q.push_back(NodeOutputPort(&entry_node, output_index));
  }

  bool early_stop = false;
  std::set<NodeOutputPort> visited_output_arg_set;
  std::set<const Node*> visited_node_set;

  // For the initial activations in queue, they are stashed ones, so we do differently when scanning the queue for them.
  bool is_first_queue_scan = true;
  while (nodes.size() < MAXIMUM_RECOMPUTE_NODE_COUNT && !q.empty() && !early_stop) {
    // Loop all candidate NodeOutputPort, and find the next layer of input nodes.
    size_t current_queue_size = q.size();
    for (size_t i = 0; i < current_queue_size; ++i) {
      NodeOutputPort p = q.front();
      q.pop_front();
      const Node* curr_node = p.first;

      // Skip if the node output is already visited.
      if (std::find(visited_output_arg_set.begin(), visited_output_arg_set.end(), p) !=
          visited_output_arg_set.end()) {
        continue;
      }

      visited_output_arg_set.insert({p});

      // If the node is already visited by from its other output index, skip it.
      if (visited_node_set.find(curr_node) != visited_node_set.end()) {
        continue;
      }

      visited_node_set.insert(curr_node);

      // Bottom-up search rules.
      // If current op is entry output node (that generates stashed activations):
      //   1. If the op is not in recomputable_op_table, skip it.
      // Otherwise:
      //  If current op is in allowed list, check its input args, and append the producers' NodeOutputPorts to next_q.
      //  If current op is NOT in allowed list:
      //    1). the output does not exist in backward, we cannot find a good solution for so, the search terminates.
      //    2). the output is used in backward, we don't need to trace back further, so continue searching.
      bool is_recomputable = IsRecomputable(*curr_node, probe_level);
      auto cur_output_arg_name = curr_node->OutputDefs()[p.second]->Name();
      if (is_first_queue_scan) {
        // We handle the entry node outputs differently because, we don't want this case falls into and succeed one of
        // the checks in the other branch
        // 1. "op is not in recompute op list, but its output is used in backward"
        // 2. "op is in recompute op list, but its output is used in backward"
        // (either of the above checks is true for entry node outputs)
        if (!is_recomputable) {
          early_stop = true;
          MO_LOG_DEBUG_INFO(logger, "Entry Node " + curr_node->Name() + "(" + curr_node->OpType() +
                                        ") is **NOT** in recompute op list, search terminates.");
          break;
        }
      } else {
        if (!is_recomputable) {
          if (fw_op_output_arg_used_map.at(cur_output_arg_name).second) {
            MO_LOG_DEBUG_INFO(logger, "Node " + curr_node->Name() + "(" + curr_node->OpType() +
                                          ") is **NOT** in recompute op list, but its output [" +
                                          cur_output_arg_name +
                                          "] is used in backward, we don't need trace bottom-up further. Entry node: " +
                                          entry_node.Name() + "(" + entry_node.OpType() + ")");
            continue;
          } else {
            early_stop = true;
            MO_LOG_DEBUG_INFO(logger, "Node " + curr_node->Name() + "(" + curr_node->OpType() + ") is **NOT** in " +
                                          "recompute op list, and its output [" + cur_output_arg_name +
                                          "] does not exist in backward, search terminates. Entry node: " +
                                          entry_node.Name() + "(" + entry_node.OpType() + ")");
            break;
          }
        }

        if (fw_op_output_arg_used_map.at(cur_output_arg_name).second) {
          MO_LOG_DEBUG_INFO(logger, "Node " + curr_node->Name() + "(" + curr_node->OpType() + ") " +
                                        "is in recompute op list, while its output [" + cur_output_arg_name +
                                        "] is used in backward, we don't need trace bottom-up further. Entry node: " +
                                        entry_node.Name() + "(" + entry_node.OpType() + ")");
          continue;
        }
      }

      // Append node to the selected graph.
      if (std::find(nodes.begin(), nodes.end(), curr_node) == nodes.end()) {
        nodes.push_back(curr_node);
        MO_LOG_DEBUG_INFO(logger, "Node " + curr_node->Name() + "(" + curr_node->OpType() +
                                      ") is added in selected subgraph");
      }

      // This check is not matured now, subject to change.
      float ratio = InputOutputSizeRatio(curr_node);
      float saving_ratio = 1.0f - ratio;
      float is_current_node_compromisable = (ratio < 1.f);
      can_compromise_stashed_activation = can_compromise_stashed_activation || is_current_node_compromisable;
      if (is_current_node_compromisable) {
        MO_LOG_DEBUG_INFO(logger, "Node " + curr_node->Name() + "(" + curr_node->OpType() +
                                      ") has input/output size " + std::to_string(ratio) +
                                      " < 1.f, can compromise stashed activation");
      }

      if (is_current_node_compromisable && compromise_stashed_activation) {
        MO_LOG_DEBUG_INFO(logger, "Node " + curr_node->Name() + "(" + curr_node->OpType() + ") is in " +
                                      "recompute op list, and its output [" + cur_output_arg_name +
                                      "] does not exist in backward, while it meets compromised check, we don't need trace " +
                                      "bottom-up further.");
        save_ratio = saving_ratio;
        continue;
      }

      // Iterate all input nodes according to allowed input arg index of the entry node.
      const auto& igorable_input_arg_indices = GetIgnorableInputIndices(*curr_node, probe_level);
      for (auto it = curr_node->InputEdgesBegin(), end = curr_node->InputEdgesEnd(); it != end; ++it) {
        const Node::EdgeEnd& input_edge = *it;
        const auto& parent_node = input_edge.GetNode();
        const auto parent_node_output_index = input_edge.GetSrcArgIndex();
        const auto current_node_input_index = input_edge.GetDstArgIndex();
<<<<<<< HEAD
        if (std::find(igorable_input_arg_indices.begin(), igorable_input_arg_indices.end(), current_node_input_index) ==
            igorable_input_arg_indices.end()) {
=======
        if (std::find(input_arg_indices.begin(), input_arg_indices.end(), current_node_input_index) !=
            input_arg_indices.end()) {
          // If the tensor size is constant and very small (Now < 1M), we stop adding the input edge into queue.
          auto output_shape = parent_node.OutputDefs()[parent_node_output_index]->Shape();
          if (output_shape) {
            bool all_constant_dim = true;
            int64_t num_elem = 1;
            for (int k = 0, dim_size = output_shape->dim_size(); k < dim_size; ++k) {
              if (!output_shape->dim(k).has_dim_value()) {
                all_constant_dim = false;
                num_elem *= output_shape->dim(k).dim_value();
              }
            }
            if (all_constant_dim && num_elem < 1 * 1024 * 1024) {
              // Skip this input index.
              continue;
            }
          }
>>>>>>> d9bf8561
          NodeOutputPort next_p = std::make_pair(&parent_node, parent_node_output_index);

          MO_LOG_DEBUG_INFO(logger, "Node " + parent_node.Name() + "(" + parent_node.OpType() + ")'s " +
                                        std::to_string(parent_node_output_index) + "th output [" +
                                        parent_node.OutputDefs()[parent_node_output_index]->Name() +
                                        "] is added in recompute search list");

          q.push_back(next_p);
        }
      }
    }
    // After handling all entry node outputs, we set the flag to false.
    is_first_queue_scan = false;
  }

  // If input args are not found in bw, but op count exceed MAXIMUM_RECOMPUTE_NODE_COUNT, skip recompute.
  if (!q.empty() || early_stop) {
    MO_LOG_DEBUG_INFO(logger, "Fail to find a solution for recompute: current node count is " +
                                  std::to_string(nodes.size()) + ", queue size: " + std::to_string(q.size()) +
                                  ", early stop: " + std::to_string(early_stop));
    nodes.clear();
  } else {
    // Re-order the nodes in topological order.
    std::sort(nodes.begin(), nodes.end(),
              [&node_index_to_its_order_in_topological_sort_map](const Node*& lhs, const Node*& rhs) {
                return node_index_to_its_order_in_topological_sort_map.at(lhs->Index()) <
                       node_index_to_its_order_in_topological_sort_map.at(rhs->Index());
              });
  }
  return Status::OK();
}

/**
 * @brief Convert the recompute subgraph to its string representation.
 *
 * @param nodes_in_topological_order The subgraph nodes in topological order.
 * @param subgraph_string_representation Returns subgraph string representation.
 * @param log_info Returns log info for users.
 */
void NodesInTopoOrderToString(gsl::span<const Node* const> nodes_in_topological_order,
                              std::string& subgraph_string_representation,
                              std::string& log_info) {
  std::ostringstream oss;
  std::ostringstream subgraph_string_representation_oss;
  size_t node_count = nodes_in_topological_order.size();
  for (size_t i = 0; i < node_count; ++i) {
    if (i < node_count - 1) {  // Ignore the last node.
      oss << "(name:" << nodes_in_topological_order[i]->Name() << ", type:" << nodes_in_topological_order[i]->OpType()
          << "),";
    }

    subgraph_string_representation_oss << nodes_in_topological_order[i]->OpType() << "+";
  }

  subgraph_string_representation = subgraph_string_representation_oss.str();
  log_info = oss.str();
  if (log_info.size() > 0) {
    log_info = " with its precedent nodes: " + log_info;
  }
}

}  // namespace

Status ParseProbeConfigFromString(std::string_view recompute_probe_config, ProbeConfig& probe_config) {
  int transformer_layer_as_boundary = 0;
  if (!recompute_probe_config.empty()) {
    const auto probe_configs = utils::SplitString(recompute_probe_config, ":");
    ORT_ENFORCE(probe_configs.size() >= 1, "Probe config information is not complete.");
    int probe_level_int = ParseIntValueFromString(probe_configs[0]);
    ORT_ENFORCE(probe_level_int <
                        static_cast<int>(ProbeLevel::LevelMax) &&
                    probe_level_int >= 0,
                "Invalid probe level specified: ", probe_configs[0]);

    if (probe_configs.size() > 1) {
      transformer_layer_as_boundary = ParseIntValueFromString(probe_configs[1]);
      ORT_ENFORCE(transformer_layer_as_boundary == 0 || transformer_layer_as_boundary == 1,
                  "Invalid transformer_layer_as_boundary specified: ", probe_configs[1]);
    }

    probe_config.probe_level = static_cast<ProbeLevel>(probe_level_int);
  }

  probe_config.enable_transformer_layer_as_boundary = transformer_layer_as_boundary == 1;

  return Status::OK();
}

std::unique_ptr<NodeRecomputePlan> CheckNodeForRecompute(const GraphViewer& graph_viewer,
                                                         const Node& node,
                                                         const ProbeConfig& probe_config,
                                                         const ActivationUsedMap& fw_op_output_arg_used_map,
                                                         const InlinedHashMap<NodeIndex, ptrdiff_t>&
                                                             node_index_to_its_order_in_topological_sort_map,
                                                         const InlinedHashMap<const Node*, InlinedVector<size_t>>&
                                                             candidate_output_args_map,
                                                         const InlinedHashSet<const Node*>& layer_boundary_ln_nodes,
                                                         const logging::Logger& logger,
                                                         bool compromise_stashed_activation,
                                                         bool& can_compromise_stashed_activation) {
  if (!IsRecomputable(node, probe_config.probe_level)) {
    return nullptr;
  }

  if (probe_config.enable_transformer_layer_as_boundary) {
    // Check whether the node's stashed activation outputs are used by LayerNormalization's inputs.
    // If yes, for Transformers, we don't need to recompute the node, because we treated
    // LayerNormalization of Attention as the boundary for subgraph searching.
    // Check at least one of the stashed activation output is used as the 1st input
    // of LayerNormalization, e.g. will be used as input of LayerNormalizationGrad.
    for (auto& output_index : candidate_output_args_map.at(&node)) {
      auto output_name = node.OutputDefs()[output_index]->Name();
      auto consumers = graph_viewer.GetConsumerNodes(output_name);
      for (auto& consumer : consumers) {
        if (layer_boundary_ln_nodes.find(consumer) != layer_boundary_ln_nodes.end()) {
          int dest_in_index = optimizer_utils::IndexOfNodeInput(*consumer, *node.OutputDefs()[output_index]);
          if (dest_in_index == 0) {
            LOGS(logger, INFO) << "Node " << node.Name() << "(" << node.OpType()
                               << ") is a Attention+MLP layer boundary node, "
                               << "its stashed activation outputs are used by LayerNormalization's inputs, "
                               << "we don't need to recompute it.";
            return nullptr;
          }
        }
      }
    }
  }

  InlinedVector<const Node*> nodes_in_topological_order;
  float save_ratio = 1.f;
  ORT_ENFORCE(SelectRecomputeSubgraph(node,
                                      probe_config,
                                      candidate_output_args_map.at(&node),
                                      fw_op_output_arg_used_map,
                                      node_index_to_its_order_in_topological_sort_map,
                                      logger,
                                      nodes_in_topological_order,
                                      compromise_stashed_activation,
                                      can_compromise_stashed_activation,
                                      save_ratio)
                  .IsOK());
  if (nodes_in_topological_order.size() == 0) {
    return nullptr;
  }

  std::string subgraph_str_representation, log_info;
  NodesInTopoOrderToString(nodes_in_topological_order, subgraph_str_representation, log_info);

  MO_LOG_DEBUG_INFO(logger, "Node " + node.Name() + "(" + node.OpType() + ") can be recomputed" + log_info);

  return std::make_unique<NodeRecomputePlan>(&node, candidate_output_args_map.at(&node),
                                             nodes_in_topological_order,
                                             compromise_stashed_activation,
                                             save_ratio);
}

std::string NodeRecomputePlan::GetClusterId() const {
  std::ostringstream oss;
  oss << GetNodesInTopoOrderStr();
  return oss.str();
}

std::string NodeRecomputePlan::NormalizeForNodeClusterId() const {
  std::ostringstream oss;
  oss << "recompute:" << node->OpType() << "-"
      << compromise_recompute_ << "-";
  for (auto& output_index : GetActivationOutputIndices()) {
    oss << output_index << ":" << GetActivationOutputDimParamString(output_index);
    oss << ":" << node->OutputDefs()[output_index]->TypeAsProto()->tensor_type().elem_type() << "-";
  }

  oss << GetNodesInTopoOrderStr();
  return oss.str();
}

std::string NodeRecomputePlan::GetNodesInTopoOrderStr() const {
  std::string subgraph_str_representation, log_info;
  NodesInTopoOrderToString(nodes_in_topological_order_, subgraph_str_representation, log_info);
  return subgraph_str_representation;
}

}  // namespace onnxruntime::optimizer::memory_optimizer<|MERGE_RESOLUTION|>--- conflicted
+++ resolved
@@ -577,12 +577,8 @@
         const auto& parent_node = input_edge.GetNode();
         const auto parent_node_output_index = input_edge.GetSrcArgIndex();
         const auto current_node_input_index = input_edge.GetDstArgIndex();
-<<<<<<< HEAD
         if (std::find(igorable_input_arg_indices.begin(), igorable_input_arg_indices.end(), current_node_input_index) ==
             igorable_input_arg_indices.end()) {
-=======
-        if (std::find(input_arg_indices.begin(), input_arg_indices.end(), current_node_input_index) !=
-            input_arg_indices.end()) {
           // If the tensor size is constant and very small (Now < 1M), we stop adding the input edge into queue.
           auto output_shape = parent_node.OutputDefs()[parent_node_output_index]->Shape();
           if (output_shape) {
@@ -599,7 +595,6 @@
               continue;
             }
           }
->>>>>>> d9bf8561
           NodeOutputPort next_p = std::make_pair(&parent_node, parent_node_output_index);
 
           MO_LOG_DEBUG_INFO(logger, "Node " + parent_node.Name() + "(" + parent_node.OpType() + ")'s " +

// Copyright (c) Microsoft Corporation. All rights reserved.
// Licensed under the MIT License.

#pragma once
#include <memory>
#include "core/common/optional.h"
#include "core/common/path_string.h"
#include "core/session/inference_session.h"
#include "orttraining/core/graph/loss_func/loss_func_common.h"
#include "orttraining/core/graph/loss_function_registry.h"
#include "orttraining/core/graph/optimizer_graph_output_key.h"
#include "orttraining/core/graph/optimizer_config.h"
#include "orttraining/core/graph/gradient_config.h"
#include "orttraining/models/runner/pipeline.h"

namespace onnxruntime {
namespace training {

class TrainingSession : public InferenceSession {
 public:
  typedef std::unordered_map<std::string /*OpType*/,
                             std::vector<std::pair<size_t /*InputIndex*/, float /*value*/>>>
      ImmutableWeights;

  TrainingSession(const SessionOptions& session_options, const Environment& env)
      : InferenceSession(session_options, env) {}

  /**
   * The training configuration options.
   */
  struct TrainingConfiguration {
    // The path at which to save the intermediate model with the added loss function.
    optional<PathString> model_with_loss_function_path{};
    // The path at which to save the intermediate model with the whole training graph.
    optional<PathString> model_with_training_graph_path{};

    // The names of the weights to train.
    // If empty, a default set is used.
    std::unordered_set<std::string> weight_names_to_train{};
    // The names of the weights to not train.
    // These are removed from the set of names of weights to train.
    std::unordered_set<std::string> weight_names_to_not_train{};

    // The immutable weights specification.
    ImmutableWeights immutable_weights;

    // Gradient graph configuration
    GradientGraphConfiguration gradient_graph_config{};

    // The number of gradient accumulation steps.
    int gradient_accumulation_steps{1};

    struct DistributedConfiguration {
      // The rank of the node.
      int world_rank{0};
      // The local rank.
      int local_rank{0};
      // The total number of ranks.
      int world_size{1};
      // The number of local ranks on a node.
      int local_size{1};
      // The number of ranks for data parallel group.
      int data_parallel_size{1};
      // The number of ranks for horizontal model parallel group.
      int horizontal_parallel_size{1};
      // The number of pipeline stages.
      int pipeline_parallel_size{1};

      int pipeline_stage_id{0};
    };
    // The distributed training configuration.
    DistributedConfiguration distributed_config{};

    struct MixedPrecisionConfiguration {
<<<<<<< HEAD
      // Whether to use FP16 initializers.
      bool use_fp16_initializers{};
      ONNX_NAMESPACE::TensorProto_DataType fp16_type{ONNX_NAMESPACE::TensorProto_DataType_FLOAT16};
      bool layernorm_stash_as_fp32{true};
=======
      // Whether to use mixed precision initializers.
      bool use_mixed_precision_initializers{};
      MixedPrecisionDataType mixed_precision_type{MixedPrecisionDataType::FP16};

      ONNX_NAMESPACE::TensorProto_DataType TensorProtoDataType() const {
        switch (mixed_precision_type) {
          case MixedPrecisionDataType::FP16: return ONNX_NAMESPACE::TensorProto_DataType_FLOAT16;
          case MixedPrecisionDataType::BF16: return ONNX_NAMESPACE::TensorProto_DataType_BFLOAT16;
          default: return ONNX_NAMESPACE::TensorProto_DataType_UNDEFINED;
        }  
      }
>>>>>>> f7c1e518
    };
    // The mixed precision configuration.
    // If not provided, mixed precision is disabled.
    optional<MixedPrecisionConfiguration> mixed_precision_config{};

    struct LossFunctionConfiguration {
      // The loss function configuration options.
      LossFunctionInfo loss_function_info{};
    };
    // The loss function configuration.
    // If not provided, no loss function is added and an external one is expected.
    // Exactly one of loss_function_config or loss_name should be given.
    optional<LossFunctionConfiguration> loss_function_config{};
    // The name of the external loss function's output.
    // Exactly one of loss_function_config or loss_name should be given.
    optional<std::string> loss_name{};

    struct GistConfiguration {};
    // The GIST configuration.
    // If not provided, GIST is disabled.
    optional<GistConfiguration> gist_config{};

    struct TensorboardConfiguration {
      // The summary name.
      std::string summary_name{};
      // The names of the scalar nodes.
      std::vector<std::string> scalar_node_names{};
      // The names of the histogram nodes.
      std::vector<std::string> histogram_node_names{};
      // The names of the norm nodes.
      std::vector<std::string> norm_node_names{};
      // Whether to dump the convergence metrics.
      bool dump_convergence_metrics{};
    };
    // The TensorBoard configuration.
    // If not provided, TensorBoard output is disabled.
    optional<TensorboardConfiguration> tensorboard_config{};

    struct OptimizerConfiguration {
      // The optimizer name.
      std::string name{};
      // The learning rate input name.
      std::string learning_rate_input_name{};
      // The per-weight attribute map generator.
      // It should accept a weight name and return the appropriate attribute map.
      std::function<std::unordered_map<std::string, float>(const std::string&)> weight_attributes_generator{};
      std::function<std::unordered_map<std::string, int64_t>(const std::string&)> weight_int_attributes_generator{};

      // Whether to use mixed precision moments.
      bool use_mixed_precision_moments{};
      // Whether to use mixed precision type for the all reduce.
      bool do_all_reduce_in_mixed_precision_type{};
      // Whether to use NCCL.
      bool use_nccl{};
      // Whether to partition the optimizer state.
      ZeROConfig deepspeed_zero{};
      // Selects the reduction algorithm for Adasum.
      AdasumReductionType adasum_reduction_type{AdasumReductionType::None};
      // Whether to enable gradient clipping.
      bool enable_grad_norm_clip{true};
    };
    // The optimizer configuration.
    // If not provided, no optimizer is added.
    optional<OptimizerConfiguration> optimizer_config{};

    // struct to describe a specific edge. An edge is not the same as a node_arg. Edge represents a connection between two operators.
    // For example, an operator A's output tensor T is connecting to another operator B's input, then this constructs
    // an edge from A to B. If A's output tensor T has multiple consumers, i.e. it's fed into multiple operators' inputs,
    // there would be multiple edges, each from A, to a consumer operator.
    // CutEdge information is used in pipeline online partition tool to identify which edge to cut to make the
    // corresponding partition.
    struct CutEdge {
      std::string node_arg_name;
      optional<std::vector<std::string>> consumer_nodes;

      // If the edge is unique, i.e. only have one consumer node, or all the edges
      // with the same node_arg_name needs to be cut, specify the node_arg_name
      // suffices.
      CutEdge(std::string edge) : node_arg_name(edge){};
      // If the edges with same node_arg_name belongs to different cut, i.e. some of its
      // consumer node belongs to one partition, and some belongs to another, specify
      // the consumer node names which you want to perform the cut on.
      CutEdge(std::string edge, std::vector<std::string> nodes) : node_arg_name(edge), consumer_nodes(nodes){};
    };
    // CutInfo is a group of CutEdges that describes a specific cut that composed of splitting those edges.
    typedef std::vector<CutEdge> CutInfo;

    struct PipelineConfiguration {
      // If model partition happens outside ORT, this flag should be false.
      // Otherwise, use true to trigger ORT's pipeline partition.
      bool do_partition;
      // Tensors to fetch as specified by the user.
      // Each pipeline stage should pick up some strings from this field.
      std::vector<std::string> fetch_names;
      // cut_list contains the list of CutInfo to make the graph partitions.
      // cut_list[i] contains the CutInfo to make the partition between stage i and stage i+1
      std::vector<CutInfo> cut_list;

      // The base path at which to save the intermediate partitioned input model (forward pass only).
      optional<PathString> partitioned_model_path{};
    };

    // If pipeline is enabled, this field's has_value() returns true.
    // Otherwise, it returns false.
    optional<PipelineConfiguration> pipeline_config{};

    struct GraphTransformerConfiguration {
      // Whether to enable GELU approximation which is faster but produces different results.
      bool enable_gelu_approximation{false};
      // Enable checkpointing of attention dropout to save memory
      bool attn_dropout_checkpoint{false};
      // Enable checkpointing of Gelu activation output to save memory
      bool gelu_checkpoint{false};
    };

    GraphTransformerConfiguration graph_transformer_config{};
  };

  /**
   * The training configuration output.
   */
  struct TrainingConfigurationResult {
    struct MixedPrecisionConfigurationResult {
      // The name of the loss scaling factor input.
      std::string loss_scale_input_name;
    };
    // The mixed precision configuration output.
    // This is only set if mixed precision is enabled.
    optional<MixedPrecisionConfigurationResult> mixed_precision_config_result;

    struct OptimizerConfigurationResult {
      // The mapping of optimizer output key to graph output name.
      OptimizerOutputKeyMap<std::string> output_key_to_graph_output_name;
    };
    // The optimizer configuration output.
    // This is only set if an optimizer is added.
    optional<OptimizerConfigurationResult> opt_config_result;

    // The names of pipeline events in model's input list.
    // If an event is not used, its name should be empty.
    struct PipelineConfigurationResult {
      // Index of obtained pipeline stage. The first stage is indexed by 0.
      int pipeline_stage_id;
      // The names of pipeline events in model's input list.
      // This field also includes the first output name of each event operator.
      pipeline::PipelineTensorNames pipeline_tensor_names;
      // Tensors to feed at this pipeline stage.
      std::vector<std::string> feed_names;
      // Tensors to fetch at this pipeline stage.
      // It's a subset of PipelineConfiguration.fetch_names.
      std::vector<std::string> fetch_names;
    };

    // The pipeline configuration output.
    // This is only set if an pipeline is enabled.
    optional<PipelineConfigurationResult> pipeline_config_result;
  };

  /**
   * Configures the session for training.
   * Note: This is known to NOT be thread-safe.
   * @param config The training configuration.
   * @param[out] config_result The configuration output.
   * @return The status of the configuration.
   */
  common::Status ConfigureForTraining(
      const TrainingConfiguration& config, TrainingConfigurationResult& config_result);

  /**
   * Overrides the graph outputs with the specified output names.
   * @param outputs The new output names.
   * @return The status of the operation.
   */
  common::Status OverrideGraphOutputs(const std::vector<std::string>& outputs);

  /** Save a model, 3 options:
  1. save with updated weights
  2. save with updated weights and loss function
  3. save with updated weights, loss function and gradients
  */
  enum class SaveOption {
    NO_RELOAD,
    WITH_UPDATED_WEIGHTS,
    WITH_UPDATED_WEIGHTS_AND_LOSS_FUNC,
    WITH_UPDATED_WEIGHTS_AND_LOSS_FUNC_AND_GRADIENTS
  };

  /** Save the new model.
  @param model_uri the path for the new model.
  @param opt see SaveOption.
  */
  common::Status Save(const PathString& model_uri, SaveOption opt);

  /** Update the session initializers with passed-in state tensors
   * @param state_tensors A map of state tensors to set, usually loaded from a checkpoint.
   * @param strict Whether entries in state_tensors which are unknown or not present in the model are treated as an error or ignored.
   */
  common::Status SetStateTensors(const NameMLValMap& state_tensors, bool strict = false);

  /**
   * Gets the state tensors.
   * @param[out] The state tensors.
   * @return The status of the operation.
   */
  common::Status GetStateTensors(NameMLValMap& state_tensors);

  /** Gets the DataTransferManager instance. */
  const DataTransferManager& GetDataTransferManager() const;

  /** Gets the model location. */
  const PathString& GetModelLocation() const { return model_location_; }

  /**
   * Checks to be see if given graph output is produced by an fp32-only node.
   * @param The name of the output.
   * @return Whether output is from fp32-only node or not.
   */
  bool IsGraphOutputFp32Node(const std::string& output_name) const;

  /**
   * Gets the list of Dropout ratio inputs that will be used as feeds in eval mode,
   * since each ratio input has its own name.
   * @return The list of feed names.
   */
  std::unordered_set<std::string> GetDropoutEvalFeeds() const { return dropout_eval_feeds_; }

  /** Override Run function in InferenceSession to inject some training-specific logics **/
  using InferenceSession::Run;  // For overload resolution.
  common::Status Run(const RunOptions& run_options, IOBinding& io_binding) override;

 private:
  /** Configures the loss function.
  The loss function can either be provided externally or built from the provided loss function information.
  Exactly one of external_loss_name or loss_function_info should be given.
  Optionally, a loss scaling factor can be applied to the loss function output.
  @param external_loss_name The name of the externally provided loss function output. Specifies that an external loss
         function should be used.
  @param loss_func_info The loss function information. Specifies that the loss function should be built.
  @param loss_scale_input_name[in,out] If provided, indicates that loss scaling should be applied and will be set to
         the name of the loss scale input.
  @param actual_loss_name[out] The actual name of the loss function output from which to start the backward graph.
  @returns Status indicating success or providing an error message.
  @remarks When using a custom/standard op as loss function, 2 ops must have been registered:
             1. an op for loss function, schema:
                 Inputs:
                     OUT
                     LABEL
                 Outputs:
                     LOSS
             2. an op to calculate gradients, schema:
                 Inputs:
                     GRADIENT_OF_OUTPUT
                     OUT
                     LABEL
                 Outputs:
                     GRADIENT_OF_OUT
                     GRADIENT_OF_LABEL
           And also in gradient_builder.cc, the gradient builder must have been registered.
  */
  common::Status ConfigureLossFunction(
      const optional<std::string>& external_loss_name,
      const optional<LossFunctionInfo>& loss_func_info,
      std::string* loss_scale_input_name,
      std::string& actual_loss_name);

  common::Status AddGistEncoding();

  /** Add tensorboard summary nodes to the graph.
  @param summary_name name for the merged summary node.
  @param scalar_nodes tensor names to add scalar summary nodes for.
  @param histogram_nodes tensor names to add histogram summary nodes for.
  @param norm_nodes tensor names to add norm summary nodes for.
  @param dump_convergence_metrics add convergence metrics such as gradient norm to the summary or not.
  */
  common::Status AddTensorboard(const std::string& summary_name,
                                const std::vector<std::string>& scalar_nodes,
                                const std::vector<std::string>& histogram_nodes,
                                const std::vector<std::string>& norm_nodes,
                                const bool dump_convergence_metrics);

  // Insert operators for running pipeline and return event tensor names.
  // For an intermediate pipeline stage, its original computation is
  //
  //  Recv --> Forward --> Send -->
  //  Recv --> Backward --> Send
  //
  // After this function, the resulted computation is
  //
  //  WaitEvent --> Recv --> RecordEvent --> WaitEvent --> Forward --> RecordEvent --> WaitEvent --> Send --> RecordEvent -->
  //  WaitEvent --> Recv --> RecordEvent --> WaitEvent --> Backward --> RecordEvent --> WaitEvent --> Send --> RecordEvent
  //
  // As you can see, some event operators are inserted. For each event operator, its dependent
  // event tensor name is written to an input references, for example, "forward_waited_event_name".
  //
  // This function assumes that
  //  1. Only one Recv and only one Send present in forward pass.
  //  2. Only one Recv and only one Send present in backward pass.
  //  3. Backward operators' descriptions are all "Backward pass". This assumption is used to
  //     identify backward nodes.
  //  4. No event operator is inserted by other graph transform.
  common::Status InsertPipelineOps(const std::unordered_set<std::string>& initializer_names_to_preserve,
                                   pipeline::PipelineTensorNames& pipeline_tensor_names);

  common::Status ApplyTransformationsToMainGraph(const std::unordered_set<std::string>& weights_to_train,
                                                 const TrainingConfiguration::GraphTransformerConfiguration& config);

  /** configure initial transformers for training */
  void AddPreTrainingTransformers(const IExecutionProvider& execution_provider,  // for constant folding
                                  GraphTransformerManager& transformer_manager,
                                  const std::unordered_set<std::string>& weights_to_train,
                                  const TrainingConfiguration::GraphTransformerConfiguration& config,
                                  TransformerLevel graph_optimization_level = TransformerLevel::MaxLevel,
                                  const std::vector<std::string>& custom_list = {});

  /** override the parent method in inference session for training specific transformers */
  void AddPredefinedTransformers(GraphTransformerManager& transformer_manager,
                                 TransformerLevel graph_optimization_level,
                                 const std::vector<std::string>& custom_list) override;

  /** Perform auto-diff to add backward graph into the model.
  @param weights_to_train a set of weights to be training.
  @param loss_function_output_name the name of the loss function's output.
  */
  common::Status BuildGradientGraph(const std::unordered_set<std::string>& weights_to_train,
                                    const std::string& loss_function_output_name,
                                    const GradientGraphConfiguration& gradient_graph_config,
                                    const logging::Logger& logger);

  common::Status BuildAccumulationNode(const std::unordered_set<std::string>& weights_to_train);

  /** Add optimizer into the model. Each trainable weight will have an optimizer
  @param opt_graph_config The configuration that applies to all optimizers.
  @param opt_configs specify the optimizers used by each weight in weights_to_train, 1-1 mapping to weights_to_train.
  @param opt_graph_outputs The outputs of optimizer graph
  */
  common::Status BuildOptimizer(
      const OptimizerGraphConfig& opt_graph_config,
      const std::unordered_map<std::string, OptimizerNodeConfig>& opt_configs,
      OptimizerOutputKeyMap<std::string>& opt_graph_outputs);

  /** Enable mixed precision training
  @param weights_to_train a set of weights to be training.
  @param mixed_precision_config The mixed precision configuration.
  @param fp32_weight_name_to_mixed_precision_node_arg the map between weights and mixed precision weights.
  */
  common::Status EnableMixedPrecision(const std::unordered_set<std::string>& weights_to_train,
<<<<<<< HEAD
                                      bool use_fp16_initializer,
                                      std::unordered_map<std::string, NodeArg*>& fp32_weight_name_to_fp16_node_arg,
                                      ONNX_NAMESPACE::TensorProto_DataType fp16_type,
                                      bool layernorm_stash_as_fp32);
=======
                                      const TrainingConfiguration::MixedPrecisionConfiguration& mixed_precision_config,
                                      std::unordered_map<std::string, NodeArg*>& fp32_weight_name_to_mixed_precision_node_arg);
>>>>>>> f7c1e518

  /** Discover all trainable initializers by reverse DFS starting from a given tensor (for example, the loss value)
  @param immutable_weights do not include initializers matching an (op_type, input_index, value) entry from this table
  @param backprop_source_name reverse DFS back propagation source name (i.e. loss name or pipeline send output name)
  */
  std::unordered_set<std::string> GetTrainableModelInitializers(const ImmutableWeights& immutable_weights,
                                                                const std::string& backprop_source_name) const;

  std::unordered_set<std::string> GetStateTensorNames() const;

  common::Status SetEvalFeedNames();

  NameMLValMap GetWeights() const;

  void FilterUnusedWeights(const std::unordered_set<std::string>& weight_names_to_train,
                           std::unordered_set<std::string>& filtered_weight_names_to_train);

  static bool IsImmutableWeight(const ImmutableWeights& immutable_weights,
                                const Node* node,
                                const TensorProto* weight_tensor,
                                const logging::Logger* logger = nullptr);

  static bool IsUntrainable(const Node* node,
                            const std::string& initializer_name,
                            const logging::Logger* logger = nullptr);

  bool is_configured_{false};

  std::unordered_set<std::string> weights_to_train_;
  // names of additional initializers to be included in checkpoints
  std::unordered_set<std::string> opt_state_initializer_names_;
  std::unordered_set<std::string> mixed_precision_weight_initializer_names_;

  bool is_mixed_precision_enabled_;
  optional<std::string> external_loss_name_;
  std::unique_ptr<ILossFunction> loss_graph_builder_;
  optional<LossFunctionInfo> loss_function_info_;

  std::unordered_set<std::string> dropout_eval_feeds_;
  OptimizerGraphConfig opt_graph_config_;
  std::unordered_map<std::string, OptimizerNodeConfig> opt_configs_;

  GradientGraphConfiguration gradient_graph_config_;
  static const std::string training_mode_string_;
};
}  // namespace training
}  // namespace onnxruntime<|MERGE_RESOLUTION|>--- conflicted
+++ resolved
@@ -72,16 +72,12 @@
     DistributedConfiguration distributed_config{};
 
     struct MixedPrecisionConfiguration {
-<<<<<<< HEAD
-      // Whether to use FP16 initializers.
-      bool use_fp16_initializers{};
-      ONNX_NAMESPACE::TensorProto_DataType fp16_type{ONNX_NAMESPACE::TensorProto_DataType_FLOAT16};
-      bool layernorm_stash_as_fp32{true};
-=======
       // Whether to use mixed precision initializers.
       bool use_mixed_precision_initializers{};
       MixedPrecisionDataType mixed_precision_type{MixedPrecisionDataType::FP16};
 
+      bool layernorm_stash_as_fp32{true};
+      
       ONNX_NAMESPACE::TensorProto_DataType TensorProtoDataType() const {
         switch (mixed_precision_type) {
           case MixedPrecisionDataType::FP16: return ONNX_NAMESPACE::TensorProto_DataType_FLOAT16;
@@ -89,7 +85,6 @@
           default: return ONNX_NAMESPACE::TensorProto_DataType_UNDEFINED;
         }  
       }
->>>>>>> f7c1e518
     };
     // The mixed precision configuration.
     // If not provided, mixed precision is disabled.
@@ -436,15 +431,8 @@
   @param fp32_weight_name_to_mixed_precision_node_arg the map between weights and mixed precision weights.
   */
   common::Status EnableMixedPrecision(const std::unordered_set<std::string>& weights_to_train,
-<<<<<<< HEAD
-                                      bool use_fp16_initializer,
-                                      std::unordered_map<std::string, NodeArg*>& fp32_weight_name_to_fp16_node_arg,
-                                      ONNX_NAMESPACE::TensorProto_DataType fp16_type,
-                                      bool layernorm_stash_as_fp32);
-=======
                                       const TrainingConfiguration::MixedPrecisionConfiguration& mixed_precision_config,
                                       std::unordered_map<std::string, NodeArg*>& fp32_weight_name_to_mixed_precision_node_arg);
->>>>>>> f7c1e518
 
   /** Discover all trainable initializers by reverse DFS starting from a given tensor (for example, the loss value)
   @param immutable_weights do not include initializers matching an (op_type, input_index, value) entry from this table

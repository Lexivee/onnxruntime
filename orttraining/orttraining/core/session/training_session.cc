﻿// Copyright (c) Microsoft Corporation. All rights reserved.
// Licensed under the MIT License.

#include "orttraining/core/session/training_session.h"

#include "core/framework/data_transfer_utils.h"
#include "core/graph/model.h"
#include "core/session/IOBinding.h"
#include "core/providers/cpu/controlflow/utils.h"
#include "orttraining/core/graph/loss_function_builder.h"
#include "orttraining/core/graph/optimizer_builder.h"
#include "orttraining/core/framework/checkpointing.h"
#include "orttraining/core/framework/gradient_graph_builder.h"
#include "orttraining/core/framework/distributed_run_context.h"
#include "orttraining/core/graph/optimizer_graph_builder_registry.h"
#include "orttraining/core/optimizer/graph_transformer_utils.h"
#include "core/optimizer/rule_based_graph_transformer.h"
#include "orttraining/core/graph/mixed_precision_transformer.h"
#include "orttraining/core/graph/tensorboard_transformer.h"
#include "orttraining/core/graph/pipeline_transformer.h"
#include "orttraining/core/graph/gradient_builder_base.h"

//Gist Encoding
#include "orttraining/core/optimizer/gist_encode_decode.h"

#ifdef USE_CUDA
#include "core/providers/cuda/cuda_common.h"
#include "core/providers/cuda/cuda_allocator.h"
#endif

#ifdef USE_HOROVOD
#include "orttraining/core/graph/horovod_adapters.h"
#endif

namespace onnxruntime {
namespace training {

namespace {
Status SetupOptimizerParams(
    const std::unordered_set<std::string>& weight_names_to_train,
    const std::unordered_map<std::string, NodeArg*>& fp32_weight_names_to_mixed_precision_node_args,
    const optional<std::string>& loss_scale_input_name,
    const TrainingSession::TrainingConfiguration& config,
    OptimizerGraphConfig& opt_graph_config_result,
    std::unordered_map<std::string, OptimizerNodeConfig>& opt_node_configs_result) {
  ORT_RETURN_IF_NOT(config.optimizer_config.has_value());
  const auto& optimizer_config = config.optimizer_config.value();

  std::unordered_map<std::string, OptimizerNodeConfig> opt_node_configs{};
  for (const auto& weight_name : weight_names_to_train) {
    OptimizerNodeConfig opt_node_config{};
    opt_node_config.name = optimizer_config.name;
    opt_node_config.lr_feed_name = optimizer_config.learning_rate_input_name;

    try {
      opt_node_config.attributes = optimizer_config.weight_attributes_generator(weight_name);
    } catch (const std::exception& ex) {
      return ORT_MAKE_STATUS(ONNXRUNTIME, FAIL, ex.what());
    }

    try {
      opt_node_config.int_attributes = optimizer_config.weight_int_attributes_generator(weight_name);
    } catch (const std::exception& ex) {
      return ORT_MAKE_STATUS(ONNXRUNTIME, FAIL, ex.what());
    }

    // TODO make OptimizerNodeConfig::loss_scale_input_name optional<string>
    opt_node_config.loss_scale_input_name =
        loss_scale_input_name.has_value() ? loss_scale_input_name.value() : "";
    opt_node_config.use_mixed_precision_moments = optimizer_config.use_mixed_precision_moments;

    const auto mixed_precision_weight_name_it = fp32_weight_names_to_mixed_precision_node_args.find(weight_name);
    if (mixed_precision_weight_name_it != fp32_weight_names_to_mixed_precision_node_args.end()) {
      opt_node_config.mixed_precision_weight_arg = mixed_precision_weight_name_it->second;
    }
    opt_node_configs.emplace(weight_name, std::move(opt_node_config));
  }

  OptimizerGraphConfig opt_graph_config{};
  opt_graph_config.use_mixed_precision = config.mixed_precision_config.has_value();
  // TODO make OptimizerGraphConfig::loss_scale_input_name optional<string>
  opt_graph_config.loss_scale_input_name =
      loss_scale_input_name.has_value() ? loss_scale_input_name.value() : "";
  ;
  opt_graph_config.local_size = DistributedRunContext::RunConfig().local_size;
  opt_graph_config.local_rank = DistributedRunContext::RunConfig().local_rank;
  opt_graph_config.data_parallel_group_rank = DistributedRunContext::RankInGroup(WorkerGroupType::DataParallel);
  opt_graph_config.data_parallel_group_size = DistributedRunContext::GroupSize(WorkerGroupType::DataParallel);
  opt_graph_config.gradient_accumulation_steps = config.gradient_accumulation_steps;
  opt_graph_config.allreduce_in_mixed_precision_type = optimizer_config.do_all_reduce_in_mixed_precision_type;
  opt_graph_config.use_nccl = optimizer_config.use_nccl;
  opt_graph_config.adasum_reduction_type = optimizer_config.adasum_reduction_type;
  opt_graph_config.enable_grad_norm_clip = optimizer_config.enable_grad_norm_clip;
#if USE_HOROVOD
  opt_graph_config.horovod_reduce_op =
      opt_graph_config.adasum_reduction_type == AdasumReductionType::None
          ? static_cast<int64_t>(hvd::ReduceOp::SUM)
          : static_cast<int64_t>(hvd::ReduceOp::ADASUM);
#endif
  opt_graph_config.deepspeed_zero = optimizer_config.deepspeed_zero;
  opt_node_configs_result = std::move(opt_node_configs);
  opt_graph_config_result = std::move(opt_graph_config);

  return Status::OK();
}

bool IsRootNode(const TrainingSession::TrainingConfiguration& config) {
  return config.distributed_config.world_rank == 0;
}
}  // namespace

void TrainingSession::FilterUnusedWeights(const std::unordered_set<std::string>& weight_names_to_train,
                                          std::unordered_set<std::string>& filtered_weight_names_to_train) {
  filtered_weight_names_to_train.clear();
  for (const auto& name : weight_names_to_train) {
    auto nodes = model_->MainGraph().GetConsumerNodes(name);
    if (!nodes.empty())
      filtered_weight_names_to_train.insert(name);
    else
      LOGS(*session_logger_, WARNING)
          << "Couldn't find any consumer node for weight " << name << ", exclude it from training.";
  }
}

const std::string TrainingSession::training_mode_string_ = "training_mode";

Status TrainingSession::ConfigureForTraining(
    const TrainingConfiguration& config, TrainingConfigurationResult& config_result_out) {
  ORT_RETURN_IF(
      IsInitialized(),
      "TrainingSession::ConfigureForTraining() must be called before TrainingSession::Initialize().");

  if (is_configured_) return Status::OK();

  std::unordered_set<std::string> filtered_config_weight_names_to_train;
  FilterUnusedWeights(config.weight_names_to_train, filtered_config_weight_names_to_train);

  TrainingConfigurationResult config_result{};

  ORT_ENFORCE(config.distributed_config.pipeline_parallel_size > 0,
              "This parameter should be 1 if there is no pipeline parallelism. "
              "Otherwise, it's the number of pipeline stages.");

  DistributedRunContext::CreateInstance({config.distributed_config.world_rank,
                                         config.distributed_config.world_size,
                                         config.distributed_config.local_rank,
                                         config.distributed_config.local_size,
                                         config.distributed_config.data_parallel_size,
                                         config.distributed_config.horizontal_parallel_size,
                                         config.distributed_config.pipeline_parallel_size});

  if (config.pipeline_config.has_value() && config.pipeline_config.value().do_partition) {
    // Apply online pipeline partition to graph obj. This needs to be done first before any graph
    // transportation which may alter node_arg and invalidate cut_list info from the original graph.
    ORT_RETURN_IF_ERROR(ApplyPipelinePartitionToMainGraph(model_->MainGraph(),
                                                          config.pipeline_config.value().cut_list,
                                                          config.distributed_config.world_rank,
                                                          config.distributed_config.world_size));
  }

  is_mixed_precision_enabled_ = config.mixed_precision_config.has_value();
  
  std::string loss_name{};
  // Enable loss scale if mixed precision is enabled AND at pipeline last stage if pipeline is used.
  // We are currently making the assumption that no data parallelism is used together with model parallelism.
  // So we can check the last stage by checking the world_rank and world_size. Once DP and MP combination is
  // enabled, we need to devise another way to check MP stages.
  bool enable_loss_scale = is_mixed_precision_enabled_ &&
                           config.mixed_precision_config.value().mixed_precision_type == ONNX_NAMESPACE::TensorProto_DataType_FLOAT16 &&
                           (!config.pipeline_config.has_value() ||
                            (config.distributed_config.world_rank + 1 == config.distributed_config.world_size));
  optional<std::string> loss_scale_input_name =
      enable_loss_scale ? optional<std::string>{""} : optional<std::string>{};
  if (config.pipeline_config.has_value()) {
    // if use pipeline, first check if model contains send op. If it does, set the
    // send node's output as the start tensor to build gradient graph
    GetPipelineSendOutput(model_->MainGraph(), loss_name);
  }

  if (loss_name.empty()) {
    const optional<LossFunctionInfo> loss_function_info =
        config.loss_function_config.has_value()
            ? config.loss_function_config.value().loss_function_info
            : optional<LossFunctionInfo>{};
    ORT_RETURN_IF_ERROR(ConfigureLossFunction(
        config.loss_name, loss_function_info,
        loss_scale_input_name.has_value() ? &loss_scale_input_name.value() : nullptr, loss_name));
  }

  ORT_ENFORCE(
      !loss_scale_input_name.has_value() || !loss_scale_input_name.value().empty(),
      "loss_scale_input_name should not be set to an empty string.");

  if (enable_loss_scale) {
    TrainingConfigurationResult::MixedPrecisionConfigurationResult mp_result{};
    mp_result.loss_scale_input_name = loss_scale_input_name.value();
    config_result.mixed_precision_config_result = mp_result;
  }

  if (IsRootNode(config) && config.model_with_loss_function_path.has_value()) {
    ORT_IGNORE_RETURN_VALUE(Save(
        config.model_with_loss_function_path.value(), SaveOption::NO_RELOAD));
  }

  // We need to get trainable weights to prevent constant folding from them. This works well if trainable weights are passed from config.
  // For case we use GetTrainableModelInitializers to get trainable weights such as C++ frontend, it may get more initializers
  // than trainable weights here as it's before transformers. So the constant folding may miss some nodes we actually can fold.
  std::unordered_set<std::string> trainable_initializers =
      !filtered_config_weight_names_to_train.empty()
          ? filtered_config_weight_names_to_train
          : GetTrainableModelInitializers(config.immutable_weights, loss_name);
  if (config.weight_names_to_not_train.size() > 0) {
    LOGS(*session_logger_, INFO) << "Excluding following weights from trainable list as specified in configuration:";
    for (const auto& weight_name_to_not_train : config.weight_names_to_not_train) {
      trainable_initializers.erase(weight_name_to_not_train);
      LOGS(*session_logger_, INFO) << weight_name_to_not_train;
    }
  }

  ORT_RETURN_IF_ERROR(ApplyTransformationsToMainGraph(trainable_initializers, config.graph_transformer_config));

  // derive actual set of weights to train
  std::unordered_set<std::string> weight_names_to_train =
      !filtered_config_weight_names_to_train.empty()
          ? filtered_config_weight_names_to_train
          : GetTrainableModelInitializers(config.immutable_weights, loss_name);
  for (const auto& weight_name_to_not_train : config.weight_names_to_not_train) {
    weight_names_to_train.erase(weight_name_to_not_train);
  }

  {
    std::ostringstream weight_names_stream{};
    for (const auto& weight_name : weight_names_to_train) {
      weight_names_stream << "  " << weight_name << "\n";
    }
    LOGS(*session_logger_, INFO) << "Training weights:\n"
                                 << weight_names_stream.str();
  }

<<<<<<< HEAD
  // Transform for mixed precision on forward graph.
  std::unordered_map<std::string, NodeArg*> fp32_weight_name_to_mixed_precision_node_arg{};
=======
  ORT_RETURN_IF_ERROR(BuildGradientGraph(
      weight_names_to_train, loss_name, config.gradient_graph_config, *session_logger_));

  // transform for mixed precision
  std::unordered_map<std::string, NodeArg*> fp32_weight_name_to_fp16_node_arg{};
>>>>>>> 005fa5c3
  if (is_mixed_precision_enabled_) {
    const auto& mixed_precision_config = config.mixed_precision_config.value();
    ORT_RETURN_IF_ERROR(EnableMixedPrecision(weight_names_to_train,
                                             mixed_precision_config.use_mixed_precision_initializers,
                                             mixed_precision_config.mixed_precision_type,
                                             fp32_weight_name_to_mixed_precision_node_arg));
  }

  ORT_RETURN_IF_ERROR(BuildGradientGraph(
      weight_names_to_train, loss_name, config.gradient_graph_config, config.set_gradients_as_graph_outputs));

  if (config.pipeline_config.has_value()) {
    TrainingConfigurationResult::PipelineConfigurationResult pipeline_result{};
    ORT_RETURN_IF_ERROR(InsertPipelineOps(weight_names_to_train,
                                          pipeline_result.forward_waited_event_name,
                                          pipeline_result.forward_recorded_event_name,
                                          pipeline_result.backward_waited_event_name,
                                          pipeline_result.backward_recorded_event_name,
                                          pipeline_result.forward_wait_output_name,
                                          pipeline_result.forward_record_output_name,
                                          pipeline_result.backward_wait_output_name,
                                          pipeline_result.backward_record_output_name,
                                          pipeline_result.forward_waited_event_after_recv_name,
                                          pipeline_result.forward_recorded_event_before_send_name,
                                          pipeline_result.backward_waited_event_after_recv_name,
                                          pipeline_result.backward_recorded_event_before_send_name));
    // The following loop is for not to fetch tensors not in this pipeline stage.
    for (size_t i = 0; i < config.pipeline_config.value().fetch_names.size(); ++i) {
      auto name = config.pipeline_config.value().fetch_names[i];
      const auto* node_arg = model_->MainGraph().GetNodeArg(name);
      if (!node_arg) {
        // This pipelie stage doesn't contain this name.
        // Let's not to fetch it.
        continue;
      }
      pipeline_result.fetch_names.push_back(name);
    }
    pipeline_result.pipeline_stage_id =
        config.distributed_config.world_rank /
        (config.distributed_config.data_parallel_size * config.distributed_config.horizontal_parallel_size);
    config_result.pipeline_config_result = pipeline_result;
  }

  // All non-float tensors are not trainable. Remove those weights.
  // TODO: this is a temp workaround for removing rank tensor before adding optimizer.
  // Re-visit after we port logic for model splitting and hence know the rank tensor name.
  for (auto it = weights_to_train_.begin(); it != weights_to_train_.end();) {
    const auto* node_arg = model_->MainGraph().GetNodeArg(*it);
    ORT_RETURN_IF_NOT(node_arg, "Failed to get NodeArg with name ", *it);
    if (node_arg->TypeAsProto()->tensor_type().elem_type() != ONNX_NAMESPACE::TensorProto_DataType_FLOAT &&
        node_arg->TypeAsProto()->tensor_type().elem_type() != ONNX_NAMESPACE::TensorProto_DataType_FLOAT16 &&
        node_arg->TypeAsProto()->tensor_type().elem_type() != ONNX_NAMESPACE::TensorProto_DataType_BFLOAT16) {
      it = weights_to_train_.erase(it);
    } else {
      ++it;
    }
  }

  // add optimizer or gradient accumulation
  if (config.optimizer_config.has_value()) {
    OptimizerGraphConfig opt_graph_config{};
    std::unordered_map<std::string, OptimizerNodeConfig> opt_node_configs{};
    ORT_RETURN_IF_ERROR(SetupOptimizerParams(
        weights_to_train_, fp32_weight_name_to_mixed_precision_node_arg,
        loss_scale_input_name, config, opt_graph_config, opt_node_configs));

    TrainingConfigurationResult::OptimizerConfigurationResult optimizer_config_result{};
    ORT_RETURN_IF_ERROR(BuildOptimizer(
        opt_graph_config, opt_node_configs,
        optimizer_config_result.output_key_to_graph_output_name));

    config_result.opt_config_result = optimizer_config_result;
  } else {
    if (config.gradient_accumulation_steps > 1) {
      ORT_RETURN_IF_ERROR(BuildAccumulationNode(weights_to_train_));
    }
  }

  // Set eval feed names for nodes that differ between training and inferencing.
  ORT_RETURN_IF_ERROR(SetEvalFeedNames());

  // add Tensorboard
  if (config.tensorboard_config.has_value()) {
    const auto& tensorboard_config = config.tensorboard_config.value();

    std::vector<std::string> tensorboard_scalar_names(tensorboard_config.scalar_node_names);

    if (loss_scale_input_name.has_value()) {
      tensorboard_scalar_names.emplace_back(loss_scale_input_name.value());
    }

    // add some tensors from optimizer graph outputs
    if (config_result.opt_config_result.has_value()) {
      const auto& opt_output_key_to_graph_output_name =
          config_result.opt_config_result.value().output_key_to_graph_output_name;

      auto add_opt_graph_output_by_key =
          [&tensorboard_scalar_names, &opt_output_key_to_graph_output_name](OptimizerOutputKey key) {
            const auto it = opt_output_key_to_graph_output_name.find(key);
            if (it != opt_output_key_to_graph_output_name.end()) {
              tensorboard_scalar_names.emplace_back(it->second);
            }
          };

      add_opt_graph_output_by_key(OptimizerOutputKey::GradientAllIsFinite);
      add_opt_graph_output_by_key(OptimizerOutputKey::GlobalGradientNorm);
    }

    ORT_RETURN_IF_ERROR(AddTensorboard(
        tensorboard_config.summary_name, tensorboard_scalar_names,
        tensorboard_config.histogram_node_names, tensorboard_config.norm_node_names,
        tensorboard_config.dump_convergence_metrics));
  }

  // add GIST encoding
  if (config.gist_config.has_value()) {
    ORT_RETURN_IF_ERROR(AddGistEncoding());
  }

  // If the current node is in rank0 or if the current session is running pipeline (in which case different rank would
  // store different model partition), and if model_with_training_graph_path is specified, save the model.
  // Note: in the pipeline case, different ranks may resident in the same node. This could lead to a potential write
  // conflict. It is user's responsibility to make sure different rank is passed in with different
  // model_with_training_graph_path value.
  if ((IsRootNode(config) || config.pipeline_config.has_value()) && config.model_with_training_graph_path.has_value()) {
    ORT_IGNORE_RETURN_VALUE(Save(
        config.model_with_training_graph_path.value(), SaveOption::NO_RELOAD));
  }

  // After pipeline partition, we need to return the inputs allowed in this partition.
  if (config.pipeline_config.has_value()) {
    const auto& allowed_inputs = model_->MainGraph().GetInputsIncludingInitializers();
    const auto& allowed_outputs = model_->MainGraph().GetInputsIncludingInitializers();
    for (size_t i = 0; i < allowed_inputs.size(); ++i) {
      const auto name = allowed_inputs[i]->Name();
      config_result.pipeline_config_result.value().feed_names.push_back(name);
    }
    for (size_t i = 0; i < allowed_outputs.size(); ++i) {
      const auto name = allowed_outputs[i]->Name();
      config_result.pipeline_config_result.value().fetch_names.push_back(name);
    }
  }

  config_result_out = std::move(config_result);
  is_configured_ = true;

  return Status::OK();
}

static Status AddLossScaling(
    const std::string& loss_name,
    Graph& graph, std::string* loss_scale_input_name, std::string& scaled_loss_name) {
  if (!loss_scale_input_name) {
    scaled_loss_name = loss_name;
    return Status::OK();
  }

  // add node to scale loss_name by loss_scale_input_name
  GraphAugmenter::GraphDefs defs{};
  *loss_scale_input_name = graph.GenerateNodeArgName("loss_scale");
  const auto* loss_scale_input_type =
      defs.CreateTypeProto({1}, ONNX_NAMESPACE::TensorProto_DataType_FLOAT);
  scaled_loss_name = graph.GenerateNodeArgName("scaled_loss");
  defs.AddNodeDef(NodeDef{
      "Mul",
      {ArgDef{loss_name}, ArgDef{*loss_scale_input_name, loss_scale_input_type}},
      {ArgDef{scaled_loss_name}},
      NodeAttributes(),
      scaled_loss_name});
  defs.AddGraphInputs({*loss_scale_input_name});

  ORT_RETURN_IF_ERROR(GraphAugmenter::AugmentGraph(graph, defs));

  return Status::OK();
}

static Status ConfigureLossFunctionInternal(
    const optional<std::string>& external_loss_name,
    ILossFunction* loss_graph_builder,
    const optional<LossFunctionInfo>& loss_func_info,
    Graph& graph,
    std::string* loss_scale_input_name,
    std::string& actual_loss_name) {
  // build loss function or use external one
  ORT_RETURN_IF_NOT(
      (loss_func_info.has_value() && loss_graph_builder) ^ external_loss_name.has_value(),
      "Either loss function information should be provided or an external "
      "loss name should be given.");

  std::string unscaled_loss_name;
  if (external_loss_name.has_value()) {
    unscaled_loss_name = external_loss_name.value();
  } else {
    auto loss_function_graph_defs = (*loss_graph_builder)(graph, loss_func_info.value());
    ORT_RETURN_IF_ERROR(GraphAugmenter::AugmentGraph(graph, loss_function_graph_defs));
    unscaled_loss_name = loss_func_info.value().loss_name;
  }

  ORT_RETURN_IF_ERROR(AddLossScaling(
      unscaled_loss_name, graph, loss_scale_input_name, actual_loss_name));

  return Status::OK();
}

static Status BuildGradientGraphInternal(Graph& graph,
                                         const std::string& loss_function_output_name,
                                         const std::unordered_set<std::string>& node_arg_names_to_train,
                                         const std::unordered_set<std::string>& mixed_precision_node_arg_names_to_train,
                                         const GradientGraphConfiguration& gradient_graph_config,
                                         const logging::Logger& logger) {
  // Compute the gradient graph def.
  bool is_mixed_precision_enabled = !mixed_precision_node_arg_names_to_train.empty();
  GradientGraphBuilder grad_graph_builder(&graph,
                                          {loss_function_output_name},
                                          is_mixed_precision_enabled ? mixed_precision_node_arg_names_to_train: node_arg_names_to_train,
                                          loss_function_output_name,
                                          gradient_graph_config,
<<<<<<< HEAD
                                          set_gradient_as_graph_output);
  return grad_graph_builder.Build(is_mixed_precision_enabled ? &node_arg_names_to_train : nullptr);
=======
                                          logger);
  return grad_graph_builder.Build();
>>>>>>> 005fa5c3
}

static Status BuildOptimizerInternal(Graph& graph,
                                     const OptimizerGraphConfig& opt_graph_config,
                                     const std::unordered_map<std::string, OptimizerNodeConfig>& opt_configs,
                                     std::unordered_set<std::string>& opt_state_initializer_names,
                                     OptimizerOutputKeyMap<std::string>& opt_graph_outputs) {
  OptimizerBuilderRegistry& optimizer_registry = OptimizerBuilderRegistry::GetInstance();
  OptimizerGraphBuilderRegistry& optimizer_graph_registry = OptimizerGraphBuilderRegistry::GetInstance();
  std::string graph_builder_name = optimizer_graph_registry.GetNameFromConfig(opt_graph_config);
  auto optimizer_graph_builder = optimizer_graph_registry.MakeUnique(
      graph_builder_name, optimizer_registry, opt_graph_config, opt_configs);
  ORT_RETURN_IF_ERROR(optimizer_graph_builder->Build(
      graph, opt_state_initializer_names, opt_graph_outputs));

  return Status::OK();
}

static Status AddGradientAccumulationNodes(Graph& graph,
                                           const NodeArgNameGeneratorFn& nodearg_name_generator,
                                           const std::vector<std::string> gradient_names) {
  GraphAugmenter::GraphDefs graph_defs;
  std::vector<ArgDef> gradient_argdefs;
  ORT_RETURN_IF_ERROR(GetArgDefsFromGraph(graph, gradient_names, gradient_argdefs));
  std::vector<ArgDef> gradient_accumulation_buffers;
  gradient_accumulation_buffers.resize(gradient_argdefs.size());
  std::vector<std::string> grad_acc_outputs;
  for (size_t i = 0; i < gradient_argdefs.size(); ++i) {
    grad_acc_outputs.push_back(
        BuildGradientAccumulationNode(
            nodearg_name_generator, gradient_argdefs[i], gradient_accumulation_buffers[i], graph_defs, false)
            .name);
  }
  return GraphAugmenter::AugmentGraph(graph, graph_defs);
}

Status TrainingSession::ApplyTransformationsToMainGraph(const std::unordered_set<std::string>& weights_to_train,
                                                        const TrainingConfiguration::GraphTransformerConfiguration& config) {
  GraphTransformerManager graph_transformation_mgr{1};
  AddPreTrainingTransformers(graph_transformation_mgr, weights_to_train, config);

  // apply transformers
  Graph& graph = model_->MainGraph();
  for (int i = static_cast<int>(TransformerLevel::Level1); i <= static_cast<int>(TransformerLevel::MaxLevel); i++) {
    ORT_RETURN_IF_ERROR(graph_transformation_mgr.ApplyTransformers(
        graph, static_cast<TransformerLevel>(i), *session_logger_));
  }
  return common::Status::OK();
}

// Registers all the pre transformers with transformer manager
void TrainingSession::AddPreTrainingTransformers(GraphTransformerManager& transformer_manager,
                                                 const std::unordered_set<std::string>& weights_to_train,
                                                 const TrainingConfiguration::GraphTransformerConfiguration& config,
                                                 TransformerLevel graph_optimization_level,
                                                 const std::vector<std::string>& custom_list) {
  auto add_transformers = [&](TransformerLevel level) {
    // Generate and register transformers for level
    auto transformers_to_register = transformer_utils::GeneratePreTrainingTransformers(
        level, weights_to_train, config, custom_list);
    for (auto& entry : transformers_to_register) {
      transformer_manager.Register(std::move(entry), level);
    }
  };

  ORT_ENFORCE(graph_optimization_level <= TransformerLevel::MaxLevel,
              "Exceeded max transformer level. Current level is set to " +
                  std::to_string(static_cast<uint32_t>(graph_optimization_level)));

  for (int i = static_cast<int>(TransformerLevel::Level1); i <= static_cast<int>(TransformerLevel::MaxLevel); i++) {
    TransformerLevel level = static_cast<TransformerLevel>(i);
    if ((graph_optimization_level >= level) || !custom_list.empty()) {
      add_transformers(level);
    }
  }
}

// Registers all the predefined transformers with transformer manager
void TrainingSession::AddPredefinedTransformers(GraphTransformerManager& transformer_manager,
                                                TransformerLevel graph_optimization_level,
                                                const std::vector<std::string>& custom_list) {
  auto add_transformers = [&](TransformerLevel level) {
    // Generate and register transformers for level
    auto transformers_to_register = transformer_utils::GenerateTransformers(
        level, weights_to_train_, GetSessionOptions().free_dimension_overrides, custom_list);
    for (auto& entry : transformers_to_register) {
      transformer_manager.Register(std::move(entry), level);
    }
  };

  ORT_ENFORCE(graph_optimization_level <= TransformerLevel::MaxLevel,
              "Exceeded max transformer level. Current level is set to " +
                  std::to_string(static_cast<uint32_t>(graph_optimization_level)));

  for (int i = static_cast<int>(TransformerLevel::Level1); i <= static_cast<int>(TransformerLevel::MaxLevel); i++) {
    TransformerLevel level = static_cast<TransformerLevel>(i);
    if ((graph_optimization_level >= level) || !custom_list.empty()) {
      add_transformers(level);
    }
  }
}

Status TrainingSession::AddGistEncoding() {
  try {
    Graph& graph = model_->MainGraph();

    auto rule_transformer_L1 = onnxruntime::make_unique<RuleBasedGraphTransformer>("RuleGistTransformer1");
    rule_transformer_L1->Register(onnxruntime::make_unique<GistEncodeDecode>());
    onnxruntime::GraphTransformerManager graph_transformation_mgr{1};
    graph_transformation_mgr.Register(std::move(rule_transformer_L1), TransformerLevel::Level1);

    ORT_RETURN_IF_ERROR(graph_transformation_mgr.ApplyTransformers(graph, TransformerLevel::Level1, *session_logger_));
  } catch (const OnnxRuntimeException& exp) {
    return ORT_MAKE_STATUS(ONNXRUNTIME, FAIL, "Failed to add Gist Encoding:", exp.what());
  }
  return DoPostLoadProcessing(*model_);
}

Status TrainingSession::AddTensorboard(const std::string& summary_name,
                                       const std::vector<std::string>& scalar_nodes,
                                       const std::vector<std::string>& histogram_nodes,
                                       const std::vector<std::string>& norm_nodes,
                                       const bool dump_convergence_metrics) {
  ORT_RETURN_IF_ERROR(
      TransformGraphForTensorboard(
          model_->MainGraph(), summary_name, scalar_nodes, histogram_nodes, norm_nodes, dump_convergence_metrics));
  return DoPostLoadProcessing(*model_);
}

Status TrainingSession::InsertPipelineOps(
    const std::unordered_set<std::string>& initializer_names_to_preserve,
    std::string& forward_waited_event_name,
    std::string& forward_recorded_event_name,
    std::string& backward_waited_event_name,
    std::string& backward_recorded_event_name,
    std::string& forward_wait_output_name,
    std::string& forward_record_output_name,
    std::string& backward_wait_output_name,
    std::string& backward_record_output_name,
    std::string& forward_waited_event_after_recv_name,
    std::string& forward_recorded_event_before_send_name,
    std::string& backward_waited_event_after_recv_name,
    std::string& backward_recorded_event_before_send_name) {
  ORT_RETURN_IF_ERROR(TransformGraphForPipeline(
      model_->MainGraph(),
      initializer_names_to_preserve,
      forward_waited_event_name,
      forward_recorded_event_name,
      backward_waited_event_name,
      backward_recorded_event_name,
      forward_wait_output_name,
      forward_record_output_name,
      backward_wait_output_name,
      backward_record_output_name,
      forward_waited_event_after_recv_name,
      forward_recorded_event_before_send_name,
      backward_waited_event_after_recv_name,
      backward_recorded_event_before_send_name));
  return DoPostLoadProcessing(*model_);
}

Status TrainingSession::ConfigureLossFunction(
    const optional<std::string>& external_loss_name,
    const optional<LossFunctionInfo>& loss_function_info,
    std::string* loss_scale_input_name,
    std::string& actual_loss_name) {
  external_loss_name_ = external_loss_name;
  loss_function_info_ = loss_function_info;

  if (loss_function_info_.has_value()) {
    const auto& loss_function_info_value = loss_function_info_.value();
    ORT_RETURN_IF(
        loss_function_info_value.op_def.type.empty() || loss_function_info_value.loss_name.empty(),
        "loss_function_info is invalid.");

    loss_graph_builder_ = LossFunctionBuilder::Build(loss_function_info_value.op_def.type);

    ORT_RETURN_IF_NOT(loss_graph_builder_);
  }

  try {
    ORT_RETURN_IF_ERROR(ConfigureLossFunctionInternal(
        external_loss_name_, loss_graph_builder_.get(), loss_function_info_,
        model_->MainGraph(), loss_scale_input_name, actual_loss_name));
  } catch (const OnnxRuntimeException& exp) {
    return ORT_MAKE_STATUS(ONNXRUNTIME, FAIL, "Failed to add loss function:", exp.what());
  }
  return DoPostLoadProcessing(*model_);
}

<<<<<<< HEAD
Status TrainingSession::EnableMixedPrecision(const std::unordered_set<std::string>& weights_to_train,
                                             bool use_mixed_precision_initializer,
                                             ONNX_NAMESPACE::TensorProto_DataType mixed_precision_type,
                                             std::unordered_map<std::string, NodeArg*>& fp32_weight_name_to_mixed_precision_node_arg) {
  ORT_RETURN_IF_ERROR(TransformGraphForMixedPrecision(model_->MainGraph(),
                                                      weights_to_train,
                                                      use_mixed_precision_initializer,
                                                      mixed_precision_type,
                                                      fp32_weight_name_to_mixed_precision_node_arg));

  std::unordered_set<std::string> mixed_precision_weight_initializer_names{};
=======
Status TrainingSession::EnableMixedPrecision(
    const std::unordered_set<std::string>& weights_to_train,
    bool use_fp16_initializer,
    std::unordered_map<std::string, NodeArg*>& fp32_weight_name_to_fp16_node_arg) {
  ORT_RETURN_IF_ERROR(TransformGraphForMixedPrecision(
      model_->MainGraph(), weights_to_train, use_fp16_initializer, fp32_weight_name_to_fp16_node_arg));

  std::unordered_set<std::string> fp16_weight_initializer_names{};
>>>>>>> 005fa5c3
  std::transform(
      weights_to_train.cbegin(), weights_to_train.cend(),
      std::inserter(mixed_precision_weight_initializer_names, mixed_precision_weight_initializer_names.begin()),
      [&fp32_weight_name_to_mixed_precision_node_arg](const std::string& name) {
        return fp32_weight_name_to_mixed_precision_node_arg.find(name) != fp32_weight_name_to_mixed_precision_node_arg.end() ?
               fp32_weight_name_to_mixed_precision_node_arg[name]->Name() : name;
      });
  mixed_precision_weight_initializer_names_ = std::move(mixed_precision_weight_initializer_names);

  return Status::OK();
}

Status TrainingSession::BuildGradientGraph(const std::unordered_set<std::string>& weights_to_train,
                                           const std::string& loss_function_output_name,
                                           const GradientGraphConfiguration& gradient_graph_config,
                                           const logging::Logger& logger) {
  // Fill weights_to_train_ according to weights_to_train
  weights_to_train_ = weights_to_train;
  gradient_graph_config_ = gradient_graph_config;

  ORT_RETURN_IF_ERROR(BuildGradientGraphInternal(model_->MainGraph(),
                                                 loss_function_output_name,
                                                 weights_to_train_,
                                                 mixed_precision_weight_initializer_names_,
                                                 gradient_graph_config_,
                                                 logger));

  return DoPostLoadProcessing(*model_);
}

Status TrainingSession::BuildAccumulationNode(const std::unordered_set<std::string>& weights_to_train) {
  std::vector<std::string> gradient_names;
  gradient_names.reserve(weights_to_train.size());
  std::transform(
      weights_to_train.begin(), weights_to_train.end(), std::back_inserter(gradient_names),
      GradientBuilderBase::GradientName);
  auto nodearg_name_generator = [](const std::string& base_name) {
    return base_name;
  };
  ORT_RETURN_IF_ERROR(AddGradientAccumulationNodes(model_->MainGraph(), nodearg_name_generator, gradient_names));
  return DoPostLoadProcessing(*model_);
}

Status TrainingSession::BuildOptimizer(
    const OptimizerGraphConfig& opt_graph_config,
    const std::unordered_map<std::string, OptimizerNodeConfig>& opt_configs,
    OptimizerOutputKeyMap<std::string>& opt_graph_outputs) {
  ORT_RETURN_IF_NOT(
      opt_configs.size() == weights_to_train_.size(),
      "Number of optimizer configurations does not match number of weights to train.")

  for (const auto& weight_name : weights_to_train_) {
    ORT_RETURN_IF_NOT(
        opt_configs.find(weight_name) != opt_configs.end(),
        "Optimizer configuration was not found for weight to train: ", weight_name);
  }

  opt_graph_config_ = opt_graph_config;
  opt_configs_ = opt_configs;

  ORT_RETURN_IF_ERROR(BuildOptimizerInternal(model_->MainGraph(),
                                             opt_graph_config_,
                                             opt_configs_,
                                             opt_state_initializer_names_,
                                             opt_graph_outputs));

  return DoPostLoadProcessing(*model_);
}

Status TrainingSession::OverrideGraphOutputs(const std::vector<std::string>& outputs) {
  ORT_RETURN_IF_ERROR(GraphAugmenter::OverrideGraphOutputs(model_->MainGraph(), outputs));
  return DoPostLoadProcessing(*model_);
}

NameMLValMap TrainingSession::GetWeights() const {
  return GetSessionState().GetInitializedTensors(weights_to_train_);
}

static Status UpdateWeightsBeforeSaving(
    Graph& graph, const NameMLValMap& weights, const DataTransferManager& data_transfer_manager) {
  // Store MLValue (either in CPU or CUDA) into TensorProto
  // TODO: support more types than float

  static const OrtMemoryInfo cpu_alloc_info{onnxruntime::CPU, OrtDeviceAllocator};
  for (const auto& name_and_ml_value : weights) {
    const auto& src_tensor = name_and_ml_value.second.Get<Tensor>();

    const ONNX_NAMESPACE::TensorProto* old_tensor_proto = nullptr;
    if (!graph.GetInitializedTensor(name_and_ml_value.first, old_tensor_proto)) {
      continue;
    }
    ONNX_NAMESPACE::TensorProto new_tensor_proto = *old_tensor_proto;
    if (new_tensor_proto.has_raw_data()) {
      auto* const raw_data = new_tensor_proto.mutable_raw_data();
      auto dst_span = gsl::make_span(&(*raw_data)[0], raw_data->size());
      ORT_RETURN_IF_ERROR(CopyTensorDataToByteSpan(
          data_transfer_manager, src_tensor, cpu_alloc_info, dst_span));
    } else {
      ORT_ENFORCE(new_tensor_proto.data_type() == ONNX_NAMESPACE::TensorProto_DataType::TensorProto_DataType_FLOAT);
      auto* const float_data = new_tensor_proto.mutable_float_data();
      auto dst_span = gsl::make_span(float_data->mutable_data(), float_data->size());
      ORT_RETURN_IF_ERROR(CopyTensorDataToSpan(
          data_transfer_manager, src_tensor, cpu_alloc_info, dst_span));
    }

    // Replace the TensorProto in the model.
    ORT_RETURN_IF_ERROR(graph.ReplaceInitializedTensor(new_tensor_proto));
  }
  return Status::OK();
}

Status TrainingSession::Save(const PathString& model_uri, TrainingSession::SaveOption opt) {
  // Delete the old file before saving.
  std::remove(ToMBString(model_uri).c_str());  // TODO would be good to have something like RemoveFile(PathString)

  if (opt == TrainingSession::SaveOption::NO_RELOAD) {
    return Model::Save(*model_, model_uri);
  }

  // Have to load the original model again.
  // Because after Initialize(), the model has been optimized and the saved graph doesn't look like what we expect.
  std::shared_ptr<Model> new_model;
  ORT_RETURN_IF_ERROR(Model::Load(model_location_, new_model, nullptr, *session_logger_));
  ORT_RETURN_IF_ERROR(UpdateWeightsBeforeSaving(
      new_model->MainGraph(), GetWeights(), GetSessionState().GetDataTransferMgr()));

  std::string actual_loss_name{};
  optional<std::string> loss_scale_input_name =
      is_mixed_precision_enabled_ ? optional<std::string>{""} : optional<std::string>{};

  if (opt == TrainingSession::SaveOption::WITH_UPDATED_WEIGHTS_AND_LOSS_FUNC /* with weights and loss func*/ ||
      opt == TrainingSession::SaveOption::WITH_UPDATED_WEIGHTS_AND_LOSS_FUNC_AND_GRADIENTS /*with everything*/) {
    ORT_RETURN_IF_ERROR(ConfigureLossFunctionInternal(
        external_loss_name_, loss_graph_builder_.get(), loss_function_info_,
        new_model->MainGraph(),
        loss_scale_input_name.has_value() ? &loss_scale_input_name.value() : nullptr, actual_loss_name));
  }

  if (opt == TrainingSession::SaveOption::WITH_UPDATED_WEIGHTS_AND_LOSS_FUNC_AND_GRADIENTS) {
    ORT_RETURN_IF_ERROR(BuildGradientGraphInternal(new_model->MainGraph(),
                                                   actual_loss_name,
                                                   weights_to_train_,
                                                   mixed_precision_weight_initializer_names_,
                                                   gradient_graph_config_,
                                                   *session_logger_));

    OptimizerOutputKeyMap<std::string> opt_graph_outputs;
    std::unordered_set<std::string> opt_state_initializer_names;
    ORT_RETURN_IF_ERROR(BuildOptimizerInternal(new_model->MainGraph(),
                                               opt_graph_config_,
                                               opt_configs_,
                                               opt_state_initializer_names,
                                               opt_graph_outputs));
  }

  auto status = Model::Save(*new_model, model_uri);

  if (!status.IsOK()) {
    LOGS(*session_logger_, WARNING)
        << "Error when saving model " << ToMBString(model_uri) << " : " << status.ErrorMessage();
  }

  return status;
}

common::Status TrainingSession::GetStateTensors(NameMLValMap& state_tensors) {
  bool allow_missing = (opt_graph_config_.deepspeed_zero.stage != 0);
  return GetSessionState().GetInitializedTensors(GetStateTensorNames(), allow_missing, state_tensors);
}

const DataTransferManager& TrainingSession::GetDataTransferManager() const {
  return GetSessionState().GetDataTransferMgr();
}

bool TrainingSession::IsGraphOutputFp32Node(const std::string& output_name) const {
  auto output_producer_node = model_->MainGraph().GetProducerNode(output_name);
  ORT_ENFORCE(output_producer_node != nullptr, "Output: " + output_name + " is not produced by any node.");

  for (auto output : output_producer_node->OutputDefs()) {
    if (output->Name() == output_name && output->TypeAsProto() != nullptr && output->TypeAsProto()->has_tensor_type() &&
        output->TypeAsProto()->tensor_type().elem_type() == ONNX_NAMESPACE::TensorProto_DataType_FLOAT) {
      return true;
    }
  }

  return false;
}

common::Status TrainingSession::Run(const RunOptions& run_options, IOBinding& io_binding) {
  // Override initializers in eval mode.
  if (!run_options.training_mode) {
    std::vector<std::pair<std::string, OrtValue>> new_feeds;
    if (!dropout_eval_feeds_.empty()) {
      // override all dropout ratios to 0
      for (auto& drop_ratio : dropout_eval_feeds_) {
        OrtValue feed_value;
        // We allocate on CPU first, copy will be taken care of downstream.
        const auto* cpu_ep = GetSessionState().GetExecutionProviders().Get(onnxruntime::kCpuExecutionProvider);
        const auto cpu_allocator = cpu_ep->GetAllocator(0, OrtMemTypeDefault);
        feed_value = onnxruntime::MakeScalarMLValue<float>(cpu_allocator, 0.f, true /*is_1d*/);
        // Bind new feed to graph input.
        new_feeds.emplace_back(drop_ratio, feed_value);
      }
    } else {
      auto& input_names = io_binding.GetInputNames();
      if (GetSessionState().GetInputNodeInfoMap().find(training_mode_string_) !=
              GetSessionState().GetInputNodeInfoMap().end() &&
          std::find(input_names.begin(), input_names.end(), training_mode_string_) == input_names.end()) {
        // Set training_mode input to false
        OrtValue training_mode_feed_value;
        // We allocate on CPU first, copy will be taken care of downstream.
        const auto* cpu_ep = GetSessionState().GetExecutionProviders().Get(onnxruntime::kCpuExecutionProvider);
        const auto cpu_allocator = cpu_ep->GetAllocator(0, OrtMemTypeDefault);
        training_mode_feed_value = onnxruntime::MakeScalarMLValue<bool>(cpu_allocator, false, true /*is_1d*/);
        new_feeds.emplace_back(training_mode_string_, training_mode_feed_value);
      }
    }
    for (auto& new_feed : new_feeds) {
      // Bind new feed to graph input.
      ORT_RETURN_IF_ERROR(io_binding.BindInput(new_feed.first, new_feed.second));
    }
  }

  // Call Run in inferenceSession
  return InferenceSession::Run(run_options, io_binding);
}

static const std::unordered_set<std::string> Nodes_Need_Eval_Feeds = {
    // TODO remove this once ONNX TrainableDropout is completely deprecated.
    "TrainableDropout",
    "Dropout",
};
Status TrainingSession::SetEvalFeedNames() {
  Graph& graph = model_->MainGraph();

  GraphAugmenter::GraphDefs defs{};

  for (auto& node : graph.Nodes()) {
    auto it = Nodes_Need_Eval_Feeds.find(node.OpType());
    if (it != Nodes_Need_Eval_Feeds.cend()) {
      // The opset is < 12, add each ratio input to graph inputs for overriding.
      // Needs to be removed when TrainableDropout is deprecated.
      if (it->compare("TrainableDropout") == 0) {
        auto& ratio_name = node.InputDefs()[1]->Name();
        dropout_eval_feeds_.insert(ratio_name);
        ORT_ENFORCE(model_->MainGraph().GetProducerNode(ratio_name) == nullptr,
                    "Input: " + ratio_name + " should not have any producer node.");
        defs.AddGraphInputs({ratio_name});
      }
      // Found an opset-12 dropout node, replace initializer name.
      else if (node.InputArgCount().size() > 2) {
        auto& mode_input = node.MutableInputDefs()[2];
        const ONNX_NAMESPACE::TensorProto* mode_initializer = nullptr;
        if (!graph.GetInitializedTensor(training_mode_string_, mode_initializer)) {
          // training_mode initializer has not been added before, add it here.
          // Ideally we want only 1 training_mode initializer to control all relevant nodes.
          const ONNX_NAMESPACE::TensorProto* original_mode_initializer = nullptr;
          ORT_ENFORCE(graph.GetInitializedTensor(mode_input->Name(), original_mode_initializer) == true,
                      "Dropout's input: " + mode_input->Name() + " must be an initializer.");
          ONNX_NAMESPACE::TensorProto new_mode_initializer(*original_mode_initializer);
          new_mode_initializer.set_name(training_mode_string_);
          defs.AddInitializers({new_mode_initializer});
        }
        mode_input = &model_->MainGraph().GetOrCreateNodeArg(training_mode_string_, mode_input->TypeAsProto());
        // Set training_mode as graph input if any node that needs eval feed is found,
        // it's okay to add it multiple times since it will be de-dup'ed downstream.
        defs.AddGraphInputs({training_mode_string_});
      }
    }
  }

  ORT_RETURN_IF_ERROR(GraphAugmenter::AugmentGraph(graph, defs));
  return DoPostLoadProcessing(*model_);
}

Status TrainingSession::SetStateTensors(const NameMLValMap& state_tensors, bool strict) {
  ORT_RETURN_IF_NOT(IsInitialized(), "Can't update initializers before session has been initialized.");

  std::unordered_set<std::string> ckpt_initializer_names;
  std::transform(state_tensors.begin(), state_tensors.end(),
                 std::inserter(ckpt_initializer_names, ckpt_initializer_names.end()),
                 [](auto pair) { return pair.first; });

  NameMLValMap initializers;
  ORT_RETURN_IF_ERROR(GetSessionState().GetInitializedTensors(ckpt_initializer_names, !strict, initializers));

  const std::unordered_set<std::string> valid_state_tensor_names = GetStateTensorNames();

  for (auto& state : state_tensors) {
    const bool is_valid_state_tensor =
        valid_state_tensor_names.find(state.first) != valid_state_tensor_names.end();
    const auto initializer_it = initializers.find(state.first);
    const bool is_tensor_present = initializer_it != initializers.end();

    if (strict) {
      ORT_RETURN_IF_NOT(
          is_valid_state_tensor,
          "Checkpoint tensor: ", state.first, " is not a known state tensor.");
      ORT_RETURN_IF_NOT(
          is_tensor_present,
          "Checkpoint tensor: ", state.first, " is not present in the model.");
    }

    if (is_valid_state_tensor && is_tensor_present) {
      ORT_RETURN_IF_NOT(
          initializer_it->second.IsTensor() && state.second.IsTensor(),
          "Non-tensor type as initializer is not expected.")

      auto* initializer_tensor = initializer_it->second.GetMutable<Tensor>();
      auto& ckpt_tensor = state.second.Get<Tensor>();
      ORT_RETURN_IF_ERROR(GetSessionState().GetDataTransferMgr().CopyTensor(ckpt_tensor, *initializer_tensor));
    }
  }

  return Status::OK();
}

std::unordered_set<std::string> TrainingSession::GetStateTensorNames() const {
  std::unordered_set<std::string> checkpointed_tensor_names{};
  checkpointed_tensor_names.insert(
      weights_to_train_.begin(), weights_to_train_.end());
  checkpointed_tensor_names.insert(
      opt_state_initializer_names_.begin(), opt_state_initializer_names_.end());
  checkpointed_tensor_names.insert(
      mixed_precision_weight_initializer_names_.begin(), mixed_precision_weight_initializer_names_.end());
  return checkpointed_tensor_names;
}

bool TrainingSession::IsUntrainable(const Node* node, const std::string& initializer_name,
                                    const logging::Logger* logger) {
  auto it = STOP_GRADIENT_EDGES.find(node->OpType());
  if (it != STOP_GRADIENT_EDGES.end()) {
    for (auto input_idx : it->second) {
      if (input_idx < node->InputDefs().size() &&
          node->InputDefs()[input_idx]->Name() == initializer_name) {
        if (logger) {
          VLOGS(*logger, 1) << "Excluding " << node->Name() << "'s input " << input_idx
                            << " initializer: " << initializer_name;
        }
        return true;
      }
    }
  }
  return false;
}

bool TrainingSession::IsImmutableWeight(const ImmutableWeights& immutable_weights,
                                        const Node* node, const TensorProto* tensor,
                                        const logging::Logger* logger) {
  auto it = immutable_weights.find(node->OpType());
  if (it == immutable_weights.end()) {
    return false;
  }

  for (auto pair : it->second) {
    size_t& input_idx = pair.first;
    float& value = pair.second;

    if (input_idx < node->InputDefs().size() &&
        node->InputDefs()[input_idx]->Name() == tensor->name()) {
      if (tensor->data_type() == ONNX_NAMESPACE::TensorProto_DataType_FLOAT && tensor->dims_size() == 0) {
        float tensor_value;
        if (tensor->has_raw_data()) {
          memcpy(&tensor_value, tensor->raw_data().data(), sizeof(float));
        } else {
          tensor_value = *(tensor->float_data().data());
        }
        if (tensor_value == value) {
          if (logger) {
            VLOGS(*logger, 1) << "Excluding " << node->Name() << "'s input " << input_idx
                              << " initializer: " << tensor->name() << " with value " << tensor_value;
          }
          return true;
        }
      }
    }
  }

  return false;
}

std::unordered_set<std::string> TrainingSession::GetTrainableModelInitializers(
    const ImmutableWeights& immutable_weights, const std::string& loss_name) const {
  const Graph& graph = model_->MainGraph();
  const auto& initialized_tensors = graph.GetAllInitializedTensors();
  std::unordered_set<std::string> trainable_initializers;

  auto add_trainable_initializers = [&](const Node* node) {
    for (auto input : node->InputDefs()) {
      std::string initializer_name = input->Name();
      if (initialized_tensors.count(initializer_name) == 0)
        continue;

      if (IsUntrainable(node, initializer_name, session_logger_) ||
          IsImmutableWeight(immutable_weights, node, initialized_tensors.at(initializer_name), session_logger_))
        continue;

      trainable_initializers.insert(initializer_name);
    }
  };

  auto stop_at_untrainable = [&](const Node* from, const Node* to) {
    auto is_trainable_from_to_link = [&](Node::EdgeEnd e) {
      if (&e.GetNode() != to)
        return false;

      std::string input_name = from->InputDefs()[e.GetDstArgIndex()]->Name();
      return !IsUntrainable(from, input_name, session_logger_);
    };

    bool proceed = std::any_of(from->InputEdgesBegin(), from->InputEdgesEnd(), is_trainable_from_to_link);
    if (!proceed && session_logger_) {
      VLOGS(*session_logger_, 1)
          << "Stopping training parameters discovery traversal from " << from->Name() << " to " << to->Name();
    }

    return !proceed;
  };

  // perform reverse dfs from output node to discover trainable parameters
  graph.ReverseDFSFrom({graph.GetProducerNode(loss_name)}, add_trainable_initializers, {}, {}, stop_at_untrainable);
  return trainable_initializers;
}

}  // namespace training
}  // namespace onnxruntime<|MERGE_RESOLUTION|>--- conflicted
+++ resolved
@@ -237,16 +237,8 @@
                                  << weight_names_stream.str();
   }
 
-<<<<<<< HEAD
   // Transform for mixed precision on forward graph.
   std::unordered_map<std::string, NodeArg*> fp32_weight_name_to_mixed_precision_node_arg{};
-=======
-  ORT_RETURN_IF_ERROR(BuildGradientGraph(
-      weight_names_to_train, loss_name, config.gradient_graph_config, *session_logger_));
-
-  // transform for mixed precision
-  std::unordered_map<std::string, NodeArg*> fp32_weight_name_to_fp16_node_arg{};
->>>>>>> 005fa5c3
   if (is_mixed_precision_enabled_) {
     const auto& mixed_precision_config = config.mixed_precision_config.value();
     ORT_RETURN_IF_ERROR(EnableMixedPrecision(weight_names_to_train,
@@ -256,7 +248,7 @@
   }
 
   ORT_RETURN_IF_ERROR(BuildGradientGraph(
-      weight_names_to_train, loss_name, config.gradient_graph_config, config.set_gradients_as_graph_outputs));
+      weight_names_to_train, loss_name, config.gradient_graph_config, *session_logger_));
 
   if (config.pipeline_config.has_value()) {
     TrainingConfigurationResult::PipelineConfigurationResult pipeline_result{};
@@ -464,13 +456,8 @@
                                           is_mixed_precision_enabled ? mixed_precision_node_arg_names_to_train: node_arg_names_to_train,
                                           loss_function_output_name,
                                           gradient_graph_config,
-<<<<<<< HEAD
-                                          set_gradient_as_graph_output);
+                                          logger);
   return grad_graph_builder.Build(is_mixed_precision_enabled ? &node_arg_names_to_train : nullptr);
-=======
-                                          logger);
-  return grad_graph_builder.Build();
->>>>>>> 005fa5c3
 }
 
 static Status BuildOptimizerInternal(Graph& graph,
@@ -661,28 +648,19 @@
   return DoPostLoadProcessing(*model_);
 }
 
-<<<<<<< HEAD
-Status TrainingSession::EnableMixedPrecision(const std::unordered_set<std::string>& weights_to_train,
-                                             bool use_mixed_precision_initializer,
-                                             ONNX_NAMESPACE::TensorProto_DataType mixed_precision_type,
-                                             std::unordered_map<std::string, NodeArg*>& fp32_weight_name_to_mixed_precision_node_arg) {
-  ORT_RETURN_IF_ERROR(TransformGraphForMixedPrecision(model_->MainGraph(),
-                                                      weights_to_train,
-                                                      use_mixed_precision_initializer,
-                                                      mixed_precision_type,
-                                                      fp32_weight_name_to_mixed_precision_node_arg));
-
-  std::unordered_set<std::string> mixed_precision_weight_initializer_names{};
-=======
 Status TrainingSession::EnableMixedPrecision(
     const std::unordered_set<std::string>& weights_to_train,
-    bool use_fp16_initializer,
-    std::unordered_map<std::string, NodeArg*>& fp32_weight_name_to_fp16_node_arg) {
+    bool use_mixed_precision_initializer,
+    ONNX_NAMESPACE::TensorProto_DataType mixed_precision_type,
+    std::unordered_map<std::string, NodeArg*>& fp32_weight_name_to_mixed_precision_node_arg) {
   ORT_RETURN_IF_ERROR(TransformGraphForMixedPrecision(
-      model_->MainGraph(), weights_to_train, use_fp16_initializer, fp32_weight_name_to_fp16_node_arg));
-
-  std::unordered_set<std::string> fp16_weight_initializer_names{};
->>>>>>> 005fa5c3
+      model_->MainGraph(),
+      weights_to_train,
+      use_mixed_precision_initializer,
+      mixed_precision_type,
+      fp32_weight_name_to_mixed_precision_node_arg));
+
+  std::unordered_set<std::string> mixed_precision_weight_initializer_names{};
   std::transform(
       weights_to_train.cbegin(), weights_to_train.cend(),
       std::inserter(mixed_precision_weight_initializer_names, mixed_precision_weight_initializer_names.begin()),

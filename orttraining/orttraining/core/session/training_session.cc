﻿// Copyright (c) Microsoft Corporation. All rights reserved.
// Licensed under the MIT License.

#include "orttraining/core/session/training_session.h"

#include "core/framework/data_transfer_utils.h"
#include "core/graph/model.h"
#include "core/session/IOBinding.h"
#include "core/providers/cpu/controlflow/utils.h"
#include "core/providers/cpu/cpu_execution_provider.h"
#include "orttraining/core/graph/loss_function_builder.h"
#include "orttraining/core/graph/optimizer_builder.h"
#include "orttraining/core/framework/checkpointing.h"
#include "orttraining/core/framework/gradient_graph_builder.h"
#include "orttraining/core/framework/distributed_run_context.h"
#include "orttraining/core/graph/optimizer_graph_builder_registry.h"
#include "orttraining/core/optimizer/graph_transformer_utils.h"
#include "core/optimizer/rule_based_graph_transformer.h"
#include "orttraining/core/graph/mixed_precision_transformer.h"
#include "orttraining/core/graph/tensorboard_transformer.h"
#include "orttraining/core/graph/pipeline_transformer.h"
#include "orttraining/core/graph/gradient_builder_base.h"

//Gist Encoding
#include "orttraining/core/optimizer/gist_encode_decode.h"

#ifdef USE_CUDA
#include "core/providers/cuda/cuda_common.h"
#include "core/providers/cuda/cuda_allocator.h"
#endif

#ifdef USE_HOROVOD
#include "orttraining/core/graph/horovod_adapters.h"
#endif

namespace onnxruntime {
namespace training {

namespace {
Status SetupOptimizerParams(
    const std::unordered_set<std::string>& weight_names_to_train,
    const std::unordered_map<std::string, NodeArg*>& fp32_weight_names_to_mixed_precision_node_args,
    const optional<std::string>& loss_scale_input_name,
    const TrainingSession::TrainingConfiguration& config,
    OptimizerGraphConfig& opt_graph_config_result,
    std::unordered_map<std::string, OptimizerNodeConfig>& opt_node_configs_result) {
  ORT_RETURN_IF_NOT(config.optimizer_config.has_value());
  const auto& optimizer_config = config.optimizer_config.value();

  std::unordered_map<std::string, OptimizerNodeConfig> opt_node_configs{};
  for (const auto& weight_name : weight_names_to_train) {
    OptimizerNodeConfig opt_node_config{};
    opt_node_config.name = optimizer_config.name;
    opt_node_config.lr_feed_name = optimizer_config.learning_rate_input_name;

    try {
      opt_node_config.attributes = optimizer_config.weight_attributes_generator(weight_name);
    } catch (const std::exception& ex) {
      return ORT_MAKE_STATUS(ONNXRUNTIME, FAIL, ex.what());
    }

    try {
      opt_node_config.int_attributes = optimizer_config.weight_int_attributes_generator(weight_name);
    } catch (const std::exception& ex) {
      return ORT_MAKE_STATUS(ONNXRUNTIME, FAIL, ex.what());
    }

    // TODO make OptimizerNodeConfig::loss_scale_input_name optional<string>
    opt_node_config.loss_scale_input_name =
        loss_scale_input_name.has_value() ? loss_scale_input_name.value() : "";
    opt_node_config.use_mixed_precision_moments = optimizer_config.use_mixed_precision_moments;

    const auto mixed_precision_weight_name_it = fp32_weight_names_to_mixed_precision_node_args.find(weight_name);
    if (mixed_precision_weight_name_it != fp32_weight_names_to_mixed_precision_node_args.end()) {
      opt_node_config.mixed_precision_weight_arg = mixed_precision_weight_name_it->second;
    }
    opt_node_configs.emplace(weight_name, std::move(opt_node_config));
  }

  OptimizerGraphConfig opt_graph_config{};
  opt_graph_config.use_mixed_precision = config.mixed_precision_config.has_value();
  if (opt_graph_config.use_mixed_precision) {
    opt_graph_config.mixed_precision_type = config.mixed_precision_config.value().mixed_precision_type;
  }

  // TODO make OptimizerGraphConfig::loss_scale_input_name optional<string>
  opt_graph_config.loss_scale_input_name =
      loss_scale_input_name.has_value() ? loss_scale_input_name.value() : "";
  ;
  opt_graph_config.local_size = DistributedRunContext::RunConfig().local_size;
  opt_graph_config.local_rank = DistributedRunContext::RunConfig().local_rank;
  opt_graph_config.data_parallel_group_rank = DistributedRunContext::RankInGroup(WorkerGroupType::DataParallel);
  opt_graph_config.data_parallel_group_size = DistributedRunContext::GroupSize(WorkerGroupType::DataParallel);
  opt_graph_config.gradient_accumulation_steps = config.gradient_accumulation_steps;
  opt_graph_config.allreduce_in_mixed_precision_type = optimizer_config.do_all_reduce_in_mixed_precision_type;
  opt_graph_config.use_nccl = optimizer_config.use_nccl;
  opt_graph_config.adasum_reduction_type = optimizer_config.adasum_reduction_type;
  opt_graph_config.enable_grad_norm_clip = optimizer_config.enable_grad_norm_clip;
#if USE_HOROVOD
  opt_graph_config.horovod_reduce_op =
      opt_graph_config.adasum_reduction_type == AdasumReductionType::None
          ? static_cast<int64_t>(hvd::ReduceOp::SUM)
          : static_cast<int64_t>(hvd::ReduceOp::ADASUM);
#endif
  opt_graph_config.deepspeed_zero = optimizer_config.deepspeed_zero;
  opt_node_configs_result = std::move(opt_node_configs);
  opt_graph_config_result = std::move(opt_graph_config);

  return Status::OK();
}

bool IsRootNode(const TrainingSession::TrainingConfiguration& config) {
  return config.distributed_config.world_rank == 0;
}
}  // namespace

void TrainingSession::FilterUnusedWeights(const std::unordered_set<std::string>& weight_names_to_train,
                                          std::unordered_set<std::string>& filtered_weight_names_to_train) {
  filtered_weight_names_to_train.clear();
  for (const auto& name : weight_names_to_train) {
    auto nodes = model_->MainGraph().GetConsumerNodes(name);
    if (!nodes.empty())
      filtered_weight_names_to_train.insert(name);
    else
      LOGS(*session_logger_, WARNING)
          << "Couldn't find any consumer node for weight " << name << ", exclude it from training.";
  }
}

const std::string TrainingSession::training_mode_string_ = "training_mode";

Status TrainingSession::ConfigureForTraining(
    const TrainingConfiguration& config, TrainingConfigurationResult& config_result_out) {
  ORT_RETURN_IF(
      IsInitialized(),
      "TrainingSession::ConfigureForTraining() must be called before TrainingSession::Initialize().");

  if (is_configured_) return Status::OK();

  std::unordered_set<std::string> filtered_config_weight_names_to_train;
  FilterUnusedWeights(config.weight_names_to_train, filtered_config_weight_names_to_train);

  TrainingConfigurationResult config_result{};

  ORT_ENFORCE(config.distributed_config.pipeline_parallel_size > 0,
              "This parameter should be 1 if there is no pipeline parallelism. "
              "Otherwise, it's the number of pipeline stages.");

  DistributedRunContext::CreateInstance({config.distributed_config.world_rank,
                                         config.distributed_config.world_size,
                                         config.distributed_config.local_rank,
                                         config.distributed_config.local_size,
                                         config.distributed_config.data_parallel_size,
                                         config.distributed_config.horizontal_parallel_size,
                                         config.distributed_config.pipeline_parallel_size});

  const int32_t pipeline_stage_id = config.pipeline_config.has_value() ?
                              DistributedRunContext::RankInGroup(WorkerGroupType::ModelParallel) :
                              -1;

  if (config.pipeline_config.has_value() && config.pipeline_config.value().do_partition) {
    // Apply online pipeline partition to graph obj. This needs to be done first before any graph
    // transportation which may alter node_arg and invalidate cut_list info from the original graph.
    ORT_ENFORCE(pipeline_stage_id >= 0, "invalid pipelie stage id (", pipeline_stage_id, ") before doing online partition.");

    ORT_RETURN_IF_ERROR(ApplyPipelinePartitionToMainGraph(model_->MainGraph(),
                                                          config.pipeline_config.value().cut_list,
                                                          pipeline_stage_id,
                                                          config.distributed_config.pipeline_parallel_size));

    if (config.pipeline_config.value().partitioned_model_path.has_value()) {
      // Save the partitioned file out.
      // To avoid writing conflict, only the ranks in first pipeline group write the partition file out.
      if (DistributedRunContext::GroupId(WorkerGroupType::ModelParallel) == 0) {
        ORT_IGNORE_RETURN_VALUE(Save(
            config.pipeline_config.value().partitioned_model_path.value(), SaveOption::NO_RELOAD));
      }
    }
  }

  is_mixed_precision_enabled_ = config.mixed_precision_config.has_value();

  std::string loss_name{};
  // Enable loss scale if mixed precision is enabled AND at pipeline last stage if pipeline is used.
  // We are currently making the assumption that no data parallelism is used together with model parallelism.
  // So we can check the last stage by checking the world_rank and world_size. Once DP and MP combination is
  // enabled, we need to devise another way to check MP stages.
  bool enable_loss_scale = is_mixed_precision_enabled_ &&
                           config.mixed_precision_config.value().mixed_precision_type == MixedPrecisionDataType::FP16 &&
                           (!config.pipeline_config.has_value() ||
                            (pipeline_stage_id + 1 == config.distributed_config.pipeline_parallel_size));
  optional<std::string> loss_scale_input_name =
      enable_loss_scale ? optional<std::string>{""} : optional<std::string>{};
  if (config.pipeline_config.has_value()) {
    // if use pipeline, first check if model contains send op. If it does, set the
    // send node's output as the start tensor to build gradient graph
    GetPipelineSendOutput(model_->MainGraph(), loss_name);
  }

  if (loss_name.empty()) {
    const optional<LossFunctionInfo> loss_function_info =
        config.loss_function_config.has_value()
            ? config.loss_function_config.value().loss_function_info
            : optional<LossFunctionInfo>{};
    ORT_RETURN_IF_ERROR(ConfigureLossFunction(
        config.loss_name, loss_function_info,
        loss_scale_input_name.has_value() ? &loss_scale_input_name.value() : nullptr, loss_name));
  }

  ORT_ENFORCE(
      !loss_scale_input_name.has_value() || !loss_scale_input_name.value().empty(),
      "loss_scale_input_name should not be set to an empty string.");

  if (enable_loss_scale) {
    TrainingConfigurationResult::MixedPrecisionConfigurationResult mp_result{};
    mp_result.loss_scale_input_name = loss_scale_input_name.value();
    config_result.mixed_precision_config_result = mp_result;
  }

  if (IsRootNode(config) && config.model_with_loss_function_path.has_value()) {
    ORT_IGNORE_RETURN_VALUE(Save(
        config.model_with_loss_function_path.value(), SaveOption::NO_RELOAD));
  }

  // We need to get trainable weights to prevent constant folding from them. This works well if trainable weights are passed from config.
  // For case we use GetTrainableModelInitializers to get trainable weights such as C++ frontend, it may get more initializers
  // than trainable weights here as it's before transformers. So the constant folding may miss some nodes we actually can fold.
  std::unordered_set<std::string> trainable_initializers =
      !filtered_config_weight_names_to_train.empty()
          ? filtered_config_weight_names_to_train
          : GetTrainableModelInitializers(config.immutable_weights, loss_name);
  if (config.weight_names_to_not_train.size() > 0) {
    LOGS(*session_logger_, INFO) << "Excluding following weights from trainable list as specified in configuration:";
    for (const auto& weight_name_to_not_train : config.weight_names_to_not_train) {
      trainable_initializers.erase(weight_name_to_not_train);
      LOGS(*session_logger_, INFO) << weight_name_to_not_train;
    }
  }

  ORT_RETURN_IF_ERROR(ApplyTransformationsToMainGraph(trainable_initializers, config.graph_transformer_config));

  // derive actual set of weights to train
  std::unordered_set<std::string> weight_names_to_train =
      !filtered_config_weight_names_to_train.empty()
          ? filtered_config_weight_names_to_train
          : GetTrainableModelInitializers(config.immutable_weights, loss_name);
  for (const auto& weight_name_to_not_train : config.weight_names_to_not_train) {
    weight_names_to_train.erase(weight_name_to_not_train);
  }

  {
    std::ostringstream weight_names_stream{};
    for (const auto& weight_name : weight_names_to_train) {
      weight_names_stream << "  " << weight_name << "\n";
    }
    LOGS(*session_logger_, INFO) << "Training weights:\n"
                                 << weight_names_stream.str();
  }

  // Transform for mixed precision on forward graph.
  std::unordered_map<std::string, NodeArg*> fp32_weight_name_to_mixed_precision_node_arg{};
  if (is_mixed_precision_enabled_) {
    const auto& mixed_precision_config = config.mixed_precision_config.value();
<<<<<<< HEAD
    ORT_RETURN_IF_ERROR(EnableMixedPrecision(
        weight_names_to_train, 
        mixed_precision_config.use_fp16_initializers, 
        fp32_weight_name_to_fp16_node_arg, 
        mixed_precision_config.fp16_type,
        mixed_precision_config.layernorm_stash_as_fp32));
=======
    ORT_RETURN_IF_ERROR(EnableMixedPrecision(weight_names_to_train,
                                             mixed_precision_config,
                                             fp32_weight_name_to_mixed_precision_node_arg));
>>>>>>> f7c1e518
  }

  ORT_RETURN_IF_ERROR(BuildGradientGraph(
      weight_names_to_train, loss_name, config.gradient_graph_config, *session_logger_));

  if (config.pipeline_config.has_value()) {
    TrainingConfigurationResult::PipelineConfigurationResult pipeline_result{};
    ORT_RETURN_IF_ERROR(InsertPipelineOps(weight_names_to_train,
                                          pipeline_result.pipeline_tensor_names));
    // Records which which tensors can be fed into the graph.
    // It may be different than the original graph because of extra event tensors.
    for (auto& node_arg : model_->MainGraph().GetInputsIncludingInitializers()) {
      pipeline_result.feed_names.push_back(node_arg->Name());
    }
    // The following loop is for not to fetch tensors not in this pipeline stage.
    for (size_t i = 0; i < config.pipeline_config.value().fetch_names.size(); ++i) {
      auto name = config.pipeline_config.value().fetch_names[i];
      const auto* node_arg = model_->MainGraph().GetNodeArg(name);
      if (!node_arg) {
        // This pipelie stage doesn't contain this name.
        // Let's not to fetch it.
        continue;
      }
      pipeline_result.fetch_names.push_back(name);
    }
    pipeline_result.pipeline_stage_id =
        config.distributed_config.world_rank /
        (config.distributed_config.data_parallel_size * config.distributed_config.horizontal_parallel_size);
    config_result.pipeline_config_result = pipeline_result;
  }

  // All non-float tensors are not trainable. Remove those weights.
  // TODO: this is a temp workaround for removing rank tensor before adding optimizer.
  // Re-visit after we port logic for model splitting and hence know the rank tensor name.
  for (auto it = weights_to_train_.begin(); it != weights_to_train_.end();) {
    const auto* node_arg = model_->MainGraph().GetNodeArg(*it);
    ORT_RETURN_IF_NOT(node_arg, "Failed to get NodeArg with name ", *it);
    if (node_arg->TypeAsProto()->tensor_type().elem_type() != ONNX_NAMESPACE::TensorProto_DataType_FLOAT &&
        node_arg->TypeAsProto()->tensor_type().elem_type() != ONNX_NAMESPACE::TensorProto_DataType_FLOAT16 &&
        node_arg->TypeAsProto()->tensor_type().elem_type() != ONNX_NAMESPACE::TensorProto_DataType_BFLOAT16) {
      it = weights_to_train_.erase(it);
    } else {
      ++it;
    }
  }

  // add optimizer or gradient accumulation
  if (config.optimizer_config.has_value()) {
    OptimizerGraphConfig opt_graph_config{};
    std::unordered_map<std::string, OptimizerNodeConfig> opt_node_configs{};
    ORT_RETURN_IF_ERROR(SetupOptimizerParams(
        weights_to_train_, fp32_weight_name_to_mixed_precision_node_arg,
        loss_scale_input_name, config, opt_graph_config, opt_node_configs));
    TrainingConfigurationResult::OptimizerConfigurationResult optimizer_config_result{};
    ORT_RETURN_IF_ERROR(BuildOptimizer(
        opt_graph_config, opt_node_configs,
        optimizer_config_result.output_key_to_graph_output_name));

    config_result.opt_config_result = optimizer_config_result;
  } else {
    if (config.gradient_accumulation_steps > 1) {
      ORT_RETURN_IF_ERROR(BuildAccumulationNode(weights_to_train_));
    }
  }

  // Set eval feed names for nodes that differ between training and inferencing.
  ORT_RETURN_IF_ERROR(SetEvalFeedNames());

  // add Tensorboard
  if (config.tensorboard_config.has_value()) {
    const auto& tensorboard_config = config.tensorboard_config.value();

    std::vector<std::string> tensorboard_scalar_names(tensorboard_config.scalar_node_names);

    if (loss_scale_input_name.has_value()) {
      tensorboard_scalar_names.emplace_back(loss_scale_input_name.value());
    }

    // add some tensors from optimizer graph outputs
    if (config_result.opt_config_result.has_value()) {
      const auto& opt_output_key_to_graph_output_name =
          config_result.opt_config_result.value().output_key_to_graph_output_name;

      auto add_opt_graph_output_by_key =
          [&tensorboard_scalar_names, &opt_output_key_to_graph_output_name](OptimizerOutputKey key) {
            const auto it = opt_output_key_to_graph_output_name.find(key);
            if (it != opt_output_key_to_graph_output_name.end()) {
              tensorboard_scalar_names.emplace_back(it->second);
            }
          };

      add_opt_graph_output_by_key(OptimizerOutputKey::GradientAllIsFinite);
      add_opt_graph_output_by_key(OptimizerOutputKey::GlobalGradientNorm);
    }

    ORT_RETURN_IF_ERROR(AddTensorboard(
        tensorboard_config.summary_name, tensorboard_scalar_names,
        tensorboard_config.histogram_node_names, tensorboard_config.norm_node_names,
        tensorboard_config.dump_convergence_metrics));
  }

  // add GIST encoding
  if (config.gist_config.has_value()) {
    ORT_RETURN_IF_ERROR(AddGistEncoding());
  }

  // If the current node is in rank0 or if the current session is running pipeline (in which case different rank would
  // store different model partition), and if model_with_training_graph_path is specified, save the model.
  // Note: in the pipeline case, different ranks may resident in the same node. This could lead to a potential write
  // conflict. It is user's responsibility to make sure different rank is passed in with different. Also, to avoid
  // writing conflict, only the ranks in first pipeline group write the partition file out.
  // model_with_training_graph_path value.
  if ((IsRootNode(config) || (config.pipeline_config.has_value() &&
                              DistributedRunContext::GroupId(WorkerGroupType::ModelParallel) == 0)) &&
      config.model_with_training_graph_path.has_value()) {
    ORT_IGNORE_RETURN_VALUE(Save(
        config.model_with_training_graph_path.value(), SaveOption::NO_RELOAD));
  }

  // After pipeline partition, we need to return the inputs allowed in this partition.
  if (config.pipeline_config.has_value()) {
    const auto& allowed_inputs = model_->MainGraph().GetInputsIncludingInitializers();
    const auto& allowed_outputs = model_->MainGraph().GetInputsIncludingInitializers();
    for (size_t i = 0; i < allowed_inputs.size(); ++i) {
      const auto name = allowed_inputs[i]->Name();
      config_result.pipeline_config_result.value().feed_names.push_back(name);
    }
    for (size_t i = 0; i < allowed_outputs.size(); ++i) {
      const auto name = allowed_outputs[i]->Name();
      config_result.pipeline_config_result.value().fetch_names.push_back(name);
    }
  }

  config_result_out = std::move(config_result);
  is_configured_ = true;

  return Status::OK();
}

static Status AddLossScaling(
    const std::string& loss_name,
    Graph& graph, std::string* loss_scale_input_name, std::string& scaled_loss_name) {
  if (!loss_scale_input_name) {
    scaled_loss_name = loss_name;
    return Status::OK();
  }

  // add node to scale loss_name by loss_scale_input_name
  GraphAugmenter::GraphDefs defs{};
  *loss_scale_input_name = graph.GenerateNodeArgName("loss_scale");
  const auto* loss_scale_input_type =
      defs.CreateTypeProto({1}, ONNX_NAMESPACE::TensorProto_DataType_FLOAT);
  scaled_loss_name = graph.GenerateNodeArgName("scaled_loss");
  defs.AddNodeDef(NodeDef{
      "Mul",
      {ArgDef{loss_name}, ArgDef{*loss_scale_input_name, loss_scale_input_type}},
      {ArgDef{scaled_loss_name}},
      NodeAttributes(),
      scaled_loss_name});
  defs.AddGraphInputs({*loss_scale_input_name});

  ORT_RETURN_IF_ERROR(GraphAugmenter::AugmentGraph(graph, defs));

  return Status::OK();
}

static Status ConfigureLossFunctionInternal(
    const optional<std::string>& external_loss_name,
    ILossFunction* loss_graph_builder,
    const optional<LossFunctionInfo>& loss_func_info,
    Graph& graph,
    std::string* loss_scale_input_name,
    std::string& actual_loss_name) {
  // build loss function or use external one
  ORT_RETURN_IF_NOT(
      (loss_func_info.has_value() && loss_graph_builder) ^ external_loss_name.has_value(),
      "Either loss function information should be provided or an external "
      "loss name should be given.");

  std::string unscaled_loss_name;
  if (external_loss_name.has_value()) {
    unscaled_loss_name = external_loss_name.value();
  } else {
    auto loss_function_graph_defs = (*loss_graph_builder)(graph, loss_func_info.value());
    ORT_RETURN_IF_ERROR(GraphAugmenter::AugmentGraph(graph, loss_function_graph_defs));
    unscaled_loss_name = loss_func_info.value().loss_name;
  }

  ORT_RETURN_IF_ERROR(AddLossScaling(
      unscaled_loss_name, graph, loss_scale_input_name, actual_loss_name));

  return Status::OK();
}

static Status BuildGradientGraphInternal(Graph& graph,
                                         const std::string& loss_function_output_name,
                                         const std::unordered_set<std::string>& node_arg_names_to_train,
                                         const std::unordered_set<std::string>* p_mixed_precision_node_arg_names_to_train,
                                         const GradientGraphConfiguration& gradient_graph_config,
                                         const logging::Logger& logger) {
  // Compute the gradient graph def.
  // If mixed precision is enabled and use mixed precision initializers,
  // p_mixed_precision_node_arg_names_to_train will not be empty and contains arg names of mixed precision initializers,
  // in this case, the original weigth names need to be kept when resolve graph in GradientGraphBuilder::Build.
  GradientGraphBuilder grad_graph_builder(&graph,
                                          {loss_function_output_name},
                                          p_mixed_precision_node_arg_names_to_train != nullptr ?
                                              *p_mixed_precision_node_arg_names_to_train : node_arg_names_to_train,
                                          loss_function_output_name,
                                          gradient_graph_config,
                                          logger);
  return grad_graph_builder.Build(p_mixed_precision_node_arg_names_to_train != nullptr ? &node_arg_names_to_train : nullptr);
}

static Status BuildOptimizerInternal(Graph& graph,
                                     const OptimizerGraphConfig& opt_graph_config,
                                     const std::unordered_map<std::string, OptimizerNodeConfig>& opt_configs,
                                     std::unordered_set<std::string>& opt_state_initializer_names,
                                     OptimizerOutputKeyMap<std::string>& opt_graph_outputs) {
  OptimizerBuilderRegistry& optimizer_registry = OptimizerBuilderRegistry::GetInstance();
  OptimizerGraphBuilderRegistry& optimizer_graph_registry = OptimizerGraphBuilderRegistry::GetInstance();
  std::string graph_builder_name = optimizer_graph_registry.GetNameFromConfig(opt_graph_config);
  auto optimizer_graph_builder = optimizer_graph_registry.MakeUnique(
      graph_builder_name, optimizer_registry, opt_graph_config, opt_configs);
  ORT_RETURN_IF_ERROR(optimizer_graph_builder->Build(
      graph, opt_state_initializer_names, opt_graph_outputs));

  return Status::OK();
}

static Status AddGradientAccumulationNodes(Graph& graph,
                                           const NodeArgNameGeneratorFn& nodearg_name_generator,
                                           const std::vector<std::string> gradient_names) {
  GraphAugmenter::GraphDefs graph_defs;
  std::vector<ArgDef> gradient_argdefs;
  ORT_RETURN_IF_ERROR(GetArgDefsFromGraph(graph, gradient_names, gradient_argdefs));
  std::vector<ArgDef> gradient_accumulation_buffers;
  gradient_accumulation_buffers.resize(gradient_argdefs.size());
  std::vector<std::string> grad_acc_outputs;
  for (size_t i = 0; i < gradient_argdefs.size(); ++i) {
    grad_acc_outputs.push_back(
        BuildGradientAccumulationNode(
            nodearg_name_generator, gradient_argdefs[i], gradient_accumulation_buffers[i], graph_defs, false)
            .name);
  }
  return GraphAugmenter::AugmentGraph(graph, graph_defs);
}

Status TrainingSession::ApplyTransformationsToMainGraph(const std::unordered_set<std::string>& weights_to_train,
                                                        const TrainingConfiguration::GraphTransformerConfiguration& config) {
  GraphTransformerManager graph_transformation_mgr{1};
  // TODO: ideally we can just reuse the CPU EP registered with the session, but in the training session case
  // the EPs are registered after ConfigureForTraining and before Initialize is called. Hence we don't have access
  // to the registered CPU EP at this stage. Hence creating the EP here again. This is still much better than
  // creating an EP instance for every single node in ConstantFolding.
  // Create execution frame for executing constant nodes.
  std::unique_ptr<CPUExecutionProvider> cpu_execution_provider =
      onnxruntime::make_unique<CPUExecutionProvider>(CPUExecutionProviderInfo());
  AddPreTrainingTransformers(*cpu_execution_provider, graph_transformation_mgr, weights_to_train, config);

  // apply transformers
  Graph& graph = model_->MainGraph();
  for (int i = static_cast<int>(TransformerLevel::Level1); i <= static_cast<int>(TransformerLevel::MaxLevel); i++) {
    ORT_RETURN_IF_ERROR(graph_transformation_mgr.ApplyTransformers(
        graph, static_cast<TransformerLevel>(i), *session_logger_));
  }
  return common::Status::OK();
}

// Registers all the pre transformers with transformer manager
void TrainingSession::AddPreTrainingTransformers(const IExecutionProvider& execution_provider,
                                                 GraphTransformerManager& transformer_manager,
                                                 const std::unordered_set<std::string>& weights_to_train,
                                                 const TrainingConfiguration::GraphTransformerConfiguration& config,
                                                 TransformerLevel graph_optimization_level,
                                                 const std::vector<std::string>& custom_list) {
  auto add_transformers = [&](TransformerLevel level) {
    // Generate and register transformers for level

    auto transformers_to_register = transformer_utils::GeneratePreTrainingTransformers(
        level, weights_to_train, config, execution_provider, custom_list);
    for (auto& entry : transformers_to_register) {
      transformer_manager.Register(std::move(entry), level);
    }
  };

  ORT_ENFORCE(graph_optimization_level <= TransformerLevel::MaxLevel,
              "Exceeded max transformer level. Current level is set to " +
                  std::to_string(static_cast<uint32_t>(graph_optimization_level)));

  for (int i = static_cast<int>(TransformerLevel::Level1); i <= static_cast<int>(TransformerLevel::MaxLevel); i++) {
    TransformerLevel level = static_cast<TransformerLevel>(i);
    if ((graph_optimization_level >= level) || !custom_list.empty()) {
      add_transformers(level);
    }
  }
}

// Registers all the predefined transformers with transformer manager
void TrainingSession::AddPredefinedTransformers(GraphTransformerManager& transformer_manager,
                                                TransformerLevel graph_optimization_level,
                                                const std::vector<std::string>& custom_list) {
  auto add_transformers = [&](TransformerLevel level) {
    // Generate and register transformers for level
    auto transformers_to_register = transformer_utils::GenerateTransformers(
        level, weights_to_train_, GetSessionOptions().free_dimension_overrides, custom_list);
    for (auto& entry : transformers_to_register) {
      transformer_manager.Register(std::move(entry), level);
    }
  };

  ORT_ENFORCE(graph_optimization_level <= TransformerLevel::MaxLevel,
              "Exceeded max transformer level. Current level is set to " +
                  std::to_string(static_cast<uint32_t>(graph_optimization_level)));

  for (int i = static_cast<int>(TransformerLevel::Level1); i <= static_cast<int>(TransformerLevel::MaxLevel); i++) {
    TransformerLevel level = static_cast<TransformerLevel>(i);
    if ((graph_optimization_level >= level) || !custom_list.empty()) {
      add_transformers(level);
    }
  }
}

Status TrainingSession::AddGistEncoding() {
  try {
    Graph& graph = model_->MainGraph();

    auto rule_transformer_L1 = onnxruntime::make_unique<RuleBasedGraphTransformer>("RuleGistTransformer1");
    rule_transformer_L1->Register(onnxruntime::make_unique<GistEncodeDecode>());
    onnxruntime::GraphTransformerManager graph_transformation_mgr{1};
    graph_transformation_mgr.Register(std::move(rule_transformer_L1), TransformerLevel::Level1);

    ORT_RETURN_IF_ERROR(graph_transformation_mgr.ApplyTransformers(graph, TransformerLevel::Level1, *session_logger_));
  } catch (const OnnxRuntimeException& exp) {
    return ORT_MAKE_STATUS(ONNXRUNTIME, FAIL, "Failed to add Gist Encoding:", exp.what());
  }
  return DoPostLoadProcessing(*model_);
}

Status TrainingSession::AddTensorboard(const std::string& summary_name,
                                       const std::vector<std::string>& scalar_nodes,
                                       const std::vector<std::string>& histogram_nodes,
                                       const std::vector<std::string>& norm_nodes,
                                       const bool dump_convergence_metrics) {
  ORT_RETURN_IF_ERROR(
      TransformGraphForTensorboard(
          model_->MainGraph(), summary_name, scalar_nodes, histogram_nodes, norm_nodes, dump_convergence_metrics));
  return DoPostLoadProcessing(*model_);
}

Status TrainingSession::InsertPipelineOps(
    const std::unordered_set<std::string>& initializer_names_to_preserve,
    pipeline::PipelineTensorNames& pipeline_tensor_names) {
  ORT_RETURN_IF_ERROR(TransformGraphForPipeline(
      model_->MainGraph(),
      initializer_names_to_preserve,
      pipeline_tensor_names));
  return DoPostLoadProcessing(*model_);
}

Status TrainingSession::ConfigureLossFunction(
    const optional<std::string>& external_loss_name,
    const optional<LossFunctionInfo>& loss_function_info,
    std::string* loss_scale_input_name,
    std::string& actual_loss_name) {
  external_loss_name_ = external_loss_name;
  loss_function_info_ = loss_function_info;

  if (loss_function_info_.has_value()) {
    const auto& loss_function_info_value = loss_function_info_.value();
    ORT_RETURN_IF(
        loss_function_info_value.op_def.type.empty() || loss_function_info_value.loss_name.empty(),
        "loss_function_info is invalid.");

    loss_graph_builder_ = LossFunctionBuilder::Build(loss_function_info_value.op_def.type);

    ORT_RETURN_IF_NOT(loss_graph_builder_);
  }

  try {
    ORT_RETURN_IF_ERROR(ConfigureLossFunctionInternal(
        external_loss_name_, loss_graph_builder_.get(), loss_function_info_,
        model_->MainGraph(), loss_scale_input_name, actual_loss_name));
  } catch (const OnnxRuntimeException& exp) {
    return ORT_MAKE_STATUS(ONNXRUNTIME, FAIL, "Failed to add loss function:", exp.what());
  }
  return DoPostLoadProcessing(*model_);
}

Status TrainingSession::EnableMixedPrecision(
    const std::unordered_set<std::string>& weights_to_train,
<<<<<<< HEAD
    bool use_fp16_initializer,
    std::unordered_map<std::string, NodeArg*>& fp32_weight_name_to_fp16_node_arg,
    ONNX_NAMESPACE::TensorProto_DataType fp16_type,
    bool layernorm_stash_as_fp32) {
  ORT_RETURN_IF_ERROR(TransformGraphForMixedPrecision(
      model_->MainGraph(), weights_to_train, use_fp16_initializer, fp32_weight_name_to_fp16_node_arg, fp16_type, layernorm_stash_as_fp32));
  std::unordered_set<std::string> fp16_weight_initializer_names{};
=======
    const TrainingConfiguration::MixedPrecisionConfiguration& mixed_precision_config,
    std::unordered_map<std::string, NodeArg*>& fp32_weight_name_to_mixed_precision_node_arg) {
  ORT_RETURN_IF_ERROR(TransformGraphForMixedPrecision(
      model_->MainGraph(),
      weights_to_train,
      mixed_precision_config.use_mixed_precision_initializers,
      mixed_precision_config.TensorProtoDataType(),
      fp32_weight_name_to_mixed_precision_node_arg));

  std::unordered_set<std::string> mixed_precision_weight_initializer_names{};
>>>>>>> f7c1e518
  std::transform(
      weights_to_train.cbegin(), weights_to_train.cend(),
      std::inserter(mixed_precision_weight_initializer_names, mixed_precision_weight_initializer_names.begin()),
      [&fp32_weight_name_to_mixed_precision_node_arg](const std::string& name) {
        return fp32_weight_name_to_mixed_precision_node_arg.find(name) != fp32_weight_name_to_mixed_precision_node_arg.end() ?
               fp32_weight_name_to_mixed_precision_node_arg[name]->Name() : name;
      });
  mixed_precision_weight_initializer_names_ = std::move(mixed_precision_weight_initializer_names);

  return Status::OK();
}

Status TrainingSession::BuildGradientGraph(const std::unordered_set<std::string>& weights_to_train,
                                           const std::string& loss_function_output_name,
                                           const GradientGraphConfiguration& gradient_graph_config,
                                           const logging::Logger& logger) {
  // Fill weights_to_train_ according to weights_to_train
  weights_to_train_ = weights_to_train;
  gradient_graph_config_ = gradient_graph_config;

  ORT_RETURN_IF_ERROR(BuildGradientGraphInternal(model_->MainGraph(),
                                                 loss_function_output_name,
                                                 weights_to_train_,
                                                 mixed_precision_weight_initializer_names_.empty() ?
                                                     nullptr : &mixed_precision_weight_initializer_names_,
                                                 gradient_graph_config_,
                                                 logger));

  return DoPostLoadProcessing(*model_);
}

Status TrainingSession::BuildAccumulationNode(const std::unordered_set<std::string>& weights_to_train) {
  std::vector<std::string> gradient_names;
  gradient_names.reserve(weights_to_train.size());
  std::transform(
      weights_to_train.begin(), weights_to_train.end(), std::back_inserter(gradient_names),
      GradientBuilderBase::GradientName);
  auto nodearg_name_generator = [](const std::string& base_name) {
    return base_name;
  };
  ORT_RETURN_IF_ERROR(AddGradientAccumulationNodes(model_->MainGraph(), nodearg_name_generator, gradient_names));
  return DoPostLoadProcessing(*model_);
}

Status TrainingSession::BuildOptimizer(
    const OptimizerGraphConfig& opt_graph_config,
    const std::unordered_map<std::string, OptimizerNodeConfig>& opt_configs,
    OptimizerOutputKeyMap<std::string>& opt_graph_outputs) {
  ORT_RETURN_IF_NOT(
      opt_configs.size() == weights_to_train_.size(),
      "Number of optimizer configurations does not match number of weights to train.")

  for (const auto& weight_name : weights_to_train_) {
    ORT_RETURN_IF_NOT(
        opt_configs.find(weight_name) != opt_configs.end(),
        "Optimizer configuration was not found for weight to train: ", weight_name);
  }

  opt_graph_config_ = opt_graph_config;
  opt_configs_ = opt_configs;

  ORT_RETURN_IF_ERROR(BuildOptimizerInternal(model_->MainGraph(),
                                             opt_graph_config_,
                                             opt_configs_,
                                             opt_state_initializer_names_,
                                             opt_graph_outputs));

  return DoPostLoadProcessing(*model_);
}

Status TrainingSession::OverrideGraphOutputs(const std::vector<std::string>& outputs) {
  ORT_RETURN_IF_ERROR(GraphAugmenter::OverrideGraphOutputs(model_->MainGraph(), outputs));
  return DoPostLoadProcessing(*model_);
}

NameMLValMap TrainingSession::GetWeights() const {
  return GetSessionState().GetInitializedTensors(weights_to_train_);
}

static Status UpdateWeightsBeforeSaving(
    Graph& graph, const NameMLValMap& weights, const DataTransferManager& data_transfer_manager) {
  // Store MLValue (either in CPU or CUDA) into TensorProto
  // TODO: support more types than float

  static const OrtMemoryInfo cpu_alloc_info{onnxruntime::CPU, OrtDeviceAllocator};
  for (const auto& name_and_ml_value : weights) {
    const auto& src_tensor = name_and_ml_value.second.Get<Tensor>();

    const ONNX_NAMESPACE::TensorProto* old_tensor_proto = nullptr;
    if (!graph.GetInitializedTensor(name_and_ml_value.first, old_tensor_proto)) {
      continue;
    }
    ONNX_NAMESPACE::TensorProto new_tensor_proto = *old_tensor_proto;
    if (new_tensor_proto.has_raw_data()) {
      auto* const raw_data = new_tensor_proto.mutable_raw_data();
      auto dst_span = gsl::make_span(&(*raw_data)[0], raw_data->size());
      ORT_RETURN_IF_ERROR(CopyTensorDataToByteSpan(
          data_transfer_manager, src_tensor, cpu_alloc_info, dst_span));
    } else {
      ORT_ENFORCE(new_tensor_proto.data_type() == ONNX_NAMESPACE::TensorProto_DataType::TensorProto_DataType_FLOAT);
      auto* const float_data = new_tensor_proto.mutable_float_data();
      auto dst_span = gsl::make_span(float_data->mutable_data(), float_data->size());
      ORT_RETURN_IF_ERROR(CopyTensorDataToSpan(
          data_transfer_manager, src_tensor, cpu_alloc_info, dst_span));
    }

    // Replace the TensorProto in the model.
    ORT_RETURN_IF_ERROR(graph.ReplaceInitializedTensor(new_tensor_proto));
  }
  return Status::OK();
}

Status TrainingSession::Save(const PathString& model_uri, TrainingSession::SaveOption opt) {
  // Delete the old file before saving.
  std::remove(ToMBString(model_uri).c_str());  // TODO would be good to have something like RemoveFile(PathString)

  if (opt == TrainingSession::SaveOption::NO_RELOAD) {
    return Model::Save(*model_, model_uri);
  }

  // Have to load the original model again.
  // Because after Initialize(), the model has been optimized and the saved graph doesn't look like what we expect.
  std::shared_ptr<Model> new_model;
  ORT_RETURN_IF_ERROR(Model::Load(model_location_, new_model, nullptr, *session_logger_));
  ORT_RETURN_IF_ERROR(UpdateWeightsBeforeSaving(
      new_model->MainGraph(), GetWeights(), GetSessionState().GetDataTransferMgr()));

  std::string actual_loss_name{};
  optional<std::string> loss_scale_input_name =
      is_mixed_precision_enabled_ ? optional<std::string>{""} : optional<std::string>{};

  if (opt == TrainingSession::SaveOption::WITH_UPDATED_WEIGHTS_AND_LOSS_FUNC /* with weights and loss func*/ ||
      opt == TrainingSession::SaveOption::WITH_UPDATED_WEIGHTS_AND_LOSS_FUNC_AND_GRADIENTS /*with everything*/) {
    ORT_RETURN_IF_ERROR(ConfigureLossFunctionInternal(
        external_loss_name_, loss_graph_builder_.get(), loss_function_info_,
        new_model->MainGraph(),
        loss_scale_input_name.has_value() ? &loss_scale_input_name.value() : nullptr, actual_loss_name));
  }

  if (opt == TrainingSession::SaveOption::WITH_UPDATED_WEIGHTS_AND_LOSS_FUNC_AND_GRADIENTS) {
    ORT_RETURN_IF_ERROR(BuildGradientGraphInternal(new_model->MainGraph(),
                                                   actual_loss_name,
                                                   weights_to_train_,
                                                   mixed_precision_weight_initializer_names_.empty() ?
                                                       nullptr : &mixed_precision_weight_initializer_names_,
                                                   gradient_graph_config_,
                                                   *session_logger_));

    OptimizerOutputKeyMap<std::string> opt_graph_outputs;
    std::unordered_set<std::string> opt_state_initializer_names;
    ORT_RETURN_IF_ERROR(BuildOptimizerInternal(new_model->MainGraph(),
                                               opt_graph_config_,
                                               opt_configs_,
                                               opt_state_initializer_names,
                                               opt_graph_outputs));
  }

  auto status = Model::Save(*new_model, model_uri);

  if (!status.IsOK()) {
    LOGS(*session_logger_, WARNING)
        << "Error when saving model " << ToMBString(model_uri) << " : " << status.ErrorMessage();
  }

  return status;
}

common::Status TrainingSession::GetStateTensors(NameMLValMap& state_tensors) {
  bool allow_missing = (opt_graph_config_.deepspeed_zero.stage != 0);
  return GetSessionState().GetInitializedTensors(GetStateTensorNames(), allow_missing, state_tensors);
}

const DataTransferManager& TrainingSession::GetDataTransferManager() const {
  return GetSessionState().GetDataTransferMgr();
}

bool TrainingSession::IsGraphOutputFp32Node(const std::string& output_name) const {
  auto output_producer_node = model_->MainGraph().GetProducerNode(output_name);
  ORT_ENFORCE(output_producer_node != nullptr, "Output: " + output_name + " is not produced by any node.");

  for (auto output : output_producer_node->OutputDefs()) {
    if (output->Name() == output_name && output->TypeAsProto() != nullptr && output->TypeAsProto()->has_tensor_type() &&
        output->TypeAsProto()->tensor_type().elem_type() == ONNX_NAMESPACE::TensorProto_DataType_FLOAT) {
      return true;
    }
  }

  return false;
}

common::Status TrainingSession::Run(const RunOptions& run_options, IOBinding& io_binding) {
  // Override initializers in eval mode.
  if (!run_options.training_mode) {
    std::vector<std::pair<std::string, OrtValue>> new_feeds;
    if (!dropout_eval_feeds_.empty()) {
      // override all dropout ratios to 0
      for (auto& drop_ratio : dropout_eval_feeds_) {
        OrtValue feed_value;
        // We allocate on CPU first, copy will be taken care of downstream.
        const auto* cpu_ep = GetSessionState().GetExecutionProviders().Get(onnxruntime::kCpuExecutionProvider);
        const auto cpu_allocator = cpu_ep->GetAllocator(0, OrtMemTypeDefault);
        feed_value = onnxruntime::MakeScalarMLValue<float>(cpu_allocator, 0.f, true /*is_1d*/);
        // Bind new feed to graph input.
        new_feeds.emplace_back(drop_ratio, feed_value);
      }
    } else {
      auto& input_names = io_binding.GetInputNames();
      if (GetSessionState().GetInputNodeInfoMap().find(training_mode_string_) !=
              GetSessionState().GetInputNodeInfoMap().end() &&
          std::find(input_names.begin(), input_names.end(), training_mode_string_) == input_names.end()) {
        // Set training_mode input to false
        OrtValue training_mode_feed_value;
        // We allocate on CPU first, copy will be taken care of downstream.
        const auto* cpu_ep = GetSessionState().GetExecutionProviders().Get(onnxruntime::kCpuExecutionProvider);
        const auto cpu_allocator = cpu_ep->GetAllocator(0, OrtMemTypeDefault);
        training_mode_feed_value = onnxruntime::MakeScalarMLValue<bool>(cpu_allocator, false, true /*is_1d*/);
        new_feeds.emplace_back(training_mode_string_, training_mode_feed_value);
      }
    }
    for (auto& new_feed : new_feeds) {
      // Bind new feed to graph input.
      ORT_RETURN_IF_ERROR(io_binding.BindInput(new_feed.first, new_feed.second));
    }
  }

  // Call Run in inferenceSession
  return InferenceSession::Run(run_options, io_binding);
}

static const std::unordered_set<std::string> Nodes_Need_Eval_Feeds = {
    // TODO remove this once ONNX TrainableDropout is completely deprecated.
    "TrainableDropout",
    "Dropout",
};
Status TrainingSession::SetEvalFeedNames() {
  Graph& graph = model_->MainGraph();

  GraphAugmenter::GraphDefs defs{};
  std::set<std::string> def_graph_input_names;
  std::set<std::string> def_graph_initializer_names;

  for (auto& node : graph.Nodes()) {
    auto it = Nodes_Need_Eval_Feeds.find(node.OpType());
    if (it != Nodes_Need_Eval_Feeds.cend()) {
      // The opset is < 12, add each ratio input to graph inputs for overriding.
      // Needs to be removed when TrainableDropout is deprecated.
      if (it->compare("TrainableDropout") == 0) {
        auto& ratio_name = node.InputDefs()[1]->Name();
        dropout_eval_feeds_.insert(ratio_name);
        ORT_ENFORCE(model_->MainGraph().GetProducerNode(ratio_name) == nullptr,
                    "Input: " + ratio_name + " should not have any producer node.");
        if (def_graph_input_names.find(ratio_name) == def_graph_input_names.end()) {
          defs.AddGraphInputs({ratio_name});
          def_graph_input_names.insert(ratio_name);
        }
      }
      // Found an opset-12 dropout node, replace initializer name.
      else if (node.InputArgCount().size() > 2) {
        auto& mode_input = node.MutableInputDefs()[2];
        const ONNX_NAMESPACE::TensorProto* mode_initializer = nullptr;
        if (!graph.GetInitializedTensor(training_mode_string_, mode_initializer)) {
          // training_mode initializer has not been added before, add it here.
          // Ideally we want only 1 training_mode initializer to control all relevant nodes.
          const ONNX_NAMESPACE::TensorProto* original_mode_initializer = nullptr;
          ORT_ENFORCE(graph.GetInitializedTensor(mode_input->Name(), original_mode_initializer) == true,
                      "Dropout's input: " + mode_input->Name() + " must be an initializer.");
          ONNX_NAMESPACE::TensorProto new_mode_initializer(*original_mode_initializer);
          new_mode_initializer.set_name(training_mode_string_);
          if (def_graph_initializer_names.find(training_mode_string_) == def_graph_initializer_names.end()) {
            defs.AddInitializers({new_mode_initializer});
            def_graph_initializer_names.insert(training_mode_string_);
          }
        }
        mode_input = &model_->MainGraph().GetOrCreateNodeArg(training_mode_string_, mode_input->TypeAsProto());
        // Set training_mode as graph input if any node that needs eval feed is found,
        // it's okay to add it multiple times since it will be de-dup'ed downstream.
        if (def_graph_input_names.find(training_mode_string_) == def_graph_input_names.end()) {
          defs.AddGraphInputs({training_mode_string_});
          def_graph_input_names.insert(training_mode_string_);
        }
      }
    }
  }

  ORT_RETURN_IF_ERROR(GraphAugmenter::AugmentGraph(graph, defs));
  return DoPostLoadProcessing(*model_);
}

Status TrainingSession::SetStateTensors(const NameMLValMap& state_tensors, bool strict) {
  ORT_RETURN_IF_NOT(IsInitialized(), "Can't update initializers before session has been initialized.");

  std::unordered_set<std::string> ckpt_initializer_names;
  std::transform(state_tensors.begin(), state_tensors.end(),
                 std::inserter(ckpt_initializer_names, ckpt_initializer_names.end()),
                 [](auto pair) { return pair.first; });

  NameMLValMap initializers;
  ORT_RETURN_IF_ERROR(GetSessionState().GetInitializedTensors(ckpt_initializer_names, !strict, initializers));

  const std::unordered_set<std::string> valid_state_tensor_names = GetStateTensorNames();

  for (auto& state : state_tensors) {
    const bool is_valid_state_tensor =
        valid_state_tensor_names.find(state.first) != valid_state_tensor_names.end();
    const auto initializer_it = initializers.find(state.first);
    const bool is_tensor_present = initializer_it != initializers.end();

    if (strict) {
      ORT_RETURN_IF_NOT(
          is_valid_state_tensor,
          "Checkpoint tensor: ", state.first, " is not a known state tensor.");
      ORT_RETURN_IF_NOT(
          is_tensor_present,
          "Checkpoint tensor: ", state.first, " is not present in the model.");
    }

    if (is_valid_state_tensor && is_tensor_present) {
      ORT_RETURN_IF_NOT(
          initializer_it->second.IsTensor() && state.second.IsTensor(),
          "Non-tensor type as initializer is not expected.")

      auto* initializer_tensor = initializer_it->second.GetMutable<Tensor>();
      auto& ckpt_tensor = state.second.Get<Tensor>();
      ORT_RETURN_IF_ERROR(GetSessionState().GetDataTransferMgr().CopyTensor(ckpt_tensor, *initializer_tensor));
    }
  }

  return Status::OK();
}

std::unordered_set<std::string> TrainingSession::GetStateTensorNames() const {
  std::unordered_set<std::string> checkpointed_tensor_names{};
  checkpointed_tensor_names.insert(
      weights_to_train_.begin(), weights_to_train_.end());
  checkpointed_tensor_names.insert(
      opt_state_initializer_names_.begin(), opt_state_initializer_names_.end());
  checkpointed_tensor_names.insert(
      mixed_precision_weight_initializer_names_.begin(), mixed_precision_weight_initializer_names_.end());
  return checkpointed_tensor_names;
}

bool TrainingSession::IsUntrainable(const Node* node, const std::string& initializer_name,
                                    const logging::Logger* logger) {
  auto it = STOP_GRADIENT_EDGES.find(node->OpType());
  if (it != STOP_GRADIENT_EDGES.end()) {
    for (auto input_idx : it->second) {
      if (input_idx < node->InputDefs().size() &&
          node->InputDefs()[input_idx]->Name() == initializer_name) {
        if (logger) {
          VLOGS(*logger, 1) << "Excluding " << node->Name() << "'s input " << input_idx
                            << " initializer: " << initializer_name;
        }
        return true;
      }
    }
  }
  return false;
}

bool TrainingSession::IsImmutableWeight(const ImmutableWeights& immutable_weights,
                                        const Node* node, const TensorProto* tensor,
                                        const logging::Logger* logger) {
  auto it = immutable_weights.find(node->OpType());
  if (it == immutable_weights.end()) {
    return false;
  }

  for (auto pair : it->second) {
    size_t& input_idx = pair.first;
    float& value = pair.second;

    if (input_idx < node->InputDefs().size() &&
        node->InputDefs()[input_idx]->Name() == tensor->name()) {
      if (tensor->data_type() == ONNX_NAMESPACE::TensorProto_DataType_FLOAT && tensor->dims_size() == 0) {
        float tensor_value;
        if (tensor->has_raw_data()) {
          memcpy(&tensor_value, tensor->raw_data().data(), sizeof(float));
        } else {
          tensor_value = *(tensor->float_data().data());
        }
        if (tensor_value == value) {
          if (logger) {
            VLOGS(*logger, 1) << "Excluding " << node->Name() << "'s input " << input_idx
                              << " initializer: " << tensor->name() << " with value " << tensor_value;
          }
          return true;
        }
      }
    }
  }

  return false;
}

std::unordered_set<std::string> TrainingSession::GetTrainableModelInitializers(
    const ImmutableWeights& immutable_weights, const std::string& loss_name) const {
  const Graph& graph = model_->MainGraph();
  const auto& initialized_tensors = graph.GetAllInitializedTensors();
  std::unordered_set<std::string> trainable_initializers;

  auto add_trainable_initializers = [&](const Node* node) {
    for (auto input : node->InputDefs()) {
      std::string initializer_name = input->Name();
      if (initialized_tensors.count(initializer_name) == 0)
        continue;

      if (IsUntrainable(node, initializer_name, session_logger_) ||
          IsImmutableWeight(immutable_weights, node, initialized_tensors.at(initializer_name), session_logger_))
        continue;

      trainable_initializers.insert(initializer_name);
    }
  };

  auto stop_at_untrainable = [&](const Node* from, const Node* to) {
    auto is_trainable_from_to_link = [&](Node::EdgeEnd e) {
      if (&e.GetNode() != to)
        return false;

      std::string input_name = from->InputDefs()[e.GetDstArgIndex()]->Name();
      return !IsUntrainable(from, input_name, session_logger_);
    };

    bool proceed = std::any_of(from->InputEdgesBegin(), from->InputEdgesEnd(), is_trainable_from_to_link);
    if (!proceed && session_logger_) {
      VLOGS(*session_logger_, 1)
          << "Stopping training parameters discovery traversal from " << from->Name() << " to " << to->Name();
    }

    return !proceed;
  };

  // perform reverse dfs from output node to discover trainable parameters
  graph.ReverseDFSFrom({graph.GetProducerNode(loss_name)}, add_trainable_initializers, {}, {}, stop_at_untrainable);
  return trainable_initializers;
}

}  // namespace training
}  // namespace onnxruntime<|MERGE_RESOLUTION|>--- conflicted
+++ resolved
@@ -261,18 +261,9 @@
   std::unordered_map<std::string, NodeArg*> fp32_weight_name_to_mixed_precision_node_arg{};
   if (is_mixed_precision_enabled_) {
     const auto& mixed_precision_config = config.mixed_precision_config.value();
-<<<<<<< HEAD
-    ORT_RETURN_IF_ERROR(EnableMixedPrecision(
-        weight_names_to_train, 
-        mixed_precision_config.use_fp16_initializers, 
-        fp32_weight_name_to_fp16_node_arg, 
-        mixed_precision_config.fp16_type,
-        mixed_precision_config.layernorm_stash_as_fp32));
-=======
     ORT_RETURN_IF_ERROR(EnableMixedPrecision(weight_names_to_train,
                                              mixed_precision_config,
                                              fp32_weight_name_to_mixed_precision_node_arg));
->>>>>>> f7c1e518
   }
 
   ORT_RETURN_IF_ERROR(BuildGradientGraph(
@@ -664,15 +655,6 @@
 
 Status TrainingSession::EnableMixedPrecision(
     const std::unordered_set<std::string>& weights_to_train,
-<<<<<<< HEAD
-    bool use_fp16_initializer,
-    std::unordered_map<std::string, NodeArg*>& fp32_weight_name_to_fp16_node_arg,
-    ONNX_NAMESPACE::TensorProto_DataType fp16_type,
-    bool layernorm_stash_as_fp32) {
-  ORT_RETURN_IF_ERROR(TransformGraphForMixedPrecision(
-      model_->MainGraph(), weights_to_train, use_fp16_initializer, fp32_weight_name_to_fp16_node_arg, fp16_type, layernorm_stash_as_fp32));
-  std::unordered_set<std::string> fp16_weight_initializer_names{};
-=======
     const TrainingConfiguration::MixedPrecisionConfiguration& mixed_precision_config,
     std::unordered_map<std::string, NodeArg*>& fp32_weight_name_to_mixed_precision_node_arg) {
   ORT_RETURN_IF_ERROR(TransformGraphForMixedPrecision(
@@ -680,10 +662,10 @@
       weights_to_train,
       mixed_precision_config.use_mixed_precision_initializers,
       mixed_precision_config.TensorProtoDataType(),
-      fp32_weight_name_to_mixed_precision_node_arg));
+      fp32_weight_name_to_mixed_precision_node_arg,
+      mixed_precision_config.layernorm_stash_as_fp32));
 
   std::unordered_set<std::string> mixed_precision_weight_initializer_names{};
->>>>>>> f7c1e518
   std::transform(
       weights_to_train.cbegin(), weights_to_train.cend(),
       std::inserter(mixed_precision_weight_initializer_names, mixed_precision_weight_initializer_names.begin()),

// Copyright (c) Microsoft Corporation. All rights reserved.
// Licensed under the MIT License.

#include "orttraining/training_ops/cuda/tensor/gather_elements_grad.h"

#include "core/providers/common.h"
#include "core/providers/cpu/tensor/utils.h"
#include "core/providers/cuda/tensor/gather_elements.h"
#include "core/providers/cuda/tensor/gather_elements_impl.h"
#include "orttraining/training_ops/cuda/tensor/gather_elements_grad_impl.h"

namespace onnxruntime {
namespace cuda {

#ifdef ENABLE_TRAINING
#define CREATE_GATHER_ELEMENTS_GRAD_KERNEL_DEF (*KernelDefBuilder::Create()).MayStridedInput(2)
#else
#define CREATE_GATHER_ELEMENTS_GRAD_KERNEL_DEF (*KernelDefBuilder::Create())
#endif

ONNX_OPERATOR_KERNEL_EX(GatherElementsGrad, kMSDomain, 1, kCudaExecutionProvider,
                        CREATE_GATHER_ELEMENTS_GRAD_KERNEL_DEF
                            .InputMemoryType(OrtMemTypeCPUInput, 1)  // 'GatherElements' data shape needs to be on CPU
                            .TypeConstraint("T", DataTypeImpl::AllIEEEFloatTensorTypes())
                            .TypeConstraint("I", DataTypeImpl::GetTensorType<int64_t>())
                            .TypeConstraint("Tind", std::vector<MLDataType>{DataTypeImpl::GetTensorType<int32_t>(),
                                                                            DataTypeImpl::GetTensorType<int64_t>()}),
                        GatherElementsGrad);

#undef CREATE_GATHER_ELEMENTS_GRAD_KERNEL_DEF

#define CASE_GATHER_ELEMENTS_GRAD_IMPL(type)                                                            \
  case sizeof(type): {                                                                                  \
    const type* indices_data = reinterpret_cast<const type*>(indices_data_raw);                         \
    ORT_RETURN_IF_ERROR(GatherElementsGradImpl(stream, indices_data, updates_data, output_data, args)); \
  } break

template <typename T>
struct GatherElementsGrad::ComputeImpl {
  Status operator()(cudaStream_t stream, const void* dY_data_raw, const void* indices_data_raw, void* dX_data_raw,
                    const size_t index_element_size, const GatherScatterElementsArgs& args) const {
    typedef typename ToCudaType<T>::MappedType CudaT;
    const CudaT* updates_data = reinterpret_cast<const CudaT*>(dY_data_raw);
    CudaT* output_data = reinterpret_cast<CudaT*>(dX_data_raw);
    switch (index_element_size) {
      CASE_GATHER_ELEMENTS_GRAD_IMPL(int32_t);
      CASE_GATHER_ELEMENTS_GRAD_IMPL(int64_t);
      // should not reach here as we validate if the all relevant types are supported in the Compute method
      default:
        ORT_THROW("Unsupported indices element size by the GatherElementsGrad CUDA kernel");
    }

    return Status::OK();
  }
};

#undef CASE_GATHER_ELEMENTS_GRAD_IMPL

Status GatherElementsGrad::ComputeInternal(OpKernelContext* context) const {
  const auto* dY = context->Input<Tensor>(0);
  const Tensor* shape = context->Input<Tensor>(1);
  const TensorShape data_shape(shape->template Data<int64_t>(), shape->Shape().Size());
  const int64_t data_rank = static_cast<int64_t>(data_shape.NumDimensions());

  const int axis = static_cast<int>(HandleNegativeAxis(axis_, data_rank));

  const auto* indices_tensor = context->Input<Tensor>(2);
  const auto& indices_shape = indices_tensor->Shape();
  if (indices_shape != dY->Shape()) {
    return ORT_MAKE_STATUS(ONNXRUNTIME, INVALID_ARGUMENT, "Indices and dY must have the same shape.");
  }

  // Validate data shapes and ranks (invoke the static method in the CPU GatherElements kernel that hosts the shared
  // checks)
  ORT_RETURN_IF_ERROR(onnxruntime::GatherElements::ValidateInputShapes(data_shape, indices_shape, axis));

  Tensor* dX = context->Output(0, data_shape);
  if (data_shape.Size() == 0) return Status::OK();

  CUDA_RETURN_IF_ERROR(cudaMemsetAsync(dX->MutableDataRaw(), 0, dX->SizeInBytes(), Stream(context)));

  GatherScatterElementsArgs args;
  args.indices_size = indices_shape.Size();
  TensorShapeVector data_shape_vec = data_shape.AsShapeVector();
  TensorShapeVector indices_shape_vec = indices_shape.AsShapeVector();
  TensorShapeVector* p_indices_strides_vec = nullptr;
  TensorShapeVector indices_strids_vec;
#ifdef ENABLE_TRAINING
  if (!indices_tensor->IsContiguous()) {
    indices_strids_vec = ToShapeVector(indices_tensor->Strides());
    p_indices_strides_vec = &indices_strids_vec;
  }
#endif
  CoalesceDimensions(data_shape_vec, indices_shape_vec, p_indices_strides_vec, axis, args);

  // Use element size instead of concrete types so we can specialize less template functions to reduce binary size.
  int dtype = GetElementType(dY->DataType()->Size());
  // GatherElementsGrad supports half, float and double only for now, it's element size will not but INT8.
  if (dtype == ONNX_NAMESPACE::TensorProto_DataType_UNDEFINED || dtype == ONNX_NAMESPACE::TensorProto_DataType_INT8) {
    ORT_THROW("Unsupported element size by the GatherElementsGrad CUDA kernel");
  }

  utils::MLTypeCallDispatcher<MLFloat16, float, double> t_disp(dtype);
<<<<<<< HEAD
  return t_disp.InvokeRet<Status, ComputeImpl>(Stream(context), dY->DataRaw(), indices_tensor->DataRaw(), dX->MutableDataRaw(),
                                               new_rank, new_axis, data_shape_vec[new_axis], input_stride_along_axis,
                                               masked_input_strides, indices_size, indices_fdms,
                                               indices_tensor->DataType()->Size());
=======
  return t_disp.InvokeRet<Status, ComputeImpl>(Stream(), dY->DataRaw(), indices_tensor->DataRaw(), dX->MutableDataRaw(),
                                               indices_tensor->DataType()->Size(), args);
>>>>>>> 3bf614fd
}

}  // namespace cuda
}  // namespace onnxruntime<|MERGE_RESOLUTION|>--- conflicted
+++ resolved
@@ -101,15 +101,8 @@
   }
 
   utils::MLTypeCallDispatcher<MLFloat16, float, double> t_disp(dtype);
-<<<<<<< HEAD
   return t_disp.InvokeRet<Status, ComputeImpl>(Stream(context), dY->DataRaw(), indices_tensor->DataRaw(), dX->MutableDataRaw(),
-                                               new_rank, new_axis, data_shape_vec[new_axis], input_stride_along_axis,
-                                               masked_input_strides, indices_size, indices_fdms,
-                                               indices_tensor->DataType()->Size());
-=======
-  return t_disp.InvokeRet<Status, ComputeImpl>(Stream(), dY->DataRaw(), indices_tensor->DataRaw(), dX->MutableDataRaw(),
                                                indices_tensor->DataType()->Size(), args);
->>>>>>> 3bf614fd
 }
 
 }  // namespace cuda

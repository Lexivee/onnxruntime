<<<<<<< HEAD
---
title: Quantize ONNX Models
parent: How to
nav_order: 4
---
# Quantize ONNX Models
{: .no_toc }

## Contents
{: .no_toc }

* TOC placeholder
{:toc}

## Quantization Overview
Quantization in ONNX Runtime refers to 8 bit linear quantization of an ONNX model.

 During quantization the floating point real values are mapped to an 8 bit quantization space and it is of the form:
 VAL_fp32 = Scale * (VAL_quantized - Zero_point)

 Scale is a positive real number used to map the floating point numbers to a quantization space. It is calculated as follows:

 For unsigned 8 bit
 ```
 scale = (data_range_max - data_range_min) / (quantization_range_max - quantization_range_min)
 ```

 For signed 8 bit
 ```
 scale = abs(data_range_max, data_range_min) * 2 / (quantization_range_max - quantization_range_min)
 ```

 Zero point represents zero in the quantization space. It is important that the floating point zero value be exactly representable in quantization space. This is because zero padding is used in many CNNs. If it is not possible to represent 0 uniquely after quantization, it will result in accuracy errors.

## ONNX quantization representation format
There are 2 ways to represent quantized ONNX models:
- Operator Oriented. All the quantized operators have their own ONNX definitions, like QLinearConv, MatMulInteger and etc.
- Tensor Oriented, aka Quantize and DeQuantize (QDQ). This format uses DQ(Q(tensor)) to simulate the quantize and dequantize process, and QuantizeLinear and DeQuantizeLinear operators also carry the quantization parameters. Models generated like below are in QDQ format:
  - Models quantized by quantize_static API below with quant_format=QuantFormat.QDQ.
  - Quantization-Aware training (QAT) models converted from Tensorflow or exported from PyTorch.
  - Quantized models converted from tflite and other framework.

For the last 2 cases, you don't need to quantize the model with quantization tool. OnnxRuntime CPU EP can run them directly as quantized model. TensorRT and NNAPI EP are adding support. 

Picure below shows the equivalent representation with QDQ format and Operator oriented format for quantized Conv. This [E2E](https://github.com/microsoft/onnxruntime/blob/master/onnxruntime/python/tools/quantization/E2E_example_model/image_classification/cpu/run.py) example demonstrates QDQ and Operator Oriented format.

![Changes to nodes from basic and extended optimizations](../../images/QDQ_Format.png)

## Quantizing an ONNX model
There are 3 ways of quantizing a model: dynamic, static and quantize-aware training quantization.

* **Dynamic quantization**: This method calculates the quantization parameter (scale and zero point) for activations dynamically.

* **Static quantization**: It leverages the calibration data to calculates the quantization parameter of activations.

* **Quantize-Aware training quantization**: The quantization parameter of activation are calculated while training, and the training process can control activation to a certain range.

### Quantization API
{: .no_toc}

Quantization has 3 main APIs, which corresponds to the 3 quantization methods:
* quantize_dynamic: dynamic quantization
* quantize_static: static quantization
* quantize_qat: quantize-aware training quantization

Please refer to [quantize.py](https://github.com/microsoft/onnxruntime/blob/master/onnxruntime/python/tools/quantization/quantize.py) for quantization options for each method.

#### Example
{: .no_toc }

- Dynamic quantization
```python
import onnx
from onnxruntime.quantization import quantize_dynamic, QuantType

model_fp32 = 'path/to/the/model.onnx'
model_quant = 'path/to/the/model.quant.onnx'
quantized_model = quantize_dynamic(model_fp32, model_quant, weight_type=QuantType.QUInt8)
```

- QAT quantization
```python
import onnx
from onnxruntime.quantization import quantize_qat, QuantType

model_fp32 = 'path/to/the/model.onnx'
model_quant = 'path/to/the/model.quant.onnx'
quantized_model = quantize_qat(model_fp32, model_quant)
```

- Static quantization

  Please refer to [E2E_example_model](https://github.com/microsoft/onnxruntime/tree/master/onnxruntime/python/tools/quantization/E2E_example_model) for an example of static quantization.

### Method selection
{: .no_toc}

The main difference between dynamic quantization and static quantization is how scale and zero point of activation is calculated. For static quantization, they are calculated offline with calibration data set. All the activations have same scale and zero point. While for dynamic quantization, they are calculated on flight and will be specific for each activation, thus they are more accurate but introduce extra computation overhead.

In general, it is recommended to use dynamic quantization for RNN and transformer-based models, and static quantization for CNN models.

If both post-training quantization can not meet your accuracy goal, you can try quantization-aware training (QAT) to retrain the model. ONNX Runtime does not provide retraining at this time, but you can retrain your model with the original framework and reconvert back to ONNX.

### data type selection
{: .no_toc}

Quantization represents value with 8 bit, which can be either int8 and uint8. Combining with activation and weight, the data format can be (activation:uint8, weight:uint8), (activation:uint8, weight:int8), etc.

Let's use U8U8 as as shorthand for (activation:uint8, weight:uint8), and U8S8 for (activation:uint8, weight:int8), and S8U8, S8S8 for other two formats.

Currently, OnnxRuntime CPU only supports activation with type uint8, i.e., U8X8 only.

#### x86-64
{: .no_toc }

- AVX2: Try U8U8 first, and then U8S8.
  - Performance U8S8 leverage VPMADDUBSW instruction but U8U8 kernel can process 6 rows at a time versus 4 rows for the U8S8 kernel, and U8U8 sequence is two instructions vs three instructions for U8S8. Thus, this balance ends up with u8u8 just in reach of U8S8 for older HW (Broadwell)
  - Accuracy VPMADDUBSW has saturation issue, thus U8S8 needs to use [reduce_range](https://github.com/microsoft/onnxruntime/blob/master/onnxruntime/python/tools/quantization/quantize.py) if accuracy is not good enough.

- AVX512: U8S8 is much faster, but may suffer saturation issue.
  - Performance U8S8 can do twice as many mul/adds per instruction compared to U8U8 so can be twice as fast.
  - Accuracy Same as the AVX2 because of VPMADDUBSW. Needs to use reduce_range if accuracy is not good enough.

- VNNI No difference.

#### ARM64
{: .no_toc }

U8S8 can be faster than U8U8 for low end ARM64 and no difference on accuracy. There is no difference for high end ARM64.

### List of Supported Quantized Ops
{: .no_toc}

Please refer to [registry](https://github.com/microsoft/onnxruntime/blob/master/onnxruntime/python/tools/quantization/registry.py) for the list of supported Ops.

### Quantization and model opset versions
{: .no_toc}

Models must be opset10 or higher to be quantized. Models with opset < 10 must be reconverted to ONNX from its original framework using a later opset.

## Transformer-based models
There are specific optimization for transformer-based models, like QAttention for quantization of attention layer. In order to leverage those specific optimization, you need to optimize your models with [Transformer Model Optimization Tool](https://github.com/microsoft/onnxruntime/tree/master/onnxruntime/python/tools/transformers) before quantizing the model.

This [notebook](https://github.com/microsoft/onnxruntime/tree/master/onnxruntime/python/tools/quantization/notebooks/bert) demonstrates the E2E process.

## Quantization on GPU
Hardware suppor is required to achieve better performance with quantization on GPUs. You need a device that support Tensor Core int8 computation, like T4, A100. Older hardware won't get benefit.

ORT leverage TRT EP for quantization on GPU now. Different with CPU EP, TRT takes in full precision model and calibration result for inputs. It decides how to quantize with their own logic. The overall procedure to leverage TRT EP quantization is:
- Implement a [CalibrationDataReader](https://github.com/microsoft/onnxruntime/blob/07788e082ef2c78c3f4e72f49e7e7c3db6f09cb0/onnxruntime/python/tools/quantization/calibrate.py).
- Compute quantization parameter with calibration data set. Our quantization tool supports 2 calibration methods: MinMax and Entropy. Note: In order to include all tensors from the model for better calibration, please run symbolic_shape_infer.py first. Please refer to[here](https://www.onnxruntime.ai/docs/reference/execution-providers/TensorRT-ExecutionProvider.html#sample) for detail.
- Save quantization parameter into a flatbuffer file
- Load model and quantization parameter file and run with TRT EP.

We have 2 E2E examples [Yolo V3](https://github.com/microsoft/onnxruntime/tree/master/onnxruntime/python/tools/quantization/E2E_example_model/object_detection/trt/yolov3) and [resnet50](https://github.com/microsoft/onnxruntime/tree/master/onnxruntime/python/tools/quantization/E2E_example_model/image_classification/trt/resnet50) for your reference.

## FAQ
### Why am I not seeing performance improvements?
{: .no_toc }

Performance improvement depends on your model and hardware. Quantization performance gain comes in 2 part: instruction and cache. Old hardware doesn't have or has few instrction support for byte computation. And quantization has overhead (quantize and dequantize), so it is not rare to get worse performance on old devices.

x86-64 with VNNI, GPU with Tensor Core int8 support and ARM with dot-product instructions can get better performance in general.

### Which method should I choose?
{: .no_toc}

Please refer to [here](#method-selection).

### When to use per-channel and reduce-range?
{: .no_toc}

Reduce-range will quantize the weight with 7-bits. It is designed for U8S8 format on AVX2 and AVX512 (non VNNI) machines to mitigate the [saturation issue](#data-type-selection). Don't need it on VNNI machine.

=======
---
title: Quantize ONNX Models
parent: How to
nav_order: 4
---
# Quantize ONNX Models
{: .no_toc }

## Contents
{: .no_toc }

* TOC placeholder
{:toc}

## Quantization Overview
Quantization in ONNX Runtime refers to 8 bit linear quantization of an ONNX model.

 During quantization the floating point real values are mapped to an 8 bit quantization space and it is of the form:
 VAL_fp32 = Scale * (VAL_quantized - Zero_point)

 Scale is a positive real number used to map the floating point numbers to a quantization space. It is calculated as follows:

 For unsigned 8 bit
 ```
 scale = (data_range_max - data_range_min) / (quantization_range_max - quantization_range_min)
 ```

 For signed 8 bit
 ```
 scale = abs(data_range_max, data_range_min) * 2 / (quantization_range_max - quantization_range_min)
 ```

 Zero point represents zero in the quantization space. It is important that the floating point zero value be exactly representable in quantization space. This is because zero padding is used in many CNNs. If it is not possible to represent 0 uniquely after quantization, it will result in accuracy errors.

## ONNX quantization representation format
There are 2 ways to represent quantized ONNX models:
- Operator Oriented. All the quantized operators have their own ONNX definitions, like QLinearConv, MatMulInteger and etc.
- Tensor Oriented, aka Quantize and DeQuantize (QDQ). This format uses DQ(Q(tensor)) to simulate the quantize and dequantize process, and QuantizeLinear and DeQuantizeLinear operators also carry the quantization parameters. Models generated like below are in QDQ format:
  - Models quantized by quantize_static API below with quant_format=QuantFormat.QDQ.
  - Quantization-Aware training (QAT) models converted from Tensorflow or exported from PyTorch.
  - Quantized models converted from tflite and other framework.

For the last 2 cases, you don't need to quantize the model with quantization tool. OnnxRuntime CPU EP can run them directly as quantized model. TensorRT and NNAPI EP are adding support. 

Picure below shows the equivalent representation with QDQ format and Operator oriented format for quantized Conv. This [E2E](https://github.com/microsoft/onnxruntime/blob/master/onnxruntime/python/tools/quantization/E2E_example_model/image_classification/cpu/run.py) example demonstrates QDQ and Operator Oriented format.

![Changes to nodes from basic and extended optimizations](../../images/QDQ_Format.png)

## Quantizing an ONNX model
There are 3 ways of quantizing a model: dynamic, static and quantize-aware training quantization.

* **Dynamic quantization**: This method calculates the quantization parameter (scale and zero point) for activations dynamically.

* **Static quantization**: It leverages the calibration data to calculates the quantization parameter of activations.

* **Quantize-Aware training quantization**: The quantization parameter of activation are calculated while training, and the training process can control activation to a certain range.

### Quantization API
{: .no_toc}

Quantization has 3 main APIs, which corresponds to the 3 quantization methods:
* quantize_dynamic: dynamic quantization
* quantize_static: static quantization
* quantize_qat: quantize-aware training quantization

Please refer to [quantize.py](https://github.com/microsoft/onnxruntime/blob/master/onnxruntime/python/tools/quantization/quantize.py) for quantization options for each method.

#### Example
{: .no_toc }

- Dynamic quantization
```python
import onnx
from onnxruntime.quantization import quantize_dynamic, QuantType

model_fp32 = 'path/to/the/model.onnx'
model_quant = 'path/to/the/model.quant.onnx'
quantized_model = quantize_dynamic(model_fp32, model_quant, weight_type=QuantType.QUInt8)
```

- QAT quantization
```python
import onnx
from onnxruntime.quantization import quantize_qat, QuantType

model_fp32 = 'path/to/the/model.onnx'
model_quant = 'path/to/the/model.quant.onnx'
quantized_model = quantize_qat(model_fp32, model_quant)
```

- Static quantization

  Please refer to [E2E_example_model](https://github.com/microsoft/onnxruntime/tree/master/onnxruntime/python/tools/quantization/E2E_example_model) for an example of static quantization.

### Method selection
{: .no_toc}

The main difference between dynamic quantization and static quantization is how scale and zero point of activation is calculated. For static quantization, they are calculated offline with calibration data set. All the activations have same scale and zero point. While for dynamic quantization, they are calculated on flight and will be specific for each activation, thus they are more accurate but introduce extra computation overhead.

In general, it is recommended to use dynamic quantization for RNN and transformer-based models, and static quantization for CNN models.

If both post-training quantization can not meet your accuracy goal, you can try quantization-aware training (QAT) to retrain the model. ONNX Runtime does not provide retraining at this time, but you can retrain your model with the original framework and reconvert back to ONNX.

### data type selection
Quantization represents value with 8 bit, which can be either int8 and uint8. Combining with activation and weight, the data format can be (activation:uint8, weight:uint8), (activation:uint8, weight:int8), etc.

Let's use U8U8 as as shorthand for (activation:uint8, weight:uint8), and U8S8 for (activation:uint8, weight:int8), and S8U8, S8S8 for other two formats.

Currently, OnnxRuntime CPU only supports activation with type uint8, i.e., U8X8 only.

#### x86-64
{: .no_toc }

- AVX2: Try U8U8 first, and then U8S8.
  - Performance U8S8 leverage VPMADDUBSW instruction but U8U8 kernel can process 6 rows at a time versus 4 rows for the U8S8 kernel, and U8U8 sequence is two instructions vs three instructions for U8S8. Thus, this balance ends up with u8u8 just in reach of U8S8 for older HW (Broadwell)
  - Accuracy VPMADDUBSW has saturation issue, thus U8S8 needs to use [reduce_range](https://github.com/microsoft/onnxruntime/blob/master/onnxruntime/python/tools/quantization/quantize.py) if accuracy is not good enough.

- AVX512: U8S8 is much faster, but may suffer saturation issue.
  - Performance U8S8 can do twice as many mul/adds per instruction compared to U8U8 so can be twice as fast.
  - Accuracy Same as the AVX2 because of VPMADDUBSW. Needs to use reduce_range if accuracy is not good enough.

- VNNI No difference.

#### ARM64
{: .no_toc }

U8S8 can be faster than U8U8 for low end ARM64 and no difference on accuracy. There is no difference for high end ARM64.

### List of Supported Quantized Ops
Please refer to [registry](https://github.com/microsoft/onnxruntime/blob/master/onnxruntime/python/tools/quantization/registry.py) for the list of supported Ops.

### Quantization and model opset versions
Models must be opset10 or higher to be quantized. Models with opset < 10 must be reconverted to ONNX from its original framework using a later opset.

## Transformer-based models
There are specific optimization for transformer-based models, like QAttention for quantization of attention layer. In order to leverage those specific optimization, you need to optimize your models with [Transformer Model Optimization Tool](https://github.com/microsoft/onnxruntime/tree/master/onnxruntime/python/tools/transformers) before quantizing the model.

This [notebook](https://github.com/microsoft/onnxruntime/tree/master/onnxruntime/python/tools/quantization/notebooks/bert) demonstrates the E2E process.

## Quantization on GPU
Hardware suppor is required to achieve better performance with quantization on GPUs. You need a device that support Tensor Core int8 computation, like T4, A100. Older hardware won't get benefit.

ORT leverage TRT EP for quantization on GPU now. Different with CPU EP, TRT takes in full precision model and calibration result for inputs. It decides how to quantize with their own logic. The overall procedure to leverage TRT EP quantization is:
- Implement a [CalibrationDataReader](https://github.com/microsoft/onnxruntime/blob/07788e082ef2c78c3f4e72f49e7e7c3db6f09cb0/onnxruntime/python/tools/quantization/calibrate.py).
- Compute quantization parameter with calibration data set. Our quantization tool supports 2 calibration methods: MinMax and Entropy. Note: In order to include all tensors from the model for better calibration, please run symbolic_shape_infer.py first. Please refer to[here](https://www.onnxruntime.ai/docs/reference/execution-providers/TensorRT-ExecutionProvider.html#sample) for detail.
- Save quantization parameter into a flatbuffer file
- Load model and quantization parameter file and run with TRT EP.

We have 2 E2E examples [Yolo V3](https://github.com/microsoft/onnxruntime/tree/master/onnxruntime/python/tools/quantization/E2E_example_model/object_detection/trt/yolov3) and [resnet50](https://github.com/microsoft/onnxruntime/tree/master/onnxruntime/python/tools/quantization/E2E_example_model/image_classification/trt/resnet50) for your reference.

## FAQ
### Why performance is not better or even worse?
{: .no_toc }

Performance improvement depends on your model and hardware. Quantization performance gain comes in 2 part: instruction and cache. Old hardware doesn't have or has few instrction support for byte computation. And quantization has overhead (quantize and dequantize), so it is not rare to get worse performance on old devices.

x86-64 with VNNI, GPU with Tensor Core int8 support and ARM with dot-product instructions can get better performance in general.

### Which method should I choose?
{: .no_toc}

Please refer to [here](#method-selection).

### When to use per-channel and reduce-range?
{: .no_toc}

Reduce-range will quantize the weight with 7-bits. It is designed for U8S8 format on AVX2 and AVX512 (non VNNI) machines to mitigate the [saturation issue](#data-type-selection). Don't need it on VNNI machine.

>>>>>>> 2825f3dc
Per-channel quantization can improve the accuracy for models whose weight ranges are large. Try it firstly if the accuracy loss is large. And you need to enable reduce-range generally on AVX2 and AVX512 machines if per-channel is enabled.<|MERGE_RESOLUTION|>--- conflicted
+++ resolved
@@ -1,4 +1,3 @@
-<<<<<<< HEAD
 ---
 title: Quantize ONNX Models
 parent: How to
@@ -173,174 +172,4 @@
 
 Reduce-range will quantize the weight with 7-bits. It is designed for U8S8 format on AVX2 and AVX512 (non VNNI) machines to mitigate the [saturation issue](#data-type-selection). Don't need it on VNNI machine.
 
-=======
----
-title: Quantize ONNX Models
-parent: How to
-nav_order: 4
----
-# Quantize ONNX Models
-{: .no_toc }
-
-## Contents
-{: .no_toc }
-
-* TOC placeholder
-{:toc}
-
-## Quantization Overview
-Quantization in ONNX Runtime refers to 8 bit linear quantization of an ONNX model.
-
- During quantization the floating point real values are mapped to an 8 bit quantization space and it is of the form:
- VAL_fp32 = Scale * (VAL_quantized - Zero_point)
-
- Scale is a positive real number used to map the floating point numbers to a quantization space. It is calculated as follows:
-
- For unsigned 8 bit
- ```
- scale = (data_range_max - data_range_min) / (quantization_range_max - quantization_range_min)
- ```
-
- For signed 8 bit
- ```
- scale = abs(data_range_max, data_range_min) * 2 / (quantization_range_max - quantization_range_min)
- ```
-
- Zero point represents zero in the quantization space. It is important that the floating point zero value be exactly representable in quantization space. This is because zero padding is used in many CNNs. If it is not possible to represent 0 uniquely after quantization, it will result in accuracy errors.
-
-## ONNX quantization representation format
-There are 2 ways to represent quantized ONNX models:
-- Operator Oriented. All the quantized operators have their own ONNX definitions, like QLinearConv, MatMulInteger and etc.
-- Tensor Oriented, aka Quantize and DeQuantize (QDQ). This format uses DQ(Q(tensor)) to simulate the quantize and dequantize process, and QuantizeLinear and DeQuantizeLinear operators also carry the quantization parameters. Models generated like below are in QDQ format:
-  - Models quantized by quantize_static API below with quant_format=QuantFormat.QDQ.
-  - Quantization-Aware training (QAT) models converted from Tensorflow or exported from PyTorch.
-  - Quantized models converted from tflite and other framework.
-
-For the last 2 cases, you don't need to quantize the model with quantization tool. OnnxRuntime CPU EP can run them directly as quantized model. TensorRT and NNAPI EP are adding support. 
-
-Picure below shows the equivalent representation with QDQ format and Operator oriented format for quantized Conv. This [E2E](https://github.com/microsoft/onnxruntime/blob/master/onnxruntime/python/tools/quantization/E2E_example_model/image_classification/cpu/run.py) example demonstrates QDQ and Operator Oriented format.
-
-![Changes to nodes from basic and extended optimizations](../../images/QDQ_Format.png)
-
-## Quantizing an ONNX model
-There are 3 ways of quantizing a model: dynamic, static and quantize-aware training quantization.
-
-* **Dynamic quantization**: This method calculates the quantization parameter (scale and zero point) for activations dynamically.
-
-* **Static quantization**: It leverages the calibration data to calculates the quantization parameter of activations.
-
-* **Quantize-Aware training quantization**: The quantization parameter of activation are calculated while training, and the training process can control activation to a certain range.
-
-### Quantization API
-{: .no_toc}
-
-Quantization has 3 main APIs, which corresponds to the 3 quantization methods:
-* quantize_dynamic: dynamic quantization
-* quantize_static: static quantization
-* quantize_qat: quantize-aware training quantization
-
-Please refer to [quantize.py](https://github.com/microsoft/onnxruntime/blob/master/onnxruntime/python/tools/quantization/quantize.py) for quantization options for each method.
-
-#### Example
-{: .no_toc }
-
-- Dynamic quantization
-```python
-import onnx
-from onnxruntime.quantization import quantize_dynamic, QuantType
-
-model_fp32 = 'path/to/the/model.onnx'
-model_quant = 'path/to/the/model.quant.onnx'
-quantized_model = quantize_dynamic(model_fp32, model_quant, weight_type=QuantType.QUInt8)
-```
-
-- QAT quantization
-```python
-import onnx
-from onnxruntime.quantization import quantize_qat, QuantType
-
-model_fp32 = 'path/to/the/model.onnx'
-model_quant = 'path/to/the/model.quant.onnx'
-quantized_model = quantize_qat(model_fp32, model_quant)
-```
-
-- Static quantization
-
-  Please refer to [E2E_example_model](https://github.com/microsoft/onnxruntime/tree/master/onnxruntime/python/tools/quantization/E2E_example_model) for an example of static quantization.
-
-### Method selection
-{: .no_toc}
-
-The main difference between dynamic quantization and static quantization is how scale and zero point of activation is calculated. For static quantization, they are calculated offline with calibration data set. All the activations have same scale and zero point. While for dynamic quantization, they are calculated on flight and will be specific for each activation, thus they are more accurate but introduce extra computation overhead.
-
-In general, it is recommended to use dynamic quantization for RNN and transformer-based models, and static quantization for CNN models.
-
-If both post-training quantization can not meet your accuracy goal, you can try quantization-aware training (QAT) to retrain the model. ONNX Runtime does not provide retraining at this time, but you can retrain your model with the original framework and reconvert back to ONNX.
-
-### data type selection
-Quantization represents value with 8 bit, which can be either int8 and uint8. Combining with activation and weight, the data format can be (activation:uint8, weight:uint8), (activation:uint8, weight:int8), etc.
-
-Let's use U8U8 as as shorthand for (activation:uint8, weight:uint8), and U8S8 for (activation:uint8, weight:int8), and S8U8, S8S8 for other two formats.
-
-Currently, OnnxRuntime CPU only supports activation with type uint8, i.e., U8X8 only.
-
-#### x86-64
-{: .no_toc }
-
-- AVX2: Try U8U8 first, and then U8S8.
-  - Performance U8S8 leverage VPMADDUBSW instruction but U8U8 kernel can process 6 rows at a time versus 4 rows for the U8S8 kernel, and U8U8 sequence is two instructions vs three instructions for U8S8. Thus, this balance ends up with u8u8 just in reach of U8S8 for older HW (Broadwell)
-  - Accuracy VPMADDUBSW has saturation issue, thus U8S8 needs to use [reduce_range](https://github.com/microsoft/onnxruntime/blob/master/onnxruntime/python/tools/quantization/quantize.py) if accuracy is not good enough.
-
-- AVX512: U8S8 is much faster, but may suffer saturation issue.
-  - Performance U8S8 can do twice as many mul/adds per instruction compared to U8U8 so can be twice as fast.
-  - Accuracy Same as the AVX2 because of VPMADDUBSW. Needs to use reduce_range if accuracy is not good enough.
-
-- VNNI No difference.
-
-#### ARM64
-{: .no_toc }
-
-U8S8 can be faster than U8U8 for low end ARM64 and no difference on accuracy. There is no difference for high end ARM64.
-
-### List of Supported Quantized Ops
-Please refer to [registry](https://github.com/microsoft/onnxruntime/blob/master/onnxruntime/python/tools/quantization/registry.py) for the list of supported Ops.
-
-### Quantization and model opset versions
-Models must be opset10 or higher to be quantized. Models with opset < 10 must be reconverted to ONNX from its original framework using a later opset.
-
-## Transformer-based models
-There are specific optimization for transformer-based models, like QAttention for quantization of attention layer. In order to leverage those specific optimization, you need to optimize your models with [Transformer Model Optimization Tool](https://github.com/microsoft/onnxruntime/tree/master/onnxruntime/python/tools/transformers) before quantizing the model.
-
-This [notebook](https://github.com/microsoft/onnxruntime/tree/master/onnxruntime/python/tools/quantization/notebooks/bert) demonstrates the E2E process.
-
-## Quantization on GPU
-Hardware suppor is required to achieve better performance with quantization on GPUs. You need a device that support Tensor Core int8 computation, like T4, A100. Older hardware won't get benefit.
-
-ORT leverage TRT EP for quantization on GPU now. Different with CPU EP, TRT takes in full precision model and calibration result for inputs. It decides how to quantize with their own logic. The overall procedure to leverage TRT EP quantization is:
-- Implement a [CalibrationDataReader](https://github.com/microsoft/onnxruntime/blob/07788e082ef2c78c3f4e72f49e7e7c3db6f09cb0/onnxruntime/python/tools/quantization/calibrate.py).
-- Compute quantization parameter with calibration data set. Our quantization tool supports 2 calibration methods: MinMax and Entropy. Note: In order to include all tensors from the model for better calibration, please run symbolic_shape_infer.py first. Please refer to[here](https://www.onnxruntime.ai/docs/reference/execution-providers/TensorRT-ExecutionProvider.html#sample) for detail.
-- Save quantization parameter into a flatbuffer file
-- Load model and quantization parameter file and run with TRT EP.
-
-We have 2 E2E examples [Yolo V3](https://github.com/microsoft/onnxruntime/tree/master/onnxruntime/python/tools/quantization/E2E_example_model/object_detection/trt/yolov3) and [resnet50](https://github.com/microsoft/onnxruntime/tree/master/onnxruntime/python/tools/quantization/E2E_example_model/image_classification/trt/resnet50) for your reference.
-
-## FAQ
-### Why performance is not better or even worse?
-{: .no_toc }
-
-Performance improvement depends on your model and hardware. Quantization performance gain comes in 2 part: instruction and cache. Old hardware doesn't have or has few instrction support for byte computation. And quantization has overhead (quantize and dequantize), so it is not rare to get worse performance on old devices.
-
-x86-64 with VNNI, GPU with Tensor Core int8 support and ARM with dot-product instructions can get better performance in general.
-
-### Which method should I choose?
-{: .no_toc}
-
-Please refer to [here](#method-selection).
-
-### When to use per-channel and reduce-range?
-{: .no_toc}
-
-Reduce-range will quantize the weight with 7-bits. It is designed for U8S8 format on AVX2 and AVX512 (non VNNI) machines to mitigate the [saturation issue](#data-type-selection). Don't need it on VNNI machine.
-
->>>>>>> 2825f3dc
 Per-channel quantization can improve the accuracy for models whose weight ranges are large. Try it firstly if the accuracy loss is large. And you need to enable reduce-range generally on AVX2 and AVX512 machines if per-channel is enabled.
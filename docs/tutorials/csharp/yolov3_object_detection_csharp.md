--- conflicted
+++ resolved
@@ -28,11 +28,7 @@
 3. Use any sample Image as input to the sample.
 
 4. Download the latest YOLOv3 model from the ONNX Model Zoo.
-<<<<<<< HEAD
-   This example was adapted from [ONNX Model Zoo](https://github.com/onnx/models).Download the latest version of the [YOLOv3](https://github.com/onnx/models/tree/main/validated/vision/object_detection_segmentation/yolov3) model from here.
-=======
    This example was adapted from [ONNX Model Zoo](https://github.com/onnx/models). Download the latest version of the [YOLOv3](https://github.com/onnx/models/tree/main/validated/vision/object_detection_segmentation/yolov3) model from here.
->>>>>>> ff6b7f25
 
 ## Install ONNX Runtime for OpenVINO Execution Provider
 

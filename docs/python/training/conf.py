--- conflicted
+++ resolved
@@ -11,74 +11,51 @@
 import onnxruntime
 # -- Project information -----------------------------------------------------
 
-<<<<<<< HEAD
-project = 'ORTModule'
-copyright = '2018-2021, Microsoft'
-author = 'Microsoft'
-version = onnxruntime.__version__
-=======
 project = "ORTModule"
 copyright = "2018-2021, Microsoft"
 author = "Microsoft"
-version = "0.1"  # TODO: Should use `onnxruntime.__version__` instead?
->>>>>>> 73310b2a
+version = onnxruntime.__version__
 release = version
 
 # -- General configuration ---------------------------------------------------
 
-<<<<<<< HEAD
 extensions = [
     "alabaster",
-    'sphinx.ext.intersphinx',
-    'sphinx.ext.imgmath',
-    'sphinx.ext.ifconfig',
-    'sphinx.ext.viewcode',
+    "sphinx.ext.intersphinx",
+    "sphinx.ext.imgmath",
+    "sphinx.ext.ifconfig",
+    "sphinx.ext.viewcode",
     "sphinx.ext.autodoc",
-    'sphinx.ext.githubpages',
+    "sphinx.ext.githubpages",
     "sphinx_gallery.gen_gallery",
-    'sphinx.ext.graphviz',
-    'sphinx.ext.napoleon',
+    "sphinx.ext.graphviz",
+    "sphinx.ext.napoleon",
     "pyquickhelper.sphinxext.sphinx_runpython_extension",
 ]
 
-templates_path = ['_templates']
-=======
-extensions = ["sphinx.ext.autodoc", "sphinx.ext.intersphinx"]
 templates_path = ["_templates"]
->>>>>>> 73310b2a
 exclude_patterns = []
 autoclass_content = "both"
 
 # -- Options for HTML output -------------------------------------------------
 
-<<<<<<< HEAD
 html_theme = "alabaster"
 html_logo = "ONNX_Runtime_icon.png"
-html_static_path = ['_static']
+html_static_path = ["_static"]
 graphviz_output_format = "svg"
-=======
-html_theme = "sphinx_rtd_theme"
-html_static_path = ["_static"]
->>>>>>> 73310b2a
 
 # -- Options for intersphinx extension ---------------------------------------
 
 intersphinx_mapping = {
-<<<<<<< HEAD
-    'python': ('https://docs.python.org/3', None),
-    'numpy': ('https://numpy.org/doc/stable', None),
-    'torch': ('https://pytorch.org/docs/stable/', None),
-    'sklearn': ('https://scikit-learn.org/stable/', None),
+    "python": ("https://docs.python.org/3", None),
+    "numpy": ("https://numpy.org/doc/stable", None),
+    "torch": ("https://pytorch.org/docs/stable/", None),
+    "sklearn": ("https://scikit-learn.org/stable/", None),
 }
 
 # -- Options for Sphinx Gallery ----------------------------------------------
 
 sphinx_gallery_conf = {
-     'examples_dirs': 'examples',
-     'gallery_dirs': 'auto_examples',
-=======
-    "python": ("https://docs.python.org/3", None),
-    "numpy": ("https://numpy.org/doc/stable", None),
-    "torch": ("https://pytorch.org/docs/stable/", None),
->>>>>>> 73310b2a
+     "examples_dirs": "examples",
+     "gallery_dirs": "auto_examples",
 }
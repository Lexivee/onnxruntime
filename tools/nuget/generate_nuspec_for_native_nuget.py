--- conflicted
+++ resolved
@@ -76,11 +76,7 @@
 
 
 def generate_dependencies(list, package_name, version):
-<<<<<<< HEAD
     dml_dependency = '<dependency id="Microsoft.AI.DirectML.Preview" version="1.5.0-dev20210204"/>'
-=======
-    dml_dependency = '<dependency id="Microsoft.AI.DirectML" version="1.4.2"/>'
->>>>>>> d68cedfa
 
     if (package_name == 'Microsoft.AI.MachineLearning'):
         list.append('<dependencies>')

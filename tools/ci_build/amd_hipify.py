--- conflicted
+++ resolved
@@ -133,14 +133,6 @@
                 'shared_inc/cuda_call.h',
                 'shared_inc/fpgeneric.h',
                 'shared_inc/integer_gemm.h',
-<<<<<<< HEAD
-                'tensor/gather_nd_impl.cu',
-=======
-                'tensor/quantize_linear.cc',
-                'tensor/quantize_linear.cu',
-                'tensor/quantize_linear.cuh',
-                'tensor/quantize_linear.h',
->>>>>>> 52c53e39
                 'tensor/resize.cc',
                 'tensor/resize.h',
                 'tensor/resize_impl.cu',

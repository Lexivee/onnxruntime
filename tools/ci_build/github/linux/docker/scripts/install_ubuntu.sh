#!/bin/bash
set -e
while getopts p:d: parameter_Option
do case "${parameter_Option}"
in
p) PYTHON_VER=${OPTARG};;
d) DEVICE_TYPE=${OPTARG};;
*) echo "Usage: $0 -p PYTHON_VER -d DEVICE_TYPE";;
esac
done

PYTHON_VER=${PYTHON_VER:=3.8}
# Some Edge devices only have limited disk space, use this option to exclude some package
DEVICE_TYPE=${DEVICE_TYPE:=Normal}

# shellcheck disable=SC2034
DEBIAN_FRONTEND=noninteractive
echo 'debconf debconf/frontend select Noninteractive' | debconf-set-selections

apt-get update && apt-get install -y software-properties-common lsb-release

OS_VERSION=$(lsb_release -r -s)

<<<<<<< HEAD
PACKAGE_LIST=(
    "apt-transport-https"
    "apt-utils"
    "aria2"
    "autoconf"
    "automake"
    "autotools-dev"
    "build-essential"
    "bzip2"
    "ca-certificates"
    "curl"
    "gfortran"
    "git"
    "graphviz"
    "language-pack-en"
    "libcurl4"
    "libcurl4-openssl-dev"
    "libexpat1-dev"
    "libkrb5-3"
    "liblttng-ust-dev"
    "libpng-dev"
    "libssl-dev"
    "libtinfo-dev"
    "libtinfo5"
    "libtool"
    "libunwind8"
    "openjdk-11-jdk"
    "openssh-server"
    "pkg-config"
    "python3-dev"
    "python3-distutils"
    "python3-numpy"
    "python3-pip"
    "python3-pytest"
    "python3-setuptools"
    "python3-wheel"
    "rsync"
    "sudo"
    "unzip"
    "wget"
    "zip"
    "zlib1g"
    "zlib1g-dev"
)
if [ "$DEVICE_TYPE" = "Normal" ]; then
    PACKAGE_LIST+=("libedit-dev" "libxml2-dev" "python3-packaging")
=======
PACKAGE_LIST="autotools-dev \
	automake \
	build-essential \
	git apt-transport-https apt-utils \
	ca-certificates \
	pkg-config \
	wget \
	zlib1g \
	zlib1g-dev \
	libssl-dev \
	curl libcurl4-openssl-dev \
	autoconf \
	sudo \
	gfortran \
	python3-dev \
	language-pack-en \
	liblttng-ust-dev \
	libcurl4 \
	libkrb5-3 \
	libtinfo-dev \
	libtinfo5 \
	libtool \
	openssh-server \
	aria2 \
	bzip2 \
	unzip \
	zip \
	rsync libunwind8 libpng-dev libexpat1-dev \
	python3-setuptools python3-numpy python3-wheel python3-pip python3-pytest python3-distutils \
	openjdk-17-jdk \
	graphviz"


if [ $DEVICE_TYPE = "Normal" ]; then
    PACKAGE_LIST="$PACKAGE_LIST libedit-dev libxml2-dev python3-packaging"
>>>>>>> a9b62fa8
fi

PACKAGE_LIST+=("libicu-dev")

apt-get install -y --no-install-recommends "${PACKAGE_LIST[@]}"

locale-gen en_US.UTF-8
update-locale LANG=en_US.UTF-8

if [ "$OS_VERSION" = "20.04" ]; then
  # The defaul version of python is 3.8
    major=$(echo "$PYTHON_VER" | cut -d. -f1)
    minor=$(echo "$PYTHON_VER" | cut -d. -f2)
    if [ "$major" -lt 3 ] || [ "$major" -eq 3 ] && [ "$minor" -lt 8 ]; then
      PYTHON_VER="3.8"
    fi
    if [ "$PYTHON_VER" != "3.8" ]; then
        add-apt-repository -y ppa:deadsnakes/ppa
        apt-get update
        apt-get install -y --no-install-recommends \
                python"${PYTHON_VER}" \
                python"${PYTHON_VER}-"dev
        update-alternatives --install /usr/bin/python3 python3 /usr/bin/python"${PYTHON_VER}" 1
        update-alternatives --install /usr/bin/python3 python3 /usr/bin/python3.8 2
        update-alternatives --set python3 /usr/bin/python"${PYTHON_VER}"
        #TODO: the old one(/usr/bin/pip3) should be uninstalled first. Because the one will be
        #put at /usr/local/. Then there will be two pips.
        /usr/bin/python"${PYTHON_VER}" -m pip install --upgrade --force-reinstall pip==19.0.3
    fi
elif [ "$OS_VERSION" = "22.04" ] ; then
  # The defaul version of python is 3.10
    major=$(echo "$PYTHON_VER" | cut -d. -f1)
    minor=$(echo "$PYTHON_VER" | cut -d. -f2)
    if [ "$major" -lt 3 ] || [ "$major" -eq 3 ] && [ "$minor" -lt 10 ]; then
      PYTHON_VER="3.10"
    fi
    if [ "$PYTHON_VER" != "3.10" ]; then
        add-apt-repository -y ppa:deadsnakes/ppa
        apt-get update
        apt-get install -y --no-install-recommends \
                python"${PYTHON_VER}" \
                python"${PYTHON_VER}"-dev
        update-alternatives --install /usr/bin/python3 python3 /usr/bin/python"${PYTHON_VER}" 1
        update-alternatives --install /usr/bin/python3 python3 /usr/bin/python3.10 2
        update-alternatives --set python3 /usr/bin/python"${PYTHON_VER}"
    fi
else
    exit 1
fi

rm -rf /var/lib/apt/lists/*<|MERGE_RESOLUTION|>--- conflicted
+++ resolved
@@ -21,7 +21,6 @@
 
 OS_VERSION=$(lsb_release -r -s)
 
-<<<<<<< HEAD
 PACKAGE_LIST=(
     "apt-transport-https"
     "apt-utils"
@@ -48,7 +47,7 @@
     "libtinfo5"
     "libtool"
     "libunwind8"
-    "openjdk-11-jdk"
+    "openjdk-17-jdk"
     "openssh-server"
     "pkg-config"
     "python3-dev"
@@ -68,43 +67,6 @@
 )
 if [ "$DEVICE_TYPE" = "Normal" ]; then
     PACKAGE_LIST+=("libedit-dev" "libxml2-dev" "python3-packaging")
-=======
-PACKAGE_LIST="autotools-dev \
-	automake \
-	build-essential \
-	git apt-transport-https apt-utils \
-	ca-certificates \
-	pkg-config \
-	wget \
-	zlib1g \
-	zlib1g-dev \
-	libssl-dev \
-	curl libcurl4-openssl-dev \
-	autoconf \
-	sudo \
-	gfortran \
-	python3-dev \
-	language-pack-en \
-	liblttng-ust-dev \
-	libcurl4 \
-	libkrb5-3 \
-	libtinfo-dev \
-	libtinfo5 \
-	libtool \
-	openssh-server \
-	aria2 \
-	bzip2 \
-	unzip \
-	zip \
-	rsync libunwind8 libpng-dev libexpat1-dev \
-	python3-setuptools python3-numpy python3-wheel python3-pip python3-pytest python3-distutils \
-	openjdk-17-jdk \
-	graphviz"
-
-
-if [ $DEVICE_TYPE = "Normal" ]; then
-    PACKAGE_LIST="$PACKAGE_LIST libedit-dev libxml2-dev python3-packaging"
->>>>>>> a9b62fa8
 fi
 
 PACKAGE_LIST+=("libicu-dev")

# --------------------------------------------------------------
# Copyright (c) Microsoft Corporation. All rights reserved.
# Licensed under the MIT License.
# --------------------------------------------------------------
# Dockerfile to Test ONNX Runtime on UBI8 with CUDA 11.8 and TensorRT 8.6

# Build base image with required system packages
ARG BASEIMAGE=nvidia/cuda:11.8.0-cudnn8-devel-ubi8
ARG TRT_VERSION=8.6.1.6-1+cuda11.8
<<<<<<< HEAD
FROM BASEIMAGE AS base
ARG TRT_VERSION
=======
FROM $BASEIMAGE AS base
ARG TRT_VERSION

>>>>>>> d617f37d
ENV PATH /usr/local/nvidia/bin:/usr/local/cuda/bin:/usr/src/tensorrt/bin:${PATH}

RUN dnf install -y bash wget &&\
    dnf clean dbcache

# Install python3
RUN dnf install -y \
    python3.8 \
    python38-pip \
    python38-wheel &&\
    cd /usr/local/bin &&\
    ln -s /usr/bin/python3 python3.8 &&\
    ln -s /usr/bin/pip3 pip3.8;

RUN pip3 install --upgrade pip
RUN pip3 install setuptools>=68.2.2

# Install TensorRT
RUN dnf install -y libnvinfer8 libnvonnxparsers8 libnvparsers8 libnvinfer-plugin8 libnvinfer-lean8 libnvinfer-vc-plugin8 libnvinfer-dispatch8
RUN dnf downgrade -y libnvinfer8-${TRT_VERSION} libnvinfer8-${TRT_VERSION} libnvonnxparsers8-${TRT_VERSION} libnvparsers8-${TRT_VERSION} libnvinfer-plugin8-${TRT_VERSION} libnvinfer-lean8-${TRT_VERSION} libnvinfer-vc-plugin8-${TRT_VERSION} libnvinfer-dispatch8-${TRT_VERSION} &&\
    dnf install -y dnf-plugin-versionlock &&\
    dnf versionlock libnvinfer8 libnvonnxparsers8 libnvparsers8 libnvinfer-plugin8 libnvinfer-lean8 libnvinfer-vc-plugin8 libnvinfer-dispatch8
RUN dnf clean dbcache


ADD scripts /tmp/scripts
RUN cd /tmp/scripts && /tmp/scripts/install_dotnet.sh && /tmp/scripts/install_java.sh && rm -rf /tmp/scripts

# Build final image from base.
FROM base as final
ARG BUILD_USER=onnxruntimedev
ARG BUILD_UID=1000
RUN adduser --uid $BUILD_UID $BUILD_USER
WORKDIR /home/$BUILD_USER
USER $BUILD_USER<|MERGE_RESOLUTION|>--- conflicted
+++ resolved
@@ -6,15 +6,9 @@
 
 # Build base image with required system packages
 ARG BASEIMAGE=nvidia/cuda:11.8.0-cudnn8-devel-ubi8
-ARG TRT_VERSION=8.6.1.6-1+cuda11.8
-<<<<<<< HEAD
-FROM BASEIMAGE AS base
-ARG TRT_VERSION
-=======
+ARG TRT_VERSION=8.6.1.6-1-cuda11.8
 FROM $BASEIMAGE AS base
 ARG TRT_VERSION
-
->>>>>>> d617f37d
 ENV PATH /usr/local/nvidia/bin:/usr/local/cuda/bin:/usr/src/tensorrt/bin:${PATH}
 
 RUN dnf install -y bash wget &&\

#!/bin/bash
set -e -o -x
id
SCRIPT_DIR="$( dirname "${BASH_SOURCE[0]}" )"
SOURCE_ROOT=$(realpath $SCRIPT_DIR/../../../../)
YOCTO_VERSION="4.19"
INSTALL_DEPS_DISTRIBUTED_SETUP=false
ORTMODULE_BUILD=false
USE_CONDA=false
ALLOW_RELEASED_ONNX_OPSET_ONLY_ENV="ALLOW_RELEASED_ONNX_OPSET_ONLY="$ALLOW_RELEASED_ONNX_OPSET_ONLY
echo "ALLOW_RELEASED_ONNX_OPSET_ONLY environment variable is set as "$ALLOW_RELEASED_ONNX_OPSET_ONLY_ENV

while getopts c:o:d:r:p:x:a:v:y:t:i:mue parameter_Option
do case "${parameter_Option}"
in
#android, ubuntu16.04, ubuntu18.04, CentOS7
o) BUILD_OS=${OPTARG};;
#cpu, gpu, tensorrt
d) BUILD_DEVICE=${OPTARG};;
r) BUILD_DIR=${OPTARG};;
#python version: 3.6 3.7 (absence means default 3.6)
p) PYTHON_VER=${OPTARG};;
# "--build_wheel --use_openblas"
x) BUILD_EXTR_PAR=${OPTARG};;
# x86 or other, only for ubuntu16.04 os
a) BUILD_ARCH=${OPTARG};;
# openvino version tag: 2020.3 (OpenVINO EP 2.0 supports version starting 2020.3)
v) OPENVINO_VERSION=${OPTARG};;
# YOCTO 4.19 + ACL 19.05, YOCTO 4.14 + ACL 19.02
y) YOCTO_VERSION=${OPTARG};;
# an additional name for the resulting docker image (created with "docker tag")
# this is useful for referencing the image outside of this script
t) EXTRA_IMAGE_TAG=${OPTARG};;
# the docker image cache container registry
i) IMAGE_CACHE_CONTAINER_REGISTRY_NAME=${OPTARG};;
# install distributed setup dependencies
m) INSTALL_DEPS_DISTRIBUTED_SETUP=true;;
# install ortmodule specific dependencies
u) ORTMODULE_BUILD=true;;
# install and use conda
e) USE_CONDA=true;;
esac
done

EXIT_CODE=1
PYTHON_VER=${PYTHON_VER:=3.6}
echo "bo=$BUILD_OS bd=$BUILD_DEVICE bdir=$BUILD_DIR pv=$PYTHON_VER bex=$BUILD_EXTR_PAR"

GET_DOCKER_IMAGE_CMD="${SOURCE_ROOT}/tools/ci_build/get_docker_image.py"
if [[ -n "${IMAGE_CACHE_CONTAINER_REGISTRY_NAME}" ]]; then
    GET_DOCKER_IMAGE_CMD="${GET_DOCKER_IMAGE_CMD} --container-registry ${IMAGE_CACHE_CONTAINER_REGISTRY_NAME}"
fi
DOCKER_CMD="docker"

cd $SCRIPT_DIR/docker
if [ $BUILD_OS = "android" ]; then
    IMAGE="android"
    DOCKER_FILE=Dockerfile.ubuntu_for_android
    $GET_DOCKER_IMAGE_CMD --repository "onnxruntime-$IMAGE" \
        --docker-build-args="--build-arg BUILD_USER=onnxruntimedev --build-arg BUILD_UID=$(id -u) --build-arg PYTHON_VERSION=${PYTHON_VER}" \
        --dockerfile $DOCKER_FILE --context .
elif [ $BUILD_OS = "centos7" ]; then
    IMAGE="centos7"
    DOCKER_FILE=Dockerfile.centos
    $GET_DOCKER_IMAGE_CMD --repository "onnxruntime-$IMAGE" \
        --docker-build-args="--build-arg BUILD_USER=onnxruntimedev --build-arg BUILD_UID=$(id -u) --build-arg PYTHON_VERSION=${PYTHON_VER}" \
        --dockerfile $DOCKER_FILE --context .
elif [ $BUILD_OS = "yocto" ]; then
    IMAGE="arm-yocto-$YOCTO_VERSION"
    DOCKER_FILE=Dockerfile.ubuntu_for_arm
    # ACL 19.05 need yocto 4.19
    TOOL_CHAIN_SCRIPT=fsl-imx-xwayland-glibc-x86_64-fsl-image-qt5-aarch64-toolchain-4.19-warrior.sh
    if [ $YOCTO_VERSION = "4.14" ]; then
        TOOL_CHAIN_SCRIPT=fsl-imx-xwayland-glibc-x86_64-fsl-image-qt5-aarch64-toolchain-4.14-sumo.sh
    fi
    $GET_DOCKER_IMAGE_CMD --repository "onnxruntime-$IMAGE" \
        --docker-build-args="--build-arg TOOL_CHAIN=$TOOL_CHAIN_SCRIPT --build-arg BUILD_USER=onnxruntimedev --build-arg BUILD_UID=$(id -u) --build-arg PYTHON_VERSION=${PYTHON_VER}" \
        --dockerfile $DOCKER_FILE --context .
else
    if [ $BUILD_DEVICE = "gpu" ]; then
        #This code path is only for training. Inferecing pipeline uses CentOS
        IMAGE="ubuntu_gpu_training"
        INSTALL_DEPS_EXTRA_ARGS="${INSTALL_DEPS_EXTRA_ARGS} -t"
        if [[ $INSTALL_DEPS_DISTRIBUTED_SETUP = true ]]; then
            INSTALL_DEPS_EXTRA_ARGS="${INSTALL_DEPS_EXTRA_ARGS} -m"
        fi
        if [[ $ORTMODULE_BUILD = true ]]; then
            INSTALL_DEPS_EXTRA_ARGS="${INSTALL_DEPS_EXTRA_ARGS} -u"
        fi
        $GET_DOCKER_IMAGE_CMD --repository "onnxruntime-$IMAGE" \
<<<<<<< HEAD
            --docker-build-args="--build-arg BUILD_USER=onnxruntimedev --build-arg BUILD_UID=$(id -u) --build-arg PYTHON_VERSION=${PYTHON_VER} --build-arg INSTALL_DEPS_EXTRA_ARGS=\"${INSTALL_DEPS_EXTRA_ARGS}\" --build-arg USE_CONDA=${USE_CONDA} --network=host --build-arg POLICY=manylinux2014 --build-arg PLATFORM=x86_64  --build-arg DEVTOOLSET_ROOTPATH=/opt/rh/devtoolset-9/root --build-arg PREPEND_PATH=/opt/rh/devtoolset-9/root/usr/bin: --build-arg LD_LIBRARY_PATH_ARG=/opt/rh/devtoolset-9/root/usr/lib64:/opt/rh/devtoolset-9/root/usr/lib:/opt/rh/devtoolset-9/root/usr/lib64/dyninst:/opt/rh/devtoolset-9/root/usr/lib/dyninst:/usr/local/lib64" \
            --dockerfile $DOCKER_FILE --context .
=======
            --docker-build-args="--build-arg BUILD_USER=onnxruntimedev --build-arg BUILD_UID=$(id -u) --build-arg PYTHON_VERSION=${PYTHON_VER} --build-arg INSTALL_DEPS_EXTRA_ARGS=\"${INSTALL_DEPS_EXTRA_ARGS}\" --build-arg USE_CONDA=${USE_CONDA}" \
            --dockerfile Dockerfile.ubuntu_gpu_training --context .
>>>>>>> ee29330c
    elif [ $BUILD_DEVICE = "tensorrt" ]; then
        # TensorRT container release 20.12
        IMAGE="$BUILD_OS-cuda11.1-cudnn8.0-tensorrt7.2"
        DOCKER_FILE=Dockerfile.ubuntu_tensorrt
        $GET_DOCKER_IMAGE_CMD --repository "onnxruntime-$IMAGE" \
            --docker-build-args="--build-arg BUILD_USER=onnxruntimedev --build-arg BUILD_UID=$(id -u) --build-arg PYTHON_VERSION=${PYTHON_VER} --network=host --build-arg POLICY=manylinux2014 --build-arg PLATFORM=x86_64  --build-arg DEVTOOLSET_ROOTPATH=/opt/rh/devtoolset-9/root --build-arg PREPEND_PATH=/opt/rh/devtoolset-9/root/usr/bin: --build-arg LD_LIBRARY_PATH_ARG=/opt/rh/devtoolset-9/root/usr/lib64:/opt/rh/devtoolset-9/root/usr/lib:/opt/rh/devtoolset-9/root/usr/lib64/dyninst:/opt/rh/devtoolset-9/root/usr/lib/dyninst:/usr/local/lib64" \
            --dockerfile $DOCKER_FILE --context .
    elif [ $BUILD_DEVICE = "openvino" ]; then
        IMAGE="$BUILD_OS-openvino"
        DOCKER_FILE=Dockerfile.ubuntu_openvino
        $GET_DOCKER_IMAGE_CMD --repository "onnxruntime-$IMAGE" \
            --docker-build-args="--build-arg BUILD_USER=onnxruntimedev --build-arg BUILD_UID=$(id -u) --build-arg PYTHON_VERSION=${PYTHON_VER} --build-arg OPENVINO_VERSION=${OPENVINO_VERSION}" \
            --dockerfile $DOCKER_FILE --context .
    else
        IMAGE="$BUILD_OS"
        $GET_DOCKER_IMAGE_CMD --repository "onnxruntime-$IMAGE" \
                --docker-build-args="--build-arg BUILD_USER=onnxruntimedev --build-arg BUILD_UID=$(id -u) --build-arg PYTHON_VERSION=${PYTHON_VER}" \
                --dockerfile Dockerfile.ubuntu --context .
    fi
fi

if [ -v EXTRA_IMAGE_TAG ]; then
    ${DOCKER_CMD} tag "onnxruntime-$IMAGE" "${EXTRA_IMAGE_TAG}"
fi

set +e
mkdir -p ~/.cache/onnxruntime
mkdir -p ~/.onnx

if [ -z "$NIGHTLY_BUILD" ]; then
    set NIGHTLY_BUILD=0
fi

if [ $BUILD_DEVICE = "cpu" ] || [ $BUILD_DEVICE = "openvino" ] || [ $BUILD_DEVICE = "nnapi" ] || [ $BUILD_DEVICE = "arm" ]; then
    RUNTIME=
else
    RUNTIME="--gpus all"
fi

DOCKER_RUN_PARAMETER="--name onnxruntime-$BUILD_DEVICE \
                      --volume $SOURCE_ROOT:/onnxruntime_src \
                      --volume $BUILD_DIR:/build \
                      --volume /data/models:/build/models:ro \
                      --volume /data/onnx:/data/onnx:ro \
                      --volume $HOME/.cache/onnxruntime:/home/onnxruntimedev/.cache/onnxruntime \
                      --volume $HOME/.onnx:/home/onnxruntimedev/.onnx"
if [ $BUILD_DEVICE = "openvino" ] && [[ $BUILD_EXTR_PAR == *"--use_openvino GPU_FP"* ]]; then
    DOCKER_RUN_PARAMETER="$DOCKER_RUN_PARAMETER --device /dev/dri:/dev/dri"
fi

$DOCKER_CMD rm -f "onnxruntime-$BUILD_DEVICE" || true
$DOCKER_CMD run $RUNTIME -h $HOSTNAME $DOCKER_RUN_PARAMETER \
    -e NIGHTLY_BUILD \
    -e $ALLOW_RELEASED_ONNX_OPSET_ONLY_ENV \
    "onnxruntime-$IMAGE" \
    /bin/bash /onnxruntime_src/tools/ci_build/github/linux/run_build.sh \
    -d $BUILD_DEVICE -x "$BUILD_EXTR_PAR" -o $BUILD_OS -y $YOCTO_VERSION &
wait $!

EXIT_CODE=$?

set -e
exit $EXIT_CODE<|MERGE_RESOLUTION|>--- conflicted
+++ resolved
@@ -88,13 +88,8 @@
             INSTALL_DEPS_EXTRA_ARGS="${INSTALL_DEPS_EXTRA_ARGS} -u"
         fi
         $GET_DOCKER_IMAGE_CMD --repository "onnxruntime-$IMAGE" \
-<<<<<<< HEAD
             --docker-build-args="--build-arg BUILD_USER=onnxruntimedev --build-arg BUILD_UID=$(id -u) --build-arg PYTHON_VERSION=${PYTHON_VER} --build-arg INSTALL_DEPS_EXTRA_ARGS=\"${INSTALL_DEPS_EXTRA_ARGS}\" --build-arg USE_CONDA=${USE_CONDA} --network=host --build-arg POLICY=manylinux2014 --build-arg PLATFORM=x86_64  --build-arg DEVTOOLSET_ROOTPATH=/opt/rh/devtoolset-9/root --build-arg PREPEND_PATH=/opt/rh/devtoolset-9/root/usr/bin: --build-arg LD_LIBRARY_PATH_ARG=/opt/rh/devtoolset-9/root/usr/lib64:/opt/rh/devtoolset-9/root/usr/lib:/opt/rh/devtoolset-9/root/usr/lib64/dyninst:/opt/rh/devtoolset-9/root/usr/lib/dyninst:/usr/local/lib64" \
-            --dockerfile $DOCKER_FILE --context .
-=======
-            --docker-build-args="--build-arg BUILD_USER=onnxruntimedev --build-arg BUILD_UID=$(id -u) --build-arg PYTHON_VERSION=${PYTHON_VER} --build-arg INSTALL_DEPS_EXTRA_ARGS=\"${INSTALL_DEPS_EXTRA_ARGS}\" --build-arg USE_CONDA=${USE_CONDA}" \
             --dockerfile Dockerfile.ubuntu_gpu_training --context .
->>>>>>> ee29330c
     elif [ $BUILD_DEVICE = "tensorrt" ]; then
         # TensorRT container release 20.12
         IMAGE="$BUILD_OS-cuda11.1-cudnn8.0-tensorrt7.2"

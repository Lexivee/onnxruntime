#!/bin/bash
set -e -o -x

SCRIPT_DIR="$( dirname "${BASH_SOURCE[0]}" )"
SOURCE_ROOT=$(realpath $SCRIPT_DIR/../../../../)
CUDA_VER=cuda10.0-cudnn7.3

while getopts c:o:d:r:p:x:a:v: parameter_Option
do case "${parameter_Option}"
in
#android, ubuntu16.04, manylinux2010, ubuntu18.04
o) BUILD_OS=${OPTARG};;
#cpu, gpu, tensorrt
d) BUILD_DEVICE=${OPTARG};;
r) BUILD_DIR=${OPTARG};;
#python version: 3.6 3.7 (absence means default 3.5)
p) PYTHON_VER=${OPTARG};;
# "--build_wheel --use_openblas"
x) BUILD_EXTR_PAR=${OPTARG};;
# "cuda10.0-cudnn7.3, cuda9.1-cudnn7.1"
c) CUDA_VER=${OPTARG};;
# x86 or other, only for ubuntu16.04 os
a) BUILD_ARCH=${OPTARG};;
# openvino version tag: 2018_R5, 2019_R1.1 (Default is 2019_R1.1)
v) OPENVINO_VERSION=${OPTARG};;
esac
done

EXIT_CODE=1
PYTHON_VER=${PYTHON_VER:=3.5}
echo "bo=$BUILD_OS bd=$BUILD_DEVICE bdir=$BUILD_DIR pv=$PYTHON_VER bex=$BUILD_EXTR_PAR"

cd $SCRIPT_DIR/docker
if [ $BUILD_OS = "android" ]; then
    IMAGE="android"
    DOCKER_FILE=Dockerfile.ubuntu_for_android
    docker build -t "onnxruntime-$IMAGE" --build-arg BUILD_USER=onnxruntimedev --build-arg BUILD_UID=$(id -u) --build-arg PYTHON_VERSION=${PYTHON_VER} -f $DOCKER_FILE .
elif [ $BUILD_OS = "manylinux2010" ]; then
    if [ $BUILD_DEVICE = "gpu" ]; then
        IMAGE="manylinux2010-cuda10.1"
        DOCKER_FILE=Dockerfile.manylinux2010_gpu
    else
        IMAGE="manylinux2010"
        DOCKER_FILE=Dockerfile.manylinux2010
    fi
    docker build -t "onnxruntime-$IMAGE" --build-arg BUILD_USER=onnxruntimedev --build-arg BUILD_UID=$(id -u) --build-arg PYTHON_VERSION=${PYTHON_VER} -f $DOCKER_FILE .
elif [ $BUILD_OS = "centos7" ]; then
    IMAGE="centos7"
    DOCKER_FILE=Dockerfile.centos
<<<<<<< HEAD
    docker build -t "onnxruntime-$IMAGE" --build-arg OS_VERSION=7 --build-arg BUILD_USER=onnxruntimedev --build-arg BUILD_UID=$(id -u) --build-arg PYTHON_VERSION=${PYTHON_VER} -f $DOCKER_FILE .
elif [ $BUILD_OS = "ubuntu16.04" ]; then
=======
    docker build -t "onnxruntime-$IMAGE" --build-arg BUILD_USER=onnxruntimedev --build-arg BUILD_UID=$(id -u) --build-arg PYTHON_VERSION=${PYTHON_VER} -f $DOCKER_FILE .
else
>>>>>>> ace0b2ca
    if [ $BUILD_DEVICE = "gpu" ]; then
        IMAGE="ubuntu16.04-$CUDA_VER"
        DOCKER_FILE=Dockerfile.ubuntu_gpu
        if [ $CUDA_VER = "cuda9.1-cudnn7.1" ]; then
        DOCKER_FILE=Dockerfile.ubuntu_gpu_cuda9
        fi
        docker build -t "onnxruntime-$IMAGE" --build-arg BUILD_USER=onnxruntimedev --build-arg BUILD_UID=$(id -u) --build-arg PYTHON_VERSION=${PYTHON_VER} -f $DOCKER_FILE .
    elif [ $BUILD_DEVICE = "openvino" ]; then
        IMAGE="ubuntu16.04-openvino"
        DOCKER_FILE=Dockerfile.ubuntu_openvino
        docker build -t "onnxruntime-$IMAGE" --build-arg BUILD_USER=onnxruntimedev --build-arg BUILD_UID=$(id -u) --build-arg OS_VERSION=16.04 --build-arg PYTHON_VERSION=${PYTHON_VER} --build-arg OPENVINO_VERSION=${OPENVINO_VERSION} -f $DOCKER_FILE .
    else
        IMAGE="ubuntu16.04"
        if [ $BUILD_ARCH = "x86" ]; then
            IMAGE="$IMAGE.x86"
            docker build -t "onnxruntime-$IMAGE" --build-arg BUILD_USER=onnxruntimedev --build-arg BUILD_UID=$(id -u) --build-arg OS_VERSION=16.04 --build-arg PYTHON_VERSION=${PYTHON_VER} -f Dockerfile.ubuntu_x86 .
        else
            docker build -t "onnxruntime-$IMAGE" --build-arg BUILD_USER=onnxruntimedev --build-arg BUILD_UID=$(id -u) --build-arg OS_VERSION=16.04 --build-arg PYTHON_VERSION=${PYTHON_VER} -f Dockerfile.ubuntu .
        fi
    fi
else
    if [ $BUILD_DEVICE = "gpu" ]; then
        IMAGE="ubuntu18.04-$CUDA_VER"
        DOCKER_FILE=Dockerfile.ubuntu_gpu
        if [ $CUDA_VER = "cuda9.1-cudnn7.1" ]; then
        DOCKER_FILE=Dockerfile.ubuntu_gpu_cuda9
        fi
        docker build -t "onnxruntime-$IMAGE" --build-arg BUILD_USER=onnxruntimedev --build-arg BUILD_UID=$(id -u) --build-arg PYTHON_VERSION=${PYTHON_VER} -f $DOCKER_FILE .
    elif [ $BUILD_DEVICE = "tensorrt" ]; then
        # TensorRT container release 19.09
        IMAGE="ubuntu18.04-cuda10.1-cudnn7.6-tensorrt6.0"
        DOCKER_FILE=Dockerfile.ubuntu_tensorrt
        docker build -t "onnxruntime-$IMAGE" --build-arg BUILD_USER=onnxruntimedev --build-arg BUILD_UID=$(id -u) --build-arg OS_VERSION=18.04 --build-arg PYTHON_VERSION=${PYTHON_VER} -f $DOCKER_FILE .
    elif [ $BUILD_DEVICE = "openvino" ]; then
        IMAGE="ubuntu18.04-openvino"
        DOCKER_FILE=Dockerfile.ubuntu_openvino
        docker build -t "onnxruntime-$IMAGE" --build-arg BUILD_USER=onnxruntimedev --build-arg BUILD_UID=$(id -u) --build-arg OS_VERSION=18.04 --build-arg PYTHON_VERSION=${PYTHON_VER} --build-arg OPENVINO_VERSION=${OPENVINO_VERSION} -f $DOCKER_FILE .
    else
        IMAGE="ubuntu18.04"
        docker build -t "onnxruntime-$IMAGE" --build-arg BUILD_USER=onnxruntimedev --build-arg BUILD_UID=$(id -u) --build-arg OS_VERSION=18.04 --build-arg PYTHON_VERSION=${PYTHON_VER} -f Dockerfile.ubuntu .
    fi
fi

set +e
mkdir -p ~/.cache/onnxruntime
mkdir -p ~/.onnx

if [ -z "$NIGHTLY_BUILD" ]; then
    set NIGHTLY_BUILD=0
fi

if [ $BUILD_DEVICE = "cpu" ] || [ $BUILD_DEVICE = "ngraph" ] || [ $BUILD_DEVICE = "openvino" ] || [ $BUILD_DEVICE = "nnapi" ]; then
    RUNTIME=
else
    RUNTIME="--runtime=nvidia"
fi

DOCKER_RUN_PARAMETER="--name onnxruntime-$BUILD_DEVICE \
                      --volume $SOURCE_ROOT:/onnxruntime_src \
                      --volume $BUILD_DIR:/build \
                      --volume $HOME/.cache/onnxruntime:/home/onnxruntimedev/.cache/onnxruntime \
                      --volume $HOME/.onnx:/home/onnxruntimedev/.onnx"
if [ $BUILD_DEVICE = "openvino" ] && [[ $BUILD_EXTR_PAR == *"--use_openvino GPU_FP"* ]]; then
    DOCKER_RUN_PARAMETER="$DOCKER_RUN_PARAMETER --device /dev/dri:/dev/dri"
fi

docker rm -f "onnxruntime-$BUILD_DEVICE" || true
docker run $RUNTIME -h $HOSTNAME $DOCKER_RUN_PARAMETER \
    -e NIGHTLY_BUILD \
    "onnxruntime-$IMAGE" \
    /bin/bash /onnxruntime_src/tools/ci_build/github/linux/run_build.sh \
    -d $BUILD_DEVICE -x "$BUILD_EXTR_PAR" -o $BUILD_OS &
wait $!

EXIT_CODE=$?

set -e
exit $EXIT_CODE<|MERGE_RESOLUTION|>--- conflicted
+++ resolved
@@ -47,13 +47,8 @@
 elif [ $BUILD_OS = "centos7" ]; then
     IMAGE="centos7"
     DOCKER_FILE=Dockerfile.centos
-<<<<<<< HEAD
-    docker build -t "onnxruntime-$IMAGE" --build-arg OS_VERSION=7 --build-arg BUILD_USER=onnxruntimedev --build-arg BUILD_UID=$(id -u) --build-arg PYTHON_VERSION=${PYTHON_VER} -f $DOCKER_FILE .
+    docker build -t "onnxruntime-$IMAGE" --build-arg BUILD_USER=onnxruntimedev --build-arg BUILD_UID=$(id -u) --build-arg PYTHON_VERSION=${PYTHON_VER} -f $DOCKER_FILE .
 elif [ $BUILD_OS = "ubuntu16.04" ]; then
-=======
-    docker build -t "onnxruntime-$IMAGE" --build-arg BUILD_USER=onnxruntimedev --build-arg BUILD_UID=$(id -u) --build-arg PYTHON_VERSION=${PYTHON_VER} -f $DOCKER_FILE .
-else
->>>>>>> ace0b2ca
     if [ $BUILD_DEVICE = "gpu" ]; then
         IMAGE="ubuntu16.04-$CUDA_VER"
         DOCKER_FILE=Dockerfile.ubuntu_gpu

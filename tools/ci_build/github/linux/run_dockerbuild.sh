#!/bin/bash
set -e -o -x
id
SCRIPT_DIR="$( dirname "${BASH_SOURCE[0]}" )"
SOURCE_ROOT=$(realpath $SCRIPT_DIR/../../../../)
CUDA_VER=cuda10.1-cudnn7.6
YOCTO_VERSION="4.19"
INSTALL_DEPS_DISTRIBUTED_SETUP=false
ORTMODULE_BUILD=false
USE_CONDA=false
ALLOW_RELEASED_ONNX_OPSET_ONLY_ENV="ALLOW_RELEASED_ONNX_OPSET_ONLY="$ALLOW_RELEASED_ONNX_OPSET_ONLY
echo "ALLOW_RELEASED_ONNX_OPSET_ONLY environment variable is set as "$ALLOW_RELEASED_ONNX_OPSET_ONLY_ENV

while getopts c:o:d:r:p:x:a:v:y:t:i:mue parameter_Option
do case "${parameter_Option}"
in
#android, ubuntu16.04, ubuntu18.04, CentOS7
o) BUILD_OS=${OPTARG};;
#cpu, gpu, tensorrt
d) BUILD_DEVICE=${OPTARG};;
r) BUILD_DIR=${OPTARG};;
#python version: 3.6 3.7 (absence means default 3.6)
p) PYTHON_VER=${OPTARG};;
# "--build_wheel --use_openblas"
x) BUILD_EXTR_PAR=${OPTARG};;
# "cuda10.0-cudnn7.3, cuda9.1-cudnn7.1"
c) CUDA_VER=${OPTARG};;
# x86 or other, only for ubuntu16.04 os
a) BUILD_ARCH=${OPTARG};;
# openvino version tag: 2020.3 (OpenVINO EP 2.0 supports version starting 2020.3)
v) OPENVINO_VERSION=${OPTARG};;
# YOCTO 4.19 + ACL 19.05, YOCTO 4.14 + ACL 19.02
y) YOCTO_VERSION=${OPTARG};;
# an additional name for the resulting docker image (created with "docker tag")
# this is useful for referencing the image outside of this script
t) EXTRA_IMAGE_TAG=${OPTARG};;
# the docker image cache container registry
i) IMAGE_CACHE_CONTAINER_REGISTRY_NAME=${OPTARG};;
# install distributed setup dependencies
m) INSTALL_DEPS_DISTRIBUTED_SETUP=true;;
# install ortmodule specific dependencies
u) ORTMODULE_BUILD=true;;
# install and use conda
e) USE_CONDA=true;;
esac
done

EXIT_CODE=1
PYTHON_VER=${PYTHON_VER:=3.6}
echo "bo=$BUILD_OS bd=$BUILD_DEVICE bdir=$BUILD_DIR pv=$PYTHON_VER bex=$BUILD_EXTR_PAR"

GET_DOCKER_IMAGE_CMD="${SOURCE_ROOT}/tools/ci_build/get_docker_image.py"
if [[ -n "${IMAGE_CACHE_CONTAINER_REGISTRY_NAME}" ]]; then
    GET_DOCKER_IMAGE_CMD="${GET_DOCKER_IMAGE_CMD} --container-registry ${IMAGE_CACHE_CONTAINER_REGISTRY_NAME}"
fi
DOCKER_CMD="docker"

cd $SCRIPT_DIR/docker
if [ $BUILD_OS = "android" ]; then
    IMAGE="android"
    DOCKER_FILE=Dockerfile.ubuntu_for_android
    $GET_DOCKER_IMAGE_CMD --repository "onnxruntime-$IMAGE" \
        --docker-build-args="--build-arg BUILD_USER=onnxruntimedev --build-arg BUILD_UID=$(id -u) --build-arg PYTHON_VERSION=${PYTHON_VER}" \
        --dockerfile $DOCKER_FILE --context .
elif [ $BUILD_OS = "centos7" ]; then
    IMAGE="centos7"
    DOCKER_FILE=Dockerfile.centos
    $GET_DOCKER_IMAGE_CMD --repository "onnxruntime-$IMAGE" \
        --docker-build-args="--build-arg BUILD_USER=onnxruntimedev --build-arg BUILD_UID=$(id -u) --build-arg PYTHON_VERSION=${PYTHON_VER}" \
        --dockerfile $DOCKER_FILE --context .
elif [ $BUILD_OS = "yocto" ]; then
    IMAGE="arm-yocto-$YOCTO_VERSION"
    DOCKER_FILE=Dockerfile.ubuntu_for_arm
    # ACL 19.05 need yocto 4.19
    TOOL_CHAIN_SCRIPT=fsl-imx-xwayland-glibc-x86_64-fsl-image-qt5-aarch64-toolchain-4.19-warrior.sh
    if [ $YOCTO_VERSION = "4.14" ]; then
        TOOL_CHAIN_SCRIPT=fsl-imx-xwayland-glibc-x86_64-fsl-image-qt5-aarch64-toolchain-4.14-sumo.sh
    fi
    $GET_DOCKER_IMAGE_CMD --repository "onnxruntime-$IMAGE" \
        --docker-build-args="--build-arg TOOL_CHAIN=$TOOL_CHAIN_SCRIPT --build-arg BUILD_USER=onnxruntimedev --build-arg BUILD_UID=$(id -u) --build-arg PYTHON_VERSION=${PYTHON_VER}" \
        --dockerfile $DOCKER_FILE --context .
else
    if [ $BUILD_DEVICE = "gpu" ]; then
        IMAGE="$BUILD_OS-$CUDA_VER"
        DOCKER_FILE=Dockerfile.ubuntu_gpu
        if [[ $BUILD_EXTR_PAR = *--enable_training* ]]; then
            INSTALL_DEPS_EXTRA_ARGS="${INSTALL_DEPS_EXTRA_ARGS} -t"
            DOCKER_FILE=Dockerfile.ubuntu_gpu_training
        fi
        if [[ $INSTALL_DEPS_DISTRIBUTED_SETUP = true ]]; then
            INSTALL_DEPS_EXTRA_ARGS="${INSTALL_DEPS_EXTRA_ARGS} -m"
        fi
        if [[ $ORTMODULE_BUILD = true ]]; then
            INSTALL_DEPS_EXTRA_ARGS="${INSTALL_DEPS_EXTRA_ARGS} -u"
        fi
        $GET_DOCKER_IMAGE_CMD --repository "onnxruntime-$IMAGE" \
            --docker-build-args="--build-arg BUILD_USER=onnxruntimedev --build-arg BUILD_UID=$(id -u) --build-arg PYTHON_VERSION=${PYTHON_VER} --build-arg INSTALL_DEPS_EXTRA_ARGS=\"${INSTALL_DEPS_EXTRA_ARGS}\" --build-arg USE_CONDA=${USE_CONDA}" \
            --dockerfile $DOCKER_FILE --context .
    elif [ $BUILD_DEVICE = "tensorrt" ]; then
        # TensorRT container release 20.12
        IMAGE="$BUILD_OS-cuda11.1-cudnn8.0-tensorrt7.2"
        DOCKER_FILE=Dockerfile.ubuntu_tensorrt
        $GET_DOCKER_IMAGE_CMD --repository "onnxruntime-$IMAGE" \
            --docker-build-args="--build-arg BUILD_USER=onnxruntimedev --build-arg BUILD_UID=$(id -u) --build-arg PYTHON_VERSION=${PYTHON_VER}" \
            --dockerfile $DOCKER_FILE --context .
    elif [ $BUILD_DEVICE = "openvino" ]; then
        IMAGE="$BUILD_OS-openvino"
        DOCKER_FILE=Dockerfile.ubuntu_openvino
        $GET_DOCKER_IMAGE_CMD --repository "onnxruntime-$IMAGE" \
            --docker-build-args="--build-arg BUILD_USER=onnxruntimedev --build-arg BUILD_UID=$(id -u) --build-arg PYTHON_VERSION=${PYTHON_VER} --build-arg OPENVINO_VERSION=${OPENVINO_VERSION}" \
            --dockerfile $DOCKER_FILE --context .
    elif [ $BUILD_DEVICE = "openenclave" ]; then
        IMAGE="$BUILD_OS-openenclave"
        DOCKER_FILE=Dockerfile.ubuntu_openenclave       
        $GET_DOCKER_IMAGE_CMD --repository "onnxruntime-$IMAGE" \
            --docker-build-args="--build-arg BUILD_USER=onnxruntimedev --build-arg BUILD_UID=$(id -u) --build-arg PYTHON_VERSION=${PYTHON_VER}" \
            --dockerfile $DOCKER_FILE --context .
    else
        IMAGE="$BUILD_OS"
        $GET_DOCKER_IMAGE_CMD --repository "onnxruntime-$IMAGE" \
                --docker-build-args="--build-arg BUILD_USER=onnxruntimedev --build-arg BUILD_UID=$(id -u) --build-arg PYTHON_VERSION=${PYTHON_VER}" \
                --dockerfile Dockerfile.ubuntu --context .
    fi
fi

if [ -v EXTRA_IMAGE_TAG ]; then
    ${DOCKER_CMD} tag "onnxruntime-$IMAGE" "${EXTRA_IMAGE_TAG}"
fi

set +e
mkdir -p ~/.cache/onnxruntime
mkdir -p ~/.onnx

if [ -z "$NIGHTLY_BUILD" ]; then
    set NIGHTLY_BUILD=0
fi

if [ $BUILD_DEVICE = "cpu" ] || [ $BUILD_DEVICE = "openvino" ] || [ $BUILD_DEVICE = "nnapi" ] || [ $BUILD_DEVICE = "arm" ] || [ $BUILD_DEVICE = "openenclave" ]; then
    RUNTIME=
else
    RUNTIME="--gpus all"
fi

DOCKER_RUN_PARAMETER="--name onnxruntime-$BUILD_DEVICE \
                      --volume $SOURCE_ROOT:/onnxruntime_src \
                      --volume $BUILD_DIR:/build \
                      --volume /data/models:/build/models:ro \
                      --volume /data/onnx:/data/onnx:ro \
                      --volume $HOME/.cache/onnxruntime:/home/onnxruntimedev/.cache/onnxruntime \
                      --volume $HOME/.onnx:/home/onnxruntimedev/.onnx"
if [ $BUILD_DEVICE = "openvino" ] && [[ $BUILD_EXTR_PAR == *"--use_openvino GPU_FP"* ]]; then
    DOCKER_RUN_PARAMETER="$DOCKER_RUN_PARAMETER --device /dev/dri:/dev/dri"
fi

<<<<<<< HEAD
if [ $BUILD_DEVICE = "openenclave" ]; then
    DOCKER_RUN_PARAMETER="$DOCKER_RUN_PARAMETER --device=/dev/sgx"
fi

if [[ $BUILD_EXTR_PAR = *--enable_training_python_frontend_e2e_tests* ]]; then
    DOCKER_RUN_PARAMETER="$DOCKER_RUN_PARAMETER --volume /bert_data/hf_data:/bert_data/hf_data"
    # DOCKER_RUN_PARAMETER="$DOCKER_RUN_PARAMETER -u0"
fi

if [[ $BUILD_EXTR_PAR = *--enable_training_pipeline_e2e_tests* ]]; then
    DOCKER_RUN_PARAMETER="$DOCKER_RUN_PARAMETER --volume /bert_ort:/bert_ort \
                                                --volume /bert_data:/bert_data"
fi

=======
>>>>>>> a94a893d
$DOCKER_CMD rm -f "onnxruntime-$BUILD_DEVICE" || true
$DOCKER_CMD run $RUNTIME -h $HOSTNAME $DOCKER_RUN_PARAMETER \
    -e NIGHTLY_BUILD \
    -e $ALLOW_RELEASED_ONNX_OPSET_ONLY_ENV \
    "onnxruntime-$IMAGE" \
    /bin/bash /onnxruntime_src/tools/ci_build/github/linux/run_build.sh \
    -d $BUILD_DEVICE -x "$BUILD_EXTR_PAR" -o $BUILD_OS -y $YOCTO_VERSION &
wait $!

EXIT_CODE=$?

set -e
exit $EXIT_CODE<|MERGE_RESOLUTION|>--- conflicted
+++ resolved
@@ -152,23 +152,10 @@
     DOCKER_RUN_PARAMETER="$DOCKER_RUN_PARAMETER --device /dev/dri:/dev/dri"
 fi
 
-<<<<<<< HEAD
 if [ $BUILD_DEVICE = "openenclave" ]; then
     DOCKER_RUN_PARAMETER="$DOCKER_RUN_PARAMETER --device=/dev/sgx"
 fi
 
-if [[ $BUILD_EXTR_PAR = *--enable_training_python_frontend_e2e_tests* ]]; then
-    DOCKER_RUN_PARAMETER="$DOCKER_RUN_PARAMETER --volume /bert_data/hf_data:/bert_data/hf_data"
-    # DOCKER_RUN_PARAMETER="$DOCKER_RUN_PARAMETER -u0"
-fi
-
-if [[ $BUILD_EXTR_PAR = *--enable_training_pipeline_e2e_tests* ]]; then
-    DOCKER_RUN_PARAMETER="$DOCKER_RUN_PARAMETER --volume /bert_ort:/bert_ort \
-                                                --volume /bert_data:/bert_data"
-fi
-
-=======
->>>>>>> a94a893d
 $DOCKER_CMD rm -f "onnxruntime-$BUILD_DEVICE" || true
 $DOCKER_CMD run $RUNTIME -h $HOSTNAME $DOCKER_RUN_PARAMETER \
     -e NIGHTLY_BUILD \

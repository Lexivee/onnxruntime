parameters:
  DoDebugBuild: 'true' # Unused. Use BuildConfigurations instead.
  DoCompliance: 'false'
  BuildCommand: ''
  StageName: 'Windows_CI_Dev'
  DoNugetPack:  'false'
  NuPackScript : ''
  ArtifactName: 'drop-nuget'
  DoNodejsPack: 'false'
  DoEsrp: 'false'
  DoTestCoverage: 'false'
  BuildArch: 'x64' # Optional. Options: x86, x64
  sln_platform: 'x64' # Options: Win32, x64, arm, arm64
  EnvSetupScript: 'setup_env.bat'
  CudaVersion: ''
  AgentPool: 'Win-CPU-2021'
  AgentDemands: []
  OrtPackageId: Microsoft.ML.OnnxRuntime
  BuildConfigurations: ['RelWithDebInfo'] # Options: Debug, RelWithDebInfo
  RunTests : 'true'
  EnableLto: true
  # Controls whether unreleased onnx opsets are allowed. Default is set to 1
  AllowReleasedOpsetOnly: '0'
  IsReleaseBuild: false
stages:
- stage: ${{ parameters.StageName }}
  dependsOn: []
  jobs:
  - job:
    timeoutInMinutes: 200
    strategy:
      maxParallel: 2
      matrix:
        ${{ each BuildConfiguration in parameters.BuildConfigurations }}:
          ${{ BuildConfiguration }}:
            BuildConfig: ${{ BuildConfiguration }}
    workspace:
      clean: all
    pool:
      name: ${{ parameters.AgentPool }}
      demands: ${{ parameters.AgentDemands }}
    variables:
      buildDirectory: '$(Build.BinariesDirectory)'
      BuildCommand: ${{ parameters.BuildCommand }}
      OnnxRuntimeBuildDirectory: '$(Build.BinariesDirectory)'
      DotNetExe: 'dotnet.exe'
      CUDA_VERSION: ${{ parameters.CudaVersion }}
      runCodesignValidationInjection: and(${{ parameters.DoNodejsPack }},${{ parameters. DoEsrp}}) #For the others, code sign is in a separated job
      DOTNET_SKIP_FIRST_TIME_EXPERIENCE: true
      ALLOW_RELEASED_ONNX_OPSET_ONLY: ${{ parameters.AllowReleasedOpsetOnly }}
      ${{ if eq(parameters.EnableLto, true) }}:
        build_py_lto_flag: --enable_lto

    steps:
      # Windows_CI_GPU_DML_Dev_arm64 build job still needs protobuf submodule
      - checkout: self
        clean: true
        submodules: recursive

      - powershell: |
          if($env:TELEMETRYGUID)
          {
            $length = $env:TELEMETRYGUID.length
            $fileContent = "#define TraceLoggingOptionMicrosoftTelemetry() \
              TraceLoggingOptionGroup("+$env:TELEMETRYGUID.substring(1, $length-2)+")"
            New-Item -Path "$(Build.SourcesDirectory)\include\onnxruntime\core\platform\windows\TraceLoggingConfigPrivate.h" -ItemType "file" -Value "$fileContent" -Force
            Write-Output "Enabling TELEMETRY"
          }
        displayName: 'Create TraceLoggingConfigPrivate.h For WinML Telemetry'
        env:
          TELEMETRYGUID: $(TELEMETRYGUID)

      - task: NodeTool@0
        inputs:
          versionSpec: '16.x'

      - task: UsePythonVersion@0
        inputs:
          versionSpec: '3.7'
          addToPath: true
          architecture: ${{ parameters.BuildArch }}

<<<<<<< HEAD
    - task: PythonScript@0
      displayName: 'Generate cmake config'
      inputs:
        scriptPath: '$(Build.SourcesDirectory)\tools\ci_build\build.py'
        arguments: '$(BuildCommand) --path_to_protoc_exe $(Build.BinariesDirectory)\installed\bin\protoc.exe --build_csharp --update --config $(BuildConfig) ${{ variables.build_py_lto_flag }}'
        workingDirectory: '$(Build.BinariesDirectory)'

    - ${{ if notIn(parameters['sln_platform'], 'Win32', 'x64') }}:
      # Use cross-compiled protoc
      - script: |
         @echo ##vso[task.setvariable variable=ProtocDirectory]$(Build.BinariesDirectory)\installed\bin
=======
      - task: BatchScript@1
        displayName: 'setup env'
        inputs:
          filename: '$(Build.SourcesDirectory)\tools\ci_build\github\windows\${{ parameters.EnvSetupScript }}'
          modifyEnvironment: true
          workingFolder: '$(Build.BinariesDirectory)'

      - task: PowerShell@2
        displayName: 'Install ONNX'
        inputs:
          filePath: '$(Build.SourcesDirectory)/tools/ci_build/github/windows/install_third_party_deps.ps1'
          workingDirectory: '$(Build.BinariesDirectory)'
          arguments: -cpu_arch ${{ parameters.BuildArch }} -install_prefix $(Build.BinariesDirectory)\${{ parameters.BuildConfig }}\installed -build_config $(BuildConfig)
>>>>>>> d182d34f

      - task: PythonScript@0
        displayName: 'Generate cmake config'
        inputs:
          scriptPath: '$(Build.SourcesDirectory)\tools\ci_build\build.py'
          arguments: '$(BuildCommand) --build_csharp --update --config $(BuildConfig) ${{ variables.build_py_lto_flag }}'
          workingDirectory: '$(Build.BinariesDirectory)'

      - ${{ if notIn(parameters['sln_platform'], 'Win32', 'x64') }}:
        # Use cross-compiled protoc
        - script: |
           @echo ##vso[task.setvariable variable=ProtocDirectory]$(Build.BinariesDirectory)\host_protoc\Release

      - task: VSBuild@1
        displayName: 'Build'
        inputs:
          solution: '$(Build.BinariesDirectory)\$(BuildConfig)\onnxruntime.sln'
          platform: ${{ parameters.sln_platform }}
          configuration: $(BuildConfig)
          msbuildArchitecture: ${{ parameters.BuildArch }}
          maximumCpuCount: true
          logProjectEvents: true
          workingFolder: '$(Build.BinariesDirectory)\$(BuildConfig)'
          createLogFile: true

      # The Configuration variable is required to build C#
      - script: |
         @echo ##vso[task.setvariable variable=Configuration]$(BuildConfig)
        displayName: 'Set Configuration variable'


      - task: NuGetToolInstaller@0
        displayName: Use Nuget 5.7.0
        inputs:
          versionSpec: 5.7.0

      - task: MSBuild@1
        displayName: 'Restore NuGet Packages'
        inputs:
          solution: '$(Build.SourcesDirectory)\csharp\OnnxRuntime.CSharp.sln'
          platform: 'Any CPU'
          configuration: '$(BuildConfig)'
          msbuildArguments: '-t:restore -p:OrtPackageId=${{ parameters.OrtPackageId }}'
          workingDirectory: '$(Build.SourcesDirectory)\csharp'

      - task: MSBuild@1
        displayName: 'Build C#'
        inputs:
          solution: '$(Build.SourcesDirectory)\csharp\OnnxRuntime.CSharp.sln'
          configuration: '$(BuildConfig)'
          platform: 'Any CPU'
          msbuildArguments: '-p:OnnxRuntimeBuildDirectory="$(Build.BinariesDirectory)" -p:OrtPackageId=${{ parameters.OrtPackageId }} -p:IsReleaseBuild=${{ parameters.IsReleaseBuild }}'
          workingDirectory: '$(Build.SourcesDirectory)\csharp'

      - script: |
         mklink /D /J models C:\local\models
        workingDirectory: '$(Build.BinariesDirectory)'
        displayName: 'Create models link'

      - ${{ if in(parameters['sln_platform'], 'Win32', 'x64') }}:
        - task: DotNetCoreCLI@2
          displayName: 'Test C#'
          inputs:
            command: test
            projects: '$(Build.SourcesDirectory)\csharp\test\Microsoft.ML.OnnxRuntime.Tests.NetCoreApp\Microsoft.ML.OnnxRuntime.Tests.NetCoreApp.csproj'
            configuration: '$(BuildConfig)'
            arguments: '--configuration $(BuildConfig) -p:Platform="Any CPU" -p:OnnxRuntimeBuildDirectory="$(Build.BinariesDirectory)" -p:OrtPackageId=${{ parameters.OrtPackageId }}'
            workingDirectory: '$(Build.SourcesDirectory)\csharp'

        - ${{ if eq(parameters.RunTests, true) }}:
          - script: |
             mklink  /D /J $(Build.BinariesDirectory)\$(BuildConfig)\models C:\local\models
             DIR dist\ /S /B > wheel_filename_file
             set /p WHEEL_FILENAME=<wheel_filename_file
             del wheel_filename_file
             python.exe -m pip install -q --upgrade %WHEEL_FILENAME%
             set PATH=%PATH%;$(Build.BinariesDirectory)\$(BuildConfig)\$(BuildConfig)
             @echo %PATH%
             python $(Build.SourcesDirectory)\tools\ci_build\build.py $(BuildCommand) --test --config $(BuildConfig) ${{ variables.build_py_lto_flag }}
            workingDirectory: '$(Build.BinariesDirectory)\$(BuildConfig)\$(BuildConfig)'
            displayName: 'Run tests'

      - ${{ if eq(parameters.RunTests, true) }}:
        - task: PublishTestResults@2
          displayName: 'Publish unit test results'
          inputs:
            testResultsFiles: '**\*.results.xml'
            searchFolder: '$(Build.BinariesDirectory)'
            testRunTitle: 'Unit Test Run'
          condition: succeededOrFailed()

      # Nuget packaging if needed
      - ${{ if eq(parameters['DoNugetPack'], 'true') }}:
        - task: BatchScript@1
          displayName: 'Setup VS2019 env vars'
          inputs:
            filename: 'C:\Program Files (x86)\Microsoft Visual Studio\2019\Enterprise\VC\Auxiliary\Build\vcvarsall.bat'
            arguments: ${{ parameters.BuildArch }}
            modifyEnvironment: true
        # Esrp signing
        - template: ../../templates/win-esrp-dll.yml
          parameters:
            FolderPath: '$(Build.BinariesDirectory)\$(BuildConfig)\$(BuildConfig)'
            DisplayName: 'ESRP - Sign Native dlls'
            DoEsrp: ${{ parameters.DoEsrp }}
            Pattern: 'onnx_test_runner.exe, onnxruntime_perf_test.exe,*.dll' #keep sync with src/Microsoft.ML.OnnxRuntime/Microsoft.ML.OnnxRuntime.csproj

        - template: ../../templates/win-esrp-dll.yml
          parameters:
            FolderPath: '$(Build.SourcesDirectory)\csharp\src\Microsoft.ML.OnnxRuntime\bin\$(BuildConfig)'
            DisplayName: 'ESRP - Sign C# dlls'
            DoEsrp: ${{ parameters.DoEsrp }}

        - script: |
           ${{ parameters.NuPackScript }}
          workingDirectory: '$(Build.SourcesDirectory)\csharp'
          displayName: 'Create NuGet Package'
          failOnStderr: true

        - task: PublishPipelineArtifact@0
          displayName: 'Publish Pipeline Artifact: ${{ parameters.ArtifactName }}'
          inputs:
            artifactName: ${{ parameters.ArtifactName }}
            targetPath: '$(Build.ArtifactStagingDirectory)'

        - ${{ if eq(parameters['IsReleaseBuild'], 'true') }}:
          - task: PublishSymbols@2
            displayName: 'Publish Build Symbols'
            inputs:
              symbolsFolder: '$(Build.BinariesDirectory)\RelWithDebInfo\RelWithDebInfo'
              searchPattern: '**/*.pdb'
              symbolServerType: teamServices

      # Node.js Publish
      - ${{ if eq(parameters['DoNodejsPack'], 'true') }}:
        - task: BatchScript@1
          displayName: 'Setup VS2019 env vars'
          inputs:
            filename: 'C:\Program Files (x86)\Microsoft Visual Studio\2019\Enterprise\VC\Auxiliary\Build\vcvarsall.bat'
            arguments: ${{ parameters.BuildArch }}
            modifyEnvironment: true
        - template: ../../templates/win-esrp-dll.yml
          parameters:
            FolderPath: '$(Build.SourcesDirectory)\js\node\bin\napi-v3\win32\x64'
            DisplayName: 'ESRP - Sign Node.js binding binaries'
            DoEsrp: ${{ parameters.DoEsrp }}
            Pattern: '*.dll,*.node'

        - script: |
           del /Q $(Build.SourcesDirectory)\js\node\bin\napi-v3\win32\x64\CodeSignSummary-*.*
           call npm pack
           copy $(Build.SourcesDirectory)\js\node\onnxruntime-*.tgz $(Build.ArtifactStagingDirectory)
           xcopy /E /I $(Build.SourcesDirectory)\js\node\prebuilds $(Build.ArtifactStagingDirectory)\prebuilds
          workingDirectory: '$(Build.SourcesDirectory)\js\node'
          displayName: 'Create NPM Package'

        - task: PublishPipelineArtifact@0
          displayName: 'Publish Pipeline Artifact: ${{ parameters.ArtifactName }}'
          inputs:
            artifactName: ${{ parameters.ArtifactName }}
            targetPath: '$(Build.ArtifactStagingDirectory)'

        # Put an unzipped version there to check if all the binaries are signed.
        - script: |
           7z x $(Build.ArtifactStagingDirectory)\prebuilds\onnxruntime-*.tar.gz
           7z x $(Build.ArtifactStagingDirectory)\onnxruntime-*.tar
          displayName: 'Unzip package to test'
          workingDirectory: '$(Build.ArtifactStagingDirectory)'

      - ${{ if eq(parameters['DoCompliance'], 'true') }}:
        - template: ../../templates/compliance.yml
          parameters :
            msbuildPlatform: ${{ parameters.sln_platform }}

      - template: ../../templates/component-governance-component-detection-steps.yml
        parameters :
          condition : 'succeeded'

      - task: mspremier.PostBuildCleanup.PostBuildCleanup-task.PostBuildCleanup@3
        displayName: 'Clean Agent Directories'
        condition: always()<|MERGE_RESOLUTION|>--- conflicted
+++ resolved
@@ -80,19 +80,6 @@
           addToPath: true
           architecture: ${{ parameters.BuildArch }}
 
-<<<<<<< HEAD
-    - task: PythonScript@0
-      displayName: 'Generate cmake config'
-      inputs:
-        scriptPath: '$(Build.SourcesDirectory)\tools\ci_build\build.py'
-        arguments: '$(BuildCommand) --path_to_protoc_exe $(Build.BinariesDirectory)\installed\bin\protoc.exe --build_csharp --update --config $(BuildConfig) ${{ variables.build_py_lto_flag }}'
-        workingDirectory: '$(Build.BinariesDirectory)'
-
-    - ${{ if notIn(parameters['sln_platform'], 'Win32', 'x64') }}:
-      # Use cross-compiled protoc
-      - script: |
-         @echo ##vso[task.setvariable variable=ProtocDirectory]$(Build.BinariesDirectory)\installed\bin
-=======
       - task: BatchScript@1
         displayName: 'setup env'
         inputs:
@@ -106,19 +93,18 @@
           filePath: '$(Build.SourcesDirectory)/tools/ci_build/github/windows/install_third_party_deps.ps1'
           workingDirectory: '$(Build.BinariesDirectory)'
           arguments: -cpu_arch ${{ parameters.BuildArch }} -install_prefix $(Build.BinariesDirectory)\${{ parameters.BuildConfig }}\installed -build_config $(BuildConfig)
->>>>>>> d182d34f
 
       - task: PythonScript@0
         displayName: 'Generate cmake config'
         inputs:
           scriptPath: '$(Build.SourcesDirectory)\tools\ci_build\build.py'
-          arguments: '$(BuildCommand) --build_csharp --update --config $(BuildConfig) ${{ variables.build_py_lto_flag }}'
+          arguments: '$(BuildCommand) --path_to_protoc_exe $(Build.BinariesDirectory)\installed\bin\protoc.exe --build_csharp --update --config $(BuildConfig) ${{ variables.build_py_lto_flag }}'
           workingDirectory: '$(Build.BinariesDirectory)'
 
       - ${{ if notIn(parameters['sln_platform'], 'Win32', 'x64') }}:
         # Use cross-compiled protoc
         - script: |
-           @echo ##vso[task.setvariable variable=ProtocDirectory]$(Build.BinariesDirectory)\host_protoc\Release
+           @echo ##vso[task.setvariable variable=ProtocDirectory]$(Build.BinariesDirectory)\installed\bin
 
       - task: VSBuild@1
         displayName: 'Build'

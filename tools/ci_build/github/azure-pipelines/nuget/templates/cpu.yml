# Defined as pipeline variables
# variables:
#   AgentPoolWin : 'Win-CPU'
#   AgentPoolLinux : 'Linux-CPU'
#   AgentPoolMacOS : 'macOS-10.13'

parameters:
  DoEsrp: 'false'
  DoCompliance: 'false'

jobs: 
- template: ../../templates/win-ci.yml
  parameters:
    AgentPool : $(AgentPoolWin)
    JobName: 'Windows_CI_Dev'
    BuildCommand:  '$(Build.SourcesDirectory)\tools\ci_build\build.py --build_dir $(Build.BinariesDirectory) --skip_submodule_sync --cmake_path $(Build.BinariesDirectory)\cmake\bin\cmake.exe --ctest_path $(Build.BinariesDirectory)\cmake\bin\ctest.exe --use_openmp --build_shared_lib --build_csharp --enable_onnx_tests --test_data_url $(TestDataUrl) --test_data_checksum $(TestDataChecksum)'
    DoDebugBuild: 'false'
    DoNugetPack : 'true'
    DoCompliance: ${{ parameters.DoCompliance }}
    DoEsrp: ${{ parameters.DoEsrp }}
    NuPackScript: |
     msbuild $(Build.SourcesDirectory)\csharp\OnnxRuntime.CSharp.proj /p:Configuration=RelWithDebInfo /t:CreatePackage
     copy $(Build.SourcesDirectory)\csharp\src\Microsoft.ML.OnnxRuntime\bin\RelWithDebInfo\*.nupkg $(Build.ArtifactStagingDirectory)


- template: ../../templates/win-x86-ci.yml
  parameters:
    AgentPool : $(AgentPoolWin)
    JobName: 'Windows_CI_Dev_x86'
    BuildCommand: '$(Build.SourcesDirectory)\tools\ci_build\build.py --build_dir $(Build.BinariesDirectory) --skip_submodule_sync --cmake_path $(Build.BinariesDirectory)\cmake\bin\cmake.exe --ctest_path $(Build.BinariesDirectory)\cmake\bin\ctest.exe --use_openmp --build_shared_lib  --build_csharp --enable_onnx_tests --test_data_url $(TestDataUrl) --test_data_checksum $(TestDataChecksum) --x86'
    DoDebugBuild: 'false'
    DoNugetPack : 'true'
    DoCompliance: 'false'
    DoEsrp: ${{ parameters.DoEsrp }}
    NuPackScript: |
     msbuild $(Build.SourcesDirectory)\csharp\OnnxRuntime.CSharp.proj /p:Configuration=RelWithDebInfo /p:TargetArchitecture=x86 /t:CreatePackage
     cd $(Build.SourcesDirectory)\csharp\src\Microsoft.ML.OnnxRuntime\bin\RelWithDebInfo\
     ren *.nupkg win-x86.zip
     copy $(Build.SourcesDirectory)\csharp\src\Microsoft.ML.OnnxRuntime\bin\RelWithDebInfo\*zip $(Build.ArtifactStagingDirectory)

- template: ../../templates/linux-ci.yml
  parameters:
    AgentPool : $(AgentPoolLinux)
    JobName: 'Linux_CI_Dev'
    BuildCommand: 'tools/ci_build/github/linux/run_dockerbuild.sh -o ubuntu16.04 -d cpu -r $(Build.BinariesDirectory)'
    DoNugetPack : 'true'
    ArtifactName: 'drop-linux'
    NuPackScript: |
     set -e -x
     mkdir $(Build.BinariesDirectory)/linux-x64
     cp $(Build.BinariesDirectory)/Release/libonnxruntime.so $(Build.BinariesDirectory)/linux-x64
     cd $(Build.BinariesDirectory)
     zip -r linux-x64.zip linux-x64
     cp $(Build.BinariesDirectory)/linux*.zip $(Build.ArtifactStagingDirectory)
     ls -al $(Build.ArtifactStagingDirectory)

- template: ../../templates/linux-ci.yml
  parameters:
    AgentPool : $(AgentPoolLinux)
    JobName: 'Linux_CI_Dev_x86'
    BuildCommand : 'tools/ci_build/github/linux/run_dockerbuild.sh -o ubuntu16.04 -d cpu -r $(Build.BinariesDirectory) -a x86 -x "--x86"'
    DoNugetPack : 'true'
    ArtifactName: 'drop-linux-x86'
    NuPackScript: |
     set -e -x
     mkdir $(Build.BinariesDirectory)/linux-x86
     cp $(Build.BinariesDirectory)/Release/libonnxruntime.so $(Build.BinariesDirectory)/linux-x86
     cd $(Build.BinariesDirectory)
     zip -r linux-x86.zip linux-x86
     cp $(Build.BinariesDirectory)/linux*.zip $(Build.ArtifactStagingDirectory)
     ls -al $(Build.ArtifactStagingDirectory)

- template: ../../templates/mac-ci.yml
  parameters:
    AgentPool : $(AgentPoolMacOS)
    JobName: 'MacOS_CI_Dev'
    BuildCommand: 'python3 $(Build.SourcesDirectory)/tools/ci_build/build.py --build_dir $(Build.BinariesDirectory) --skip_submodule_sync --parallel --build_shared_lib --use_openmp --enable_onnx_tests --config RelWithDebInfo'
    DoNugetPack : 'true'
    NuPackScript: |
     set -e -x
     mkdir $(Build.BinariesDirectory)/osx-x64
     find $(Build.BinariesDirectory)
     cp $(Build.BinariesDirectory)/RelWithDebInfo/libonnxruntime.dylib $(Build.BinariesDirectory)/osx-x64/
     dsymutil $(Build.BinariesDirectory)/osx-x64/libonnxruntime.dylib -o $(Build.BinariesDirectory)/osx-x64/libonnxruntime.dylib.dSYM
     strip -S -x $(Build.BinariesDirectory)/osx-x64/libonnxruntime.dylib
     find $(Build.BinariesDirectory)/osx-x64 -ls
     cwd=`pwd`
     cd $(Build.BinariesDirectory)
     zip -r osx-x64.zip osx-x64
     cp $(Build.BinariesDirectory)/osx-x64.zip $(Build.ArtifactStagingDirectory)
     cd $cwd

- job: NuGet_Packaging
  pool: $(AgentPoolWin)
  dependsOn:
  - Windows_CI_Dev
  - Windows_CI_Dev_x86
  - Linux_CI_Dev
  - Linux_CI_Dev_x86
  - MacOS_CI_Dev
  condition: succeeded()
  steps:  

<<<<<<< HEAD
  # - task: PowerShell@2
  #   displayName: 'Download python'
  #   inputs:
  #     targetType: 'inline'
  #     script: 'Invoke-WebRequest -OutFile installer.exe  https://onnxruntimeinstaller.blob.core.windows.net/conda-installer/installer.exe'
  #     workingDirectory: '$(Build.BinariesDirectory)'

  # - task: CmdLine@1
  #   displayName: 'Run python installer'
  #   inputs:
  #     filename: '$(Build.BinariesDirectory)\installer.exe'
  #     arguments: '/S /NoRegistry=1 /AddToPath=0 /RegisterPython=0 /D=$(Build.BinariesDirectory)\packages\python'
  #   timeoutInMinutes: 10
  # - task: CmdLine@1
  #   displayName: 'Install conda modules'
  #   inputs:
  #     filename: '$(Build.BinariesDirectory)\packages\python\scripts\conda.exe'
  #     arguments: 'install -q --insecure -y mysql-connector-python'
  #   timeoutInMinutes: 10

  # - task: CmdLine@2
  #   displayName: 'Post binary sizes to the dashboard database using command line'
  #   inputs:
  #     script: |
  #       echo checking env var for MYSQL password
  #       set DASHBOARD_MYSQL_ORT_PASSWORD
  #       echo %DASHBOARD_MYSQL_ORT_PASSWORD%
  #       echo variable[dashboard-mysql-ort-password] = $(dashboard-mysql-ort-password)

  #       echo checking all env
  #       set

  #       echo changing directory to artifact download path
  #       echo os,arch,build_config,size > binary_size_data.txt
  #       echo win,x64,openmp,3276987 >> binary_size_data.txt
  #       echo calling python script to post to database
  #       $(Build.BinariesDirectory)\packages\python\python.exe $(Build.SourcesDirectory)\tools\ci_build\github\windows\post_binary_sizes_to_dashboard.py --commit_hash=${{ parameters.gitCommitHash }} --size_data_file=binary_size_data.txt --build_project=Lotus --build_id=$(Build.BuildId) 
  #   env: 
  #     DASHBOARD_MYSQL_ORT_PASSWORD: $(dashboard-mysql-ort-password)

  # - template: ../../templates/clean-agent-build-directory-step.yml
=======
>>>>>>> a86486ab
  - task: DownloadPipelineArtifact@0
    displayName: 'Download Pipeline Artifact - NuGet'
    inputs:
      artifactName: 'drop-nuget'
      targetPath: '$(Build.BinariesDirectory)/nuget-artifact'
    continueOnError: true


  - task: DownloadPipelineArtifact@0
    displayName: 'Download Pipeline Artifact - Win-x86'
    inputs:
      artifactName: 'drop-win-x86-zip'
      targetPath: '$(Build.BinariesDirectory)/nuget-artifact'
    continueOnError: true

  - task: DownloadPipelineArtifact@0
    displayName: 'Download Pipeline Artifact - Linux'
    inputs:
      artifactName: 'drop-linux'
      targetPath: '$(Build.BinariesDirectory)/nuget-artifact'
    continueOnError: true

  - task: DownloadPipelineArtifact@0
    displayName: 'Download Pipeline Artifact - Linux-x86'
    inputs:
      artifactName: 'drop-linux-x86'
      targetPath: '$(Build.BinariesDirectory)/nuget-artifact'
    continueOnError: true

  - task: DownloadPipelineArtifact@0
    displayName: 'Download Pipeline Artifact - MacOS'
    inputs:
      artifactName: 'drop-osx'
      targetPath: '$(Build.BinariesDirectory)/nuget-artifact'
    continueOnError: true

  - template: bundle_dlls.yml

  - template: ../../templates/esrp_nuget.yml
    parameters:
      DisplayName: 'ESRP - sign NuGet package'
      FolderPath: '$(Build.BinariesDirectory)/nuget-artifact'
      DoEsrp: ${{ parameters.DoEsrp }}


  - task: PublishPipelineArtifact@0
    displayName: 'Publish Pipeline NuGet Artifact'
    inputs:
      artifactName: 'drop-signed-nuget'
      targetPath: '$(Build.ArtifactStagingDirectory)'


- template: test_all_os.yml

- job: Publish_NuGet_Package_And_Report
  variables:
  - group: Dashboard_MySQL_Secret
<<<<<<< HEAD
  pool: 
    name: Hosted Windows 2019 with VS2019
    # AzureFileCopy@3 task has some bug that it depends on a particular version of azure power shell, 
    # which is not available in OnnxRuntime build VMs, but available in the latest hosted agents. 
    # So, all the copy/publish jobs are being run on hosted agent
    # TODO: install the desired azureps on our VMs or use later bugfixed version of AzureFileCopy   
=======
  condition: ${{ parameters.DoEsrp }}
  pool: 
    name: Hosted Windows 2019 with VS2019
>>>>>>> a86486ab
    demands: azureps
  dependsOn:
  - NuGet_Test_Win
  - NuGet_Test_Linux
  - NuGet_Test_MacOS
  steps:

  - template: ../../templates/set-version-number-variables-step.yml
  - template: upload-binary-sizes-from-nuget-package.yml
    parameters:
<<<<<<< HEAD
      nugetArtifactName: 'drop-signed-nuget'
      downloadPath: '$(Build.BinariesDirectory)/nuget-artifact/final-package'
      gitCommitHash: $(OnnxRuntimeGitCommitHashShort)  

  - task: AzureFileCopy@3
    displayName: 'Copy Signed NuGet Package to Blob Store'
    condition: ${{ parameters.DoEsrp }}
    inputs:
      SourcePath: '$(Build.BinariesDirectory)/nuget-artifact/final-package/Microsoft.ML.OnnxRuntime.$(OnnxRuntimeVersion)-dev-$(OnnxRuntimeGitCommitHashShort).nupkg'
      azureSubscription: 'AI Infra Build (00c06639-6ee4-454e-8058-8d8b1703bd87)'
      Destination: AzureBlob
      storage: ortpackages
      ContainerName: ortpackages
=======
      gitCommitHash: $(OnnxRuntimeGitCommitHashShort)  

>>>>>>> a86486ab
<|MERGE_RESOLUTION|>--- conflicted
+++ resolved
@@ -101,50 +101,6 @@
   condition: succeeded()
   steps:  
 
-<<<<<<< HEAD
-  # - task: PowerShell@2
-  #   displayName: 'Download python'
-  #   inputs:
-  #     targetType: 'inline'
-  #     script: 'Invoke-WebRequest -OutFile installer.exe  https://onnxruntimeinstaller.blob.core.windows.net/conda-installer/installer.exe'
-  #     workingDirectory: '$(Build.BinariesDirectory)'
-
-  # - task: CmdLine@1
-  #   displayName: 'Run python installer'
-  #   inputs:
-  #     filename: '$(Build.BinariesDirectory)\installer.exe'
-  #     arguments: '/S /NoRegistry=1 /AddToPath=0 /RegisterPython=0 /D=$(Build.BinariesDirectory)\packages\python'
-  #   timeoutInMinutes: 10
-  # - task: CmdLine@1
-  #   displayName: 'Install conda modules'
-  #   inputs:
-  #     filename: '$(Build.BinariesDirectory)\packages\python\scripts\conda.exe'
-  #     arguments: 'install -q --insecure -y mysql-connector-python'
-  #   timeoutInMinutes: 10
-
-  # - task: CmdLine@2
-  #   displayName: 'Post binary sizes to the dashboard database using command line'
-  #   inputs:
-  #     script: |
-  #       echo checking env var for MYSQL password
-  #       set DASHBOARD_MYSQL_ORT_PASSWORD
-  #       echo %DASHBOARD_MYSQL_ORT_PASSWORD%
-  #       echo variable[dashboard-mysql-ort-password] = $(dashboard-mysql-ort-password)
-
-  #       echo checking all env
-  #       set
-
-  #       echo changing directory to artifact download path
-  #       echo os,arch,build_config,size > binary_size_data.txt
-  #       echo win,x64,openmp,3276987 >> binary_size_data.txt
-  #       echo calling python script to post to database
-  #       $(Build.BinariesDirectory)\packages\python\python.exe $(Build.SourcesDirectory)\tools\ci_build\github\windows\post_binary_sizes_to_dashboard.py --commit_hash=${{ parameters.gitCommitHash }} --size_data_file=binary_size_data.txt --build_project=Lotus --build_id=$(Build.BuildId) 
-  #   env: 
-  #     DASHBOARD_MYSQL_ORT_PASSWORD: $(dashboard-mysql-ort-password)
-
-  # - template: ../../templates/clean-agent-build-directory-step.yml
-=======
->>>>>>> a86486ab
   - task: DownloadPipelineArtifact@0
     displayName: 'Download Pipeline Artifact - NuGet'
     inputs:
@@ -202,19 +158,14 @@
 - job: Publish_NuGet_Package_And_Report
   variables:
   - group: Dashboard_MySQL_Secret
-<<<<<<< HEAD
   pool: 
     name: Hosted Windows 2019 with VS2019
     # AzureFileCopy@3 task has some bug that it depends on a particular version of azure power shell, 
     # which is not available in OnnxRuntime build VMs, but available in the latest hosted agents. 
     # So, all the copy/publish jobs are being run on hosted agent
     # TODO: install the desired azureps on our VMs or use later bugfixed version of AzureFileCopy   
-=======
-  condition: ${{ parameters.DoEsrp }}
-  pool: 
-    name: Hosted Windows 2019 with VS2019
->>>>>>> a86486ab
     demands: azureps
+  condition: (and (${{ parameters.DoEsrp }}, eq(variables['Build.SourceBranch'], 'refs/heads/master')))
   dependsOn:
   - NuGet_Test_Win
   - NuGet_Test_Linux
@@ -224,21 +175,16 @@
   - template: ../../templates/set-version-number-variables-step.yml
   - template: upload-binary-sizes-from-nuget-package.yml
     parameters:
-<<<<<<< HEAD
-      nugetArtifactName: 'drop-signed-nuget'
+#      nugetArtifactName: 'drop-signed-nuget'
       downloadPath: '$(Build.BinariesDirectory)/nuget-artifact/final-package'
       gitCommitHash: $(OnnxRuntimeGitCommitHashShort)  
 
   - task: AzureFileCopy@3
     displayName: 'Copy Signed NuGet Package to Blob Store'
-    condition: ${{ parameters.DoEsrp }}
+    condition: (ne(variables['IsReleaseBuild']), 'true') # rlease build has a different package naming scheme
     inputs:
       SourcePath: '$(Build.BinariesDirectory)/nuget-artifact/final-package/Microsoft.ML.OnnxRuntime.$(OnnxRuntimeVersion)-dev-$(OnnxRuntimeGitCommitHashShort).nupkg'
       azureSubscription: 'AI Infra Build (00c06639-6ee4-454e-8058-8d8b1703bd87)'
       Destination: AzureBlob
       storage: ortpackages
       ContainerName: ortpackages
-=======
-      gitCommitHash: $(OnnxRuntimeGitCommitHashShort)  
-
->>>>>>> a86486ab

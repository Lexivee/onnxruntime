--- conflicted
+++ resolved
@@ -28,13 +28,8 @@
           -e ALLOW_RELEASED_ONNX_OPSET_ONLY=0 \
           -e NIGHTLY_BUILD \
           -e BUILD_BUILDNUMBER \
-<<<<<<< HEAD
           onnxruntimecentosgpubuild \
-            python3 /onnxruntime_src/tools/ci_build/build.py \
-=======
-          onnxruntimebuildcache.azurecr.io/internal/azureml/onnxruntimegpubuild:chq \
             /opt/python/cp37-cp37m/bin/python /onnxruntime_src/tools/ci_build/build.py \
->>>>>>> 2d9dcc45
               --build_dir /build --cmake_generator Ninja \
               --config Release \
               --skip_submodule_sync \

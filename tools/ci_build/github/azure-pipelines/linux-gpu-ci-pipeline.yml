##### start trigger Don't edit it manually, Please do edit set-trigger-rules.py ####
trigger:
  branches:
    include:
    - main
    - rel-*
  paths:
    exclude:
    - docs/**
    - README.md
    - CONTRIBUTING.md
    - BUILD.md
    - 'js/web'
    - 'onnxruntime/core/providers/js'
pr:
  branches:
    include:
    - main
    - rel-*
  paths:
    exclude:
    - docs/**
    - README.md
    - CONTRIBUTING.md
    - BUILD.md
    - 'js/web'
    - 'onnxruntime/core/providers/js'
#### end trigger ####
parameters:
  - name: CudaVersion
    displayName: CUDA version
    type: string
    default: '11.8'
    values:
      - 11.8
      - 12.2
resources:
  repositories:
  - repository: manylinux
    type: Github
    endpoint: Microsoft
    name: pypa/manylinux
    ref: 5eda9aded5462201e6310105728d33016e637ea7

variables:
  - name: docker_base_image
    ${{ if eq(parameters.CudaVersion, '11.8') }}:
      value: nvidia/cuda:11.8.0-cudnn8-devel-ubi8
    ${{ if eq(parameters.CudaVersion, '12.2') }}:
      value: nvidia/cuda:12.2.2-cudnn8-devel-ubi8

  - name: linux_trt_version
    ${{ if eq(parameters.CudaVersion, '11.8') }}:
      value: 8.6.1.6-1.cuda11.8
    ${{ if eq(parameters.CudaVersion, '12.2') }}:
      value: 8.6.1.6-1.cuda12.0

  - name: Repository
    ${{ if eq(parameters.CudaVersion, '11.8') }}:
      value: 'onnxruntimecuda11build'
    ${{ if eq(parameters.CudaVersion, '12.2') }}:
      value: 'onnxruntimecuda12build'

jobs:
- job: Linux_Build
  timeoutInMinutes: 120
  variables:
    skipComponentGovernanceDetection: true
    CCACHE_DIR: $(Pipeline.Workspace)/ccache
  workspace:
    clean: all
  pool: onnxruntime-Ubuntu2204-AMD-CPU

  steps:
  - task: mspremier.PostBuildCleanup.PostBuildCleanup-task.PostBuildCleanup@3
    displayName: 'Clean Agent Directories'
    condition: always()

  - checkout: self
    clean: true
    submodules: none

  - template: templates/get-docker-image-steps.yml
    parameters:
      Dockerfile: tools/ci_build/github/linux/docker/Dockerfile.manylinux2_28_cuda
      Context: tools/ci_build/github/linux/docker
      DockerBuildArgs: "
      --network=host
      --build-arg BASEIMAGE=$(docker_base_image)
      --build-arg TRT_VERSION=$(linux_trt_version)
      --build-arg BUILD_UID=$( id -u )
      "
      Repository: $(Repository)

  - task: Cache@2
    inputs:
      key: '"ccache" | "${{parameters.CudaVersion}}" |"$(Build.SourceBranch)" | "$(Build.SourceVersion)"'
      path: $(CCACHE_DIR)
      restoreKeys: |
        "ccache" | "${{parameters.CudaVersion}}" | "$(Build.SourceBranch)"
        "ccache"
      cacheHitVar: CACHE_RESTORED
    displayName: Cach Task

  - script: |
      sudo mkdir -p $(Pipeline.Workspace)/ccache
    condition: ne(variables.CACHE_RESTORED, 'true')
    displayName: Create Cache Dir

  - script: |
      set -e -x
      mkdir -p $HOME/.onnx
      docker run -e CFLAGS="-Wp,-D_FORTIFY_SOURCE=2 -Wp,-D_GLIBCXX_ASSERTIONS -fstack-protector-strong -fstack-clash-protection -fcf-protection -O3 -Wl,--strip-all" -e CXXFLAGS="-Wp,-D_FORTIFY_SOURCE=2 -Wp,-D_GLIBCXX_ASSERTIONS -fstack-protector-strong -fstack-clash-protection -fcf-protection -O3 -Wl,--strip-all" --rm \
        --volume /data/onnx:/data/onnx:ro \
        --volume $(Build.SourcesDirectory):/onnxruntime_src \
        --volume $(Build.BinariesDirectory):/build \
        --volume /data/models:/build/models:ro \
        --volume $HOME/.onnx:/home/onnxruntimedev/.onnx \
        --volume $(Pipeline.Workspace)/ccache:/cache \
        -e ALLOW_RELEASED_ONNX_OPSET_ONLY=0 \
        -e NIGHTLY_BUILD \
        -e BUILD_BUILDNUMBER \
        -e CCACHE_DIR=/cache \
        $(Repository) \
        /bin/bash -c "
          set -ex; \
          env; \
          ccache -s; \
          /opt/python/cp38-cp38/bin/python3 /onnxruntime_src/tools/ci_build/build.py \
            --build_dir /build --cmake_generator Ninja \
            --config Release --update --build \
            --skip_submodule_sync \
            --build_shared_lib \
            --parallel \
            --build_wheel \
            --enable_onnx_tests --use_cuda --cuda_version=${{parameters.CudaVersion}} --cuda_home=/usr/local/cuda-${{parameters.CudaVersion}} --cudnn_home=/usr/local/cuda-${{parameters.CudaVersion}} \
            --enable_cuda_profiling --enable_cuda_nhwc_ops \
            --enable_pybind --build_java \
            --use_cache \
<<<<<<< HEAD
            --cmake_extra_defines  CMAKE_CUDA_ARCHITECTURES=86; \
=======
            --cmake_extra_defines  CMAKE_CUDA_ARCHITECTURES=75; \
>>>>>>> 28a16c22
              ccache -sv; \
              ccache -z"
    workingDirectory: $(Build.SourcesDirectory)
    displayName: Build Onnxruntime

  - task: CmdLine@2
    inputs:
      script: |
        rm -rf $(Build.BinariesDirectory)/Release/onnxruntime $(Build.BinariesDirectory)/Release/pybind11
        rm -f $(Build.BinariesDirectory)/Release/models
        find $(Build.BinariesDirectory)/Release/_deps -mindepth 1 ! -regex '^$(Build.BinariesDirectory)/Release/_deps/onnx-src\(/.*\)?' -delete
        cd $(Build.BinariesDirectory)/Release
        find -executable -type f > $(Build.BinariesDirectory)/Release/perms.txt

  - task: PublishPipelineArtifact@0
    displayName: 'Publish Pipeline Artifact'
    inputs:
      artifactName: 'drop-linux'
      targetPath: '$(Build.BinariesDirectory)/Release'

  - template: templates/explicitly-defined-final-tasks.yml

- job: Linux_Test
  timeoutInMinutes: 180
  variables:
    skipComponentGovernanceDetection: true
    NVIDIA_TF32_OVERRIDE: '0'
  workspace:
    clean: all
  pool: onnxruntime-Linux-GPU-A10-12G
  dependsOn:
  - Linux_Build
  steps:
  - task: DownloadPipelineArtifact@2
    displayName: 'Download Pipeline Artifact'
    inputs:
      buildType: 'current'
      artifactName: 'drop-linux'
      targetPath: '$(Build.BinariesDirectory)/Release'

  - checkout: self
    clean: true
    submodules: none

  - template: templates/get-docker-image-steps.yml
    parameters:
      Dockerfile: tools/ci_build/github/linux/docker/Dockerfile.manylinux2_28_cuda
      Context: tools/ci_build/github/linux/docker
      DockerBuildArgs: "
      --network=host
      --build-arg BASEIMAGE=$(docker_base_image)
      --build-arg TRT_VERSION=$(linux_trt_version)
      --build-arg BUILD_UID=$( id -u )
      "
      Repository: $(Repository)

  - task: CmdLine@2
    inputs:
      script: |
        set -e -x
        mkdir -p $HOME/.onnx
        docker run --gpus all --rm \
          --volume  $(Build.SourcesDirectory):/onnxruntime_src \
          --volume $(Build.BinariesDirectory)/Release:/build/Release \
          --volume /data/models:/build/models:ro \
          --volume $HOME/.onnx:/home/onnxruntimedev/.onnx \
          --volume /data/onnx:/data/onnx \
          $(Repository) \
          /bin/bash -c "
            set -ex; \
            cp /onnxruntime_src/tools/ci_build/github/linux/docker/scripts/manylinux/requirements.txt /tmp/requirements.txt; \
            ln -s /opt/python/cp38-cp38/bin/python3 /tmp/python3; \
            /tmp/python3 -m pip install -r /tmp/requirements.txt; \
            /tmp/python3 -m pip install /build/Release/dist/*.whl; \
            cd /build/Release && xargs -a /build/Release/perms.txt chmod a+x; \
            cd /onnxruntime_src/java && /onnxruntime_src/java/gradlew cmakeCheck -DcmakeBuildDir=/build/Release -DUSE_CUDA=1; \
            cd /tmp; \
            /tmp/python3 /onnxruntime_src/tools/ci_build/build.py \
              --build_dir /build --config Release --test --skip_submodule_sync --build_shared_lib --parallel --build_wheel --enable_onnx_tests \
              --use_cuda --cuda_version=${{parameters.CudaVersion}} --cuda_home=/usr/local/cuda --cudnn_home=/usr/local/cuda \
              --enable_pybind --build_java --ctest_path '' "

  - template: templates/clean-agent-build-directory-step.yml<|MERGE_RESOLUTION|>--- conflicted
+++ resolved
@@ -137,11 +137,7 @@
             --enable_cuda_profiling --enable_cuda_nhwc_ops \
             --enable_pybind --build_java \
             --use_cache \
-<<<<<<< HEAD
             --cmake_extra_defines  CMAKE_CUDA_ARCHITECTURES=86; \
-=======
-            --cmake_extra_defines  CMAKE_CUDA_ARCHITECTURES=75; \
->>>>>>> 28a16c22
               ccache -sv; \
               ccache -z"
     workingDirectory: $(Build.SourcesDirectory)
@@ -171,7 +167,7 @@
     NVIDIA_TF32_OVERRIDE: '0'
   workspace:
     clean: all
-  pool: onnxruntime-Linux-GPU-A10-12G
+  pool: onnxruntime-Linux-GPU-A10
   dependsOn:
   - Linux_Build
   steps:

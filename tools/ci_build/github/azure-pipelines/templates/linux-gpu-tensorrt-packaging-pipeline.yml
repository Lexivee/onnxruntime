--- conflicted
+++ resolved
@@ -33,42 +33,21 @@
         submodules: recursive
       - template: get-docker-image-steps.yml
         parameters:
-          Dockerfile: tools/ci_build/github/linux/docker/Dockerfile.manylinux2014_cuda11_6_tensorrt8_5
+          Dockerfile: tools/ci_build/github/linux/docker/Dockerfile.manylinux2014_cuda11_8_tensorrt8_6
           Context: tools/ci_build/github/linux/docker
           DockerBuildArgs: "--network=host --build-arg POLICY=manylinux2014 --build-arg PLATFORM=x86_64 --build-arg DEVTOOLSET_ROOTPATH=/opt/rh/devtoolset-11/root --build-arg PREPEND_PATH=/opt/rh/devtoolset-11/root/usr/bin: --build-arg LD_LIBRARY_PATH_ARG=/opt/rh/devtoolset-11/root/usr/lib64:/opt/rh/devtoolset-11/root/usr/lib:/opt/rh/devtoolset-11/root/usr/lib64/dyninst:/opt/rh/devtoolset-11/root/usr/lib/dyninst:/usr/local/lib64 --build-arg BUILD_UID=$( id -u )"
-          Repository: onnxruntimecuda114xtrt82build
+          Repository: onnxruntimecuda118xtrt86build
       - template: set-version-number-variables-step.yml
 
-<<<<<<< HEAD
-- job: Linux_C_API_Packaging_GPU_TensorRT_x64
-  workspace:
-    clean: all
-  timeoutInMinutes:  180
-  pool: 'Onnxruntime-Linux-GPU'
-  variables:
-    CUDA_VERSION: '11.6'
-  steps:
-    - checkout: self
-      clean: true
-      submodules: recursive
-    - template: get-docker-image-steps.yml
-      parameters:
-        Dockerfile: tools/ci_build/github/linux/docker/Dockerfile.manylinux2014_cuda11_8_tensorrt8_6
-        Context: tools/ci_build/github/linux/docker
-        DockerBuildArgs: "--network=host --build-arg POLICY=manylinux2014 --build-arg PLATFORM=x86_64 --build-arg DEVTOOLSET_ROOTPATH=/opt/rh/devtoolset-11/root --build-arg PREPEND_PATH=/opt/rh/devtoolset-11/root/usr/bin: --build-arg LD_LIBRARY_PATH_ARG=/opt/rh/devtoolset-11/root/usr/lib64:/opt/rh/devtoolset-11/root/usr/lib:/opt/rh/devtoolset-11/root/usr/lib64/dyninst:/opt/rh/devtoolset-11/root/usr/lib/dyninst:/usr/local/lib64 --build-arg BUILD_UID=$( id -u )"
-        Repository: onnxruntimecuda118xtrt86build
-    - template: set-version-number-variables-step.yml
-=======
       - task: CmdLine@2
         inputs:
           script: |
             mkdir -p $HOME/.onnx
             docker run --gpus all -e CC=/opt/rh/devtoolset-11/root/usr/bin/cc -e CXX=/opt/rh/devtoolset-11/root/usr/bin/c++ -e CFLAGS="-Wp,-D_FORTIFY_SOURCE=2 -Wp,-D_GLIBCXX_ASSERTIONS -fstack-protector-strong -fstack-clash-protection -fcf-protection -O3 -Wl,--strip-all" -e CXXFLAGS="-Wp,-D_FORTIFY_SOURCE=2 -Wp,-D_GLIBCXX_ASSERTIONS -fstack-protector-strong -fstack-clash-protection -fcf-protection -O3 -Wl,--strip-all" -e NVIDIA_VISIBLE_DEVICES=all --rm --volume /data/onnx:/data/onnx:ro --volume $(Build.SourcesDirectory):/onnxruntime_src --volume $(Build.BinariesDirectory):/build \
-            --volume /data/models:/build/models:ro --volume $HOME/.onnx:/home/onnxruntimedev/.onnx -e NIGHTLY_BUILD onnxruntimecuda114xtrt82build \
+            --volume /data/models:/build/models:ro --volume $HOME/.onnx:/home/onnxruntimedev/.onnx -e NIGHTLY_BUILD onnxruntimecuda118xtrt86build \
             /opt/python/cp38-cp38/bin/python3 /onnxruntime_src/tools/ci_build/build.py --build_dir /build --config Release \
-            --skip_submodule_sync --parallel --build_shared_lib ${{ parameters.buildJavaOption }} --use_tensorrt --tensorrt_placeholder_builder --cuda_version=$(CUDA_VERSION) --cuda_home=/usr/local/cuda-$(CUDA_VERSION) --cudnn_home=/usr --tensorrt_home=/usr --cmake_extra_defines CMAKE_CUDA_HOST_COMPILER=/opt/rh/devtoolset-11/root/usr/bin/cc 'CMAKE_CUDA_ARCHITECTURES=52;60;61;70;75;80'
+            --skip_submodule_sync --parallel --build_shared_lib ${{ parameters.buildJavaOption }} --use_tensorrt --use_tensorrt_builtin_parser --tensorrt_placeholder_builder --cuda_version=$(CUDA_VERSION) --cuda_home=/usr/local/cuda-$(CUDA_VERSION) --cudnn_home=/usr --tensorrt_home=/usr --cmake_extra_defines CMAKE_CUDA_HOST_COMPILER=/opt/rh/devtoolset-11/root/usr/bin/cc 'CMAKE_CUDA_ARCHITECTURES=52;60;61;70;75;80'
           workingDirectory: $(Build.SourcesDirectory)
->>>>>>> e4aae94f
 
       - ${{ if eq(parameters.buildJava, true) }}:
           - template: java-api-artifacts-package-and-publish-steps-posix.yml
@@ -80,24 +59,12 @@
                 libraryName: 'libonnxruntime.so'
                 nativeLibraryName: 'libonnxruntime4j_jni.so'
 
-<<<<<<< HEAD
-    - task: CmdLine@2
-      inputs:
-        script: |
-          mkdir -p $HOME/.onnx
-          docker run --gpus all -e CC=/opt/rh/devtoolset-11/root/usr/bin/cc -e CXX=/opt/rh/devtoolset-11/root/usr/bin/c++ -e CFLAGS="-Wp,-D_FORTIFY_SOURCE=2 -Wp,-D_GLIBCXX_ASSERTIONS -fstack-protector-strong -fstack-clash-protection -fcf-protection -O3 -Wl,--strip-all" -e CXXFLAGS="-Wp,-D_FORTIFY_SOURCE=2 -Wp,-D_GLIBCXX_ASSERTIONS -fstack-protector-strong -fstack-clash-protection -fcf-protection -O3 -Wl,--strip-all" -e NVIDIA_VISIBLE_DEVICES=all --rm --volume /data/onnx:/data/onnx:ro --volume $(Build.SourcesDirectory):/onnxruntime_src --volume $(Build.BinariesDirectory):/build \
-          --volume /data/models:/build/models:ro --volume $HOME/.onnx:/home/onnxruntimedev/.onnx -e NIGHTLY_BUILD onnxruntimecuda118xtrt86build \
-          /opt/python/cp37-cp37m/bin/python3 /onnxruntime_src/tools/ci_build/build.py --build_dir /build --config Release \
-          --skip_submodule_sync --parallel --build_shared_lib ${{ parameters.buildJavaOption }} --use_tensorrt --use_tensorrt_builtin_parser --tensorrt_placeholder_builder --cuda_version=$(CUDA_VERSION) --cuda_home=/usr/local/cuda-$(CUDA_VERSION) --cudnn_home=/usr --tensorrt_home=/usr --cmake_extra_defines CMAKE_CUDA_HOST_COMPILER=/opt/rh/devtoolset-11/root/usr/bin/cc 'CMAKE_CUDA_ARCHITECTURES=52;60;61;70;75;80'
-        workingDirectory: $(Build.SourcesDirectory)
-=======
       - template: c-api-artifacts-package-and-publish-steps-posix.yml
         parameters:
             buildConfig: 'Release'
             artifactName: ${{ parameters.artifactName }}
             artifactNameNoVersionString: ${{ parameters.artifactNameNoVersionString }}
             libraryName: 'libonnxruntime.so.$(OnnxRuntimeVersion)'
->>>>>>> e4aae94f
 
 
       - template: component-governance-component-detection-steps.yml

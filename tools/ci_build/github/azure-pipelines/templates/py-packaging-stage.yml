--- conflicted
+++ resolved
@@ -491,40 +491,22 @@
         parameters:
           arch: 'aarch64'
           machine_pool: 'aiinfra-linux-ARM64-CPU-2019'
-<<<<<<< HEAD
           base_image: 'arm64v8/almalinux:8'
           devtoolset_rootpath: /opt/rh/gcc-toolset-12/root
           ld_library_path_arg: /opt/rh/gcc-toolset-12/root/usr/lib64:/opt/rh/gcc-toolset-12/root/usr/lib:/opt/rh/gcc-toolset-12/root/usr/lib64/dyninst:/opt/rh/gcc-toolset-12/root/usr/lib/dyninst:/usr/local/lib64
           prepend_path: '/opt/rh/gcc-toolset-12/root/usr/bin:'
-          ${{ if contains(parameters.build_py_parameters, '--use_azure') }}:
-            device: '-d AZURE'
-=======
-          base_image: 'arm64v8/centos:7'
-          devtoolset_rootpath: /opt/rh/devtoolset-10/root
-          ld_library_path_arg: /opt/rh/devtoolset-10/root/usr/lib64:/opt/rh/devtoolset-10/root/usr/lib:/opt/rh/devtoolset-10/root/usr/lib64/dyninst:/opt/rh/devtoolset-10/root/usr/lib/dyninst:/usr/local/lib64
-          prepend_path: '/opt/rh/devtoolset-10/root/usr/bin:'
           extra_build_arg: ${{ parameters.build_py_parameters }}
->>>>>>> a7542f48
 
   - ${{ if eq(parameters.enable_linux_cpu, true) }}:
       - template: py-linux.yml
         parameters:
           arch: 'x86_64'
           machine_pool: 'Azure-Pipelines-EO-Ubuntu-2004-aiinfra'
-<<<<<<< HEAD
           base_image: 'amd64/almalinux:8'
           devtoolset_rootpath: /opt/rh/gcc-toolset-12/root
           ld_library_path_arg: /opt/rh/gcc-toolset-12/root/usr/lib64:/opt/rh/gcc-toolset-12/root/usr/lib:/opt/rh/gcc-toolset-12/root/usr/lib64/dyninst:/opt/rh/gcc-toolset-12/root/usr/lib/dyninst:/usr/local/lib64
           prepend_path: '/opt/rh/gcc-toolset-12/root/usr/bin:'
-          ${{ if contains(parameters.build_py_parameters, '--use_azure') }}:
-            device: '-d AZURE'
-=======
-          base_image: 'centos:7'
-          devtoolset_rootpath: /opt/rh/devtoolset-11/root
-          ld_library_path_arg: /opt/rh/devtoolset-11/root/usr/lib64:/opt/rh/devtoolset-11/root/usr/lib:/opt/rh/devtoolset-11/root/usr/lib64/dyninst:/opt/rh/devtoolset-11/root/usr/lib/dyninst:/usr/local/lib64
-          prepend_path: '/opt/rh/devtoolset-11/root/usr/bin:'
           extra_build_arg: ${{ parameters.build_py_parameters }}
->>>>>>> a7542f48
 
 
   - ${{ if eq(parameters.enable_linux_gpu, true) }}:

parameters:
- name: CommitOverride
  type: boolean
  default: false

- name: BuildConfig
  type: string
  default: 'Debug'

- name: NpmPackagingMode
  type: string
  default: 'dev'

- name: PoolName
  type: string
  default: 'onnxruntime-Win-CPU-2022'

- name: PackageName
  displayName: 'Package name'
  type: string
  default: 'NPM_packages'

- name: RunWebGpuTests
  type: boolean
  default: false

jobs:
- job: build_onnxruntime_web
  pool: ${{ parameters.PoolName }}

  variables:
    runCodesignValidationInjection: false
  timeoutInMinutes: 60
  workspace:
    clean: all
  steps:
  - task: mspremier.PostBuildCleanup.PostBuildCleanup-task.PostBuildCleanup@3
    displayName: 'Clean Agent Directories'
    condition: always()
  - checkout: self
    submodules: false
  - task: DownloadPipelineArtifact@2
    inputs:
      artifact: '__commit'
      path: $(Pipeline.Workspace)
    displayName: 'Get commit SHA'
    condition: eq('${{ parameters.CommitOverride }}', 'true')
  - script: |
     set /p __commit__=<$(Pipeline.Workspace)\__commit.txt
     git fetch origin +%__commit__%:refs/remotes/origin/%__commit__%
     git checkout --force %__commit__%
    workingDirectory: '$(Build.SourcesDirectory)'
    displayName: 'Read commit SHA and checkout'
    condition: eq('${{ parameters.CommitOverride }}', 'true')
  - script: |
     echo.$(Build.SourceVersion)>$(Pipeline.Workspace)\__commit.txt
    workingDirectory: '$(Build.SourcesDirectory)'
    displayName: 'Write commit SHA to __commit.txt'
    condition: ne('${{ parameters.CommitOverride }}', 'true')
  - script: |
     git submodule sync -- cmake\external\onnx
     git submodule update --init -- cmake\external\onnx
    workingDirectory: '$(Build.SourcesDirectory)'
    displayName: 'Checkout submodule onnx'
  - script: |
     echo.>>.gitattributes
     echo /js/** text=auto eol=lf>>.gitattributes
     rd /s /q js
     git checkout -- js/**
     git checkout -- .gitattributes
    workingDirectory: '$(Build.SourcesDirectory)'
    displayName: 'Testing: force EOL to lf on windows for /js/**'
  - task: NodeTool@0
    inputs:
      versionSpec: '16.x'
  - task: DownloadPipelineArtifact@2
    inputs:
      patterns: '${{ parameters.BuildConfig }}_*/**/*'
      path: $(Pipeline.Workspace)\artifacts
    displayName: 'Download WebAssembly artifacts'
  - task: CopyFiles@2
    inputs:
      sourceFolder: $(Pipeline.Workspace)\artifacts
      contents: |
        **\*.wasm
      targetFolder: $(Build.SourcesDirectory)\js\web\dist
      flattenFolders: true
    displayName: 'Binplace dist files'
  - task: CopyFiles@2
    inputs:
      sourceFolder: $(Pipeline.Workspace)\artifacts
      contents: |
        **\*.js
      targetFolder: $(Build.SourcesDirectory)\js\web\lib\wasm\binding
      flattenFolders: true
    displayName: 'Binplace js files'
  - script: |
     npm ci
    workingDirectory: '$(Build.SourcesDirectory)\js'
    displayName: 'npm ci /js/'
  - script: |
     npm run lint
    workingDirectory: '$(Build.SourcesDirectory)\js'
    displayName: 'run ESLint without TS type populated'
  - script: |
     npm ci
    workingDirectory: '$(Build.SourcesDirectory)\js\common'
    displayName: 'npm ci /js/common/'
  - script: |
     npm test
    workingDirectory: '$(Build.SourcesDirectory)\js\common'
    displayName: 'run onnxruntime-common tests'
  - script: |
     npm ci
    workingDirectory: '$(Build.SourcesDirectory)\js\web'
    displayName: 'npm ci /js/web/'
  - script: |
     npm run lint
    workingDirectory: '$(Build.SourcesDirectory)\js'
    displayName: 'run ESLint'
  - script: |
     npm run format
    workingDirectory: '$(Build.SourcesDirectory)\js'
    displayName: 'Clang-format'
  - script: |
     node -e "a=require('child_process').execSync('git diff --name-only').toString();if(a)throw new Error('Following source files are not formatted: (did you run \"npm run format\"?)\n'+a)"
    workingDirectory: '$(Build.SourcesDirectory)\js'
    displayName: 'Check unformatted files'
  - script: |
     npm run build:doc
    workingDirectory: '$(Build.SourcesDirectory)\js\web'
    displayName: 'Generating documents'
  - script: |
     node -e "a=require('child_process').execSync('git diff --name-only').toString();if(a)throw new Error('Following documents are not up-to-date: (did you run \"npm run build:doc\"?)\n'+a)"
    workingDirectory: '$(Build.SourcesDirectory)\js\web'
    displayName: 'Check out of dated documents'
  - task: Cache@2
    inputs:
      key: onnxtestdata | $(Build.SourcesDirectory)\js\scripts\prepare-onnx-node-tests.ts
      restoreKeys: |
        onnxtestdata | $(Build.SourcesDirectory)\js\scripts\prepare-onnx-node-tests.ts
      path: $(Build.SourcesDirectory)/js/test/
      cacheHitVar: CACHE_RESTORED
    displayName: 'Cache ONNX node test data'
  - task: Bash@3
    inputs:
      targetType: 'inline'
      script: find "$(Build.SourcesDirectory)/js/test/" -type f
    condition: and(not(canceled()), eq(variables.CACHE_RESTORED, 'true'))
    displayName: 'List ONNX node test data'
  - task: PowerShell@2
    inputs:
      filePath: '$(Build.SourcesDirectory)\tools\ci_build\github\js\pack-npm-packages.ps1'
      arguments: '$(NpmPackagingMode) $(Build.SourcesDirectory) web'
      workingDirectory: $(Build.BinariesDirectory)
      errorActionPreference: stop
    displayName: 'Pack NPM packages'
  - script: |
<<<<<<< HEAD
     npm test -- -e=edge
=======
     npm test -- -e=edge -b=webgl,wasm,xnnpack
    workingDirectory: '$(Build.SourcesDirectory)\js\web'
    displayName: 'Run ort-web tests (wasm,webgl,xnnpack backend)'
    condition: ne('${{ parameters.RunWebGpuTests }}', 'true')
  - script: |
     npm test -- -e=edge -b=webgl,wasm,xnnpack,webgpu
>>>>>>> c674805e
    workingDirectory: '$(Build.SourcesDirectory)\js\web'
    displayName: 'Run ort-web tests (ALL backends)'
    condition: ne('${{ parameters.RunWebGpuTests }}', 'false')
  - script: |
     npm test -- --webgl-texture-pack-mode -b=webgl -e=edge
    workingDirectory: '$(Build.SourcesDirectory)\js\web'
    displayName: 'Run ort-web tests - WebGL: packed mode'
  - script: |
     npm test -- --wasm-enable-proxy -b=wasm -e=edge
    workingDirectory: '$(Build.SourcesDirectory)\js\web'
    displayName: 'Run ort-web tests - WebAssembly: proxy'
    condition: and(succeeded(), eq('${{ parameters.BuildConfig }}', 'Release'))
  - script: |
      npm run test:e2e -- --browser=Edge_default
    workingDirectory: '$(Build.SourcesDirectory)\js\web'
    displayName: 'E2E package consuming test'
    condition: and(succeeded(), eq('${{ parameters.BuildConfig }}', 'Release'))
  - task: CopyFiles@2
    inputs:
      sourceFolder: $(Build.SourcesDirectory)\js\common
      contents: onnxruntime-common-*.tgz
      targetFolder: $(Build.ArtifactStagingDirectory)
    displayName: 'Create Artifacts (onnxruntime-common)'
    condition: and(succeeded(), eq('${{ parameters.BuildConfig }}', 'Release'))
  - task: CopyFiles@2
    inputs:
      sourceFolder: $(Build.SourcesDirectory)\js\web
      contents: onnxruntime-web-*.tgz
      targetFolder: $(Build.ArtifactStagingDirectory)
    displayName: 'Create Artifacts (onnxruntime-web)'
    condition: and(succeeded(), eq('${{ parameters.BuildConfig }}', 'Release'))
  - task: PublishPipelineArtifact@0
    inputs:
      artifactName: '${{ parameters.PackageName }}'
      targetPath: '$(Build.ArtifactStagingDirectory)'
    displayName: 'Publish Pipeline Artifact'
    condition: and(succeeded(), eq('${{ parameters.BuildConfig }}', 'Release'))
  - template: component-governance-component-detection-steps.yml
    parameters :
      condition : 'succeeded'<|MERGE_RESOLUTION|>--- conflicted
+++ resolved
@@ -156,16 +156,12 @@
       errorActionPreference: stop
     displayName: 'Pack NPM packages'
   - script: |
-<<<<<<< HEAD
-     npm test -- -e=edge
-=======
      npm test -- -e=edge -b=webgl,wasm,xnnpack
     workingDirectory: '$(Build.SourcesDirectory)\js\web'
     displayName: 'Run ort-web tests (wasm,webgl,xnnpack backend)'
     condition: ne('${{ parameters.RunWebGpuTests }}', 'true')
   - script: |
      npm test -- -e=edge -b=webgl,wasm,xnnpack,webgpu
->>>>>>> c674805e
     workingDirectory: '$(Build.SourcesDirectory)\js\web'
     displayName: 'Run ort-web tests (ALL backends)'
     condition: ne('${{ parameters.RunWebGpuTests }}', 'false')

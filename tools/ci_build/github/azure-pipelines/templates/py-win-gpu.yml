parameters:
- name: MACHINE_POOL
  type: string
  default: 'onnxruntime-Win2022-GPU-T4'

- name: EP_NAME
  type: string

- name: PYTHON_VERSION
  type: string

- name: EP_BUILD_FLAGS
  type: string

- name: ENV_SETUP_SCRIPT
  type: string
  default: ''

- name: BUILD_PY_PARAMETERS
  displayName: >
    Extra parameters to pass to build.py. Don't put newlines in here.
  type: string
  default: ''
- name: CudaVersion
  type: string
  default: '11.8'
  values:
    - 11.8
    - 12.2

- name: SpecificArtifact
  displayName: Use Specific Artifact
  type: boolean
  default: false

- name: BuildId
  displayName: Specific Artifact's BuildId
  type: string
  default: '0'

stages:
  - stage: Win_py_${{ parameters.EP_NAME }}_Wheels_${{ replace(parameters.PYTHON_VERSION,'.','_') }}_Build
    dependsOn: []
    jobs:
    - job: Win_py_${{ parameters.EP_NAME }}_Wheels_${{ replace(parameters.PYTHON_VERSION,'.','_') }}_Build
      timeoutInMinutes: 120
      workspace:
        clean: all
      pool:
        name: onnxruntime-Win-CPU-2022
      variables:
        GRADLE_OPTS: '-Dorg.gradle.daemon=false'
        VSGenerator: 'Visual Studio 17 2022'
        CUDA_MODULE_LOADING: 'LAZY'
      steps:
          - task: mspremier.PostBuildCleanup.PostBuildCleanup-task.PostBuildCleanup@3
            displayName: 'Clean Agent Directories'
            condition: always()

          - checkout: self
            clean: true
            submodules: recursive

          - template: telemetry-steps.yml

          - task: UsePythonVersion@0
            inputs:
              versionSpec: ${{ parameters.PYTHON_VERSION }}
              addToPath: true
              architecture: 'x64'

          - task: onebranch.pipeline.tsaoptions@1
            displayName: 'OneBranch TSAOptions'
            inputs:
              tsaConfigFilePath: '$(Build.SourcesDirectory)\.config\tsaoptions.json'
              appendSourceBranchName: false

          - task: PythonScript@0
            inputs:
              scriptSource: inline
              script: |
                import sys
                np_version = 'numpy==1.21.6' if sys.version_info < (3, 11) else 'numpy==1.26'
                import subprocess
                try:
                  subprocess.check_call(['pip', 'install', '-q', 'setuptools', 'wheel', np_version])
                except subprocess.CalledProcessError:
                  sys.exit(1)
              workingDirectory: '$(Build.BinariesDirectory)'
              displayName: 'Install python modules'

          - template: download-deps.yml

          - ${{ if ne(parameters.ENV_SETUP_SCRIPT, '') }}:
            - template: jobs/set-winenv.yml
              parameters:
                EnvSetupScript: ${{ parameters.ENV_SETUP_SCRIPT }}
                ${{ if or(contains(parameters.EP_BUILD_FLAGS, 'use_cuda'), contains(parameters.EP_BUILD_FLAGS, 'use_tensorrt')) }}:
                  DownloadCUDA: true

          - ${{ if eq(parameters.ENV_SETUP_SCRIPT, '') }}:
            - template: jobs/download_win_gpu_library.yml
              parameters:
                CudaVersion: ${{ parameters.CudaVersion }}
                ${{ if or(contains(parameters.EP_BUILD_FLAGS, 'use_cuda'), contains(parameters.EP_BUILD_FLAGS, 'use_tensorrt')) }}:
                  DownloadCUDA: true
                ${{ if contains(parameters.EP_BUILD_FLAGS, 'use_tensorrt') }}:
                  DownloadTRT: true

          - task: PythonScript@0
            displayName: 'Update deps.txt'
            inputs:
              scriptPath: $(Build.SourcesDirectory)/tools/ci_build/replace_urls_in_deps.py
              arguments: --new_dir $(Build.BinariesDirectory)/deps
              workingDirectory: $(Build.BinariesDirectory)

          - task: PowerShell@2
            displayName: 'Install ONNX'
            inputs:
              filePath: '$(Build.SourcesDirectory)/tools/ci_build/github/windows/install_third_party_deps.ps1'
              workingDirectory: '$(Build.BinariesDirectory)'
              arguments: -cpu_arch x64 -install_prefix $(Build.BinariesDirectory)\RelWithDebInfo\installed -build_config RelWithDebInfo

          # it could be removed once there's onnx wheel for python 3.12
          - ${{ if eq(parameters.PYTHON_VERSION, '3.12') }}:
            - task: PublishPipelineArtifact@1
              displayName: 'Publish Artifact: ONNX python 12 wheel'
              inputs:
                targetPath: '$(Agent.TempDirectory)\onnx\onnx-1.15.0\dist\'
                publishLocation: 'pipeline'
                # In fact, the onnx artifact is same with different EP_NAME, but in CI, we couldn't publish artifact with same name.
                # And there's not way to check if the artifact exists.
                artifactName: onnx_py12_wheel_${{ parameters.EP_NAME }}

          - template: set-nightly-build-option-variable-step.yml

          - task: PythonScript@0
            displayName: 'Generate cmake config'
            inputs:
              scriptPath: '$(Build.SourcesDirectory)\tools\ci_build\build.py'
              arguments: >
                --config RelWithDebInfo
                --build_dir $(Build.BinariesDirectory)
                --skip_submodule_sync
                --cmake_generator "$(VSGenerator)"
                --enable_pybind
                --enable_onnx_tests
                --parallel --use_binskim_compliant_compile_flags --update
                $(TelemetryOption) ${{ parameters.BUILD_PY_PARAMETERS }} ${{ parameters.EP_BUILD_FLAGS }}
              workingDirectory: '$(Build.BinariesDirectory)'

          # building with build.py so the parallelization parameters are added to the msbuild command
          - task: PythonScript@0
            displayName: 'Build'
            inputs:
              scriptPath: '$(Build.SourcesDirectory)\tools\ci_build\build.py'
              arguments: >
                --config RelWithDebInfo
                --build_dir $(Build.BinariesDirectory)
                --parallel --build
                $(TelemetryOption) ${{ parameters.BUILD_PY_PARAMETERS }} ${{ parameters.EP_BUILD_FLAGS }}
              workingDirectory: '$(Build.BinariesDirectory)'

          # Esrp signing
          - template: win-esrp-dll.yml
            parameters:
              FolderPath: '$(Build.BinariesDirectory)\RelWithDebInfo\RelWithDebInfo\onnxruntime\capi'
              DisplayName: 'ESRP - Sign Native dlls'
              DoEsrp: true
              Pattern: '*.pyd,*.dll'

          - task: PythonScript@0
            displayName: 'Build wheel'
            inputs:
              scriptPath: '$(Build.SourcesDirectory)\setup.py'
              arguments: 'bdist_wheel ${{ parameters.BUILD_PY_PARAMETERS }} $(NightlyBuildOption) --wheel_name_suffix=${{ parameters.EP_NAME }}'
              workingDirectory: '$(Build.BinariesDirectory)\RelWithDebInfo\RelWithDebInfo'

          - task: CopyFiles@2
            displayName: 'Copy Python Wheel to: $(Build.ArtifactStagingDirectory)'
            inputs:
              SourceFolder: '$(Build.BinariesDirectory)\RelWithDebInfo\RelWithDebInfo\dist'
              Contents: '*.whl'
              TargetFolder: '$(Build.ArtifactStagingDirectory)'

          - task: PublishBuildArtifacts@1
            displayName: 'Publish Artifact: ONNXRuntime python wheel'
            inputs:
              ArtifactName: onnxruntime_${{ parameters.EP_NAME }}

          - script: |
              7z x *.whl
            workingDirectory: '$(Build.ArtifactStagingDirectory)'
            displayName: 'unzip the package'

          - task: CredScan@3
            displayName: 'Run CredScan'
            inputs:
              debugMode: false
            continueOnError: true

          - task: BinSkim@4
            displayName: 'Run BinSkim'
            inputs:
              AnalyzeTargetGlob: '+:file|$(Build.ArtifactStagingDirectory)\**\*.dll;-:file|$(Build.ArtifactStagingDirectory)\**\DirectML.dll'

          - task: TSAUpload@2
            displayName: 'TSA upload'
            condition: and (succeeded(), eq(variables['Build.SourceBranch'], 'refs/heads/main'))
            inputs:
              GdnPublishTsaOnboard: false
              GdnPublishTsaConfigFile: '$(Build.sourcesDirectory)\.gdn\.gdntsa'

          - template: component-governance-component-detection-steps.yml
            parameters:
              condition: 'succeeded'

  - stage: Win_py_${{ parameters.EP_NAME }}_Wheels_${{ replace(parameters.PYTHON_VERSION,'.','_') }}_Tests
    dependsOn: Win_py_${{ parameters.EP_NAME }}_Wheels_${{ replace(parameters.PYTHON_VERSION,'.','_') }}_Build
    jobs:
    - job: Win_py_${{ parameters.EP_NAME }}_Wheels_${{ replace(parameters.PYTHON_VERSION,'.','_') }}_Tests
      workspace:
        clean: all
      pool:
<<<<<<< HEAD
        name: onnxruntime-Win2022-GPU-T4
      variables:
        CUDA_MODULE_LOADING: 'LAZY'
=======
        name: ${{parameters.MACHINE_POOL}}
>>>>>>> 55f63a48
      steps:
        - task: mspremier.PostBuildCleanup.PostBuildCleanup-task.PostBuildCleanup@3
          displayName: 'Clean Agent Directories'
          condition: always()

        - checkout: self
          clean: true
          submodules: none

        - task: UsePythonVersion@0
          inputs:
            versionSpec: ${{ parameters.PYTHON_VERSION }}
            addToPath: true
            architecture: 'x64'

        - template: flex-downloadPipelineArtifact.yml
          parameters:
            ArtifactName: onnxruntime_${{ parameters.EP_NAME }}
            StepName: 'Download Pipeline Artifact - Windows GPU Build'
            TargetPath: '$(Build.ArtifactStagingDirectory)'
            SpecificArtifact: ${{ parameters.SpecificArtifact }}
            BuildId: ${{ parameters.BuildId }}

        # It could be remove once there's onnx wheel for python 3.12
        - ${{ if eq(parameters.PYTHON_VERSION, '3.12') }}:
          - template: flex-downloadPipelineArtifact.yml
            parameters:
              ArtifactName: onnx_py12_wheel_${{ parameters.EP_NAME }}
              StepName: 'Download Pipeline Artifact - Onnx Python12 wheel'
              TargetPath: '$(Agent.TempDirectory)\onnx\'
              SpecificArtifact: ${{ parameters.SpecificArtifact }}
              BuildId: ${{ parameters.BuildId }}

          - powershell: |
              python -m pip install upgrade pip
              Get-ChildItem -Path $(Agent.TempDirectory)\onnx\*.whl | foreach {pip --disable-pip-version-check install --upgrade $_.fullname tabulate}
              python -m pip install pytest
            workingDirectory: '$(Build.SourcesDirectory)'
            displayName: 'Install ONNX and pytest'
        - ${{ else }}:
          - powershell: |
              pushd onnxruntime/test/python
              python -m pip install --upgrade pip
              python -m pip install -r requirements.txt
              popd
            workingDirectory: '$(Build.SourcesDirectory)'
            displayName: 'Install ONNX'

        - powershell: |
            python -m pip uninstall -y ort-nightly-gpu ort-nightly onnxruntime onnxruntime-gpu -qq
            Get-ChildItem -Path $(Build.ArtifactStagingDirectory)/*cp${{ replace(parameters.PYTHON_VERSION,'.','') }}*.whl | foreach {pip --disable-pip-version-check install --upgrade $_.fullname tabulate}
            mkdir -p $(Agent.TempDirectory)\ort_test_data
            Copy-Item -Path $(Build.sourcesDirectory)/onnxruntime/test/python/onnx_backend_test_series.py -Destination $(Agent.TempDirectory)\ort_test_data
            Copy-Item -Recurse -Path $(Build.sourcesDirectory)/onnxruntime/test/testdata -Destination $(Agent.TempDirectory)\ort_test_data
            cd $(Agent.TempDirectory)\ort_test_data
            python onnx_backend_test_series.py
          workingDirectory: '$(Build.sourcesDirectory)'
          displayName: 'Run Python Tests'

        - task: TSAUpload@2
          displayName: 'TSA upload'
          condition: and (succeeded(), eq(variables['Build.SourceBranch'], 'refs/heads/main'))
          inputs:
            GdnPublishTsaOnboard: false
            GdnPublishTsaConfigFile: '$(Build.sourcesDirectory)\.gdn\.gdntsa'

        - template: component-governance-component-detection-steps.yml
          parameters:
            condition: 'succeeded'<|MERGE_RESOLUTION|>--- conflicted
+++ resolved
@@ -222,13 +222,7 @@
       workspace:
         clean: all
       pool:
-<<<<<<< HEAD
-        name: onnxruntime-Win2022-GPU-T4
-      variables:
-        CUDA_MODULE_LOADING: 'LAZY'
-=======
         name: ${{parameters.MACHINE_POOL}}
->>>>>>> 55f63a48
       steps:
         - task: mspremier.PostBuildCleanup.PostBuildCleanup-task.PostBuildCleanup@3
           displayName: 'Clean Agent Directories'

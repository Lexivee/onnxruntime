trigger:
  branches:
    include:
    - main
    - rel-*
  paths:
    exclude:
    - docs/**
    - README.md
    - CONTRIBUTING.md
    - BUILD.md
pr:
  branches:
    include:
    - main
    - rel-*
  paths:
    exclude:
    - docs/**
    - README.md
    - CONTRIBUTING.md
    - BUILD.md

parameters:
- name: RunOnnxRuntimeTests
  displayName: Run Tests?
  type: boolean
  default: true

stages:
- stage: cuda
  dependsOn: []
  jobs:
    - template: templates/win-gpu-ci.yml
      parameters:
        BuildConfig: 'RelWithDebInfo'
        EnvSetupScript: setup_env_cuda_11.bat
        buildArch: x64
        additionalBuildFlags: --enable_pybind --build_java --build_nodejs --use_cuda --cuda_version=11.6 --cuda_home="C:\Program Files\NVIDIA GPU Computing Toolkit\CUDA\v11.6" --enable_cuda_profiling --cmake_extra_defines CMAKE_CUDA_ARCHITECTURES=75
        msbuildPlatform: x64
        isX86: false
        job_name_suffix: x64_RelWithDebInfo
        RunOnnxRuntimeTests: ${{ parameters.RunOnnxRuntimeTests }}
        RunStaticCodeAnalysis: false
        ORT_EP_NAME: CUDA
        MachinePool: onnxruntime-Win2019-GPU-T4

- stage: training
  dependsOn: []
  jobs:
    - template: templates/win-gpu-ci.yml
      parameters:
        BuildConfig: 'RelWithDebInfo'
        EnvSetupScript: setup_env_cuda_11.bat
        buildArch: x64
        additionalBuildFlags: --enable_pybind --enable_training --use_cuda --cuda_version=11.6 --cuda_home="C:\Program Files\NVIDIA GPU Computing Toolkit\CUDA\v11.6" --skip_onnx_tests --cmake_extra_defines CMAKE_CUDA_ARCHITECTURES=75
        msbuildPlatform: x64
        isX86: false
        job_name_suffix: x64_RelWithDebInfo
        RunOnnxRuntimeTests: ${{ parameters.RunOnnxRuntimeTests }}
        RunStaticCodeAnalysis: false
        ORT_EP_NAME: CUDA
        MachinePool: onnxruntime-Win2019-GPU-training-T4
        isTraining: true

- stage: dml
  dependsOn: []
  jobs:
    - template: templates/win-gpu-ci.yml
      parameters:
        BuildConfig: 'RelWithDebInfo'
        EnvSetupScript: setup_env.bat
        buildArch: x64
        additionalBuildFlags: --enable_pybind --use_dml --enable_wcos  --use_winml
        msbuildPlatform: x64
        isX86: false
        job_name_suffix: x64_RelWithDebInfo
        RunOnnxRuntimeTests: ${{ parameters.RunOnnxRuntimeTests }}
        RunStaticCodeAnalysis: false
        ORT_EP_NAME: DML
        # DirectML cannot run on T4 GPUs.
        MachinePool: onnxruntime-Win2019-GPU-dml

- stage: kernelDocumentation
  dependsOn: []
  jobs:
    - template: templates/win-gpu-ci.yml
      parameters:
        BuildConfig: 'RelWithDebInfo'
        EnvSetupScript: setup_env_cuda_11.bat
        buildArch: x64
<<<<<<< HEAD
        # note: need to specify `--gen_doc` when creating the build config so it has to be in additionalBuildFlags
        additionalBuildFlags: --gen_doc --skip_tests --enable_pybind --use_dml --use_cuda --cuda_version=11.6 --cuda_home="C:\Program Files\NVIDIA GPU Computing Toolkit\CUDA\v11.6" --cmake_extra_defines CMAKE_CUDA_ARCHITECTURES=52 --cmake_extra_defines onnxruntime_BUILD_UNIT_TESTS=OFF
=======
        additionalBuildFlags: --gen_doc validate --skip_tests --enable_pybind --use_dml --use_cuda --cuda_version=11.6 --cuda_home="C:\Program Files\NVIDIA GPU Computing Toolkit\CUDA\v11.6" --enable_cuda_profiling --cmake_extra_defines CMAKE_CUDA_ARCHITECTURES=75 --cmake_extra_defines onnxruntime_BUILD_UNIT_TESTS=OFF
>>>>>>> 8827c4bd
        msbuildPlatform: x64
        isX86: false
        job_name_suffix: x64_RelWithDebInfo
        RunOnnxRuntimeTests: false
        RunStaticCodeAnalysis: false
        GenerateDocumentation: true
        ORT_EP_NAME: CUDA # It doesn't really matter which EP is selected here since this stage is for documentation.
        MachinePool: onnxruntime-Win2019-GPU-dml<|MERGE_RESOLUTION|>--- conflicted
+++ resolved
@@ -89,12 +89,8 @@
         BuildConfig: 'RelWithDebInfo'
         EnvSetupScript: setup_env_cuda_11.bat
         buildArch: x64
-<<<<<<< HEAD
         # note: need to specify `--gen_doc` when creating the build config so it has to be in additionalBuildFlags
-        additionalBuildFlags: --gen_doc --skip_tests --enable_pybind --use_dml --use_cuda --cuda_version=11.6 --cuda_home="C:\Program Files\NVIDIA GPU Computing Toolkit\CUDA\v11.6" --cmake_extra_defines CMAKE_CUDA_ARCHITECTURES=52 --cmake_extra_defines onnxruntime_BUILD_UNIT_TESTS=OFF
-=======
-        additionalBuildFlags: --gen_doc validate --skip_tests --enable_pybind --use_dml --use_cuda --cuda_version=11.6 --cuda_home="C:\Program Files\NVIDIA GPU Computing Toolkit\CUDA\v11.6" --enable_cuda_profiling --cmake_extra_defines CMAKE_CUDA_ARCHITECTURES=75 --cmake_extra_defines onnxruntime_BUILD_UNIT_TESTS=OFF
->>>>>>> 8827c4bd
+        additionalBuildFlags: --gen_doc validate --skip_tests --enable_pybind --use_dml --use_cuda --cuda_version=11.6 --cuda_home="C:\Program Files\NVIDIA GPU Computing Toolkit\CUDA\v11.6" --cmake_extra_defines CMAKE_CUDA_ARCHITECTURES=75 --cmake_extra_defines onnxruntime_BUILD_UNIT_TESTS=OFF
         msbuildPlatform: x64
         isX86: false
         job_name_suffix: x64_RelWithDebInfo
@@ -102,4 +98,4 @@
         RunStaticCodeAnalysis: false
         GenerateDocumentation: true
         ORT_EP_NAME: CUDA # It doesn't really matter which EP is selected here since this stage is for documentation.
-        MachinePool: onnxruntime-Win2019-GPU-dml+        MachinePool: Win-CPU-2019   # onnxruntime-Win2019-GPU-dml
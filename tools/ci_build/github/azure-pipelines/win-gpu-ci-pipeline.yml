parameters:
- name: RunOnnxRuntimeTests
  displayName: Run Tests?
  type: boolean
  default: true

jobs:
- job: 'build'
  pool: 'Win-GPU-2019'
  variables:
    OrtPackageId: 'Microsoft.ML.OnnxRuntime.Gpu'
    MsbuildArguments: '-maxcpucount'
    OnnxRuntimeBuildDirectory: '$(Build.BinariesDirectory)'
    DOTNET_SKIP_FIRST_TIME_EXPERIENCE: true
    EnvSetupScript: setup_env_cuda_11.bat
    setVcvars: true
    BuildConfig: 'RelWithDebInfo'
    UseOmp: ''
    buildArch: x64
    additionalBuildFlags: --build_java --build_nodejs --use_dml --use_cuda --cuda_version=11.1 --cuda_home="C:\Program Files\NVIDIA GPU Computing Toolkit\CUDA\v11.1" --cudnn_home="C:\local\cudnn-11.1-windows-x64-v8.0.5.39\cuda" --cmake_extra_defines CMAKE_SYSTEM_VERSION=10.0.18362.0
    msbuildPlatform: x64
    isX86: false
    ALLOW_RELEASED_ONNX_OPSET_ONLY: '0'
    DocUpdateNeeded: false
  timeoutInMinutes: 180
  workspace:
    clean: all
  steps:    
  - task: UsePythonVersion@0
    inputs: 
      versionSpec: '3.7' 
      addToPath: true 
      architecture: $(buildArch)

  - task: NodeTool@0
    inputs:
      versionSpec: '12.x'
      force32bit: $(isX86)

  - task: JavaToolInstaller@0
    #Our build machine doesn't have java x86
    condition: and(succeeded(), eq(variables['buildArch'], 'x64'))
    inputs:
      versionSpec: '11'
      jdkArchitectureOption: $(buildArch)
      jdkSourceOption: 'PreInstalled'

  - task: BatchScript@1
    displayName: 'setup env'
    inputs:
      filename: '$(Build.SourcesDirectory)\tools\ci_build\github\windows\$(EnvSetupScript)'
      modifyEnvironment: true
      workingFolder: '$(Build.BinariesDirectory)'

  - script: |
     set ORT_DOXY_SRC=$(Build.SourcesDirectory)
     set ORT_DOXY_OUT=$(Build.BinariesDirectory)\$(BuildConfig)\$(BuildConfig)
     mkdir %ORT_DOXY_SRC% 
     mkdir %ORT_DOXY_OUT%
     "C:\Program Files\doxygen\bin\doxygen.exe" $(Build.SourcesDirectory)\tools\ci_build\github\Doxyfile_csharp.cfg
     
    workingDirectory: '$(Build.SourcesDirectory)'
    displayName: 'API Documentation Check and generate'

  - script: |
     python -m pip install -q pyopenssl setuptools wheel numpy flake8
    workingDirectory: '$(Build.BinariesDirectory)'
    displayName: 'Install python modules'

  - powershell: |
     $Env:USE_MSVC_STATIC_RUNTIME=1
     $Env:ONNX_ML=1
     $Env:CMAKE_ARGS="-DONNX_USE_PROTOBUF_SHARED_LIBS=OFF -DProtobuf_USE_STATIC_LIBS=ON -DONNX_USE_LITE_PROTO=ON -DCMAKE_TOOLCHAIN_FILE=C:/vcpkg/scripts/buildsystems/vcpkg.cmake -DVCPKG_TARGET_TRIPLET=$(buildArch)-windows-static"
     python setup.py bdist_wheel
     python -m pip uninstall -y onnx -qq
     Get-ChildItem -Path dist/*.whl | foreach {pip --disable-pip-version-check install --upgrade $_.fullname}
    workingDirectory: '$(Build.SourcesDirectory)\cmake\external\onnx'
    displayName: 'Install ONNX'

  - task: NuGetToolInstaller@0
    displayName: Use Nuget 5.7.0
    inputs:
      versionSpec: 5.7.0

  - task: NuGetCommand@2
    displayName: 'NuGet restore'
    inputs:
      command: 'restore'
      feedsToUse: 'config'
      restoreSolution: '$(Build.SourcesDirectory)\packages.config'
      nugetConfigPath: '$(Build.SourcesDirectory)\NuGet.config'
      restoreDirectory: '$(Build.BinariesDirectory)\$(BuildConfig)'

  - task: PythonScript@0
    displayName: 'Generate cmake config'
    inputs:
      scriptPath: '$(Build.SourcesDirectory)\tools\ci_build\build.py'
<<<<<<< HEAD
      arguments: '--config $(BuildConfig) --build_dir $(Build.BinariesDirectory) $(UseOmp) --skip_submodule_sync --build_shared_lib --update --cmake_generator "Visual Studio 16 2019" --build_wheel --use_winml  --build_shared_lib --enable_onnx_tests --enable_wcos $(additionalBuildFlags)'
=======
      arguments: '--config $(BuildConfig) --build_dir $(Build.BinariesDirectory) $(UseOmp) --skip_submodule_sync --build_shared_lib --update --cmake_generator "Visual Studio 16 2019" --build_wheel --disable_rtti --use_winml  --build_shared_lib --enable_onnx_tests --enable_wcos --gen_doc $(additionalBuildFlags)'
>>>>>>> 9946e6f7
      workingDirectory: '$(Build.BinariesDirectory)'

  - task: VSBuild@1
    displayName: 'Build'
    inputs:
      solution: '$(Build.BinariesDirectory)\$(BuildConfig)\onnxruntime.sln'
      platform: $(msbuildPlatform)
      configuration: $(BuildConfig)
      msbuildArgs: $(MsbuildArguments)
      msbuildArchitecture: $(buildArch)
      maximumCpuCount: true
      logProjectEvents: false
      workingFolder: '$(Build.BinariesDirectory)\$(BuildConfig)'
      createLogFile: true

  - task: PythonScript@0
    displayName: 'Build wheel'
    inputs:
      scriptPath: '$(Build.SourcesDirectory)\setup.py'
      arguments: 'bdist_wheel'
      workingDirectory: '$(Build.BinariesDirectory)\$(BuildConfig)\$(BuildConfig)'

  - task: DotNetCoreCLI@2
    displayName: 'Restore nuget packages'
    inputs:
      command: restore
      projects: '$(Build.SourcesDirectory)\csharp\OnnxRuntime.CSharp.sln'
      configuration: '$(BuildConfig)'
      arguments: '--configuration $(BuildConfig) -p:Platform="Any CPU" -p:OrtPackageId=$(OrtPackageId)'
      workingDirectory: '$(Build.SourcesDirectory)\csharp'      

  - task: DotNetCoreCLI@2
    displayName: 'Build C#'    
    inputs:
      command: build
      projects: '$(Build.SourcesDirectory)\csharp\OnnxRuntime.CSharp.sln'
      configuration: '$(BuildConfig)'          
      arguments: '--configuration $(BuildConfig) -p:Platform="Any CPU" -p:OnnxRuntimeBuildDirectory="$(Build.BinariesDirectory)" -p:OrtPackageId=$(OrtPackageId)'
      workingDirectory: '$(Build.SourcesDirectory)\csharp'

  - task: DotNetCoreCLI@2
    displayName: 'Test C#'
    condition: and(and(succeeded(), eq(variables['BuildConfig'], 'RelWithDebInfo')),eq('${{ parameters.RunOnnxRuntimeTests}}', true))
    inputs:
      command: test
      projects: '$(Build.SourcesDirectory)\csharp\test\Microsoft.ML.OnnxRuntime.Tests\Microsoft.ML.OnnxRuntime.Tests.csproj'
      configuration: '$(BuildConfig)'          
      arguments: '--configuration $(BuildConfig) -p:Platform="Any CPU" -p:OnnxRuntimeBuildDirectory="$(Build.BinariesDirectory)" -p:OrtPackageId=$(OrtPackageId)'
      workingDirectory: '$(Build.SourcesDirectory)\csharp'

  - powershell: |
     Get-ChildItem -Path dist/*.whl | foreach {pip --disable-pip-version-check install --upgrade $_.fullname}
<<<<<<< HEAD
     python $(Build.SourcesDirectory)\tools\ci_build\build.py --config $(BuildConfig) --build_dir $(Build.BinariesDirectory) $(UseOmp) --skip_submodule_sync --build_shared_lib --test --cmake_generator "Visual Studio 16 2019" --build_wheel --use_winml  --build_shared_lib --enable_onnx_tests --enable_wcos $(additionalBuildFlags)
   
=======
     python $(Build.SourcesDirectory)\tools\ci_build\build.py --config $(BuildConfig) --build_dir $(Build.BinariesDirectory) $(UseOmp) --test --enable_onnx_tests  --gen_doc validate $(additionalBuildFlags)
>>>>>>> 9946e6f7
    workingDirectory: '$(Build.BinariesDirectory)\$(BuildConfig)\$(BuildConfig)'
    condition: and(succeeded(), eq('${{ parameters.RunOnnxRuntimeTests}}', true))
    displayName: 'Run tests'

  # if the validation from --gen_doc failed it sets a variable so we can publish the latest version of the docs
  # as an artifact, allowing a developer to download this and replace the current version instead of having to build
  # and generate the docs locally themselves. handle each of the two md files separately - simpler than copying
  # them to another location and publishing from there in a single task.
  - task: PublishBuildArtifacts@1
    condition: and(failed(), eq(variables['DocUpdateNeeded'], 'true'))
    inputs:
      pathtoPublish: '$(Build.SourcesDirectory)/docs/OperatorKernels.md'
      artifactName: 'OperatorKernels.md'

  - task: PublishBuildArtifacts@1
    condition: and(failed(), eq(variables['DocUpdateNeeded'], 'true'))
    inputs:
      pathtoPublish: '$(Build.SourcesDirectory)/docs/ContribOperators.md'
      artifactName: 'ContribOperators.md'


  - task: PythonScript@0
    displayName: 'Regenerate cmake config with STATIC_ANALYSIS=ON '
    condition: and(succeeded(), eq(variables['BuildConfig'], 'RelWithDebInfo'))
    inputs:
      scriptPath: '$(Build.SourcesDirectory)\tools\ci_build\build.py'
      arguments: '--config RelWithDebInfo --build_dir $(Build.BinariesDirectory) --skip_submodule_sync --build_shared_lib --update --cmake_generator "Visual Studio 16 2019" --build_wheel --build_shared_lib --enable_onnx_tests $(additionalBuildFlags) --cmake_extra_defines onnxruntime_ENABLE_STATIC_ANALYSIS=ON'
      workingDirectory: '$(Build.BinariesDirectory)'

  - task: DeleteFiles@1
    displayName: 'Delete files from $(Build.BinariesDirectory)\RelWithDebInfo'
    condition: and(succeeded(), eq(variables['BuildConfig'], 'RelWithDebInfo'))
    inputs:
      SourceFolder: '$(Build.BinariesDirectory)\RelWithDebInfo'
      Contents: |
       **/*.obj
       **/*.pdb
       **/*.dll

  #Manually set msBuildCommandline so that we can also set CAExcludePath
  - task: SDLNativeRules@2
    displayName: 'Run the PREfast SDL Native Rules for MSBuild'
    condition: and(succeeded(), eq(variables['BuildConfig'], 'RelWithDebInfo'))
    inputs:
      userProvideBuildInfo: msBuildInfo
      msBuildVersion: 16.0
      msBuildArchitecture: $(msbuildPlatform)
      msBuildCommandline: '"C:\Program Files (x86)\Microsoft Visual Studio\2019\Enterprise\MSBuild\Current\Bin\amd64\msbuild.exe" "$(Build.BinariesDirectory)\RelWithDebInfo\onnxruntime.sln" /p:platform=$(msbuildPlatform) /p:configuration="RelWithDebInfo" /p:CAExcludePath="$(Build.BinariesDirectory);$(Build.SourcesDirectory)\cmake;C:\program files (x86)" /p:VisualStudioVersion="16.0" /m /p:PreferredToolArchitecture=x64'


  - task: PublishSecurityAnalysisLogs@3
    displayName: 'Publish Security Analysis Logs'
    condition: and(succeeded(), eq(variables['BuildConfig'], 'RelWithDebInfo'))
    inputs:
      ArtifactName: CodeAnalysisLogs

  - task: PublishTestResults@2
    displayName: 'Publish unit test results'
    inputs:
      testResultsFiles: '**/*.results.xml'
      searchFolder: '$(Build.BinariesDirectory)'
      testRunTitle: 'Unit Test Run'
    condition: succeededOrFailed()

  - template: templates/component-governance-component-detection-steps.yml
    parameters :
      condition : 'succeeded'
   <|MERGE_RESOLUTION|>--- conflicted
+++ resolved
@@ -95,11 +95,7 @@
     displayName: 'Generate cmake config'
     inputs:
       scriptPath: '$(Build.SourcesDirectory)\tools\ci_build\build.py'
-<<<<<<< HEAD
-      arguments: '--config $(BuildConfig) --build_dir $(Build.BinariesDirectory) $(UseOmp) --skip_submodule_sync --build_shared_lib --update --cmake_generator "Visual Studio 16 2019" --build_wheel --use_winml  --build_shared_lib --enable_onnx_tests --enable_wcos $(additionalBuildFlags)'
-=======
-      arguments: '--config $(BuildConfig) --build_dir $(Build.BinariesDirectory) $(UseOmp) --skip_submodule_sync --build_shared_lib --update --cmake_generator "Visual Studio 16 2019" --build_wheel --disable_rtti --use_winml  --build_shared_lib --enable_onnx_tests --enable_wcos --gen_doc $(additionalBuildFlags)'
->>>>>>> 9946e6f7
+      arguments: '--config $(BuildConfig) --build_dir $(Build.BinariesDirectory) $(UseOmp) --skip_submodule_sync --build_shared_lib --update --cmake_generator "Visual Studio 16 2019" --build_wheel --use_winml  --build_shared_lib --enable_onnx_tests --enable_wcos --gen_doc $(additionalBuildFlags)'
       workingDirectory: '$(Build.BinariesDirectory)'
 
   - task: VSBuild@1
@@ -152,12 +148,7 @@
 
   - powershell: |
      Get-ChildItem -Path dist/*.whl | foreach {pip --disable-pip-version-check install --upgrade $_.fullname}
-<<<<<<< HEAD
-     python $(Build.SourcesDirectory)\tools\ci_build\build.py --config $(BuildConfig) --build_dir $(Build.BinariesDirectory) $(UseOmp) --skip_submodule_sync --build_shared_lib --test --cmake_generator "Visual Studio 16 2019" --build_wheel --use_winml  --build_shared_lib --enable_onnx_tests --enable_wcos $(additionalBuildFlags)
-   
-=======
-     python $(Build.SourcesDirectory)\tools\ci_build\build.py --config $(BuildConfig) --build_dir $(Build.BinariesDirectory) $(UseOmp) --test --enable_onnx_tests  --gen_doc validate $(additionalBuildFlags)
->>>>>>> 9946e6f7
+     python $(Build.SourcesDirectory)\tools\ci_build\build.py --config $(BuildConfig) --build_dir $(Build.BinariesDirectory) $(UseOmp) --skip_submodule_sync --build_shared_lib --test --cmake_generator "Visual Studio 16 2019" --build_wheel --use_winml  --build_shared_lib --enable_onnx_tests --enable_wcos  --gen_doc validate $(additionalBuildFlags)
     workingDirectory: '$(Build.BinariesDirectory)\$(BuildConfig)\$(BuildConfig)'
     condition: and(succeeded(), eq('${{ parameters.RunOnnxRuntimeTests}}', true))
     displayName: 'Run tests'

jobs:
- job: Linux_Build
  timeoutInMinutes: 120
  workspace:
    clean: all
  pool: Linux-CPU
  steps:
  - checkout: self
    clean: true
    submodules: recursive

  - task: Docker@2
    displayName: login
    inputs:
      containerRegistry: onnxruntimebuildcache
      command: login
      addPipelineData: false
  - task: CmdLine@2
    inputs:
      script: |
        mkdir -p $HOME/.onnx
        docker run --rm \
          --volume /data/onnx:/data/onnx:ro \
          --volume $(Build.SourcesDirectory):/onnxruntime_src \
          --volume $(Build.BinariesDirectory):/build \
          --volume /data/models:/build/models:ro \
          --volume $HOME/.onnx:/home/onnxruntimedev/.onnx \
          -e ALLOW_RELEASED_ONNX_OPSET_ONLY=0 \
          -e NIGHTLY_BUILD \
          -e BUILD_BUILDNUMBER \
<<<<<<< HEAD
          onnxruntimeregistry.azurecr.io/internal/azureml/onnxruntimecpubuild:chbd \
=======
          onnxruntimebuildcache.azurecr.io/internal/azureml/onnxruntimecpubuild:ch1 \
>>>>>>> 91641015
            /opt/python/cp37-cp37m/bin/python3 /onnxruntime_src/tools/ci_build/build.py \
              --build_dir /build --cmake_generator Ninja \
              --config Debug Release \
              --skip_submodule_sync \
              --build_shared_lib \
              --parallel \
              --build_wheel \
              --use_openmp \
              --enable_onnx_tests \
              --use_mklml --enable_pybind --build_java --build_nodejs --enable_training \
              --cmake_extra_defines PYTHON_INCLUDE_DIR=/opt/python/cp37-cp37m/include/python3.7m PYTHON_LIBRARY=/usr/lib64/librt.so
      workingDirectory: $(Build.SourcesDirectory)
  - task: Docker@2
    displayName: logout
    inputs:
      containerRegistry: onnxruntimebuildcache
      command: logout
      addPipelineData: false
  - task: PublishTestResults@2
    displayName: 'Publish unit test results'
    inputs:
      testResultsFiles: '**/*.results.xml'
      searchFolder: '$(Build.BinariesDirectory)'
      testRunTitle: 'Unit Test Run'
    condition: succeededOrFailed()

  - template: templates/component-governance-component-detection-steps.yml
    parameters:
      condition: 'succeeded'

  - task: mspremier.PostBuildCleanup.PostBuildCleanup-task.PostBuildCleanup@3
    displayName: 'Clean Agent Directories'
    condition: always()<|MERGE_RESOLUTION|>--- conflicted
+++ resolved
@@ -28,11 +28,7 @@
           -e ALLOW_RELEASED_ONNX_OPSET_ONLY=0 \
           -e NIGHTLY_BUILD \
           -e BUILD_BUILDNUMBER \
-<<<<<<< HEAD
-          onnxruntimeregistry.azurecr.io/internal/azureml/onnxruntimecpubuild:chbd \
-=======
           onnxruntimebuildcache.azurecr.io/internal/azureml/onnxruntimecpubuild:ch1 \
->>>>>>> 91641015
             /opt/python/cp37-cp37m/bin/python3 /onnxruntime_src/tools/ci_build/build.py \
               --build_dir /build --cmake_generator Ninja \
               --config Debug Release \

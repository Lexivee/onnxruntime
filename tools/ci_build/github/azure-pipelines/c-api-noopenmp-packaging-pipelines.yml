--- conflicted
+++ resolved
@@ -74,15 +74,9 @@
     - checkout: none
     - bash: |
         if [[ "${{ parameters.IsReleaseBuild }}" = True && "${{ parameters.PreReleaseVersionSuffixString }}" != "none"  ]]; then
-<<<<<<< HEAD
           echo "##vso[task.setvariable variable=ReleaseVersionSuffix;isOutput=true]${{ parameters.PreReleaseVersionSuffixString }}.${{ parameters.PreReleaseVersionSuffixNumber }}"
         else
           echo "##vso[task.setvariable variable=ReleaseVersionSuffix;isOutput=true]"
-=======
-          echo "##vso[task.setvariable variable=ReleaseVersionSuffix; isoutput=true]${{ parameters.PreReleaseVersionSuffixString }}.${{ parameters.PreReleaseVersionSuffixNumber }}"
-        else
-          echo "##vso[task.setvariable variable=ReleaseVersionSuffix; isoutput=true]''"
->>>>>>> 00b1e79e
         fi
       name: Set_Release_Version_Suffix
 
@@ -96,24 +90,12 @@
     - checkout: none
     - bash: echo $(MyVar)
 
-- stage: Debug
-  jobs:
-  - job:
-    steps:
-    - checkout: none
-    - bash: |
-        echo "Release version suffix is: $(ReleaseVersionSuffix)"
-
 - template: templates/c-api-cpu.yml
   parameters:
     RunOnnxRuntimeTests: ${{ parameters.RunOnnxRuntimeTests }}
     DoCompliance: ${{ parameters.DoCompliance }}
     DoEsrp: ${{ parameters.DoEsrp }}
     IsReleaseBuild: ${{ parameters.IsReleaseBuild }}
-<<<<<<< HEAD
-=======
-    ReleaseVersionSuffix: $(ReleaseVersionSuffix)
->>>>>>> 00b1e79e
     OrtNugetPackageId: 'Microsoft.ML.OnnxRuntime'
     AdditionalBuildFlags: ''
     AdditionalWinBuildFlags: '--enable_onnx_tests --enable_wcos'

jobs:
- job: iOS_CI_on_Mac
  pool:
    vmImage: 'macOS-12'
  variables:
    MACOSX_DEPLOYMENT_TARGET: '10.14'
    CCACHE_DIR: $(Pipeline.Workspace)/ccache
    TODAY: $[format('{0:dd}{0:MM}{0:yyyy}', pipeline.startTime)]
  timeoutInMinutes: 150
  steps:
    - script: |
        brew install ccache
        echo "##vso[task.prependpath]/usr/local/opt/ccache/libexec"
      displayName: Install ccache

    - task: Cache@2
      inputs:
        key:  ' "$(TODAY)" | ccache | protocol | "$(Build.SourceVersion)" '
        path: $(CCACHE_DIR)
        restoreKeys: |
          "$(TODAY)" | ccache | protocol
      displayName: ccache protocol

    - script: |
        $(Build.SourcesDirectory)/tools/ci_build/github/linux/docker/inference/x64/python/cpu/scripts/install_protobuf.sh \
          -p $(Build.BinariesDirectory)/protobuf_install -d $(Build.SourcesDirectory)/cmake/deps.txt
      displayName: Install protobuf

    - script: |
<<<<<<< HEAD
        ccache -s
        ccache -z
      displayName: Show Cache stats and Clear protolbuf stats

    - task: Cache@2
      inputs:
        key: ' "$(TODAY)" | ccache  | onnxruntime | "$(Build.SourceVersion)" '
        path: $(CCACHE_DIR)
        restoreKeys: |
          "$(TODAY)" | ccache | onnxruntime
      displayName: ccache MacOS Build

    - script: |
=======
        sudo xcode-select --switch /Applications/Xcode_13.1.app/Contents/Developer
>>>>>>> 448e989d
        python3 $(Build.SourcesDirectory)/tools/ci_build/build.py \
          --skip_submodule_sync \
          --build_dir $(Build.BinariesDirectory)/iOS \
          --build_shared \
          --use_coreml \
          --use_xnnpack \
          --ios \
          --ios_sysroot iphonesimulator  \
          --osx_arch x86_64 \
          --apple_deploy_target 11.0 \
          --use_xcode \
          --config RelWithDebInfo \
          --build_apple_framework \
          --path_to_protoc_exe $(Build.BinariesDirectory)/protobuf_install/bin/protoc \
          --use_cache \
          --parallel
      displayName: (CPU, CoreML, XNNPACK EPs) Build onnxruntime for iOS x86_64 and run tests using simulator

    - script: |
        ccache -s
        ccache -z
      displayName: Show Cache stats<|MERGE_RESOLUTION|>--- conflicted
+++ resolved
@@ -27,7 +27,6 @@
       displayName: Install protobuf
 
     - script: |
-<<<<<<< HEAD
         ccache -s
         ccache -z
       displayName: Show Cache stats and Clear protolbuf stats
@@ -41,9 +40,8 @@
       displayName: ccache MacOS Build
 
     - script: |
-=======
         sudo xcode-select --switch /Applications/Xcode_13.1.app/Contents/Developer
->>>>>>> 448e989d
+        set CCACHE_WRAPPER_PATH=/usr/local/opt/ccache/libexec
         python3 $(Build.SourcesDirectory)/tools/ci_build/build.py \
           --skip_submodule_sync \
           --build_dir $(Build.BinariesDirectory)/iOS \

parameters:

- name: BuildORT
  displayName: Build ORT
  type: boolean
  default: false

- name: PostToDashboard
  displayName: Post to Dashboard
  type: boolean
  default: true

- name: RunNvidiaContainer
  displayName: Run in Nvidia Container (or set trtContainer Variable)
  type: boolean
  default: true

- name: TrtVersion
  displayName: TensorRT Version
  type: string
  default: 8.2.1.8
  values:
  - 8.2.1.8
  - 8.0.1.6
  - 7.2.3.4

- name: ConfigureEPs
  displayName: Configure EPs (set epList variable - separate by spaces)
  type: boolean
  default: false

- name: ModelGroups
  type: object
  default: 
    - "onnx-zoo-models"
    - "partner-models"

- name: MemTest
  displayName: Run Memory Test
  type: boolean
  default: false

- name: TrtEPOptions
  displayName: TensorRT EP options
  type: object
  default:
    - trt_max_workspace_size=4294967296
    - trt_engine_cache_enable=True

- name: CUDAEPOptions
  displayName: CUDA EP options
  type: object
  default: []

jobs:
- job: 'Onnxruntime_Linux_GPU_TensorRT_Perf'
  workspace:
    clean: all
  timeoutInMinutes: 3000
  pool: 'Onnxruntime-Linux-GPU-TensorRT-Perf'
  
  variables:
    - name: trtContainerVersion
      ${{ if eq(parameters.RunNvidiaContainer, true)}}:
        ${{ if eq(parameters.TrtVersion, '8.2.1.8') }}:
          value: 21.12
        ${{ elseif eq(parameters.TrtVersion, '8.0.1.6') }}:
          value: 21.07
        ${{ elseif eq(parameters.TrtVersion, '7.2.3.4') }}:
          value: 20.12

    - name: dockerfile
      ${{ if eq(parameters.RunNvidiaContainer, true) }}:
        value: nvcr.io/nvidia/tensorrt:$(trtContainerVersion)-py3
      ${{ else }}:
        ${{ if eq(parameters.TrtVersion, '8.2.1.8') }}:
          value: Dockerfile.ubuntu_cuda11_4_tensorrt8_2
        ${{ elseif eq(parameters.TrtVersion, '8.0.1.6') }}:
          value: Dockerfile.ubuntu_cuda11_4_tensorrt8_0
        ${{ elseif eq(parameters.TrtVersion, '7.2.3.4') }}:
          value: Dockerfile.ubuntu_cuda11_4_tensorrt7_2

    - name: image
      ${{ if eq(parameters.BuildORT, true) }}:
        value: ort-$(branch)
      ${{ else }}:
        value: $(dockerfile)

    - name: trtEPOptionsArg
      ${{ if not(eq(length(parameters.TrtEPOptions), 0)) }}:
        value: --trt_ep_options ${{ join(',',parameters.TrtEPOptions) }}

    - name: cudaEPOptionsArg
      ${{ if not(eq(length(parameters.CUDAEPOptions), 0)) }}:
        value: --cuda_ep_options ${{ join(',',parameters.CUDAEPOptions) }}

    - name: optional_arguments
      value: -a "-a -g $(optimizeGraph) -b $(bindInputs) $(trtEPOptionsArg) $(cudaEPOptionsArg)"

  steps:
    - ${{ if eq(parameters.BuildORT, false) }}:
      - task: DownloadPipelineArtifact@2
        inputs:
          buildType: 'specific'
          project: 'Lotus'
          preferTriggeringPipeline: true 
          pipeline: '841'
          runBranch: 'ref/heads/master'
          buildVersionToDownload: 'latest'
          allowPartiallySucceededBuilds: false
          artifact: 'onnxruntime_gpu'
          targetPath: '$(Build.SourcesDirectory)/onnxruntime/python/tools/tensorrt/perf/'
      - script: 'docker pull $(dockerfile)'
        displayName: 'Pull Nvidia Dockerfile'

    - ${{ if eq(parameters.BuildORT, true) }}:

      - ${{ if eq(parameters.RunNvidiaContainer, true) }}: 
        - script: '$(Build.SourcesDirectory)/onnxruntime/python/tools/tensorrt/perf/build/build_image.sh -o $(Build.SourcesDirectory)/dockerfiles/Dockerfile.tensorrt -b $(branch) -t $(trtContainerVersion) -i $(image) -c 75 '
          displayName: 'Build latest ORT Image in Nvidia Container'
          workingDirectory: '$(Build.SourcesDirectory)/onnxruntime/python/tools/tensorrt/perf/build'
<<<<<<< HEAD
      - ${{ if eq(parameters.RunNvidiaContainer, false) }}: 
        - script: '$(Build.SourcesDirectory)/onnxruntime/python/tools/tensorrt/perf/build/build_image.sh -o $(Build.SourcesDirectory)/tools/ci_build/github/linux/docker/$(dockerfile) -b $(branch) -t ${{ parameters.TrtVersion }} -i $(image) -c 75 '
=======
      - ${{ else }}: 
        - script: '$(Build.SourcesDirectory)/onnxruntime/python/tools/tensorrt/perf/build/build_image.sh -o $(Build.SourcesDirectory)/tools/ci_build/github/linux/docker/$(dockerfile) -b $(branch) -t $(trtContainerVersion) -i ort-$(branch) -c 75 '
>>>>>>> f0699518
          displayName: 'Build latest ORT Image'
          workingDirectory: '$(Build.SourcesDirectory)/onnxruntime/python/tools/tensorrt/perf/build'

    - ${{ each option in parameters.ModelGroups }}:
      - script: '$(Build.SourcesDirectory)/onnxruntime/python/tools/tensorrt/perf/run_perf_docker.sh -d $(image) -p $(Build.SourcesDirectory)/onnxruntime/python/tools/tensorrt/perf -v $(modelVolume) -b ${{ parameters.BuildORT }} -o ${{option}} -m $(${{option}}) -e "$(epList)" $(optional_arguments)'
        displayName: '${{option}} perf'
        workingDirectory: '$(Build.SourcesDirectory)/onnxruntime/python/tools/tensorrt/perf/'
        
    - ${{ if eq(parameters.MemTest, true) }}:
      - script: '$(Build.SourcesDirectory)/onnxruntime/python/tools/tensorrt/perf/mem_test/run_mem_test_docker.sh -d ort-$(branch) -p $(Build.SourcesDirectory)/onnxruntime/python/tools/tensorrt/perf/mem_test/ -w /code/ -l false'
        displayName: 'Run Memory Test'
        workingDirectory: '$(Build.SourcesDirectory)/onnxruntime/python/tools/tensorrt/perf/mem_test/'

    # Prepare and Publish Artifacts 
    
    - script: 'mkdir $(Build.SourcesDirectory)/Artifact'
      displayName: 'Prepare Artifacts Directory'
      workingDirectory: '$(Build.SourcesDirectory)/onnxruntime/python/tools/tensorrt/perf/'
      condition: always() 

    - ${{ if not(eq(length(parameters.ModelGroups), 0)) }}:
      - script: 'cp -r $(Build.SourcesDirectory)/onnxruntime/python/tools/tensorrt/perf/result/ $(Build.SourcesDirectory)/Artifact'
        displayName: 'Copy Artifacts'
        workingDirectory: '$(Build.SourcesDirectory)/onnxruntime/python/tools/tensorrt/perf/'

    - ${{ if eq(parameters.MemTest, true) }}:
      - script: 'cp -r $(Build.SourcesDirectory)/onnxruntime/python/tools/tensorrt/perf/mem_test/build/result $(Build.SourcesDirectory)/Artifact/result_mem_test'
        displayName: 'Copy Artifacts'
        workingDirectory: '$(Build.SourcesDirectory)/onnxruntime/python/tools/tensorrt/perf/'
        condition: always()

    - task: PublishBuildArtifacts@1
      inputs:
        pathtoPublish: '$(Build.SourcesDirectory)/Artifact'
        artifactName: 'result-$(Build.BuildNumber)'
        
    - ${{ if eq(parameters.PostToDashboard, true) }}:

      - script: 'python3 -m pip install pandas azure-kusto-data[pandas] azure-kusto-ingest[pandas] coloredlogs'
        displayName: 'Install dashboard dependencies'

      - task: AzureCLI@2
        displayName: 'Azure CLI Post to Dashboard'
        inputs:
          azureSubscription: AIInfraBuildOnnxRuntimeOSS
          scriptLocation: inlineScript
          scriptType: bash
          inlineScript: |
            short_hash=$(git rev-parse --short HEAD) &&
            commit_date=$(git log -1 --date=short --pretty=format:%cd) &&
            python3 $(Build.SourcesDirectory)/onnxruntime/python/tools/tensorrt/perf/post.py -r $(Build.SourcesDirectory)/Artifact/result -c $short_hash -d $commit_date -u "$(reportUrl)?buildId=$(Build.BuildId)" -t ${{ parameters.TrtVersion }} -b $(branch)
    
    - template: templates/component-governance-component-detection-steps.yml
      parameters :
        condition : 'succeeded'
        
    - template: templates/clean-agent-build-directory-step.yml<|MERGE_RESOLUTION|>--- conflicted
+++ resolved
@@ -119,13 +119,8 @@
         - script: '$(Build.SourcesDirectory)/onnxruntime/python/tools/tensorrt/perf/build/build_image.sh -o $(Build.SourcesDirectory)/dockerfiles/Dockerfile.tensorrt -b $(branch) -t $(trtContainerVersion) -i $(image) -c 75 '
           displayName: 'Build latest ORT Image in Nvidia Container'
           workingDirectory: '$(Build.SourcesDirectory)/onnxruntime/python/tools/tensorrt/perf/build'
-<<<<<<< HEAD
-      - ${{ if eq(parameters.RunNvidiaContainer, false) }}: 
+      - ${{ else }}: 
         - script: '$(Build.SourcesDirectory)/onnxruntime/python/tools/tensorrt/perf/build/build_image.sh -o $(Build.SourcesDirectory)/tools/ci_build/github/linux/docker/$(dockerfile) -b $(branch) -t ${{ parameters.TrtVersion }} -i $(image) -c 75 '
-=======
-      - ${{ else }}: 
-        - script: '$(Build.SourcesDirectory)/onnxruntime/python/tools/tensorrt/perf/build/build_image.sh -o $(Build.SourcesDirectory)/tools/ci_build/github/linux/docker/$(dockerfile) -b $(branch) -t $(trtContainerVersion) -i ort-$(branch) -c 75 '
->>>>>>> f0699518
           displayName: 'Build latest ORT Image'
           workingDirectory: '$(Build.SourcesDirectory)/onnxruntime/python/tools/tensorrt/perf/build'
 

--- conflicted
+++ resolved
@@ -27,11 +27,7 @@
           --volume $HOME/.onnx:/home/onnxruntimedev/.onnx \
           -e NIGHTLY_BUILD \
           -e BUILD_BUILDNUMBER \
-<<<<<<< HEAD
-          onnxruntimeregistry.azurecr.io/internal/azureml/onnxruntimecpubuild:chbd \
-=======
           onnxruntimebuildcache.azurecr.io/internal/azureml/onnxruntimecpubuild:ch1 \
->>>>>>> 91641015
             /opt/python/cp37-cp37m/bin/python3 /onnxruntime_src/tools/ci_build/build.py \
               --build_dir /build \
               --config Debug Release \

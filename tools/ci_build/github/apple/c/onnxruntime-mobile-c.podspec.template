--- conflicted
+++ resolved
@@ -7,12 +7,8 @@
     spec.source                 = { :http => "file:///http_source_placeholder" }
     spec.summary                = "ONNX Runtime Mobile C/C++ Pod"
     spec.platform               = :ios, "@IOS_DEPLOYMENT_TARGET@"
-<<<<<<< HEAD
     spec.vendored_frameworks    = "onnxruntime.xcframework"
-=======
-    spec.vendored_frameworks    = "onnxruntime.framework"
     spec.static_framework       = true
->>>>>>> c117ac57
     spec.weak_framework         = [ @WEAK_FRAMEWORK@ ]
     spec.preserve_paths         = [ @LICENSE_FILE@ ]
     spec.description            = <<-DESC

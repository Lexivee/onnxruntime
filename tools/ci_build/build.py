--- conflicted
+++ resolved
@@ -744,12 +744,9 @@
         "-Donnxruntime_ENABLE_WEBASSEMBLY_EXCEPTION_CATCHING=" + ("OFF" if args.disable_wasm_exception_catching
                                                                   else "ON"),
         "-Donnxruntime_ENABLE_WEBASSEMBLY_THREADS=" + ("ON" if args.enable_wasm_threads else "OFF"),
-<<<<<<< HEAD
         "-Donnxruntime_ENABLE_EAGER_MODE=" + ("ON" if args.build_eager_mode else "OFF"),
-=======
         "-Donnxruntime_ENABLE_WEBASSEMBLY_SOURCEMAP=" + ("ON" if args.enable_wasm_sourcemap else "OFF"),
         "-Donnxruntime_WEBASSEMBLY_SOURCEMAP_BASE=" + (args.wasm_sourcemap_base if args.enable_wasm_sourcemap else ""),
->>>>>>> 70e67ddd
     ]
 
     if acl_home and os.path.exists(acl_home):

#!/usr/bin/env python3
# Copyright (c) Microsoft Corporation. All rights reserved.
# Licensed under the MIT License.

import argparse
import glob
import logging
import multiprocessing
import os
import platform
import re
import shutil
import subprocess
import sys
import hashlib
import itertools


logging.basicConfig(
    format="%(asctime)s %(name)s [%(levelname)s] - %(message)s",
    level=logging.DEBUG)
log = logging.getLogger("Build")


class BaseError(Exception):
    """Base class for errors originating from build.py."""
    pass


class BuildError(BaseError):
    """Error from running build steps."""
    def __init__(self, *messages):
        super().__init__("\n".join(messages))


class UsageError(BaseError):
    """Usage related error."""
    def __init__(self, message):
        super().__init__(message)


def _check_python_version():
    # According to the BUILD.md, python 3.5+ is required:
    # Python 2 is definitely not supported and it should be safer to consider
    # it won't run with python 4:
    if sys.version_info[0] != 3:
        raise BuildError(
            "Bad python major version: expecting python 3, found version "
            "'{}'".format(sys.version))
    if sys.version_info[1] < 5:
        raise BuildError(
            "Bad python minor version: expecting python 3.5+, found version "
            "'{}'".format(sys.version))


_check_python_version()


def parse_arguments():
    parser = argparse.ArgumentParser(
        description="ONNXRuntime CI build driver.",
        usage="""  # noqa
        Default behavior is --update --build --test for native architecture builds.
        Default behavior is --update --build for cross-compiled builds.

        The Update phase will update git submodules, and run cmake to generate makefiles.
        The Build phase will build all projects.
        The Test phase will run all unit tests, and optionally the ONNX tests.

        Use the individual flags to only run the specified stages.
        """)
    # Main arguments
    parser.add_argument(
        "--build_dir", required=True, help="Path to the build directory.")
    parser.add_argument(
        "--config", nargs="+", default=["Debug"],
        choices=["Debug", "MinSizeRel", "Release", "RelWithDebInfo"],
        help="Configuration(s) to build.")
    parser.add_argument(
        "--update", action='store_true', help="Update makefiles.")
    parser.add_argument("--build", action='store_true', help="Build.")
    parser.add_argument(
        "--clean", action='store_true',
        help="Run 'cmake --build --target clean' for the selected config/s.")
    parser.add_argument(
        "--parallel", action='store_true', help="""Use parallel build.
    The build setup doesn't get all dependencies right, so --parallel
    only works if you're just rebuilding ONNXRuntime code. If you've
    done an update that fetched external dependencies you have to build
    without --parallel the first time. Once that's done , run with
    "--build --parallel --test" to just build in
    parallel and run tests.""")
    parser.add_argument("--test", action='store_true', help="Run unit tests.")
    parser.add_argument(
        "--skip_tests", action='store_true', help="Skip all tests.")

    # enable ONNX tests
    parser.add_argument(
        "--enable_onnx_tests", action='store_true',
        help="""When running the Test phase, run onnx_test_running against
        available test data directories.""")
    parser.add_argument("--path_to_protoc_exe", help="Path to protoc exe.")

    # generate documentaiton
    parser.add_argument(
        "--gen_doc", action='store_true',
        help="Generate documentation on contrib ops")

    # CUDA related
    parser.add_argument("--use_cuda", action='store_true', help="Enable CUDA.")
    parser.add_argument(
        "--cuda_version", help="The version of CUDA toolkit to use. "
        "Auto-detect if not specified. e.g. 9.0")
    parser.add_argument(
        "--cuda_home", help="Path to CUDA home."
        "Read from CUDA_HOME environment variable if --use_cuda is true and "
        "--cuda_home is not specified.")
    parser.add_argument(
        "--cudnn_home", help="Path to CUDNN home. "
        "Read from CUDNN_HOME environment variable if --use_cuda is true and "
        "--cudnn_home is not specified.")

    # Python bindings
    parser.add_argument(
        "--enable_pybind", action='store_true', help="Enable Python Bindings.")
    parser.add_argument(
        "--build_wheel", action='store_true', help="Build Python Wheel.")
    parser.add_argument(
        "--wheel_name_suffix", help="Suffix to append to created wheel names. "
        "This value is currently only used for nightly builds.")
    parser.add_argument(
        "--numpy_version", help="Installs a specific version of numpy "
        "before building the python binding.")
    parser.add_argument(
        "--skip-keras-test", action='store_true',
        help="Skip tests with Keras if keras is installed")

    # C-Sharp bindings
    parser.add_argument(
        "--build_csharp", action='store_true',
        help="Build C#.Net DLL and NuGet package")

    # Java bindings
    parser.add_argument(
        "--build_java", action='store_true', help="Build Java bindings.")

    # Build a shared lib
    parser.add_argument(
        "--build_shared_lib", action='store_true',
        help="Build a shared library for the ONNXRuntime.")

    # Build options
    parser.add_argument(
        "--cmake_extra_defines", nargs="+",
        help="Extra definitions to pass to CMake during build system "
        "generation. These are just CMake -D options without the leading -D.")
    parser.add_argument(
        "--x86", action='store_true',
        help="Create x86 makefiles. Requires --update and no existing cache "
        "CMake setup. Delete CMakeCache.txt if needed")
    parser.add_argument(
        "--arm", action='store_true',
        help="Create ARM makefiles. Requires --update and no existing cache "
        "CMake setup. Delete CMakeCache.txt if needed")
    parser.add_argument(
        "--arm64", action='store_true',
        help="Create ARM64 makefiles. Requires --update and no existing cache "
        "CMake setup. Delete CMakeCache.txt if needed")
    parser.add_argument(
        "--msvc_toolset", help="MSVC toolset to use. e.g. 14.11")
    parser.add_argument(
        "--android", action='store_true', help='Build for Android')
    parser.add_argument(
        "--android_abi", type=str, default='arm64-v8a', help='')
    parser.add_argument(
        "--android_api", type=int, default=27,
        help='Android API Level, e.g. 21')
    parser.add_argument(
        "--android_sdk_path", type=str, help='Path to the Android SDK')
    parser.add_argument(
        "--android_ndk_path", default="", help="Path to the Android NDK")

    parser.add_argument("--ios", action='store_true', help="build for ios")
    parser.add_argument(
        "--ios_sysroot", default="", help="Path to ios sysroot")
    parser.add_argument(
        "--ios_toolchain_dir", default="",
        help="Path to ios toolchain binaries")

    # Arguments needed by CI
    parser.add_argument(
        "--cmake_path", default="cmake", help="Path to the CMake program.")
    parser.add_argument(
        "--ctest_path", default="ctest", help="Path to the CTest program.")
    parser.add_argument(
        "--skip_submodule_sync", action='store_true', help="Don't do a "
        "'git submodule update'. Makes the Update phase faster.")
    parser.add_argument(
        "--use_vstest", action='store_true',
        help="Use use_vstest for running unitests.")
    parser.add_argument(
        "--use_jemalloc", action='store_true', help="Use jemalloc.")
    parser.add_argument(
        "--use_mimalloc", default=['none'],
        choices=['none', 'stl', 'arena', 'all'], help="Use mimalloc.")
    parser.add_argument(
        "--use_openblas", action='store_true', help="Build with OpenBLAS.")
    parser.add_argument(
        "--use_dnnl", action='store_true', help="Build with DNNL.")
    parser.add_argument(
        "--use_mklml", action='store_true', help="Build with MKLML.")
    parser.add_argument(
        "--use_featurizers", action='store_true',
        help="Build with ML Featurizer support.")
    parser.add_argument(
        "--use_ngraph", action='store_true', help="Build with nGraph.")
    parser.add_argument(
        "--use_openvino", nargs="?", const="CPU_FP32",
        choices=["CPU_FP32", "GPU_FP32", "GPU_FP16", "VAD-M_FP16",
                 "MYRIAD_FP16", "VAD-F_FP32"],
        help="Build with OpenVINO for specific hardware.")
    parser.add_argument(
        "--use_dnnlibrary", action='store_true', help="Build with DNNLibrary.")
    parser.add_argument(
        "--use_preinstalled_eigen", action='store_true',
        help="Use pre-installed Eigen.")
    parser.add_argument("--eigen_path", help="Path to pre-installed Eigen.")
    parser.add_argument(
        "--use_tvm", action="store_true", help="Build with TVM")
    parser.add_argument(
        "--use_openmp", action='store_true', help="Build with OpenMP")
    parser.add_argument(
        "--use_llvm", action="store_true", help="Build TVM with LLVM")
    parser.add_argument(
        "--enable_msinternal", action="store_true",
        help="Enable for Microsoft internal builds only.")
    parser.add_argument("--llvm_path", help="Path to llvm dir")
<<<<<<< HEAD
    parser.add_argument(
        "--use_brainslice", action="store_true", help="Build with brain slice")
    parser.add_argument(
        "--brain_slice_package_path", help="Path to brain slice packages")
    parser.add_argument(
        "--brain_slice_package_name", help="Name of brain slice packages")
    parser.add_argument(
        "--brain_slice_client_package_name",
        help="Name of brainslice client package")
    parser.add_argument(
        "--use_nuphar", action='store_true', help="Build with nuphar")
    parser.add_argument(
        "--use_tensorrt", action='store_true', help="Build with TensorRT")
    parser.add_argument(
        "--tensorrt_home", help="Path to TensorRT installation dir")
    parser.add_argument(
        "--use_full_protobuf", action='store_true',
        help="Use the full protobuf library")
    parser.add_argument(
        "--disable_contrib_ops", action='store_true',
        help="Disable contrib ops (reduces binary size)")
    parser.add_argument(
        "--skip_onnx_tests", action='store_true', help="Explicitly disable "
        "all onnx related tests. Note: Use --skip_tests to skip all tests.")
    parser.add_argument(
        "--skip_winml_tests", action='store_true',
        help="Explicitly disable all WinML related tests")
    parser.add_argument(
        "--enable_msvc_static_runtime", action='store_true',
        help="Enable static linking of MSVC runtimes.")
    parser.add_argument(
        "--enable_language_interop_ops", action='store_true',
        help="Enable operator implemented in language other than cpp")
    parser.add_argument(
        "--cmake_generator",
        choices=['Visual Studio 15 2017', 'Visual Studio 16 2019', 'Ninja'],
        default='Visual Studio 15 2017',
        help="Specify the generator that CMake invokes. "
        "This is only supported on Windows")
    parser.add_argument(
        "--enable_multi_device_test", action='store_true',
        help="Test with multi-device. Mostly used for multi-device GPU")
    parser.add_argument(
        "--use_dml", action='store_true', help="Build with DirectML.")
    parser.add_argument(
        "--use_winml", action='store_true', help="Build with WinML.")
    parser.add_argument(
        "--use_telemetry", action='store_true',
        help="Only official builds can set this flag to enable telemetry.")
    parser.add_argument(
        "--enable_wcos", action='store_true',
        help="Build for Windows Core OS.")
    parser.add_argument(
        "--enable_lto", action='store_true',
        help="Enable Link Time Optimization")
=======
    parser.add_argument("--use_brainslice", action="store_true", help="Build with brain slice")
    parser.add_argument("--brain_slice_package_path", help="Path to brain slice packages")
    parser.add_argument("--brain_slice_package_name", help="Name of brain slice packages")
    parser.add_argument("--brain_slice_client_package_name", help="Name of brainslice client package")
    parser.add_argument("--use_nuphar", action='store_true', help="Build with nuphar")
    parser.add_argument("--use_tensorrt", action='store_true', help="Build with TensorRT")
    parser.add_argument("--tensorrt_home", help="Path to TensorRT installation dir")
    parser.add_argument("--use_full_protobuf", action='store_true', help="Use the full protobuf library")
    parser.add_argument("--disable_contrib_ops", action='store_true', help="Disable contrib ops (reduces binary size)")
    parser.add_argument("--skip_onnx_tests", action='store_true', help="Explicitly disable all onnx related tests. Note: Use --skip_tests to skip all tests.")
    parser.add_argument("--skip_winml_tests", action='store_true', help="Explicitly disable all WinML related tests")
    parser.add_argument("--enable_msvc_static_runtime", action='store_true', help="Enable static linking of MSVC runtimes.")
    parser.add_argument("--enable_language_interop_ops", action='store_true', help="Enable operator implemented in language other than cpp")
    parser.add_argument("--cmake_generator", choices=['Visual Studio 15 2017', 'Visual Studio 16 2019', 'Ninja'],
                        default='Visual Studio 15 2017', help="Specify the generator that CMake invokes. This is only supported on Windows")
    parser.add_argument("--enable_multi_device_test", action='store_true', help="Test with multi-device. Mostly used for multi-device GPU")
    parser.add_argument("--use_dml", action='store_true', help="Build with DirectML.")
    parser.add_argument("--use_winml", action='store_true', help="Build with WinML.")
    parser.add_argument("--winml_root_namespace_override", type=str, help="Specify the namespace that WinML builds into.")
    parser.add_argument("--use_telemetry", action='store_true', help="Only official builds can set this flag to enable telemetry.")
    parser.add_argument("--enable_wcos", action='store_true', help="Build for Windows Core OS.")
    parser.add_argument("--enable_lto", action='store_true', help="Enable Link Time Optimization")
>>>>>>> 2717c178
    return parser.parse_args()


def resolve_executable_path(command_or_path):
    """Returns the absolute path of an executable."""
    executable_path = shutil.which(command_or_path)
    if executable_path is None:
        raise BuildError("Failed to resolve executable path for "
                         "'{}'.".format(command_or_path))
    return os.path.realpath(executable_path)


def is_windows():
    return sys.platform.startswith("win")


def get_linux_distro():
    try:
        with open('/etc/os-release', 'r') as f:
            dist_info = dict(
                line.strip().split('=', 1) for line in f.readlines())
        return dist_info.get('NAME', '').strip('"'), dist_info.get(
            'VERSION', '').strip('"')
    except (IOError, ValueError):
        return '', ''


def is_ubuntu_1604():
    dist, ver = get_linux_distro()
    return dist == 'Ubuntu' and ver.startswith('16.04')


def get_config_build_dir(build_dir, config):
    # build directory per configuration
    return os.path.join(build_dir, config)


def run_subprocess(args, cwd=None, capture=False, dll_path=None,
                   shell=False, env={}):
    log.debug("Running subprocess in '{0}'\n{1}".format(
        cwd or os.getcwd(), args))
    my_env = os.environ.copy()
    if dll_path:
        if is_windows():
            my_env["PATH"] = dll_path + os.pathsep + my_env["PATH"]
        else:
            if "LD_LIBRARY_PATH" in my_env:
                my_env["LD_LIBRARY_PATH"] += os.pathsep + dll_path
            else:
                my_env["LD_LIBRARY_PATH"] = dll_path

    stdout, stderr = (subprocess.PIPE, subprocess.STDOUT) if capture else (
        None, None)
    my_env.update(env)
    completed_process = subprocess.run(
        args, cwd=cwd, check=True, stdout=stdout, stderr=stderr,
        env=my_env, shell=shell)
    log.debug("Subprocess completed. Return code="
              + str(completed_process.returncode))
    return completed_process


def update_submodules(source_dir):
    run_subprocess(["git", "submodule", "sync", "--recursive"], cwd=source_dir)
    run_subprocess(["git", "submodule", "update", "--init", "--recursive"],
                   cwd=source_dir)


def is_docker():
    path = '/proc/self/cgroup'
    return (
        os.path.exists('/.dockerenv') or
        os.path.isfile(path) and any('docker' in line for line in open(path))
    )


def is_sudo():
    return 'SUDO_UID' in os.environ.keys()


def install_apt_package(package):
    have = package in str(run_subprocess(
        ["apt", "list", "--installed", package], capture=True).stdout)
    if not have:
        if is_sudo():
            run_subprocess(['apt-get', 'install', '-y', package])
        else:
            raise BuildError(package + " APT package missing. Please re-run "
                             "this script using sudo to install.")


def install_ubuntu_deps(args):
    """Check if the necessary Ubuntu dependencies are installed.
    Not required on docker. Provide help output if missing."""

    # check we need the packages first
    if not (args.enable_pybind or args.use_openblas):
        return

    # not needed on docker as packages are pre-installed
    if not is_docker():
        try:
            if args.enable_pybind:
                install_apt_package("python3")

            if args.use_openblas:
                install_apt_package("libopenblas-dev")

        except Exception as e:
            raise BuildError("Error setting up required APT packages. "
                             "{}".format(str(e)))


def install_python_deps(numpy_version=""):
    dep_packages = ['setuptools', 'wheel', 'pytest']
    dep_packages.append('numpy=={}'.format(numpy_version) if numpy_version
                        else 'numpy>=1.18.0')
    dep_packages.append('sympy>=1.1')
    dep_packages.append('packaging')
    run_subprocess([sys.executable, '-m', 'pip', 'install', '--trusted-host',
                    'files.pythonhosted.org'] + dep_packages)


def check_md5(filename, expected_md5):
    if not os.path.exists(filename):
        return False
    hash_md5 = hashlib.md5()
    BLOCKSIZE = 1024*64
    with open(filename, "rb") as f:
        buf = f.read(BLOCKSIZE)
        while len(buf) > 0:
            hash_md5.update(buf)
            buf = f.read(BLOCKSIZE)
    hex = hash_md5.hexdigest()
    if hex != expected_md5:
        log.info('md5 mismatch, expect %s, got %s' % (expected_md5, hex))
        os.remove(filename)
        return False
    return True


def setup_test_data(build_dir, configs):
    # create a shortcut for test models if there is a 'models'
    # folder in build_dir
    if is_windows():
        src_model_dir = os.path.join(build_dir, 'models')
        if os.path.exists('C:\\local\\models') and not os.path.exists(
                src_model_dir):
            log.debug("creating shortcut %s -> %s" % (
                'C:\\local\\models', src_model_dir))
            run_subprocess(['mklink', '/D', '/J', src_model_dir,
                            'C:\\local\\models'], shell=True)
        for config in configs:
            config_build_dir = get_config_build_dir(build_dir, config)
            os.makedirs(config_build_dir, exist_ok=True)
            dest_model_dir = os.path.join(config_build_dir, 'models')
            if os.path.exists('C:\\local\\models') and not os.path.exists(
                    dest_model_dir):
                log.debug("creating shortcut %s -> %s" % (
                    'C:\\local\\models', dest_model_dir))
                run_subprocess(['mklink', '/D', '/J', dest_model_dir,
                                'C:\\local\\models'], shell=True)
            elif os.path.exists(src_model_dir) and not os.path.exists(
                    dest_model_dir):
                log.debug("creating shortcut %s -> %s" % (
                    src_model_dir, dest_model_dir))
                run_subprocess(['mklink', '/D', '/J', dest_model_dir,
                                src_model_dir], shell=True)


def generate_build_tree(cmake_path, source_dir, build_dir, cuda_home,
                        cudnn_home, tensorrt_home, path_to_protoc_exe, configs,
                        cmake_extra_defines, args, cmake_extra_args):
    log.info("Generating CMake build tree")
    cmake_dir = os.path.join(source_dir, "cmake")
    # TODO: fix jemalloc build so it does not conflict with onnxruntime
    # shared lib builds. (e.g. onnxuntime_pybind)
    # for now, disable jemalloc if pybind is also enabled.
<<<<<<< HEAD
    cmake_args = [
        cmake_path, cmake_dir,
        "-Donnxruntime_RUN_ONNX_TESTS=" + (
            "ON" if args.enable_onnx_tests else "OFF"),
        "-Donnxruntime_BUILD_WINML_TESTS=" + (
            "OFF" if args.skip_winml_tests else "ON"),
        "-Donnxruntime_GENERATE_TEST_REPORTS=ON",
        "-Donnxruntime_DEV_MODE=" + (
            "OFF" if args.android else "ON"),
        "-DPYTHON_EXECUTABLE=" + sys.executable,
        "-Donnxruntime_USE_CUDA=" + ("ON" if args.use_cuda else "OFF"),
        "-Donnxruntime_CUDNN_HOME=" + (cudnn_home if args.use_cuda else ""),
        "-Donnxruntime_USE_FEATURIZERS=" + (
            "ON" if args.use_featurizers else "OFF"),
        "-Donnxruntime_CUDA_HOME=" + (cuda_home if args.use_cuda else ""),
        "-Donnxruntime_USE_JEMALLOC=" + ("ON" if args.use_jemalloc else "OFF"),
        "-Donnxruntime_USE_MIMALLOC_STL_ALLOCATOR=" + (
            "ON" if args.use_mimalloc == "stl" or
            args.use_mimalloc == "all" else "OFF"),
        "-Donnxruntime_USE_MIMALLOC_ARENA_ALLOCATOR=" + (
            "ON" if args.use_mimalloc == "arena" or
            args.use_mimalloc == "all" else "OFF"),
        "-Donnxruntime_ENABLE_PYTHON=" + (
            "ON" if args.enable_pybind else "OFF"),
        "-Donnxruntime_BUILD_CSHARP=" + ("ON" if args.build_csharp else "OFF"),
        "-Donnxruntime_BUILD_JAVA=" + ("ON" if args.build_java else "OFF"),
        "-Donnxruntime_BUILD_SHARED_LIB=" + (
            "ON" if args.build_shared_lib else "OFF"),
        "-Donnxruntime_USE_EIGEN_FOR_BLAS=" + (
            "OFF" if args.use_openblas else "ON"),
        "-Donnxruntime_USE_OPENBLAS=" + ("ON" if args.use_openblas else "OFF"),
        "-Donnxruntime_USE_DNNL=" + ("ON" if args.use_dnnl else "OFF"),
        "-Donnxruntime_USE_MKLML=" + ("ON" if args.use_mklml else "OFF"),
        "-Donnxruntime_USE_NGRAPH=" + ("ON" if args.use_ngraph else "OFF"),
        "-Donnxruntime_USE_OPENVINO=" + ("ON" if args.use_openvino else "OFF"),
        "-Donnxruntime_USE_OPENVINO_MYRIAD=" + (
            "ON" if args.use_openvino == "MYRIAD_FP16" else "OFF"),
        "-Donnxruntime_USE_OPENVINO_GPU_FP32=" + (
            "ON" if args.use_openvino == "GPU_FP32" else "OFF"),
        "-Donnxruntime_USE_OPENVINO_GPU_FP16=" + (
            "ON" if args.use_openvino == "GPU_FP16" else "OFF"),
        "-Donnxruntime_USE_OPENVINO_CPU_FP32=" + (
            "ON" if args.use_openvino == "CPU_FP32" else "OFF"),
        "-Donnxruntime_USE_OPENVINO_VAD_M=" + (
            "ON" if args.use_openvino == "VAD-M_FP16" else "OFF"),
        "-Donnxruntime_USE_OPENVINO_VAD_F=" + (
            "ON" if args.use_openvino == "VAD-F_FP32" else "OFF"),
        "-Donnxruntime_USE_NNAPI=" + ("ON" if args.use_dnnlibrary else "OFF"),
        "-Donnxruntime_USE_OPENMP=" + (
            "ON" if args.use_openmp and not args.use_dnnlibrary and
            not args.use_mklml and not args.use_ngraph else "OFF"),
        "-Donnxruntime_USE_TVM=" + ("ON" if args.use_tvm else "OFF"),
        "-Donnxruntime_USE_LLVM=" + ("ON" if args.use_llvm else "OFF"),
        "-Donnxruntime_ENABLE_MICROSOFT_INTERNAL=" + (
            "ON" if args.enable_msinternal else "OFF"),
        "-Donnxruntime_USE_BRAINSLICE=" + (
            "ON" if args.use_brainslice else "OFF"),
        "-Donnxruntime_USE_NUPHAR=" + ("ON" if args.use_nuphar else "OFF"),
        "-Donnxruntime_USE_TENSORRT=" + ("ON" if args.use_tensorrt else "OFF"),
        "-Donnxruntime_TENSORRT_HOME=" + (
            tensorrt_home if args.use_tensorrt else ""),
        # By default - we currently support only cross compiling for
        # ARM/ARM64 (no native compilation supported through this
        # script).
        "-Donnxruntime_CROSS_COMPILING=" + (
            "ON" if args.arm64 or args.arm else "OFF"),
        "-Donnxruntime_DISABLE_CONTRIB_OPS=" + (
            "ON" if args.disable_contrib_ops else "OFF"),
        "-Donnxruntime_MSVC_STATIC_RUNTIME=" + (
            "ON" if args.enable_msvc_static_runtime else "OFF"),
        # enable pyop if it is nightly build
        "-Donnxruntime_ENABLE_LANGUAGE_INTEROP_OPS=" + (
            "ON" if args.enable_language_interop_ops or
            (args.config != 'Debug' and
             bool(os.getenv('NIGHTLY_BUILD') == '1')) else "OFF"),
        "-Donnxruntime_USE_DML=" + ("ON" if args.use_dml else "OFF"),
        "-Donnxruntime_USE_WINML=" + ("ON" if args.use_winml else "OFF"),
        "-Donnxruntime_USE_TELEMETRY=" + (
            "ON" if args.use_telemetry else "OFF"),
        "-Donnxruntime_ENABLE_LTO=" + ("ON" if args.enable_lto else "OFF"),
    ]

    # nGraph and TensorRT providers currently only supports
    # full_protobuf option.
    if (args.use_full_protobuf or args.use_ngraph or args.use_tensorrt or
            args.gen_doc):
        cmake_args += [
            "-Donnxruntime_USE_FULL_PROTOBUF=ON",
            "-DProtobuf_USE_STATIC_LIBS=ON"
        ]
=======
    cmake_args = [cmake_path, cmake_dir,
                 "-Donnxruntime_RUN_ONNX_TESTS=" + ("ON" if args.enable_onnx_tests else "OFF"),
                 "-Donnxruntime_BUILD_WINML_TESTS=" + ("OFF" if args.skip_winml_tests else "ON"),
                 "-Donnxruntime_GENERATE_TEST_REPORTS=ON",
                 "-Donnxruntime_DEV_MODE=" + ("OFF" if args.android else "ON"),
                 "-DPYTHON_EXECUTABLE=" + sys.executable,
                 "-Donnxruntime_USE_CUDA=" + ("ON" if args.use_cuda else "OFF"),
                 "-Donnxruntime_CUDNN_HOME=" + (cudnn_home if args.use_cuda else ""),
                 "-Donnxruntime_USE_FEATURIZERS=" + ("ON" if args.use_featurizers else "OFF"),
                 "-Donnxruntime_CUDA_HOME=" + (cuda_home if args.use_cuda else ""),
                 "-Donnxruntime_USE_JEMALLOC=" + ("ON" if args.use_jemalloc else "OFF"),
                 "-Donnxruntime_USE_MIMALLOC_STL_ALLOCATOR=" + ("ON" if args.use_mimalloc == "stl" or args.use_mimalloc == "all" else "OFF"),
                 "-Donnxruntime_USE_MIMALLOC_ARENA_ALLOCATOR=" + ("ON" if args.use_mimalloc == "arena" or args.use_mimalloc == "all" else "OFF"),
                 "-Donnxruntime_ENABLE_PYTHON=" + ("ON" if args.enable_pybind else "OFF"),
                 "-Donnxruntime_BUILD_CSHARP=" + ("ON" if args.build_csharp else "OFF"),
                 "-Donnxruntime_BUILD_JAVA=" + ("ON" if args.build_java else "OFF"),
                 "-Donnxruntime_BUILD_SHARED_LIB=" + ("ON" if args.build_shared_lib else "OFF"),
                 "-Donnxruntime_USE_EIGEN_FOR_BLAS=" + ("OFF" if args.use_openblas else "ON"),
                 "-Donnxruntime_USE_OPENBLAS=" + ("ON" if args.use_openblas else "OFF"),
                 "-Donnxruntime_USE_DNNL=" + ("ON" if args.use_dnnl else "OFF"),
                 "-Donnxruntime_USE_MKLML=" + ("ON" if args.use_mklml else "OFF"),
                 "-Donnxruntime_USE_NGRAPH=" + ("ON" if args.use_ngraph else "OFF"),
                 "-Donnxruntime_USE_OPENVINO=" + ("ON" if args.use_openvino else "OFF"),
                 "-Donnxruntime_USE_OPENVINO_MYRIAD=" + ("ON" if args.use_openvino == "MYRIAD_FP16" else "OFF"),
                 "-Donnxruntime_USE_OPENVINO_GPU_FP32=" + ("ON" if args.use_openvino == "GPU_FP32" else "OFF"),
                 "-Donnxruntime_USE_OPENVINO_GPU_FP16=" + ("ON" if args.use_openvino == "GPU_FP16" else "OFF"),
                 "-Donnxruntime_USE_OPENVINO_CPU_FP32=" + ("ON" if args.use_openvino == "CPU_FP32" else "OFF"),
                 "-Donnxruntime_USE_OPENVINO_VAD_M=" + ("ON" if args.use_openvino == "VAD-M_FP16" else "OFF"),
                 "-Donnxruntime_USE_OPENVINO_VAD_F=" + ("ON" if args.use_openvino == "VAD-F_FP32" else "OFF"),
                 "-Donnxruntime_USE_NNAPI=" + ("ON" if args.use_dnnlibrary else "OFF"),
                 "-Donnxruntime_USE_OPENMP=" + ("ON" if args.use_openmp and not args.use_dnnlibrary and not args.use_mklml and not args.use_ngraph else "OFF"),
                 "-Donnxruntime_USE_TVM=" + ("ON" if args.use_tvm else "OFF"),
                 "-Donnxruntime_USE_LLVM=" + ("ON" if args.use_llvm else "OFF"),
                 "-Donnxruntime_ENABLE_MICROSOFT_INTERNAL=" + ("ON" if args.enable_msinternal else "OFF"),
                 "-Donnxruntime_USE_BRAINSLICE=" + ("ON" if args.use_brainslice else "OFF"),
                 "-Donnxruntime_USE_NUPHAR=" + ("ON" if args.use_nuphar else "OFF"),
                 "-Donnxruntime_USE_TENSORRT=" + ("ON" if args.use_tensorrt else "OFF"),
                 "-Donnxruntime_TENSORRT_HOME=" + (tensorrt_home if args.use_tensorrt else ""),
                  # By default - we currently support only cross compiling for ARM/ARM64 (no native compilation supported through this script)
                 "-Donnxruntime_CROSS_COMPILING=" + ("ON" if args.arm64 or args.arm else "OFF"),
                 "-Donnxruntime_DISABLE_CONTRIB_OPS=" + ("ON" if args.disable_contrib_ops else "OFF"),
                 "-Donnxruntime_MSVC_STATIC_RUNTIME=" + ("ON" if args.enable_msvc_static_runtime else "OFF"),
                 # enable pyop if it is nightly build
                 "-Donnxruntime_ENABLE_LANGUAGE_INTEROP_OPS=" + ("ON" if args.enable_language_interop_ops or (args.config != 'Debug' and bool(os.getenv('NIGHTLY_BUILD') == '1')) else "OFF"),
                 "-Donnxruntime_USE_DML=" + ("ON" if args.use_dml else "OFF"),
                 "-Donnxruntime_USE_WINML=" + ("ON" if args.use_winml else "OFF"),
                 "-Donnxruntime_USE_TELEMETRY=" + ("ON" if args.use_telemetry else "OFF"),
                 "-Donnxruntime_ENABLE_LTO=" + ("ON" if args.enable_lto else "OFF"),
                 ]

    if args.winml_root_namespace_override:
       cmake_args += ["-Donnxruntime_WINML_NAMESPACE_OVERRIDE=" + args.winml_root_namespace_override]

    # nGraph and TensorRT providers currently only supports full_protobuf option.
    if args.use_full_protobuf or args.use_ngraph or args.use_tensorrt or args.gen_doc:
       cmake_args += ["-Donnxruntime_USE_FULL_PROTOBUF=ON", "-DProtobuf_USE_STATIC_LIBS=ON"]
>>>>>>> 2717c178

    if args.use_brainslice:
        bs_pkg_name = args.brain_slice_package_name.split('.', 1)
        bs_shared_lib_name = '.'.join(
            (bs_pkg_name[0], 'redist', bs_pkg_name[1]))
        cmake_args += [
            "-Donnxruntime_BRAINSLICE_LIB_PATH=%s/%s" % (
                args.brain_slice_package_path, args.brain_slice_package_name),
            "-Donnxruntime_BS_CLIENT_PACKAGE=%s/%s" % (
                args.brain_slice_package_path,
                args.brain_slice_client_package_name),
            "-Donnxruntime_BRAINSLICE_dynamic_lib_PATH=%s/%s" % (
                args.brain_slice_package_path, bs_shared_lib_name)
        ]

    if args.use_llvm:
        cmake_args += ["-DLLVM_DIR=%s" % args.llvm_path]

    if args.use_cuda and not is_windows():
        nvml_stub_path = cuda_home + "/lib64/stubs"
        cmake_args += ["-DCUDA_CUDA_LIBRARY=" + nvml_stub_path]

    if args.use_preinstalled_eigen:
        cmake_args += ["-Donnxruntime_USE_PREINSTALLED_EIGEN=ON",
                       "-Deigen_SOURCE_PATH=" + args.eigen_path]

    if args.android:
        cmake_args += [
            "-DCMAKE_TOOLCHAIN_FILE=" + args.android_ndk_path
            + "/build/cmake/android.toolchain.cmake",
            "-DANDROID_PLATFORM=android-" + str(args.android_api),
            "-DANDROID_ABI=" + str(args.android_abi)
        ]

    if args.ios:
        needed_args = [
            args.ios_sysroot,
            args.arm64 or args.arm,
            args.ios_toolchain_dir
        ]
        arg_names = [
            "--ios_sysroot <path to sysroot>",
            "--arm or --arm64",
            "--ios_toolchain_dir <path to toolchain>"
        ]
        if not all(needed_args):
            raise BuildError(
                "iOS build canceled due to missing arguments: " + ', '.join(
                    val for val, cond in zip(arg_names, needed_args)
                    if not cond))
        compilers = sorted(glob.glob(args.ios_toolchain_dir + "/bin/*-clang*"))
        os.environ["PATH"] = os.path.join(
            args.ios_toolchain_dir, "bin") + os.pathsep + os.environ.get(
                "PATH", "")
        os.environ["LD_LIBRARY_PATH"] = os.path.join(
            args.ios_toolchain_dir, "/lib") + os.pathsep + os.environ.get(
                "LD_LIBRARY_PATH", "")
        if len(compilers) != 2:
            raise BuildError(
                "error identifying compilers in ios_toolchain_dir")
        cmake_args += [
            "-DCMAKE_OSX_ARCHITECTURES=" + ("arm64" if args.arm64 else "arm"),
            "-DCMAKE_SYSTEM_NAME=iOSCross",
            "-Donnxruntime_BUILD_UNIT_TESTS=OFF",
            "-DCMAKE_OSX_SYSROOT=" + args.ios_sysroot,
            "-DCMAKE_C_COMPILER=" + compilers[0],
            "-DCMAKE_CXX_COMPILER=" + compilers[1]
        ]

    if path_to_protoc_exe:
        cmake_args += [
            "-DONNX_CUSTOM_PROTOC_EXECUTABLE=%s" % path_to_protoc_exe]

    if args.gen_doc:
        cmake_args += ["-Donnxruntime_PYBIND_EXPORT_OPSCHEMA=ON"]
    else:
        cmake_args += ["-Donnxruntime_PYBIND_EXPORT_OPSCHEMA=OFF"]

    cmake_args += ["-D{}".format(define) for define in cmake_extra_defines]

    if is_windows():
        cmake_args += cmake_extra_args

    # ADO pipelines will store the pipeline build number
    # (e.g. 191101-2300.1.master) and source version in environment
    # variables. If present, use these values to define the
    # WinML/ORT DLL versions.
    build_number = os.getenv('Build_BuildNumber')
    source_version = os.getenv('Build_SourceVersion')
    if build_number and source_version:
        build_matches = re.fullmatch(
            r"(\d\d)(\d\d)(\d\d)(\d\d)\.(\d+)", build_number)
        if build_matches:
            YY = build_matches.group(2)
            MM = build_matches.group(3)
            DD = build_matches.group(4)

            # Get ORT major and minor number
            with open(os.path.join(source_dir, 'VERSION_NUMBER')) as f:
                first_line = f.readline()
                ort_version_matches = re.match(r"(\d+).(\d+)", first_line)
                if not ort_version_matches:
                    raise BuildError("Couldn't read version from VERSION_FILE")
                ort_major = ort_version_matches.group(1)
                ort_minor = ort_version_matches.group(2)
                # Example (BuildNumber: 191101-2300.1.master,
                # SourceVersion: 0bce7ae6755c792eda558e5d27ded701707dc404)
                # MajorPart = 1
                # MinorPart = 0
                # BuildPart = 1911
                # PrivatePart = 123
                # String = 191101-2300.1.master.0bce7ae
                cmake_args += [
                    "-DVERSION_MAJOR_PART={}".format(ort_major),
                    "-DVERSION_MINOR_PART={}".format(ort_minor),
                    "-DVERSION_BUILD_PART={}".format(YY),
                    "-DVERSION_PRIVATE_PART={}{}".format(MM, DD),
                    "-DVERSION_STRING={}.{}.{}.{}".format(
                        ort_major, ort_minor, build_number,
                        source_version[0:7])
                ]

    for config in configs:
        config_build_dir = get_config_build_dir(build_dir, config)
        os.makedirs(config_build_dir, exist_ok=True)

        if args.use_tvm:
            os.environ["PATH"] = os.path.join(
                config_build_dir, "external", "tvm",
                config) + os.pathsep + os.environ["PATH"]

        run_subprocess(
            cmake_args + [
                "-Donnxruntime_ENABLE_MEMLEAK_CHECKER="
                + ("ON" if config.lower() == 'debug' and not args.use_tvm
                   and not args.use_ngraph and
                   not args.enable_msvc_static_runtime
                   else "OFF"), "-DCMAKE_BUILD_TYPE={}".format(config)],
            cwd=config_build_dir)


def clean_targets(cmake_path, build_dir, configs):
    for config in configs:
        log.info("Cleaning targets for %s configuration", config)
        build_dir2 = get_config_build_dir(build_dir, config)
        cmd_args = [cmake_path,
                    "--build", build_dir2,
                    "--config", config,
                    "--target", "clean"]

        run_subprocess(cmd_args)


def build_targets(args, cmake_path, build_dir, configs, parallel):
    for config in configs:
        log.info("Building targets for %s configuration", config)
        build_dir2 = get_config_build_dir(build_dir, config)
        cmd_args = [cmake_path,
                    "--build", build_dir2,
                    "--config", config]

        build_tool_args = []
        if parallel:
            num_cores = str(multiprocessing.cpu_count())
            if is_windows():
                build_tool_args += ["/maxcpucount:" + num_cores]
            else:
                build_tool_args += ["-j" + num_cores]

        if build_tool_args:
            cmd_args += ["--"]
            cmd_args += build_tool_args

        env = {}
        if args.android:
            env['ANDROID_SDK_ROOT'] = args.android_sdk_path

        run_subprocess(cmd_args, env=env)


def add_dir_if_exists(directory, dir_list):
    if os.path.isdir(directory):
        dir_list.append(directory)


def setup_cuda_vars(args):
    cuda_home = ""
    cudnn_home = ""

    if args.use_cuda:
        cuda_home = args.cuda_home if args.cuda_home else os.getenv(
            "CUDA_HOME")
        cudnn_home = args.cudnn_home if args.cudnn_home else os.getenv(
            "CUDNN_HOME")

        cuda_home_valid = (cuda_home is not None and os.path.exists(cuda_home))
        cudnn_home_valid = (cudnn_home is not None and os.path.exists(
            cudnn_home))

        if not cuda_home_valid or not cudnn_home_valid:
            raise BuildError(
                "cuda_home and cudnn_home paths must be specified and valid.",
                "cuda_home='{}' valid={}. cudnn_home='{}' valid={}"
                .format(
                    cuda_home, cuda_home_valid, cudnn_home, cudnn_home_valid))

        if is_windows():
            # Validate that the cudnn_home is pointing at
            # the right level.
            if not os.path.exists(os.path.join(cudnn_home, "bin")):
                raise BuildError(
                    "cudnn_home path should include the 'cuda' folder, and "
                    "must contain the CUDNN 'bin' directory.",
                    "cudnn_home='{}'".format(cudnn_home))

            os.environ["CUDA_PATH"] = cuda_home
            os.environ["CUDA_TOOLKIT_ROOT_DIR"] = cuda_home

            cuda_bin_path = os.path.join(cuda_home, 'bin')
            os.environ["CUDA_BIN_PATH"] = cuda_bin_path
            os.environ["PATH"] += (os.pathsep + cuda_bin_path + os.pathsep
                                   + os.path.join(cudnn_home, 'bin'))
            # Add version specific CUDA_PATH_Vx_y value as the
            # Visual Studio build files require that.
            version_file = os.path.join(cuda_home, 'version.txt')
            if not os.path.exists(version_file):
                raise BuildError(
                    "No version file found in CUDA install directory. "
                    "Looked for " + version_file)
            cuda_major_version = "unknown"

            with open(version_file) as f:
                # First line of version file should have something
                # like 'CUDA Version 9.2.148'.
                first_line = f.readline()
                m = re.match(r"CUDA Version (\d+).(\d+)", first_line)
                if not m:
                    raise BuildError(
                        "Couldn't read version from first line of "
                        + version_file)

                cuda_major_version = m.group(1)
                minor = m.group(2)
                os.environ["CUDA_PATH_V{}_{}".format(
                    cuda_major_version, minor)] = cuda_home

            vc_ver_str = os.getenv("VCToolsVersion") or ""
            vc_ver = vc_ver_str.split(".")
            if len(vc_ver) != 3:
                log.warning(
                    "Unable to automatically verify VS 2017 toolset is "
                    "compatible with CUDA. Will attempt to use.")
                log.warning(
                    "Failed to get valid Visual C++ Tools version from "
                    "VCToolsVersion environment variable value of '"
                    + vc_ver_str + "'")
                log.warning(
                    "VCToolsVersion is set in a VS 2017 Developer Command "
                    "shell, or by running "
                    "'%VS2017INSTALLDIR%\\VC\\Auxiliary\\Build\\vcvars64.bat'")
                log.warning(
                    "See build.md in the root ONNXRuntime directory for "
                    "instructions on installing the Visual C++ 2017 14.11 "
                    "toolset if needed.")

            elif (cuda_major_version == "9" and vc_ver[0] == "14"
                  and int(vc_ver[1]) > 11):
                raise BuildError(
                    "Visual C++ Tools version not supported by CUDA v9. You "
                    "must setup the environment to use the 14.11 toolset.",
                    "Current version is {}. CUDA 9.2 requires version "
                    "14.11.*".format(vc_ver_str), "If necessary manually "
                    "install the 14.11 toolset using the Visual Studio 2017 "
                    "updater.", "See 'Windows CUDA Build' in "
                    "build.md in the root directory of this repository.")

            # TODO: check if cuda_version >=10.1, when cuda is enabled
            # and VS version >=2019.

    return cuda_home, cudnn_home


def setup_tensorrt_vars(args):
    tensorrt_home = ""
    if args.use_tensorrt:
        tensorrt_home = (args.tensorrt_home if args.tensorrt_home
                         else os.getenv("TENSORRT_HOME"))
        tensorrt_home_valid = (tensorrt_home is not None and
                               os.path.exists(tensorrt_home))
        if not tensorrt_home_valid:
            raise BuildError(
                "tensorrt_home paths must be specified and valid.",
                "tensorrt_home='{}' valid={}."
                .format(tensorrt_home, tensorrt_home_valid))

        # Set maximum workspace size in byte for
        # TensorRT (1GB = 1073741824 bytes).
        os.environ["ORT_TENSORRT_MAX_WORKSPACE_SIZE"] = "1073741824"

        # Set maximum number of iterations to detect unsupported nodes
        # and partition the models for TensorRT.
        os.environ["ORT_TENSORRT_MAX_PARTITION_ITERATIONS"] = "1000"

        # Set minimum subgraph node size in graph partitioning
        # for TensorRT.
        os.environ["ORT_TENSORRT_MIN_SUBGRAPH_SIZE"] = "1"

        # Set FP16 flag
        os.environ["ORT_TENSORRT_FP16_ENABLE"] = "0"

    return tensorrt_home


def setup_dml_build(args, cmake_path, build_dir, configs):
    if args.use_dml:
        for config in configs:
            # Run the RESTORE_PACKAGES target to perform the initial
            # NuGet setup.
            cmd_args = [cmake_path,
                        "--build", get_config_build_dir(build_dir, config),
                        "--config", config,
                        "--target", "RESTORE_PACKAGES"]
            run_subprocess(cmd_args)


def adb_push(source_dir, src, dest, **kwargs):
    return run_subprocess(
        [os.path.join(
            source_dir, 'tools', 'ci_build',
            'github', 'android', 'adb-push.sh'),
         src, dest], **kwargs)


def adb_shell(*args, **kwargs):
    return run_subprocess(['adb', 'shell', *args], **kwargs)


def run_onnxruntime_tests(args, source_dir, ctest_path, build_dir, configs,
                          enable_python_tests, enable_tvm=False,
                          enable_tensorrt=False):
    for config in configs:
        log.info("Running tests for %s configuration", config)
        cwd = get_config_build_dir(build_dir, config)
        android_x86_64 = args.android_abi == 'x86_64'
        if android_x86_64:
            run_subprocess(os.path.join(
                source_dir, 'tools', 'ci_build', 'github', 'android',
                'start_android_emulator.sh'))
            adb_push(source_dir, 'testdata', '/data/local/tmp/', cwd=cwd)
            adb_push(
                source_dir,
                os.path.join(source_dir, 'cmake', 'external', 'onnx', 'onnx',
                             'backend', 'test'),
                '/data/local/tmp/', cwd=cwd)
            adb_push(
                source_dir, 'onnxruntime_test_all', '/data/local/tmp/',
                cwd=cwd)
            adb_push(
                source_dir, 'onnx_test_runner', '/data/local/tmp/', cwd=cwd)
            adb_shell(
                'cd /data/local/tmp && /data/local/tmp/onnxruntime_test_all')
            if args.use_dnnlibrary:
                adb_shell(
                    'cd /data/local/tmp && /data/local/tmp/onnx_test_runner -e nnapi -o 0 /data/local/tmp/test')  # noqa
            else:
                adb_shell(
                    'cd /data/local/tmp && /data/local/tmp/onnx_test_runner /data/local/tmp/test')  # noqa
            continue
        if enable_tvm:
            dll_path = os.path.join(
                build_dir, config, "external", "tvm", config)
        elif enable_tensorrt:
            dll_path = os.path.join(args.tensorrt_home, 'lib')
        else:
            dll_path = None
        if ctest_path is None:
            # Get the "Google Test Adapter" for vstest.
            if not os.path.exists(os.path.join(cwd,
                                               'googletestadapter.0.17.1')):
                run_subprocess(
                    ['nuget.exe', 'restore',
                     os.path.join(source_dir, 'packages.config'),
                     '-ConfigFile', os.path.join(source_dir, 'NuGet.config'),
                     '-PackagesDirectory', cwd])
            cwd2 = os.path.join(cwd, config)
            executables = ['onnxruntime_test_all.exe']
            if args.build_shared_lib:
                executables.append('onnxruntime_shared_lib_test.exe')
                executables.append('onnxruntime_global_thread_pools_test.exe')
            run_subprocess(
                ['vstest.console.exe', '--parallel',
                 '--TestAdapterPath:..\\googletestadapter.0.17.1\\build\\_common',  # noqa
                 '/Logger:trx', '/Enablecodecoverage', '/Platform:x64',
                 "/Settings:%s" % os.path.join(
                     source_dir, 'cmake\\codeconv.runsettings')] + executables,
                cwd=cwd2, dll_path=dll_path)
        else:
            run_subprocess([ctest_path, "--build-config", config, "--verbose"],
                           cwd=cwd, dll_path=dll_path)

        if enable_python_tests:
            # Disable python tests for TensorRT because many tests are
            # not supported yet.
            if enable_tensorrt:
                return
            if is_windows():
                cwd = os.path.join(cwd, config)

            run_subprocess(
                [sys.executable, 'onnxruntime_test_python.py'],
                cwd=cwd, dll_path=dll_path)

            try:
                import onnx  # noqa
                # gen_test_models.py used by onnx_test requires scipy.
                import scipy  # noqa
                onnx_test = True
            except ImportError as error:
                log.exception(error)
                log.warning(
                    "onnx or scipy is not installed. "
                    "The ONNX tests will be skipped.")
                onnx_test = False

            if onnx_test:
                run_subprocess(
                    [sys.executable, 'onnxruntime_test_python_backend.py'],
                    cwd=cwd, dll_path=dll_path)
                run_subprocess(
                    [sys.executable,
                     os.path.join(source_dir, 'onnxruntime', 'test', 'onnx',
                                  'gen_test_models.py'),
                     '--output_dir', 'test_models'], cwd=cwd)
                run_subprocess(
                    [os.path.join(cwd, 'onnx_test_runner'), 'test_models'],
                    cwd=cwd)
                if config != 'Debug':
                    run_subprocess(
                        [sys.executable, 'onnx_backend_test_series.py'],
                        cwd=cwd, dll_path=dll_path)

            if not args.skip_keras_test:
                try:
                    import onnxmltools  # noqa
                    import keras  # noqa
                    onnxml_test = True
                except ImportError:
                    log.warning(
                        "onnxmltools and keras are not installed. "
                        "The keras tests will be skipped.")
                    onnxml_test = False
                if onnxml_test:
                    run_subprocess(
                        [sys.executable, 'onnxruntime_test_python_keras.py'],
                        cwd=cwd, dll_path=dll_path)


def run_onnx_tests(build_dir, configs, onnx_test_data_dir, provider,
                   enable_multi_device_test, enable_parallel_executor_test,
                   num_parallel_models, num_parallel_tests=0):
    for config in configs:
        cwd = get_config_build_dir(build_dir, config)
        if is_windows():
            exe = os.path.join(cwd, config, 'onnx_test_runner')
            model_dir = os.path.join(cwd, "models")
        else:
            exe = os.path.join(cwd, 'onnx_test_runner')
            model_dir = os.path.join(build_dir, "models")
        # Temporarily disable optimizers because some
        # of them are failing
        cmd = ["-o", "0"]
        if provider:
            cmd += ["-e", provider]
        if num_parallel_tests != 0:
            cmd += ['-c', str(num_parallel_tests)]
        if num_parallel_models > 0:
            cmd += ["-j", str(num_parallel_models)]
        if enable_multi_device_test:
            cmd += ['-d', '1']
        if config != 'Debug' and os.path.exists(model_dir):
            cmd.append(model_dir)
        if os.path.exists(onnx_test_data_dir):
            cmd.append(onnx_test_data_dir)
        if config == 'Debug' and provider == 'nuphar':
            return
        run_subprocess([exe] + cmd, cwd=cwd)
        if enable_parallel_executor_test:
            run_subprocess([exe, '-x'] + cmd, cwd=cwd)


def tensorrt_run_onnx_tests(args, build_dir, configs, onnx_test_data_dir,
                            provider, num_parallel_models,
                            num_parallel_tests=0):
    """tensorrt function to run onnx test and model test.
    """
    dll_path = os.path.join(args.tensorrt_home, 'lib')
    for config in configs:
        cwd = get_config_build_dir(build_dir, config)
        if is_windows():
            exe = os.path.join(cwd, config, 'onnx_test_runner')
            model_dir = os.path.join(cwd, "models")
        else:
            exe = os.path.join(cwd, 'onnx_test_runner')
            model_dir = os.path.join(build_dir, "models")

        cmd_base = ['-o', '0']
        if provider:
            cmd_base += ["-e", provider]

        if num_parallel_tests != 0:
            cmd_base += ['-c', str(num_parallel_tests)]

        if num_parallel_models > 0:
            cmd_base += ["-j", str(num_parallel_models)]

        # onnx test
        if os.path.exists(onnx_test_data_dir):
            onnx_test_cmd = cmd_base + [onnx_test_data_dir]
            run_subprocess([exe] + onnx_test_cmd, cwd=cwd, dll_path=dll_path)

        # model test
        # TensorRT can run most of the model tests, but only part of
        # them is enabled here to save CI build time.
        if config != 'Debug' and os.path.exists(model_dir):
            model_dir_opset8 = os.path.join(model_dir, "opset8")
            model_dir_opset8 = glob.glob(os.path.join(
                model_dir_opset8, "test_*"))
            model_dir_opset10 = os.path.join(model_dir, "opset10")
            model_dir_opset10 = glob.glob(
                os.path.join(model_dir_opset10, "tf_inception_v1"))
            for dir_path in itertools.chain(model_dir_opset8,
                                            model_dir_opset10):
                model_test_cmd = cmd_base + [dir_path]
                run_subprocess(
                    [exe] + model_test_cmd, cwd=cwd, dll_path=dll_path)


def dnnl_run_onnx_tests(build_dir, configs, onnx_test_data_dir):
    """dnnl temporary function for running onnx tests and
    model tests separately.
    """
    for config in configs:
        cwd = get_config_build_dir(build_dir, config)
        if is_windows():
            exe = os.path.join(cwd, config, 'onnx_test_runner')
            model_dir = os.path.join(cwd, "models")
        else:
            exe = os.path.join(cwd, 'onnx_test_runner')
            model_dir = os.path.join(build_dir, "models")
        cmd_base = ['-o', '0', '-e', 'dnnl', '-c', '1', '-j', '1']
        if os.path.exists(onnx_test_data_dir):
            onnxdata_cmd = cmd_base + [onnx_test_data_dir]
            # /data/onnx
            run_subprocess([exe] + onnxdata_cmd, cwd=cwd)
            run_subprocess([exe, '-x'] + onnxdata_cmd, cwd=cwd)

        if config != 'Debug' and os.path.exists(model_dir):
            opset7_model_dir = os.path.join(model_dir, 'opset7')
            opset7_cmd = cmd_base + [opset7_model_dir]
            opset8_model_dir = os.path.join(model_dir, 'opset8')
            opset8_cmd = cmd_base + [opset8_model_dir]
            opset9_model_dir = os.path.join(model_dir, 'opset9')
            opset9_cmd = cmd_base + [opset9_model_dir]
            opset10_model_dir = os.path.join(model_dir, 'opset10')
            opset10_cmd = cmd_base + [opset10_model_dir]
            run_subprocess([exe] + opset7_cmd, cwd=cwd)
            run_subprocess([exe] + opset8_cmd, cwd=cwd)
            run_subprocess([exe] + opset9_cmd, cwd=cwd)
            run_subprocess([exe] + opset10_cmd, cwd=cwd)

            # temporarily disable -x invocations on Windows as they
            # are causing instability in CI
            if not is_windows():
                run_subprocess([exe, '-x'] + opset7_cmd, cwd=cwd)
                run_subprocess([exe, '-x'] + opset8_cmd, cwd=cwd)
                run_subprocess([exe, '-x'] + opset9_cmd, cwd=cwd)
                run_subprocess([exe, '-x'] + opset10_cmd, cwd=cwd)


def nuphar_run_python_tests(build_dir, configs):
    """nuphar temporary function for running python tests separately
    as it requires ONNX 1.5.0
    """
    for config in configs:
        if config == 'Debug':
            continue
        cwd = get_config_build_dir(build_dir, config)
        if is_windows():
            cwd = os.path.join(cwd, config)
        dll_path = os.path.join(build_dir, config, "external", "tvm", config)
        # install onnx for shape inference in testing Nuphar scripts
        # this needs to happen after onnx_test_data preparation which
        # uses onnx 1.3.0
        run_subprocess(
            [sys.executable, '-m', 'pip', 'install', '--user', 'onnx==1.5.0'])
        run_subprocess(
            [sys.executable, 'onnxruntime_test_python_nuphar.py'],
            cwd=cwd, dll_path=dll_path)


def build_python_wheel(source_dir, build_dir, configs, use_cuda, use_ngraph,
                       use_dnnl, use_tensorrt, use_openvino, use_nuphar,
                       wheel_name_suffix, nightly_build=False):
    for config in configs:
        cwd = get_config_build_dir(build_dir, config)
        if is_windows():
            cwd = os.path.join(cwd, config)
        args = [sys.executable, os.path.join(source_dir, 'setup.py'),
                'bdist_wheel']
        if nightly_build:
            args.append('--nightly_build')
        if use_tensorrt:
            args.append('--use_tensorrt')
        elif use_cuda:
            args.append('--use_cuda')
        elif use_ngraph:
            args.append('--use_ngraph')
        elif use_dnnl:
            args.append('--use_dnnl')
        elif use_openvino:
            args.append('--use_openvino')
        elif use_nuphar:
            args.append('--use_nuphar')
        if wheel_name_suffix:
            args.append('--wheel_name_suffix={}'.format(wheel_name_suffix))

        run_subprocess(args, cwd=cwd)


def build_protoc_for_host(cmake_path, source_dir, build_dir, args):
    if (args.arm or args.arm64) and (not is_windows() and not args.ios):
        raise BuildError(
            'Currently only support building protoc for Windows host while '
            'cross-compiling for ARM/ARM64 arch and linux cross-compiling iOS')

    log.info(
        "Building protoc for host to be used in cross-compiled build process")
    protoc_build_dir = os.path.join(os.getcwd(), build_dir, 'host_protoc')
    os.makedirs(protoc_build_dir, exist_ok=True)
    # Generate step
    cmd_args = [
        cmake_path,
        os.path.join(source_dir, 'cmake', 'external', 'protobuf', 'cmake'),
        '-Dprotobuf_BUILD_TESTS=OFF',
        '-Dprotobuf_WITH_ZLIB_DEFAULT=OFF',
        '-Dprotobuf_BUILD_SHARED_LIBS=OFF'
    ]
    if is_windows():
        if args.cmake_generator != 'Ninja':
            cmd_args += ['-T', 'host=x64']
        cmd_args += ['-G', args.cmake_generator]
    run_subprocess(cmd_args, cwd=protoc_build_dir)
    # Build step
    cmd_args = [cmake_path,
                "--build", protoc_build_dir,
                "--config", "Release",
                "--target", "protoc"]
    run_subprocess(cmd_args)

    # Absolute protoc path is needed for cmake
    expected_protoc_path = (
        os.path.join(
            protoc_build_dir, 'Release', 'protoc.exe') if is_windows()
        else os.path.join(protoc_build_dir, 'protoc'))
    if not os.path.exists(expected_protoc_path):
        raise BuildError("Couldn't build protoc for host. Failing build.")

    return expected_protoc_path


def generate_documentation(source_dir, build_dir, configs):
    operator_doc_path = os.path.join(source_dir, 'docs', 'ContribOperators.md')
    opkernel_doc_path = os.path.join(source_dir, 'docs', 'OperatorKernels.md')
    for config in configs:
        # Copy the gen_doc.py.
        shutil.copy(os.path.join(source_dir, 'tools', 'python', 'gen_doc.py'),
                    os.path.join(build_dir, config, config))
        shutil.copy(
            os.path.join(source_dir, 'tools', 'python', 'gen_opkernel_doc.py'),
            os.path.join(build_dir, config, config))
        run_subprocess(
            [sys.executable,
             'gen_doc.py',
             '--output_path', operator_doc_path],
            cwd=os.path.join(build_dir, config, config))
        run_subprocess(
            [sys.executable,
             'gen_opkernel_doc.py',
             '--output_path', opkernel_doc_path],
            cwd=os.path.join(build_dir, config, config))
    docdiff = ''
    try:
        docdiff = subprocess.check_output(['git', 'diff', opkernel_doc_path])
    except subprocess.CalledProcessError:
        print('git diff returned non-zero error code')
    if len(docdiff) > 0:
        # Show warning instead of throwing exception, because it is
        # dependent on build configuration for including
        # execution propviders
        log.warning(
            'The updated opkernel document file ' + str(opkernel_doc_path)
            + ' is different from the checked in version. Consider '
            'regenrating the file with CPU, DNNL and CUDA providers enabled.')
        log.debug('diff:\n' + str(docdiff))

    docdiff = ''
    try:
        docdiff = subprocess.check_output(['git', 'diff', operator_doc_path])
    except subprocess.CalledProcessError:
        print('git diff returned non-zero error code')
    if len(docdiff) > 0:
        raise BuildError(
            'The updated operator document file '
            + str(operator_doc_path) + ' must be checked in.\n diff:\n'
            + str(docdiff))


def main():
    args = parse_arguments()
    cmake_extra_defines = (args.cmake_extra_defines
                           if args.cmake_extra_defines else [])
    cross_compiling = args.arm or args.arm64 or args.android

    # If there was no explicit argument saying what to do, default
    # to update, build and test (for native builds).
    if not (args.update or args.clean or args.build or args.test):
        log.debug(
            "Defaulting to running update, build "
            "[and test for native builds].")
        args.update = True
        args.build = True
        if cross_compiling:
            args.test = args.android_abi == 'x86_64'
        else:
            args.test = True

    if args.skip_tests:
        args.test = False

    if args.use_tensorrt:
        args.use_cuda = True

    if args.build_wheel:
        args.enable_pybind = True

    if args.build_csharp or args.build_java:
        args.build_shared_lib = True

    # Disabling unit tests for VAD-F as FPGA only supports
    # models with NCHW layout
    if args.use_openvino == "VAD-F_FP32":
        args.test = False

    configs = set(args.config)

    # setup paths and directories
    cmake_path = resolve_executable_path(args.cmake_path)
    ctest_path = None if args.use_vstest else resolve_executable_path(
        args.ctest_path)
    build_dir = args.build_dir
    script_dir = os.path.realpath(os.path.dirname(__file__))
    source_dir = os.path.normpath(os.path.join(script_dir, "..", ".."))

    # if using cuda, setup cuda paths and env vars
    cuda_home, cudnn_home = setup_cuda_vars(args)

    # if using tensorrt, setup tensorrt paths
    tensorrt_home = setup_tensorrt_vars(args)

    os.makedirs(build_dir, exist_ok=True)

    log.info("Build started")
    if args.update:
        cmake_extra_args = []
        path_to_protoc_exe = args.path_to_protoc_exe
        if is_windows():
            if args.cmake_generator == 'Ninja':
                if args.x86 or args.arm or args.arm64:
                    raise BuildError(
                        "To cross-compile with Ninja, load the toolset "
                        "environment for the target processor (e.g. Cross "
                        "Tools Command Prompt for VS)")
                cmake_extra_args = ['-G', args.cmake_generator]
            elif args.x86:
                cmake_extra_args = [
                    '-A', 'Win32', '-T', 'host=x64', '-G', args.cmake_generator
                ]
            elif args.arm or args.arm64:
                # Cross-compiling for ARM(64) architecture
                # First build protoc for host to use during cross-compilation
                if path_to_protoc_exe is None:
                    path_to_protoc_exe = build_protoc_for_host(
                        cmake_path, source_dir, build_dir, args)
                if args.arm:
                    cmake_extra_args = ['-A', 'ARM']
                else:
                    cmake_extra_args = ['-A', 'ARM64']
                cmake_extra_args += ['-G', args.cmake_generator]
                # Cannot test on host build machine for cross-compiled
                # builds (Override any user-defined behaviour for test if any)
                if args.test:
                    log.info(
                        "Cannot test on host build machine for cross-compiled "
                        "ARM(64) builds. Will skip test running after build.")
                    args.test = False
            else:
                if (args.msvc_toolset == '14.16' and
                        args.cmake_generator == 'Visual Studio 16 2019'):
                    # CUDA 10.0 requires _MSC_VER >= 1700 and
                    # _MSC_VER < 1920, aka Visual Studio version
                    # in [2012, 2019). In VS2019, we have to use
                    # Side-by-side minor version MSVC toolsets from
                    # Visual Studio 2017 14.16 is MSVC version
                    # 141 is MSVC Toolset Version
                    # Cuda VS extension should be installed to
                    # C:\Program Files (x86)\Microsoft Visual
                    # Studio\2019\Enterprise\MSBuild\Microsoft\VC\v160\BuildCustomizations  # noqa
                    toolset = 'v141,host=x64,version=' + args.msvc_toolset
                elif args.msvc_toolset:
                    toolset = 'host=x64,version=' + args.msvc_toolset
                else:
                    toolset = 'host=x64'
                if args.cuda_version:
                    toolset += ',cuda=' + args.cuda_version
                cmake_extra_args = [
                    '-A', 'x64', '-T', toolset, '-G', args.cmake_generator
                ]
            if args.enable_wcos:
                cmake_extra_args.append(
                    '-DCMAKE_TOOLCHAIN_FILE=' + os.path.join(
                        source_dir, 'cmake', 'wcos_toolchain.cmake'))

        if (args.android or args.ios) and args.path_to_protoc_exe is None:
            # Cross-compiling for Android and iOS
            path_to_protoc_exe = build_protoc_for_host(
                cmake_path, source_dir, build_dir, args)

        if is_ubuntu_1604():
            if (args.arm or args.arm64):
                raise BuildError(
                    "Only Windows ARM(64) cross-compiled builds supported "
                    "currently through this script")
            install_ubuntu_deps(args)
            if not is_docker():
                install_python_deps()
        if args.enable_pybind and is_windows():
            install_python_deps(args.numpy_version)
        if not args.skip_submodule_sync:
            update_submodules(source_dir)
        if args.enable_onnx_tests:
            setup_test_data(build_dir, configs)
        generate_build_tree(
            cmake_path, source_dir, build_dir, cuda_home, cudnn_home,
            tensorrt_home, path_to_protoc_exe, configs, cmake_extra_defines,
            args, cmake_extra_args)

    if args.clean:
        clean_targets(cmake_path, build_dir, configs)

    # if using DML, perform initial nuget package restore
    setup_dml_build(args, cmake_path, build_dir, configs)

    if args.build:
        build_targets(args, cmake_path, build_dir, configs, args.parallel)

    if args.test:
        run_onnxruntime_tests(args, source_dir, ctest_path, build_dir, configs,
                              args.enable_pybind and not args.skip_onnx_tests,
                              args.use_tvm, args.use_tensorrt)
        # run the onnx model tests if requested explicitly.
        if args.enable_onnx_tests and not args.skip_onnx_tests:
            # directory from ONNX submodule with ONNX test data
            onnx_test_data_dir = '/data/onnx'
            if is_windows() or not os.path.exists(onnx_test_data_dir):
                onnx_test_data_dir = os.path.join(
                    source_dir, "cmake", "external", "onnx", "onnx",
                    "backend", "test", "data")

            if args.use_tensorrt:
                # Disable some onnx unit tests that TensorRT doesn't
                # supported yet
                if not is_windows():
                    trt_onnx_test_data_dir = os.path.join(
                        source_dir, "cmake", "external", "onnx", "onnx",
                        "backend", "test", "data", "simple")
                else:
                    trt_onnx_test_data_dir = ""
                tensorrt_run_onnx_tests(
                    args, build_dir, configs, trt_onnx_test_data_dir,
                    "tensorrt", 1)

            if args.use_cuda and not args.use_tensorrt:
                run_onnx_tests(
                    build_dir, configs, onnx_test_data_dir, 'cuda',
                    args.enable_multi_device_test, False, 2)

            # ngraph doesn't support opset12 yet.
            # if args.use_ngraph:
            #  run_onnx_tests(
            #    build_dir, configs, onnx_test_data_dir, 'ngraph',
            #    args.enable_multi_device_test, True, 1)

            if args.use_openvino:
                run_onnx_tests(
                    build_dir, configs, onnx_test_data_dir, 'openvino',
                    args.enable_multi_device_test, False, 1, 1)
                # TODO: parallel executor test fails on MacOS
            if args.use_nuphar:
                run_onnx_tests(
                    build_dir, configs, onnx_test_data_dir, 'nuphar',
                    args.enable_multi_device_test, False, 1, 1)

            if args.use_dml:
                run_onnx_tests(
                    build_dir, configs, onnx_test_data_dir, 'dml',
                    args.enable_multi_device_test, False, 1)

            # Run some models are disabled to keep memory utilization
            # under control.
            if args.use_dnnl:
                dnnl_run_onnx_tests(build_dir, configs, onnx_test_data_dir)

            if args.use_tensorrt:
                tensorrt_run_onnx_tests(
                    args, build_dir, configs, onnx_test_data_dir, None, 1)
            else:
                run_onnx_tests(
                    build_dir, configs, onnx_test_data_dir, None,
                    args.enable_multi_device_test, False,
                    1 if args.x86 or platform.system() == 'Darwin' else 0,
                    1 if args.x86 or platform.system() == 'Darwin' else 0)

        # run nuphar python tests last, as it installs ONNX 1.5.0
        if args.enable_pybind and not args.skip_onnx_tests and args.use_nuphar:
            nuphar_run_python_tests(build_dir, configs)

    if args.build:
        if args.build_wheel:
            nightly_build = bool(os.getenv('NIGHTLY_BUILD') == '1')
            build_python_wheel(
                source_dir,
                build_dir,
                configs,
                args.use_cuda,
                args.use_ngraph,
                args.use_dnnl,
                args.use_tensorrt,
                args.use_openvino,
                args.use_nuphar,
                args.wheel_name_suffix,
                nightly_build=nightly_build,
            )

    if args.gen_doc and (args.build or args.test):
        generate_documentation(source_dir, build_dir, configs)

    log.info("Build complete")


if __name__ == "__main__":
    try:
        sys.exit(main())
    except BaseError as e:
        log.error(str(e))
        sys.exit(1)<|MERGE_RESOLUTION|>--- conflicted
+++ resolved
@@ -235,7 +235,6 @@
         "--enable_msinternal", action="store_true",
         help="Enable for Microsoft internal builds only.")
     parser.add_argument("--llvm_path", help="Path to llvm dir")
-<<<<<<< HEAD
     parser.add_argument(
         "--use_brainslice", action="store_true", help="Build with brain slice")
     parser.add_argument(
@@ -283,6 +282,9 @@
     parser.add_argument(
         "--use_winml", action='store_true', help="Build with WinML.")
     parser.add_argument(
+        "--winml_root_namespace_override", type=str,
+        help="Specify the namespace that WinML builds into.")
+    parser.add_argument(
         "--use_telemetry", action='store_true',
         help="Only official builds can set this flag to enable telemetry.")
     parser.add_argument(
@@ -291,30 +293,6 @@
     parser.add_argument(
         "--enable_lto", action='store_true',
         help="Enable Link Time Optimization")
-=======
-    parser.add_argument("--use_brainslice", action="store_true", help="Build with brain slice")
-    parser.add_argument("--brain_slice_package_path", help="Path to brain slice packages")
-    parser.add_argument("--brain_slice_package_name", help="Name of brain slice packages")
-    parser.add_argument("--brain_slice_client_package_name", help="Name of brainslice client package")
-    parser.add_argument("--use_nuphar", action='store_true', help="Build with nuphar")
-    parser.add_argument("--use_tensorrt", action='store_true', help="Build with TensorRT")
-    parser.add_argument("--tensorrt_home", help="Path to TensorRT installation dir")
-    parser.add_argument("--use_full_protobuf", action='store_true', help="Use the full protobuf library")
-    parser.add_argument("--disable_contrib_ops", action='store_true', help="Disable contrib ops (reduces binary size)")
-    parser.add_argument("--skip_onnx_tests", action='store_true', help="Explicitly disable all onnx related tests. Note: Use --skip_tests to skip all tests.")
-    parser.add_argument("--skip_winml_tests", action='store_true', help="Explicitly disable all WinML related tests")
-    parser.add_argument("--enable_msvc_static_runtime", action='store_true', help="Enable static linking of MSVC runtimes.")
-    parser.add_argument("--enable_language_interop_ops", action='store_true', help="Enable operator implemented in language other than cpp")
-    parser.add_argument("--cmake_generator", choices=['Visual Studio 15 2017', 'Visual Studio 16 2019', 'Ninja'],
-                        default='Visual Studio 15 2017', help="Specify the generator that CMake invokes. This is only supported on Windows")
-    parser.add_argument("--enable_multi_device_test", action='store_true', help="Test with multi-device. Mostly used for multi-device GPU")
-    parser.add_argument("--use_dml", action='store_true', help="Build with DirectML.")
-    parser.add_argument("--use_winml", action='store_true', help="Build with WinML.")
-    parser.add_argument("--winml_root_namespace_override", type=str, help="Specify the namespace that WinML builds into.")
-    parser.add_argument("--use_telemetry", action='store_true', help="Only official builds can set this flag to enable telemetry.")
-    parser.add_argument("--enable_wcos", action='store_true', help="Build for Windows Core OS.")
-    parser.add_argument("--enable_lto", action='store_true', help="Enable Link Time Optimization")
->>>>>>> 2717c178
     return parser.parse_args()
 
 
@@ -493,7 +471,6 @@
     # TODO: fix jemalloc build so it does not conflict with onnxruntime
     # shared lib builds. (e.g. onnxuntime_pybind)
     # for now, disable jemalloc if pybind is also enabled.
-<<<<<<< HEAD
     cmake_args = [
         cmake_path, cmake_dir,
         "-Donnxruntime_RUN_ONNX_TESTS=" + (
@@ -576,6 +553,10 @@
         "-Donnxruntime_ENABLE_LTO=" + ("ON" if args.enable_lto else "OFF"),
     ]
 
+    if args.winml_root_namespace_override:
+        cmake_args += ["-Donnxruntime_WINML_NAMESPACE_OVERRIDE="
+                       + args.winml_root_namespace_override]
+
     # nGraph and TensorRT providers currently only supports
     # full_protobuf option.
     if (args.use_full_protobuf or args.use_ngraph or args.use_tensorrt or
@@ -584,64 +565,6 @@
             "-Donnxruntime_USE_FULL_PROTOBUF=ON",
             "-DProtobuf_USE_STATIC_LIBS=ON"
         ]
-=======
-    cmake_args = [cmake_path, cmake_dir,
-                 "-Donnxruntime_RUN_ONNX_TESTS=" + ("ON" if args.enable_onnx_tests else "OFF"),
-                 "-Donnxruntime_BUILD_WINML_TESTS=" + ("OFF" if args.skip_winml_tests else "ON"),
-                 "-Donnxruntime_GENERATE_TEST_REPORTS=ON",
-                 "-Donnxruntime_DEV_MODE=" + ("OFF" if args.android else "ON"),
-                 "-DPYTHON_EXECUTABLE=" + sys.executable,
-                 "-Donnxruntime_USE_CUDA=" + ("ON" if args.use_cuda else "OFF"),
-                 "-Donnxruntime_CUDNN_HOME=" + (cudnn_home if args.use_cuda else ""),
-                 "-Donnxruntime_USE_FEATURIZERS=" + ("ON" if args.use_featurizers else "OFF"),
-                 "-Donnxruntime_CUDA_HOME=" + (cuda_home if args.use_cuda else ""),
-                 "-Donnxruntime_USE_JEMALLOC=" + ("ON" if args.use_jemalloc else "OFF"),
-                 "-Donnxruntime_USE_MIMALLOC_STL_ALLOCATOR=" + ("ON" if args.use_mimalloc == "stl" or args.use_mimalloc == "all" else "OFF"),
-                 "-Donnxruntime_USE_MIMALLOC_ARENA_ALLOCATOR=" + ("ON" if args.use_mimalloc == "arena" or args.use_mimalloc == "all" else "OFF"),
-                 "-Donnxruntime_ENABLE_PYTHON=" + ("ON" if args.enable_pybind else "OFF"),
-                 "-Donnxruntime_BUILD_CSHARP=" + ("ON" if args.build_csharp else "OFF"),
-                 "-Donnxruntime_BUILD_JAVA=" + ("ON" if args.build_java else "OFF"),
-                 "-Donnxruntime_BUILD_SHARED_LIB=" + ("ON" if args.build_shared_lib else "OFF"),
-                 "-Donnxruntime_USE_EIGEN_FOR_BLAS=" + ("OFF" if args.use_openblas else "ON"),
-                 "-Donnxruntime_USE_OPENBLAS=" + ("ON" if args.use_openblas else "OFF"),
-                 "-Donnxruntime_USE_DNNL=" + ("ON" if args.use_dnnl else "OFF"),
-                 "-Donnxruntime_USE_MKLML=" + ("ON" if args.use_mklml else "OFF"),
-                 "-Donnxruntime_USE_NGRAPH=" + ("ON" if args.use_ngraph else "OFF"),
-                 "-Donnxruntime_USE_OPENVINO=" + ("ON" if args.use_openvino else "OFF"),
-                 "-Donnxruntime_USE_OPENVINO_MYRIAD=" + ("ON" if args.use_openvino == "MYRIAD_FP16" else "OFF"),
-                 "-Donnxruntime_USE_OPENVINO_GPU_FP32=" + ("ON" if args.use_openvino == "GPU_FP32" else "OFF"),
-                 "-Donnxruntime_USE_OPENVINO_GPU_FP16=" + ("ON" if args.use_openvino == "GPU_FP16" else "OFF"),
-                 "-Donnxruntime_USE_OPENVINO_CPU_FP32=" + ("ON" if args.use_openvino == "CPU_FP32" else "OFF"),
-                 "-Donnxruntime_USE_OPENVINO_VAD_M=" + ("ON" if args.use_openvino == "VAD-M_FP16" else "OFF"),
-                 "-Donnxruntime_USE_OPENVINO_VAD_F=" + ("ON" if args.use_openvino == "VAD-F_FP32" else "OFF"),
-                 "-Donnxruntime_USE_NNAPI=" + ("ON" if args.use_dnnlibrary else "OFF"),
-                 "-Donnxruntime_USE_OPENMP=" + ("ON" if args.use_openmp and not args.use_dnnlibrary and not args.use_mklml and not args.use_ngraph else "OFF"),
-                 "-Donnxruntime_USE_TVM=" + ("ON" if args.use_tvm else "OFF"),
-                 "-Donnxruntime_USE_LLVM=" + ("ON" if args.use_llvm else "OFF"),
-                 "-Donnxruntime_ENABLE_MICROSOFT_INTERNAL=" + ("ON" if args.enable_msinternal else "OFF"),
-                 "-Donnxruntime_USE_BRAINSLICE=" + ("ON" if args.use_brainslice else "OFF"),
-                 "-Donnxruntime_USE_NUPHAR=" + ("ON" if args.use_nuphar else "OFF"),
-                 "-Donnxruntime_USE_TENSORRT=" + ("ON" if args.use_tensorrt else "OFF"),
-                 "-Donnxruntime_TENSORRT_HOME=" + (tensorrt_home if args.use_tensorrt else ""),
-                  # By default - we currently support only cross compiling for ARM/ARM64 (no native compilation supported through this script)
-                 "-Donnxruntime_CROSS_COMPILING=" + ("ON" if args.arm64 or args.arm else "OFF"),
-                 "-Donnxruntime_DISABLE_CONTRIB_OPS=" + ("ON" if args.disable_contrib_ops else "OFF"),
-                 "-Donnxruntime_MSVC_STATIC_RUNTIME=" + ("ON" if args.enable_msvc_static_runtime else "OFF"),
-                 # enable pyop if it is nightly build
-                 "-Donnxruntime_ENABLE_LANGUAGE_INTEROP_OPS=" + ("ON" if args.enable_language_interop_ops or (args.config != 'Debug' and bool(os.getenv('NIGHTLY_BUILD') == '1')) else "OFF"),
-                 "-Donnxruntime_USE_DML=" + ("ON" if args.use_dml else "OFF"),
-                 "-Donnxruntime_USE_WINML=" + ("ON" if args.use_winml else "OFF"),
-                 "-Donnxruntime_USE_TELEMETRY=" + ("ON" if args.use_telemetry else "OFF"),
-                 "-Donnxruntime_ENABLE_LTO=" + ("ON" if args.enable_lto else "OFF"),
-                 ]
-
-    if args.winml_root_namespace_override:
-       cmake_args += ["-Donnxruntime_WINML_NAMESPACE_OVERRIDE=" + args.winml_root_namespace_override]
-
-    # nGraph and TensorRT providers currently only supports full_protobuf option.
-    if args.use_full_protobuf or args.use_ngraph or args.use_tensorrt or args.gen_doc:
-       cmake_args += ["-Donnxruntime_USE_FULL_PROTOBUF=ON", "-DProtobuf_USE_STATIC_LIBS=ON"]
->>>>>>> 2717c178
 
     if args.use_brainslice:
         bs_pkg_name = args.brain_slice_package_name.split('.', 1)

--- conflicted
+++ resolved
@@ -477,14 +477,9 @@
     parser.add_argument("--use_tvm", action="store_true", help="Build with TVM")
     parser.add_argument("--tvm_cuda_runtime", action="store_true", default=False, help="Build TVM with CUDA support")
     parser.add_argument("--use_tensorrt", action="store_true", help="Build with TensorRT")
-<<<<<<< HEAD
-    parser.add_argument("--tensorrt_placeholder_builder", action="store_true",
-                        help="Instantiate Placeholder TensorRT Builder")
-=======
     parser.add_argument(
         "--tensorrt_placeholder_builder", action="store_true", help="Instantiate Placeholder TensorRT Builder"
     )
->>>>>>> df5ee6aa
     parser.add_argument("--tensorrt_home", help="Path to TensorRT installation dir")
     parser.add_argument("--use_migraphx", action="store_true", help="Build with MIGraphX")
     parser.add_argument("--migraphx_home", help="Path to MIGraphX installation dir")

#!/usr/bin/env python3
# Copyright (c) Microsoft Corporation. All rights reserved.
# Licensed under the MIT License.

import argparse
import contextlib
import glob
import os
import re
import shlex
import shutil
import subprocess
import sys
import platform
from amd_hipify import amd_hipify
from distutils.version import LooseVersion

SCRIPT_DIR = os.path.dirname(os.path.realpath(__file__))
REPO_DIR = os.path.normpath(os.path.join(SCRIPT_DIR, "..", ".."))

sys.path.insert(0, os.path.join(REPO_DIR, "tools", "python"))


from util import (  # noqa: E402
    run,
    is_windows, is_macOS, is_linux,
    get_logger)

import util.android as android  # noqa: E402


log = get_logger("build")


class BaseError(Exception):
    """Base class for errors originating from build.py."""
    pass


class BuildError(BaseError):
    """Error from running build steps."""

    def __init__(self, *messages):
        super().__init__("\n".join(messages))


class UsageError(BaseError):
    """Usage related error."""

    def __init__(self, message):
        super().__init__(message)


def _check_python_version():
    # According to the BUILD.md, python 3.5+ is required:
    # Python 2 is definitely not supported and it should be safer to consider
    # it won't run with python 4:
    if sys.version_info[0] != 3:
        raise BuildError(
            "Bad python major version: expecting python 3, found version "
            "'{}'".format(sys.version))
    if sys.version_info[1] < 6:
        raise BuildError(
            "Bad python minor version: expecting python 3.6+, found version "
            "'{}'".format(sys.version))


def _str_to_bool(s):
    """Convert string to bool (in argparse context)."""
    if s.lower() not in ['true', 'false']:
        raise ValueError('Need bool; got %r' % s)
    return {'true': True, 'false': False}[s.lower()]


_check_python_version()


def _openvino_verify_device_type(device_read):
    choices = ["CPU_FP32", "GPU_FP32", "GPU_FP16", "VAD-M_FP16", "MYRIAD_FP16", "VAD-F_FP32"]

    choices1 = ["CPU_FP32_NO_PARTITION", "GPU_FP32_NO_PARTITION", "GPU_FP16_NO_PARTITION",
                "VAD-M_FP16_NO_PARTITION", "MYRIAD_FP16_NO_PARTITION", "VAD-F_FP32_NO_PARTITION"]
    status_hetero = True
    res = False
    if (device_read in choices):
        res = True
    elif (device_read in choices1):
        res = True
    elif (device_read.startswith("HETERO:") or device_read.startswith("MULTI:")):
        res = True
        comma_separated_devices = device_read.split(":")
        comma_separated_devices = comma_separated_devices[1].split(',')
        if (len(comma_separated_devices) < 2):
            print("At least two devices required in Hetero Mode")
            status_hetero = False
        dev_options = ["CPU", "GPU", "MYRIAD", "FPGA", "HDDL"]
        for dev in comma_separated_devices:
            if (dev not in dev_options):
                status_hetero = False
                break

    def invalid_hetero_build():
        print("\n" + "If trying to build Hetero or Multi, specifiy the supported devices along with it." + + "\n")
        print("specify the keyword HETERO or MULTI followed by the devices ")
        print("in the order of priority you want to build" + "\n")
        print("The different hardware devices that can be added in HETERO or MULTI")
        print("are ['CPU','GPU','MYRIAD','FPGA','HDDL']" + "\n")
        print("An example of how to specify the hetero build type. Ex: HETERO:GPU,CPU" + "\n")
        print("An example of how to specify the MULTI build type. Ex: MULTI:MYRIAD,CPU" + "\n")
        sys.exit("Wrong Build Type selected")

    if (res is False):
        print("\n" + "You have selcted wrong configuration for the build.")
        print("pick the build type for specific Hardware Device from following options: ", choices)
        print("(or) from the following options with graph partitioning disabled: ", choices1)
        print("\n")
        if not (device_read.startswith("HETERO:") or device_read.startswith("MULTI:")):
            invalid_hetero_build()
        sys.exit("Wrong Build Type selected")

    if (status_hetero is False):
        invalid_hetero_build()

    return device_read


def parse_arguments():
    parser = argparse.ArgumentParser(
        description="ONNXRuntime CI build driver.",
        usage="""  # noqa
        Default behavior is --update --build --test for native architecture builds.
        Default behavior is --update --build for cross-compiled builds.

        The Update phase will update git submodules, and run cmake to generate makefiles.
        The Build phase will build all projects.
        The Test phase will run all unit tests, and optionally the ONNX tests.

        Use the individual flags to only run the specified stages.
        """)
    # Main arguments
    parser.add_argument(
        "--build_dir", required=True, help="Path to the build directory.")
    parser.add_argument(
        "--config", nargs="+", default=["Debug"],
        choices=["Debug", "MinSizeRel", "Release", "RelWithDebInfo"],
        help="Configuration(s) to build.")
    parser.add_argument(
        "--update", action='store_true', help="Update makefiles.")
    parser.add_argument("--build", action='store_true', help="Build.")
    parser.add_argument(
        "--clean", action='store_true',
        help="Run 'cmake --build --target clean' for the selected config/s.")
    parser.add_argument(
        "--parallel", nargs='?', const='0', default='1', type=int,
        help="Use parallel build. The optional value specifies the maximum number of parallel jobs. "
             "If the optional value is 0 or unspecified, it is interpreted as the number of CPUs.")
    parser.add_argument("--test", action='store_true', help="Run unit tests.")
    parser.add_argument("--skip_tests", action='store_true', help="Skip all tests.")

    # Training options
    parser.add_argument(
        "--enable_nvtx_profile", action='store_true', help="Enable NVTX profile in ORT.")
    parser.add_argument(
        "--enable_memory_profile", action='store_true', help="Enable memory profile in ORT.")
    parser.add_argument(
        "--enable_training", action='store_true', help="Enable training in ORT.")
    parser.add_argument(
        "--enable_training_ops", action='store_true', help="Enable training ops in inference graph.")
    parser.add_argument(
        "--enable_training_torch_interop", action='store_true', help="Enable training kernels interop with torch.")
    parser.add_argument(
        "--disable_nccl", action='store_true', help="Disable Nccl.")
    parser.add_argument(
        "--mpi_home", help="Path to MPI installation dir")
    parser.add_argument(
        "--nccl_home", help="Path to NCCL installation dir")
    parser.add_argument(
        "--use_mpi", nargs='?', default=True, const=True, type=_str_to_bool)

    # enable ONNX tests
    parser.add_argument(
        "--enable_onnx_tests", action='store_true',
        help="""When running the Test phase, run onnx_test_running against
        available test data directories.""")
    parser.add_argument("--path_to_protoc_exe", help="Path to protoc exe.")
    parser.add_argument(
        "--fuzz_testing", action='store_true', help="Enable Fuzz testing of the onnxruntime.")
    parser.add_argument(
        "--enable_symbolic_shape_infer_tests", action='store_true',
        help="""When running the Test phase, run symbolic shape inference against
        available test data directories.""")

    # generate documentation
    parser.add_argument("--gen_doc", nargs='?', const='yes', type=str,
                        help="Generate documentation listing standard ONNX operators and types implemented by "
                             "various execution providers and contrib operator schemas. "
                             "Use `--gen_doc validate` to validate these match the current contents in /docs.")

    parser.add_argument(
        "--gen-api-doc", action='store_true',
        help="Generate API documentation for PyTorch frontend")

    # CUDA related
    parser.add_argument("--use_cuda", action='store_true', help="Enable CUDA.")
    parser.add_argument(
        "--cuda_version", help="The version of CUDA toolkit to use. "
        "Auto-detect if not specified. e.g. 9.0")
    parser.add_argument(
        "--cuda_home", help="Path to CUDA home."
        "Read from CUDA_HOME environment variable if --use_cuda is true and "
        "--cuda_home is not specified.")
    parser.add_argument(
        "--cudnn_home", help="Path to CUDNN home. "
        "Read from CUDNN_HOME environment variable if --use_cuda is true and "
        "--cudnn_home is not specified.")
    parser.add_argument(
        "--enable_cuda_line_info", action='store_true', help="Enable CUDA line info.")

    # Python bindings
    parser.add_argument(
        "--enable_pybind", action='store_true', help="Enable Python Bindings.")
    parser.add_argument(
        "--build_wheel", action='store_true', help="Build Python Wheel.")
    parser.add_argument(
        "--wheel_name_suffix", help="Suffix to append to created wheel names. "
        "This value is currently only used for nightly builds.")
    parser.add_argument(
        "--numpy_version", help="Installs a specific version of numpy "
        "before building the python binding.")
    parser.add_argument(
        "--skip-keras-test", action='store_true',
        help="Skip tests with Keras if keras is installed")

    # C-Sharp bindings
    parser.add_argument(
        "--build_csharp", action='store_true',
        help="Build C#.Net DLL and NuGet package. This should be only used in CI pipelines. "
        "For building C# bindings and packaging them into nuget package use --build_nuget arg.")

    parser.add_argument(
        "--build_nuget", action='store_true',
        help="Build C#.Net DLL and NuGet package on the local machine. "
        "Currently only Windows and Linux platforms are supported.")

    # Java bindings
    parser.add_argument(
        "--build_java", action='store_true', help="Build Java bindings.")

    # Node.js binding
    parser.add_argument(
        "--build_nodejs", action='store_true',
        help="Build Node.js binding and NPM package.")

    # Objective-C binding
    parser.add_argument(
        "--build_objc", action='store_true',
        help="Build Objective-C binding.")

    # Build a shared lib
    parser.add_argument(
        "--build_shared_lib", action='store_true',
        help="Build a shared library for the ONNXRuntime.")

    # Build a shared lib
    parser.add_argument(
        "--build_apple_framework", action='store_true',
        help="Build a macOS/iOS framework for the ONNXRuntime.")

    # Build options
    parser.add_argument(
        "--cmake_extra_defines", nargs="+",
        help="Extra definitions to pass to CMake during build system "
        "generation. These are just CMake -D options without the leading -D.")
    parser.add_argument(
        "--target",
        help="Build a specific target, e.g. winml_dll")
    # This flag is needed when :
    # 1. The OS is 64 bits Windows
    # 2. And the target binary is for 32 bits Windows
    # 3. And the python used for running this script is 64 bits.
    # But if you can get a 32 bits python, the build will run better and you won't need this flag.
    parser.add_argument(
        "--x86", action='store_true',
        help="[cross-compiling] Create Windows x86 makefiles. Requires --update and no existing cache "
        "CMake setup. Delete CMakeCache.txt if needed")
    parser.add_argument(
        "--arm", action='store_true',
        help="[cross-compiling] Create ARM makefiles. Requires --update and no existing cache "
        "CMake setup. Delete CMakeCache.txt if needed")
    parser.add_argument(
        "--arm64", action='store_true',
        help="[cross-compiling] Create ARM64 makefiles. Requires --update and no existing cache "
        "CMake setup. Delete CMakeCache.txt if needed")
    parser.add_argument(
        "--arm64ec", action='store_true',
        help="[cross-compiling] Create ARM64EC makefiles. Requires --update and no existing cache "
        "CMake setup. Delete CMakeCache.txt if needed")
    parser.add_argument(
        "--msvc_toolset", help="MSVC toolset to use. e.g. 14.11")
    parser.add_argument("--android", action='store_true', help='Build for Android')
    parser.add_argument(
        "--android_abi", default="arm64-v8a",
        choices=["armeabi-v7a", "arm64-v8a", "x86", "x86_64"],
        help="Specify the target Android Application Binary Interface (ABI)")
    parser.add_argument("--android_api", type=int, default=27, help='Android API Level, e.g. 21')
    parser.add_argument(
        "--android_sdk_path", type=str, default=os.environ.get("ANDROID_HOME", ""),
        help="Path to the Android SDK")
    parser.add_argument(
        "--android_ndk_path", type=str, default=os.environ.get("ANDROID_NDK_HOME", ""),
        help="Path to the Android NDK")
    parser.add_argument("--android_cpp_shared", action="store_true",
                        help="Build with shared libc++ instead of the default static libc++.")
    parser.add_argument("--android_run_emulator", action="store_true",
                        help="Start up an Android emulator if needed.")

    parser.add_argument("--ios", action='store_true', help="build for ios")
    parser.add_argument(
        "--ios_sysroot", default="",
        help="Specify the location name of the macOS platform SDK to be used")
    parser.add_argument(
        "--ios_toolchain_dir", default="",
        help="Path to ios toolchain binaries")
    parser.add_argument(
        "--ios_toolchain_file", default="",
        help="Path to ios toolchain file, "
        "or cmake/onnxruntime_ios.toolchain.cmake will be used")
    parser.add_argument(
        "--xcode_code_signing_team_id", default="",
        help="The development team ID used for code signing in Xcode")
    parser.add_argument(
        "--xcode_code_signing_identity", default="",
        help="The development identity used for code signing in Xcode")
    parser.add_argument(
        "--use_xcode", action='store_true',
        help="Use Xcode as cmake generator, this is only supported on MacOS.")
    parser.add_argument(
        "--osx_arch",
        default="arm64" if platform.machine() == "arm64" else "x86_64",
        choices=["arm64", "arm64e", "x86_64"],
        help="Specify the Target specific architectures for macOS and iOS, This is only supported on MacOS")
    parser.add_argument(
        "--apple_deploy_target", type=str,
        help="Specify the minimum version of the target platform "
        "(e.g. macOS or iOS)"
        "This is only supported on MacOS")

    # WebAssembly build
    parser.add_argument("--build_wasm", action='store_true', help="Build for WebAssembly")
    parser.add_argument("--enable_wasm_simd", action='store_true', help="Enable WebAssembly SIMD")
    parser.add_argument(
        "--disable_wasm_exception_catching", action='store_true',
        help="Disable exception catching in WebAssembly.")
    parser.add_argument(
        "--enable_wasm_exception_throwing_override", action='store_true',
        help="Enable exception throwing in WebAssembly, this will override default disabling exception throwing "
        "behavior when disable exceptions.")
    parser.add_argument(
        "--enable_wasm_threads", action='store_true',
        help="Enable WebAssembly multi-threads support")
    parser.add_argument(
        "--enable_wasm_profiling", action='store_true',
        help="Enable WebAsselby profiling and preserve function names")
    parser.add_argument(
        "--enable_wasm_debug_info", action='store_true',
        help="Build WebAssembly with DWARF format debug info")
    parser.add_argument(
        "--wasm_malloc", default="dlmalloc", help="Specify memory allocator for WebAssembly")
    parser.add_argument(
        "--emsdk_version", default="2.0.26", help="Specify version of emsdk")

    # Enable onnxruntime-extensions
    parser.add_argument(
        "--use_extensions", action='store_true',
        help="Enable custom operators in onnxruntime-extensions, use git submodule onnxruntime-extensions "
        "in path cmake/external/onnxruntime-extensions by default.")
    parser.add_argument(
        "--extensions_overridden_path", type=str,
        help="Path to pre-pulled onnxruntime-extensions, will override default onnxruntime-extensions path.")

    # Arguments needed by CI
    parser.add_argument(
        "--cmake_path", default="cmake", help="Path to the CMake program.")
    parser.add_argument(
        "--ctest_path", default="ctest", help="Path to the CTest program. It can be an empty string. If it is empty, "
        "we will use this script driving the test programs directly.")
    parser.add_argument(
        "--skip_submodule_sync", action='store_true', help="Don't do a "
        "'git submodule update'. Makes the Update phase faster.")
    parser.add_argument(
        "--use_vstest", action='store_true',
        help="Use use_vstest for running unitests.")
    parser.add_argument(
        "--use_mimalloc", default=['none'],
        choices=['none', 'stl', 'arena', 'all'], help="Use mimalloc.")
    parser.add_argument(
        "--use_dnnl", action='store_true', help="Build with DNNL.")
    parser.add_argument(
        "--dnnl_gpu_runtime", action='store', default='', type=str.lower,
        help="e.g. --dnnl_gpu_runtime ocl")
    parser.add_argument(
        "--dnnl_opencl_root", action='store', default='',
        help="Path to OpenCL SDK. "
        "e.g. --dnnl_opencl_root \"C:/Program Files (x86)/IntelSWTools/sw_dev_tools/OpenCL/sdk\"")
    parser.add_argument(
        "--use_openvino", nargs="?", const="CPU_FP32",
        type=_openvino_verify_device_type,
        help="Build with OpenVINO for specific hardware.")
    parser.add_argument(
        "--use_coreml", action='store_true', help="Build with CoreML support.")
    parser.add_argument(
        "--use_nnapi", action='store_true', help="Build with NNAPI support.")
    parser.add_argument(
        "--nnapi_min_api", type=int,
        help="Minimum Android API level to enable NNAPI, should be no less than 27")
    parser.add_argument(
        "--use_rknpu", action='store_true', help="Build with RKNPU.")
    parser.add_argument(
        "--use_preinstalled_eigen", action='store_true',
        help="Use pre-installed Eigen.")
    parser.add_argument("--eigen_path", help="Path to pre-installed Eigen.")
    parser.add_argument(
        "--use_openmp", action='store_true', help="Build with OpenMP")
    parser.add_argument(
        "--enable_msinternal", action="store_true",
        help="Enable for Microsoft internal builds only.")
    parser.add_argument("--llvm_path", help="Path to llvm dir")
    parser.add_argument(
        "--use_vitisai", action='store_true', help="Build with Vitis-AI")
    parser.add_argument(
        "--use_nuphar", action='store_true', help="Build with nuphar")
    parser.add_argument(
        "--use_tensorrt", action='store_true', help="Build with TensorRT")
    parser.add_argument(
        "--tensorrt_home", help="Path to TensorRT installation dir")
    parser.add_argument(
        "--use_migraphx", action='store_true', help="Build with MIGraphX")
    parser.add_argument(
        "--migraphx_home", help="Path to MIGraphX installation dir")
    parser.add_argument(
        "--use_full_protobuf", action='store_true',
        help="Use the full protobuf library")

    parser.add_argument("--skip_onnx_tests", action='store_true',
                        help="Explicitly disable all onnx related tests. Note: Use --skip_tests to skip all tests.")
    parser.add_argument("--skip_winml_tests", action='store_true', help="Explicitly disable all WinML related tests")
    parser.add_argument("--skip_nodejs_tests", action='store_true', help="Explicitly disable all Node.js binding tests")

    parser.add_argument(
        "--enable_msvc_static_runtime", action='store_true',
        help="Enable static linking of MSVC runtimes.")
    parser.add_argument(
        "--enable_language_interop_ops", action='store_true',
        help="Enable operator implemented in language other than cpp")
    parser.add_argument(
        "--cmake_generator",
        choices=['Visual Studio 15 2017', 'Visual Studio 16 2019', 'Visual Studio 17 2022', 'Ninja'],
        default='Visual Studio 16 2019' if is_windows() else None,
        help="Specify the generator that CMake invokes. "
        "This is only supported on Windows")
    parser.add_argument(
        "--enable_multi_device_test", action='store_true',
        help="Test with multi-device. Mostly used for multi-device GPU")
    parser.add_argument(
        "--use_dml", action='store_true', help="Build with DirectML.")
    parser.add_argument(
        "--use_winml", action='store_true', help="Build with WinML.")
    parser.add_argument(
        "--winml_root_namespace_override", type=str,
        help="Specify the namespace that WinML builds into.")
    parser.add_argument(
        "--use_telemetry", action='store_true',
        help="Only official builds can set this flag to enable telemetry.")
    parser.add_argument(
        "--enable_wcos", action='store_true',
        help="Build for Windows Core OS.")
    parser.add_argument(
        "--enable_windows_store", action='store_true',
        help="Build for Windows Store")
    parser.add_argument(
        "--enable_lto", action='store_true',
        help="Enable Link Time Optimization")
    parser.add_argument(
        "--enable_transformers_tool_test", action='store_true',
        help="Enable transformers tool test")
    parser.add_argument(
        "--use_acl", nargs="?", const="ACL_1905",
        choices=["ACL_1902", "ACL_1905", "ACL_1908", "ACL_2002"],
        help="Build with ACL for ARM architectures.")
    parser.add_argument(
        "--acl_home", help="Path to ACL home dir")
    parser.add_argument(
        "--acl_libs", help="Path to ACL libraries")
    parser.add_argument(
        "--use_armnn", action='store_true',
        help="Enable ArmNN Execution Provider.")
    parser.add_argument(
        "--armnn_relu", action='store_true',
        help="Use the Relu operator implementation from the ArmNN EP.")
    parser.add_argument(
        "--armnn_bn", action='store_true',
        help="Use the Batch Normalization operator implementation from the ArmNN EP.")
    parser.add_argument(
        "--armnn_home", help="Path to ArmNN home dir")
    parser.add_argument(
        "--armnn_libs", help="Path to ArmNN libraries")
    parser.add_argument(
        "--build_micro_benchmarks", action='store_true',
        help="Build ONNXRuntime micro-benchmarks.")

    # options to reduce binary size
    parser.add_argument("--minimal_build", default=None, nargs='*', type=str.lower,
                        help="Create a build that only supports ORT format models. "
                        "See /docs/ONNX_Runtime_Format_Model_Usage.md for more information. "
                        "RTTI is automatically disabled in a minimal build. "
                        "To enable execution providers that compile kernels at runtime (e.g. NNAPI) pass 'extended' "
                        "as a parameter. e.g. '--minimal_build extended'. "
                        "To enable support for custom operators pass 'custom_ops' as a parameter. "
                        "e.g. '--minimal_build custom_ops'. This can be combined with an 'extended' build by passing "
                        "'--minimal_build extended custom_ops'")

    parser.add_argument("--include_ops_by_config", type=str,
                        help="Include ops from config file. "
                             "See /docs/Reduced_Operator_Kernel_build.md for more information.")
    parser.add_argument("--enable_reduced_operator_type_support", action='store_true',
                        help='If --include_ops_by_config is specified, and the configuration file has type reduction '
                             'information, limit the types individual operators support where possible to further '
                             'reduce the build size. '
                             'See /docs/Reduced_Operator_Kernel_build.md for more information.')

    parser.add_argument("--disable_contrib_ops", action='store_true',
                        help="Disable contrib ops (reduces binary size)")
    parser.add_argument("--disable_ml_ops", action='store_true',
                        help="Disable traditional ML ops (reduces binary size)")
    # Please note in our CMakeLists.txt this is already default on. But in this file we reverse it to default OFF.
    parser.add_argument("--disable_rtti", action='store_true', help="Disable RTTI (reduces binary size)")
    parser.add_argument("--disable_exceptions", action='store_true',
                        help="Disable exceptions to reduce binary size. Requires --minimal_build.")

    parser.add_argument(
        "--rocm_version", help="The version of ROCM stack to use. ")
    parser.add_argument("--use_rocm", action='store_true', help="Build with ROCm")
    parser.add_argument("--rocm_home", help="Path to ROCm installation dir")

    # Code coverage
    parser.add_argument("--code_coverage", action='store_true',
                        help="Generate code coverage when targetting Android (only).")
    parser.add_argument(
        "--ms_experimental", action='store_true', help="Build microsoft experimental operators.")\

    # eager mode
    parser.add_argument(
        "--build_eager_mode", action='store_true',
        help="Build ONNXRuntime micro-benchmarks.")
    parser.add_argument('--eager_customop_module', default=None,
                        help='Module containing custom op mappings for eager mode.')
    parser.add_argument('--eager_customop_header', default=None,
                        help='Header containing custom op definitions for eager mode.')

    parser.add_argument(
        "--enable_external_custom_op_schemas", action='store_true',
        help="Enable registering user defined custom operation schemas at shared library load time.\
              This feature is only supported/available on Ubuntu.")

    return parser.parse_args()


def is_reduced_ops_build(args):
    return args.include_ops_by_config is not None


def resolve_executable_path(command_or_path):
    """Returns the absolute path of an executable."""
    if command_or_path and command_or_path.strip():
        executable_path = shutil.which(command_or_path)
        if executable_path is None:
            raise BuildError("Failed to resolve executable path for "
                             "'{}'.".format(command_or_path))
        return os.path.abspath(executable_path)
    else:
        return None


def get_linux_distro():
    try:
        with open('/etc/os-release', 'r') as f:
            dist_info = dict(
                line.strip().split('=', 1) for line in f.readlines())
        return dist_info.get('NAME', '').strip('"'), dist_info.get(
            'VERSION', '').strip('"')
    except (IOError, ValueError):
        return '', ''


def is_ubuntu_1604():
    dist, ver = get_linux_distro()
    return dist == 'Ubuntu' and ver.startswith('16.04')


def get_config_build_dir(build_dir, config):
    # build directory per configuration
    return os.path.join(build_dir, config)


def run_subprocess(args, cwd=None, capture_stdout=False, dll_path=None,
                   shell=False, env={}, python_path=None):
    if isinstance(args, str):
        raise ValueError("args should be a sequence of strings, not a string")

    my_env = os.environ.copy()
    if dll_path:
        if is_windows():
            if "PATH" in my_env:
                my_env["PATH"] = dll_path + os.pathsep + my_env["PATH"]
            else:
                my_env["PATH"] = dll_path
        else:
            if "LD_LIBRARY_PATH" in my_env:
                my_env["LD_LIBRARY_PATH"] += os.pathsep + dll_path
            else:
                my_env["LD_LIBRARY_PATH"] = dll_path
    if python_path:
        if "PYTHONPATH" in my_env:
            my_env["PYTHONPATH"] += os.pathsep + python_path
        else:
            my_env["PYTHONPATH"] = python_path

    my_env.update(env)

    return run(*args, cwd=cwd, capture_stdout=capture_stdout, shell=shell, env=my_env)


def update_submodules(source_dir):
    run_subprocess(["git", "submodule", "sync", "--recursive"], cwd=source_dir)
    run_subprocess(["git", "submodule", "update", "--init", "--recursive"],
                   cwd=source_dir)


def is_docker():
    path = '/proc/self/cgroup'
    return (
        os.path.exists('/.dockerenv') or
        os.path.isfile(path) and any('docker' in line for line in open(path))
    )


def install_python_deps(numpy_version=""):
    dep_packages = ['setuptools', 'wheel', 'pytest']
    dep_packages.append('numpy=={}'.format(numpy_version) if numpy_version
                        else 'numpy>=1.16.6')
    dep_packages.append('sympy>=1.1')
    dep_packages.append('packaging')
    dep_packages.append('cerberus')
    run_subprocess([sys.executable, '-m', 'pip', 'install'] + dep_packages)


def setup_test_data(build_dir, configs):
    # create a shortcut for test models if there is a 'models'
    # folder in build_dir
    if is_windows():
        src_model_dir = os.path.join(build_dir, 'models')
        if os.path.exists('C:\\local\\models') and not os.path.exists(
                src_model_dir):
            log.debug("creating shortcut %s -> %s" % (
                'C:\\local\\models', src_model_dir))
            run_subprocess(['mklink', '/D', '/J', src_model_dir,
                            'C:\\local\\models'], shell=True)
        for config in configs:
            config_build_dir = get_config_build_dir(build_dir, config)
            os.makedirs(config_build_dir, exist_ok=True)
            dest_model_dir = os.path.join(config_build_dir, 'models')
            if os.path.exists('C:\\local\\models') and not os.path.exists(
                    dest_model_dir):
                log.debug("creating shortcut %s -> %s" % (
                    'C:\\local\\models', dest_model_dir))
                run_subprocess(['mklink', '/D', '/J', dest_model_dir,
                                'C:\\local\\models'], shell=True)
            elif os.path.exists(src_model_dir) and not os.path.exists(
                    dest_model_dir):
                log.debug("creating shortcut %s -> %s" % (
                    src_model_dir, dest_model_dir))
                run_subprocess(['mklink', '/D', '/J', dest_model_dir,
                                src_model_dir], shell=True)


def use_dev_mode(args):
    if args.use_acl:
        return 'OFF'
    if args.use_armnn:
        return 'OFF'
    if args.ios and is_macOS():
        return 'OFF'
    SYSTEM_COLLECTIONURI = os.getenv('SYSTEM_COLLECTIONURI')
    if SYSTEM_COLLECTIONURI and not SYSTEM_COLLECTIONURI == 'https://dev.azure.com/onnxruntime/':
        return 'OFF'
    return 'ON'


def add_cmake_define_without_override(cmake_extra_defines, key, value):
    for x in cmake_extra_defines:
        if x.startswith(key + "="):
            return cmake_extra_defines
    cmake_extra_defines.append(key + "=" + value)


def generate_build_tree(cmake_path, source_dir, build_dir, cuda_home, cudnn_home, rocm_home,
                        mpi_home, nccl_home, tensorrt_home, migraphx_home, acl_home, acl_libs, armnn_home, armnn_libs,
                        path_to_protoc_exe, configs, cmake_extra_defines, args, cmake_extra_args):
    log.info("Generating CMake build tree")
    cmake_dir = os.path.join(source_dir, "cmake")
    cmake_args = [
        cmake_path, cmake_dir,
        "-Donnxruntime_RUN_ONNX_TESTS=" + ("ON" if args.enable_onnx_tests else "OFF"),
        "-Donnxruntime_BUILD_WINML_TESTS=" + ("OFF" if args.skip_winml_tests else "ON"),
        "-Donnxruntime_GENERATE_TEST_REPORTS=ON",
        # There are two ways of locating python C API header file. "find_package(PythonLibs 3.5 REQUIRED)"
        # and "find_package(Python 3.5 COMPONENTS Development.Module)". The first one is deprecated and it
        # depends on the "PYTHON_EXECUTABLE" variable. The second needs "Python_EXECUTABLE". Here we set both
        # of them to get the best compatibility.
        "-DPython_EXECUTABLE=" + sys.executable,
        "-DPYTHON_EXECUTABLE=" + sys.executable,
        "-Donnxruntime_ROCM_VERSION=" + (args.rocm_version if args.use_rocm else ""),
        "-Donnxruntime_USE_MIMALLOC_STL_ALLOCATOR=" + (
            "ON" if args.use_mimalloc == "stl" or args.use_mimalloc == "all" else "OFF"),
        "-Donnxruntime_USE_MIMALLOC_ARENA_ALLOCATOR=" + (
            "ON" if args.use_mimalloc == "arena" or args.use_mimalloc == "all" else "OFF"),
        "-Donnxruntime_ENABLE_PYTHON=" + ("ON" if args.enable_pybind else "OFF"),
        "-Donnxruntime_BUILD_CSHARP=" + ("ON" if args.build_csharp else "OFF"),
        "-Donnxruntime_BUILD_JAVA=" + ("ON" if args.build_java else "OFF"),
        "-Donnxruntime_BUILD_NODEJS=" + ("ON" if args.build_nodejs else "OFF"),
        "-Donnxruntime_BUILD_OBJC=" + ("ON" if args.build_objc else "OFF"),
        "-Donnxruntime_BUILD_SHARED_LIB=" + ("ON" if args.build_shared_lib else "OFF"),
        "-Donnxruntime_BUILD_APPLE_FRAMEWORK=" + ("ON" if args.build_apple_framework else "OFF"),
        "-Donnxruntime_USE_DNNL=" + ("ON" if args.use_dnnl else "OFF"),
        "-Donnxruntime_DNNL_GPU_RUNTIME=" + (args.dnnl_gpu_runtime if args.use_dnnl else ""),
        "-Donnxruntime_DNNL_OPENCL_ROOT=" + (args.dnnl_opencl_root if args.use_dnnl else ""),
        "-Donnxruntime_USE_NNAPI_BUILTIN=" + ("ON" if args.use_nnapi else "OFF"),
        "-Donnxruntime_USE_RKNPU=" + ("ON" if args.use_rknpu else "OFF"),
        "-Donnxruntime_USE_OPENMP=" + (
            "ON" if args.use_openmp and not (
                args.use_nnapi or
                args.android or (args.ios and is_macOS())
                or args.use_rknpu)
            else "OFF"),
        "-Donnxruntime_USE_TVM=" + ("ON" if args.use_nuphar else "OFF"),
        "-Donnxruntime_USE_LLVM=" + ("ON" if args.use_nuphar else "OFF"),
        "-Donnxruntime_ENABLE_MICROSOFT_INTERNAL=" + ("ON" if args.enable_msinternal else "OFF"),
        "-Donnxruntime_USE_VITISAI=" + ("ON" if args.use_vitisai else "OFF"),
        "-Donnxruntime_USE_NUPHAR=" + ("ON" if args.use_nuphar else "OFF"),
        "-Donnxruntime_USE_TENSORRT=" + ("ON" if args.use_tensorrt else "OFF"),
        "-Donnxruntime_TENSORRT_HOME=" + (tensorrt_home if args.use_tensorrt else ""),
        # set vars for migraphx
        "-Donnxruntime_USE_MIGRAPHX=" + ("ON" if args.use_migraphx else "OFF"),
        "-Donnxruntime_MIGRAPHX_HOME=" + (migraphx_home if args.use_migraphx else ""),
        # By default - we currently support only cross compiling for ARM/ARM64
        # (no native compilation supported through this script).
        "-Donnxruntime_CROSS_COMPILING=" + ("ON" if args.arm64 or args.arm64ec or args.arm else "OFF"),
        "-Donnxruntime_DISABLE_CONTRIB_OPS=" + ("ON" if args.disable_contrib_ops else "OFF"),
        "-Donnxruntime_DISABLE_ML_OPS=" + ("ON" if args.disable_ml_ops else "OFF"),
<<<<<<< HEAD
        "-Donnxruntime_DISABLE_RTTI=" + ("ON" if args.disable_rtti or (args.minimal_build and not args.enable_pybind) else "OFF"),
=======
        "-Donnxruntime_DISABLE_RTTI=" + ("ON" if args.disable_rtti or (args.minimal_build is not None
                                         and not args.enable_pybind) else "OFF"),
>>>>>>> 1cbbafdb
        "-Donnxruntime_DISABLE_EXCEPTIONS=" + ("ON" if args.disable_exceptions else "OFF"),
        # Need to use 'is not None' with minimal_build check as it could be an empty list.
        "-Donnxruntime_MINIMAL_BUILD=" + ("ON" if args.minimal_build is not None else "OFF"),
        "-Donnxruntime_EXTENDED_MINIMAL_BUILD=" + ("ON" if args.minimal_build and 'extended' in args.minimal_build
                                                   else "OFF"),
        "-Donnxruntime_MINIMAL_BUILD_CUSTOM_OPS=" + ("ON" if (args.minimal_build is not None and ('custom_ops' in
                                                     args.minimal_build or args.use_extensions))
                                                     else "OFF"),
        "-Donnxruntime_REDUCED_OPS_BUILD=" + ("ON" if is_reduced_ops_build(args) else "OFF"),
        # enable pyop if it is nightly build
        "-Donnxruntime_ENABLE_LANGUAGE_INTEROP_OPS=" + ("ON" if args.enable_language_interop_ops else "OFF"),
        "-Donnxruntime_USE_DML=" + ("ON" if args.use_dml else "OFF"),
        "-Donnxruntime_USE_WINML=" + ("ON" if args.use_winml else "OFF"),
        "-Donnxruntime_BUILD_MS_EXPERIMENTAL_OPS=" + ("ON" if args.ms_experimental else "OFF"),
        "-Donnxruntime_USE_TELEMETRY=" + ("ON" if args.use_telemetry else "OFF"),
        "-Donnxruntime_ENABLE_LTO=" + ("ON" if args.enable_lto else "OFF"),
        "-Donnxruntime_ENABLE_TRANSFORMERS_TOOL_TEST=" + ("ON" if args.enable_transformers_tool_test else "OFF"),
        "-Donnxruntime_USE_ACL=" + ("ON" if args.use_acl else "OFF"),
        "-Donnxruntime_USE_ACL_1902=" + ("ON" if args.use_acl == "ACL_1902" else "OFF"),
        "-Donnxruntime_USE_ACL_1905=" + ("ON" if args.use_acl == "ACL_1905" else "OFF"),
        "-Donnxruntime_USE_ACL_1908=" + ("ON" if args.use_acl == "ACL_1908" else "OFF"),
        "-Donnxruntime_USE_ACL_2002=" + ("ON" if args.use_acl == "ACL_2002" else "OFF"),
        "-Donnxruntime_USE_ARMNN=" + ("ON" if args.use_armnn else "OFF"),
        "-Donnxruntime_ARMNN_RELU_USE_CPU=" + ("OFF" if args.armnn_relu else "ON"),
        "-Donnxruntime_ARMNN_BN_USE_CPU=" + ("OFF" if args.armnn_bn else "ON"),
        # Training related flags
        "-Donnxruntime_ENABLE_NVTX_PROFILE=" + ("ON" if args.enable_nvtx_profile else "OFF"),
        "-Donnxruntime_ENABLE_TRAINING=" + ("ON" if args.enable_training else "OFF"),
        "-Donnxruntime_ENABLE_TRAINING_OPS=" + ("ON" if args.enable_training_ops else "OFF"),
        "-Donnxruntime_ENABLE_TRAINING_TORCH_INTEROP=" + ("ON" if args.enable_training_torch_interop else "OFF"),
        # Enable advanced computations such as AVX for some traininig related ops.
        "-Donnxruntime_ENABLE_CPU_FP16_OPS=" + ("ON" if args.enable_training else "OFF"),
        "-Donnxruntime_USE_NCCL=" + ("OFF" if args.disable_nccl else "ON"),
        "-Donnxruntime_BUILD_BENCHMARKS=" + ("ON" if args.build_micro_benchmarks else "OFF"),
        "-Donnxruntime_USE_ROCM=" + ("ON" if args.use_rocm else "OFF"),
        "-Donnxruntime_ROCM_HOME=" + (rocm_home if args.use_rocm else ""),
        "-DOnnxruntime_GCOV_COVERAGE=" + ("ON" if args.code_coverage else "OFF"),
        "-Donnxruntime_USE_MPI=" + ("ON" if args.use_mpi else "OFF"),
        "-Donnxruntime_ENABLE_MEMORY_PROFILE=" + ("ON" if args.enable_memory_profile else "OFF"),
        "-Donnxruntime_ENABLE_CUDA_LINE_NUMBER_INFO=" + ("ON" if args.enable_cuda_line_info else "OFF"),
        "-Donnxruntime_BUILD_WEBASSEMBLY=" + ("ON" if args.build_wasm else "OFF"),
        "-Donnxruntime_ENABLE_WEBASSEMBLY_SIMD=" + ("ON" if args.enable_wasm_simd else "OFF"),
        "-Donnxruntime_ENABLE_WEBASSEMBLY_EXCEPTION_CATCHING=" + ("OFF" if args.disable_wasm_exception_catching
                                                                  else "ON"),
        "-Donnxruntime_ENABLE_WEBASSEMBLY_EXCEPTION_THROWING=" + ("ON" if args.enable_wasm_exception_throwing_override
                                                                  else "OFF"),
        "-Donnxruntime_ENABLE_WEBASSEMBLY_THREADS=" + ("ON" if args.enable_wasm_threads else "OFF"),
        "-Donnxruntime_ENABLE_WEBASSEMBLY_DEBUG_INFO=" + ("ON" if args.enable_wasm_debug_info else "OFF"),
        "-Donnxruntime_ENABLE_WEBASSEMBLY_PROFILING=" + ("ON" if args.enable_wasm_profiling else "OFF"),
        "-Donnxruntime_WEBASSEMBLY_MALLOC=" + args.wasm_malloc,
        "-Donnxruntime_ENABLE_EAGER_MODE=" + ("ON" if args.build_eager_mode else "OFF"),
        "-Donnxruntime_ENABLE_EXTERNAL_CUSTOM_OP_SCHEMAS=" + ("ON" if args.enable_external_custom_op_schemas
                                                              else "OFF"),
        "-Donnxruntime_NVCC_THREADS=" + str(args.parallel),
    ]
    # It should be default ON in CI build pipelines, and OFF in packaging pipelines.
    # And OFF for the people who are not actively developing onnx runtime.
    add_cmake_define_without_override(cmake_extra_defines, "onnxruntime_DEV_MODE", use_dev_mode(args))
    if args.use_cuda:
        add_cmake_define_without_override(cmake_extra_defines, "onnxruntime_USE_CUDA", "ON")
        add_cmake_define_without_override(cmake_extra_defines, "onnxruntime_CUDA_VERSION", args.cuda_version)
        # TODO: this variable is not really needed
        add_cmake_define_without_override(cmake_extra_defines, "onnxruntime_CUDA_HOME", cuda_home)
        add_cmake_define_without_override(cmake_extra_defines, "onnxruntime_CUDNN_HOME", cudnn_home)

    if is_windows():
        if args.enable_msvc_static_runtime:
            add_cmake_define_without_override(cmake_extra_defines, "CMAKE_MSVC_RUNTIME_LIBRARY",
                                              "MultiThreaded$<$<CONFIG:Debug>:Debug>")
            add_cmake_define_without_override(cmake_extra_defines, "ONNX_USE_MSVC_STATIC_RUNTIME", "ON")
            add_cmake_define_without_override(cmake_extra_defines, "protobuf_MSVC_STATIC_RUNTIME", "ON")
            add_cmake_define_without_override(cmake_extra_defines, "gtest_force_shared_crt", "OFF")
        else:
            # CMAKE_MSVC_RUNTIME_LIBRARY is default to MultiThreaded$<$<CONFIG:Debug>:Debug>DLL
            add_cmake_define_without_override(cmake_extra_defines, "ONNX_USE_MSVC_STATIC_RUNTIME", "OFF")
            add_cmake_define_without_override(cmake_extra_defines, "protobuf_MSVC_STATIC_RUNTIME", "OFF")
            add_cmake_define_without_override(cmake_extra_defines, "gtest_force_shared_crt", "ON")

    if acl_home and os.path.exists(acl_home):
        cmake_args += ["-Donnxruntime_ACL_HOME=" + acl_home]

    if acl_libs and os.path.exists(acl_libs):
        cmake_args += ["-Donnxruntime_ACL_LIBS=" + acl_libs]

    if armnn_home and os.path.exists(armnn_home):
        cmake_args += ["-Donnxruntime_ARMNN_HOME=" + armnn_home]

    if armnn_libs and os.path.exists(armnn_libs):
        cmake_args += ["-Donnxruntime_ARMNN_LIBS=" + armnn_libs]

    if mpi_home and os.path.exists(mpi_home):
        if args.use_mpi:
            cmake_args += ["-Donnxruntime_MPI_HOME=" + mpi_home]
        else:
            log.warning("mpi_home is supplied but use_mpi is set to false."
                        " Build will continue without linking MPI libraries.")

    if nccl_home and os.path.exists(nccl_home):
        cmake_args += ["-Donnxruntime_NCCL_HOME=" + nccl_home]

    if args.winml_root_namespace_override:
        cmake_args += ["-Donnxruntime_WINML_NAMESPACE_OVERRIDE=" +
                       args.winml_root_namespace_override]
    if args.use_openvino:
        cmake_args += ["-Donnxruntime_USE_OPENVINO=ON",
                       "-Donnxruntime_USE_OPENVINO_MYRIAD=" + (
                           "ON" if args.use_openvino == "MYRIAD_FP16" else "OFF"),
                       "-Donnxruntime_USE_OPENVINO_GPU_FP32=" + (
                           "ON" if args.use_openvino == "GPU_FP32" else "OFF"),
                       "-Donnxruntime_USE_OPENVINO_GPU_FP16=" + (
                           "ON" if args.use_openvino == "GPU_FP16" else "OFF"),
                       "-Donnxruntime_USE_OPENVINO_CPU_FP32=" + (
                           "ON" if args.use_openvino == "CPU_FP32" else "OFF"),
                       "-Donnxruntime_USE_OPENVINO_VAD_M=" + (
                           "ON" if args.use_openvino == "VAD-M_FP16" else "OFF"),
                       "-Donnxruntime_USE_OPENVINO_VAD_F=" + (
                           "ON" if args.use_openvino == "VAD-F_FP32" else "OFF"),
                       "-Donnxruntime_USE_OPENVINO_MYRIAD_NP=" + (
                           "ON" if args.use_openvino == "MYRIAD_FP16_NO_PARTITION" else "OFF"),
                       "-Donnxruntime_USE_OPENVINO_GPU_FP32_NP=" + (
                           "ON" if args.use_openvino == "GPU_FP32_NO_PARTITION" else "OFF"),
                       "-Donnxruntime_USE_OPENVINO_GPU_FP16_NP=" + (
                           "ON" if args.use_openvino == "GPU_FP16_NO_PARTITION" else "OFF"),
                       "-Donnxruntime_USE_OPENVINO_CPU_FP32_NP=" + (
                           "ON" if args.use_openvino == "CPU_FP32_NO_PARTITION" else "OFF"),
                       "-Donnxruntime_USE_OPENVINO_VAD_M_NP=" + (
                           "ON" if args.use_openvino == "VAD-M_FP16_NO_PARTITION" else "OFF"),
                       "-Donnxruntime_USE_OPENVINO_VAD_F_NP=" + (
                           "ON" if args.use_openvino == "VAD-F_FP32_NO_PARTITION" else "OFF"),
                       "-Donnxruntime_USE_OPENVINO_HETERO=" + (
                           "ON" if args.use_openvino.startswith("HETERO") else "OFF"),
                       "-Donnxruntime_USE_OPENVINO_DEVICE=" + (args.use_openvino),
                       "-Donnxruntime_USE_OPENVINO_MULTI=" + (
                           "ON" if args.use_openvino.startswith("MULTI") else "OFF")]

    # TensorRT and OpenVINO providers currently only support
    # full_protobuf option.
    if (args.use_full_protobuf or args.use_tensorrt or
            args.use_openvino or args.use_vitisai or args.gen_doc):
        cmake_args += [
            "-Donnxruntime_USE_FULL_PROTOBUF=ON",
            "-DProtobuf_USE_STATIC_LIBS=ON"
        ]

    if args.use_nuphar and args.llvm_path is not None:
        cmake_args += ["-DLLVM_DIR=%s" % args.llvm_path]

    if args.use_cuda and not is_windows():
        nvml_stub_path = cuda_home + "/lib64/stubs"
        cmake_args += ["-DCUDA_CUDA_LIBRARY=" + nvml_stub_path]

    if args.use_preinstalled_eigen:
        cmake_args += ["-Donnxruntime_USE_PREINSTALLED_EIGEN=ON",
                       "-Deigen_SOURCE_PATH=" + args.eigen_path]

    if args.nnapi_min_api:
        cmake_args += ["-Donnxruntime_NNAPI_MIN_API=" + str(args.nnapi_min_api)]

    if args.android:
        if not args.android_ndk_path:
            raise BuildError("android_ndk_path required to build for Android")
        if not args.android_sdk_path:
            raise BuildError("android_sdk_path required to build for Android")
        cmake_args += [
            "-DCMAKE_TOOLCHAIN_FILE=" + os.path.join(
                args.android_ndk_path, 'build', 'cmake', 'android.toolchain.cmake'),
            "-DANDROID_PLATFORM=android-" + str(args.android_api),
            "-DANDROID_ABI=" + str(args.android_abi),
            "-DANDROID_MIN_SDK=" + str(args.android_api),
        ]

        if args.android_cpp_shared:
            cmake_args += ["-DANDROID_STL=c++_shared"]

    if is_macOS() and not args.android:
        cmake_args += ["-DCMAKE_OSX_ARCHITECTURES=" + args.osx_arch]
        if args.use_xcode:
            cmake_ver = LooseVersion(
                subprocess.check_output(['cmake', '--version']).decode('utf-8').split()[2])
            xcode_ver = LooseVersion(
                subprocess.check_output(['xcrun', 'xcodebuild', '-version']).decode('utf-8').split()[1])
            # Requires Cmake 3.21.1+ for XCode 13+
            # The legacy build system is not longer supported on XCode 13+
            if xcode_ver >= LooseVersion('13') and cmake_ver < LooseVersion('3.21.1'):
                raise BuildError("CMake 3.21.1+ required to use XCode 13+")
            # Use legacy build system for old CMake [3.19, 3.21.1) which uses new build system by default
            # CMake 3.18- use the legacy build system by default
            if cmake_ver >= LooseVersion('3.19.0') and cmake_ver < LooseVersion('3.21.1'):
                cmake_args += ["-T", "buildsystem=1"]
        if args.apple_deploy_target:
            cmake_args += ["-DCMAKE_OSX_DEPLOYMENT_TARGET=" + args.apple_deploy_target]
        # Code sign the binaries, if the code signing development identity and/or team id are provided
        if args.xcode_code_signing_identity:
            cmake_args += ["-DCMAKE_XCODE_ATTRIBUTE_CODE_SIGN_IDENTITY=" + args.xcode_code_signing_identity]
        if args.xcode_code_signing_team_id:
            cmake_args += ["-DCMAKE_XCODE_ATTRIBUTE_DEVELOPMENT_TEAM=" + args.xcode_code_signing_team_id]

    if args.use_coreml:
        cmake_args += ["-Donnxruntime_USE_COREML=ON"]

    if args.ios:
        if is_macOS():
            needed_args = [
                args.use_xcode,
                args.ios_sysroot,
                args.apple_deploy_target,
            ]
            arg_names = [
                "--use_xcode            " +
                "<need use xcode to cross build iOS on MacOS>",
                "--ios_sysroot          " +
                "<the location or name of the macOS platform SDK>",
                "--apple_deploy_target  " +
                "<the minimum version of the target platform>",
            ]
            if not all(needed_args):
                raise BuildError(
                    "iOS build on MacOS canceled due to missing arguments: " +
                    ', '.join(
                        val for val, cond in zip(arg_names, needed_args)
                        if not cond))
            cmake_args += [
                "-DCMAKE_SYSTEM_NAME=iOS",
                "-Donnxruntime_BUILD_SHARED_LIB=ON",
                "-DCMAKE_OSX_SYSROOT=" + args.ios_sysroot,
                "-DCMAKE_OSX_DEPLOYMENT_TARGET=" + args.apple_deploy_target,
                # we do not need protoc binary for ios cross build
                "-Dprotobuf_BUILD_PROTOC_BINARIES=OFF",
                "-DCMAKE_TOOLCHAIN_FILE=" + (
                    args.ios_toolchain_file if args.ios_toolchain_file
                    else "../cmake/onnxruntime_ios.toolchain.cmake")
            ]
        else:
            # TODO: the cross compiling on Linux is not officially supported by Apple
            #   and is already broken with the latest codebase, so it should be removed.
            # We are cross compiling on Linux
            needed_args = [
                args.ios_sysroot,
                args.arm64 or args.arm,
                args.ios_toolchain_dir
            ]
            arg_names = [
                "--ios_sysroot <path to sysroot>",
                "--arm or --arm64",
                "--ios_toolchain_dir <path to toolchain>"
            ]
            if not all(needed_args):
                raise BuildError(
                    "iOS build canceled due to missing arguments: " +
                    ', '.join(
                        val for val, cond in zip(arg_names, needed_args)
                        if not cond))
            compilers = sorted(
                glob.glob(args.ios_toolchain_dir + "/bin/*-clang*"))
            os.environ["PATH"] = os.path.join(
                args.ios_toolchain_dir, "bin") + os.pathsep + os.environ.get(
                    "PATH", "")
            os.environ["LD_LIBRARY_PATH"] = os.path.join(
                args.ios_toolchain_dir, "/lib") + os.pathsep + os.environ.get(
                    "LD_LIBRARY_PATH", "")
            if len(compilers) != 2:
                raise BuildError(
                    "error identifying compilers in ios_toolchain_dir")
            cmake_args += [
                "-DCMAKE_OSX_ARCHITECTURES=" +
                ("arm64" if args.arm64 else "arm"),
                "-DCMAKE_SYSTEM_NAME=iOSCross",
                "-Donnxruntime_BUILD_UNIT_TESTS=OFF",
                "-DCMAKE_OSX_SYSROOT=" + args.ios_sysroot,
                "-DCMAKE_C_COMPILER=" + compilers[0],
                "-DCMAKE_CXX_COMPILER=" + compilers[1]
            ]

    if args.build_wasm:
        emsdk_dir = os.path.join(cmake_dir, "external", "emsdk")
        emscripten_cmake_toolchain_file = os.path.join(emsdk_dir, "upstream", "emscripten", "cmake", "Modules",
                                                       "Platform", "Emscripten.cmake")
        cmake_args += [
            "-DCMAKE_TOOLCHAIN_FILE=" + emscripten_cmake_toolchain_file
        ]
        if args.disable_wasm_exception_catching:
            # WebAssembly unittest requires exception catching to work. If this feature is disabled, we do not build
            # unit test.
            cmake_args += [
                "-Donnxruntime_BUILD_UNIT_TESTS=OFF",
            ]

    # Append onnxruntime-extensions cmake options
    if args.use_extensions:
        cmake_args += ["-Donnxruntime_USE_EXTENSIONS=ON"]

        # default path of onnxruntime-extensions, using git submodule
        onnxruntime_extensions_path = os.path.join(cmake_dir, "external", "onnxruntime-extensions")

        if args.extensions_overridden_path and os.path.exists(args.extensions_overridden_path):
            # use absolute path here because onnxruntime-extensions is outside onnxruntime
            onnxruntime_extensions_path = os.path.abspath(args.extensions_overridden_path)

        cmake_args += [
            "-Donnxruntime_EXTENSIONS_PATH=" + onnxruntime_extensions_path]
        print('[onnxruntime-extensions] onnxruntime_extensions_path: ', onnxruntime_extensions_path)

        if is_reduced_ops_build(args):
            operators_config_file = os.path.abspath(args.include_ops_by_config)
            cmake_tool_dir = os.path.join(onnxruntime_extensions_path, 'tools')

            # generate _selectedoplist.cmake by operators config file
            run_subprocess([sys.executable, 'gen_selectedops.py', operators_config_file], cwd=cmake_tool_dir)

    if path_to_protoc_exe:
        cmake_args += [
            "-DONNX_CUSTOM_PROTOC_EXECUTABLE=%s" % path_to_protoc_exe]

    if args.fuzz_testing:
        if not (args.build_shared_lib and
                is_windows() and
                args.cmake_generator == 'Visual Studio 16 2019' and
                args.use_full_protobuf):
            raise BuildError(
                "Fuzz test has only be tested with build shared libs option using MSVC on windows")
        cmake_args += [
            "-Donnxruntime_BUILD_UNIT_TESTS=ON",
            "-Donnxruntime_FUZZ_TEST=ON",
            "-Donnxruntime_USE_FULL_PROTOBUF=ON"]

    if args.gen_doc:
        add_cmake_define_without_override(cmake_extra_defines, "onnxruntime_PYBIND_EXPORT_OPSCHEMA", "ON")
    else:
        add_cmake_define_without_override(cmake_extra_defines, "onnxruntime_PYBIND_EXPORT_OPSCHEMA", "OFF")

    if args.build_eager_mode:
        import torch
        cmake_args += ["-Donnxruntime_PREBUILT_PYTORCH_PATH=%s" % os.path.dirname(torch.__file__)]

    cmake_args += ["-D{}".format(define) for define in cmake_extra_defines]

    cmake_args += cmake_extra_args

    # ADO pipelines will store the pipeline build number
    # (e.g. 191101-2300.1.master) and source version in environment
    # variables. If present, use these values to define the
    # WinML/ORT DLL versions.
    build_number = os.getenv('Build_BuildNumber')
    source_version = os.getenv('Build_SourceVersion')
    if build_number and source_version:
        build_matches = re.fullmatch(
            r"(\d\d)(\d\d)(\d\d)(\d\d)\.(\d+)", build_number)
        if build_matches:
            YY = build_matches.group(2)
            MM = build_matches.group(3)
            DD = build_matches.group(4)

            # Get ORT major and minor number
            with open(os.path.join(source_dir, 'VERSION_NUMBER')) as f:
                first_line = f.readline()
                ort_version_matches = re.match(r"(\d+).(\d+)", first_line)
                if not ort_version_matches:
                    raise BuildError("Couldn't read version from VERSION_FILE")
                ort_major = ort_version_matches.group(1)
                ort_minor = ort_version_matches.group(2)
                # Example (BuildNumber: 191101-2300.1.master,
                # SourceVersion: 0bce7ae6755c792eda558e5d27ded701707dc404)
                # MajorPart = 1
                # MinorPart = 0
                # BuildPart = 1911
                # PrivatePart = 123
                # String = 191101-2300.1.master.0bce7ae
                cmake_args += [
                    "-DVERSION_MAJOR_PART={}".format(ort_major),
                    "-DVERSION_MINOR_PART={}".format(ort_minor),
                    "-DVERSION_BUILD_PART={}".format(YY),
                    "-DVERSION_PRIVATE_PART={}{}".format(MM, DD),
                    "-DVERSION_STRING={}.{}.{}.{}".format(
                        ort_major, ort_minor, build_number,
                        source_version[0:7])
                ]

    for config in configs:
        config_build_dir = get_config_build_dir(build_dir, config)
        os.makedirs(config_build_dir, exist_ok=True)
        if args.use_nuphar:
            os.environ["PATH"] = os.path.join(
                config_build_dir, "external", "tvm",
                config) + os.pathsep + os.path.dirname(sys.executable) + os.pathsep + os.environ["PATH"]

        run_subprocess(
            cmake_args + [
                "-Donnxruntime_ENABLE_MEMLEAK_CHECKER=" +
                ("ON" if config.lower() == 'debug' and not args.use_nuphar and not
                 args.use_openvino and not
                 args.enable_msvc_static_runtime
                 else "OFF"), "-DCMAKE_BUILD_TYPE={}".format(config)],
            cwd=config_build_dir)


def clean_targets(cmake_path, build_dir, configs):
    for config in configs:
        log.info("Cleaning targets for %s configuration", config)
        build_dir2 = get_config_build_dir(build_dir, config)
        cmd_args = [cmake_path,
                    "--build", build_dir2,
                    "--config", config,
                    "--target", "clean"]

        run_subprocess(cmd_args)


def build_targets(args, cmake_path, build_dir, configs, num_parallel_jobs, target=None):
    for config in configs:
        log.info("Building targets for %s configuration", config)
        build_dir2 = get_config_build_dir(build_dir, config)
        cmd_args = [cmake_path,
                    "--build", build_dir2,
                    "--config", config]
        if target:
            cmd_args.extend(['--target', target])

        build_tool_args = []
        if num_parallel_jobs != 1:
            if is_windows() and args.cmake_generator != 'Ninja' and not args.build_wasm:
                build_tool_args += [
                    "/maxcpucount:{}".format(num_parallel_jobs),
                    # if nodeReuse is true, msbuild processes will stay around for a bit after the build completes
                    "/nodeReuse:False",
                ]
            elif (is_macOS() and args.use_xcode):
                # CMake will generate correct build tool args for Xcode
                cmd_args += ["--parallel", str(num_parallel_jobs)]
            else:
                build_tool_args += ["-j{}".format(num_parallel_jobs)]

        if build_tool_args:
            cmd_args += ["--"]
            cmd_args += build_tool_args

        env = {}
        if args.android:
            env['ANDROID_SDK_ROOT'] = args.android_sdk_path
            env['ANDROID_NDK_HOME'] = args.android_ndk_path

        run_subprocess(cmd_args, env=env)


def add_dir_if_exists(directory, dir_list):
    if os.path.isdir(directory):
        dir_list.append(directory)


def setup_cuda_vars(args):
    cuda_home = ""
    cudnn_home = ""

    if args.use_cuda:
        cuda_home = args.cuda_home if args.cuda_home else os.getenv(
            "CUDA_HOME")
        cudnn_home = args.cudnn_home if args.cudnn_home else os.getenv(
            "CUDNN_HOME")

        cuda_home_valid = (cuda_home is not None and os.path.exists(cuda_home))
        cudnn_home_valid = (cudnn_home is not None and os.path.exists(
            cudnn_home))

        if not cuda_home_valid or not cudnn_home_valid:
            raise BuildError(
                "cuda_home and cudnn_home paths must be specified and valid.",
                "cuda_home='{}' valid={}. cudnn_home='{}' valid={}"
                .format(
                    cuda_home, cuda_home_valid, cudnn_home, cudnn_home_valid))

    return cuda_home, cudnn_home


def setup_tensorrt_vars(args):
    tensorrt_home = ""
    if args.use_tensorrt:
        tensorrt_home = (args.tensorrt_home if args.tensorrt_home
                         else os.getenv("TENSORRT_HOME"))
        tensorrt_home_valid = (tensorrt_home is not None and
                               os.path.exists(tensorrt_home))
        if not tensorrt_home_valid:
            raise BuildError(
                "tensorrt_home paths must be specified and valid.",
                "tensorrt_home='{}' valid={}."
                .format(tensorrt_home, tensorrt_home_valid))

        # Set maximum workspace size in byte for
        # TensorRT (1GB = 1073741824 bytes).
        os.environ["ORT_TENSORRT_MAX_WORKSPACE_SIZE"] = "1073741824"

        # Set maximum number of iterations to detect unsupported nodes
        # and partition the models for TensorRT.
        os.environ["ORT_TENSORRT_MAX_PARTITION_ITERATIONS"] = "1000"

        # Set minimum subgraph node size in graph partitioning
        # for TensorRT.
        os.environ["ORT_TENSORRT_MIN_SUBGRAPH_SIZE"] = "1"

        # Set FP16 flag
        os.environ["ORT_TENSORRT_FP16_ENABLE"] = "0"

    return tensorrt_home


def setup_migraphx_vars(args):

    migraphx_home = None

    if (args.use_migraphx):
        print("migraphx_home = {}".format(args.migraphx_home))
        migraphx_home = args.migraphx_home or os.getenv("MIGRAPHX_HOME") or None

        migraphx_home_not_valid = (migraphx_home and not os.path.exists(migraphx_home))

        if (migraphx_home_not_valid):
            raise BuildError("migraphx_home paths must be specified and valid.",
                             "migraphx_home='{}' valid={}."
                             .format(migraphx_home, migraphx_home_not_valid))
    return migraphx_home or ''


def setup_dml_build(args, cmake_path, build_dir, configs):
    if args.use_dml:
        for config in configs:
            # Run the RESTORE_PACKAGES target to perform the initial
            # NuGet setup.
            cmd_args = [cmake_path,
                        "--build", get_config_build_dir(build_dir, config),
                        "--config", config,
                        "--target", "RESTORE_PACKAGES"]
            run_subprocess(cmd_args)


def setup_rocm_build(args, configs):

    rocm_home = None

    if (args.use_rocm):
        print("rocm_home = {}".format(args.rocm_home))
        rocm_home = args.rocm_home or None

        rocm_home_not_valid = (rocm_home and not os.path.exists(rocm_home))

        if (rocm_home_not_valid):
            raise BuildError("rocm_home paths must be specified and valid.",
                             "rocm_home='{}' valid={}."
                             .format(rocm_home, rocm_home_not_valid))

        for config in configs:
            amd_hipify(get_config_build_dir(args.build_dir, config))
    return rocm_home or ''


def run_android_tests(args, source_dir, build_dir, config, cwd):
    sdk_tool_paths = android.get_sdk_tool_paths(args.android_sdk_path)
    device_dir = '/data/local/tmp'

    def adb_push(src, dest, **kwargs):
        return run_subprocess([sdk_tool_paths.adb, 'push', src, dest], **kwargs)

    def adb_shell(*args, **kwargs):
        return run_subprocess([sdk_tool_paths.adb, 'shell', *args], **kwargs)

    def adb_install(*args, **kwargs):
        return run_subprocess([sdk_tool_paths.adb, 'install', *args], **kwargs)

    def run_adb_shell(cmd):
        # GCOV_PREFIX_STRIP specifies the depth of the directory hierarchy to strip and
        # GCOV_PREFIX specifies the root directory
        # for creating the runtime code coverage files.
        if args.code_coverage:
            adb_shell(
                'cd {0} && GCOV_PREFIX={0} GCOV_PREFIX_STRIP={1} {2}'.format(
                    device_dir, cwd.count(os.sep) + 1, cmd))
        else:
            adb_shell('cd {} && {}'.format(device_dir, cmd))

    if args.android_abi == 'x86_64':
        with contextlib.ExitStack() as context_stack:
            if args.android_run_emulator:
                avd_name = "ort_android"
                system_image = "system-images;android-{};google_apis;{}".format(
                    args.android_api, args.android_abi)

                android.create_virtual_device(sdk_tool_paths, system_image, avd_name)
                emulator_proc = context_stack.enter_context(
                    android.start_emulator(
                        sdk_tool_paths=sdk_tool_paths,
                        avd_name=avd_name,
                        extra_args=[
                            "-partition-size", "2047",
                            "-wipe-data"]))
                context_stack.callback(android.stop_emulator, emulator_proc)

            adb_push('testdata', device_dir, cwd=cwd)
            adb_push(
                os.path.join(source_dir, 'cmake', 'external', 'onnx', 'onnx', 'backend', 'test'),
                device_dir, cwd=cwd)
            adb_push('onnxruntime_test_all', device_dir, cwd=cwd)
            adb_shell('chmod +x {}/onnxruntime_test_all'.format(device_dir))
            adb_push('onnx_test_runner', device_dir, cwd=cwd)
            adb_shell('chmod +x {}/onnx_test_runner'.format(device_dir))
            run_adb_shell('{0}/onnxruntime_test_all'.format(device_dir))

            if args.build_java:
                gradle_executable = 'gradle'
                # use the gradle wrapper if it exists, the gradlew should be setup under <repo root>/java
                gradlew_path = os.path.join(source_dir, 'java',
                                            'gradlew.bat' if is_windows() else 'gradlew')
                if os.path.exists(gradlew_path):
                    gradle_executable = gradlew_path
                android_test_path = os.path.join(cwd, "java", "androidtest", "android")
                run_subprocess([gradle_executable, '--no-daemon',
                                '-DminSdkVer={}'.format(args.android_api),
                                'clean', 'connectedDebugAndroidTest'],
                               cwd=android_test_path)

            if args.use_nnapi:
                adb_shell('cd {0} && {0}/onnx_test_runner -e nnapi {0}/test'.format(device_dir))
            else:
                adb_shell('cd {0} && {0}/onnx_test_runner {0}/test'.format(device_dir))
            # run shared_lib_test if necessary
            if args.build_shared_lib:
                adb_push('libonnxruntime.so', device_dir, cwd=cwd)
                adb_push('onnxruntime_shared_lib_test', device_dir, cwd=cwd)
                adb_shell('chmod +x {}/onnxruntime_shared_lib_test'.format(device_dir))
                run_adb_shell(
                    'export LD_LIBRARY_PATH=$LD_LIBRARY_PATH:{0} && {0}/onnxruntime_shared_lib_test'.format(
                        device_dir))


def run_ios_tests(args, source_dir, config, cwd):
    run_subprocess(["xcodebuild", "test-without-building", "-project", "./onnxruntime.xcodeproj",
                    "-configuration", config,
                    "-scheme",  "onnxruntime_test_all_xc", "-destination",
                    "platform=iOS Simulator,OS=latest,name=iPhone SE (2nd generation)"], cwd=cwd)

    run_subprocess(["xcodebuild", "test-without-building", "-project", "./onnxruntime.xcodeproj",
                    "-configuration", config,
                    "-scheme",  "onnxruntime_shared_lib_test_xc", "-destination",
                    "platform=iOS Simulator,OS=latest,name=iPhone SE (2nd generation)"], cwd=cwd)

    if args.build_apple_framework:
        package_test_py = os.path.join(source_dir, 'tools', 'ci_build', 'github', 'apple', 'test_ios_packages.py')
        framework_info_file = os.path.join(cwd, 'framework_info.json')
        dynamic_framework_dir = os.path.join(cwd, config + '-' + args.ios_sysroot)
        static_framework_dir = os.path.join(cwd, config + '-' + args.ios_sysroot, 'static_framework')
        # test dynamic framework
        run_subprocess([sys.executable, package_test_py,
                        '--c_framework_dir', dynamic_framework_dir,
                        '--framework_info_file', framework_info_file], cwd=cwd)
        # test static framework
        run_subprocess([sys.executable, package_test_py,
                        '--c_framework_dir', static_framework_dir,
                        '--framework_info_file', framework_info_file], cwd=cwd)


def run_orttraining_test_orttrainer_frontend_separately(cwd):
    class TestNameCollecterPlugin:
        def __init__(self):
            self.collected = set()

        def pytest_collection_modifyitems(self, items):
            for item in items:
                print('item.name: ', item.name)
                test_name = item.name
                start = test_name.find('[')
                if start > 0:
                    test_name = test_name[:start]
                self.collected.add(test_name)

    import pytest

    plugin = TestNameCollecterPlugin()
    test_script_filename = os.path.join(cwd, "orttraining_test_orttrainer_frontend.py")
    pytest.main(['--collect-only', test_script_filename], plugins=[plugin])

    for test_name in plugin.collected:
        run_subprocess([
            sys.executable, '-m', 'pytest',
            'orttraining_test_orttrainer_frontend.py', '-v', '-k', test_name], cwd=cwd)


def run_training_python_frontend_tests(cwd):
    # have to disable due to (with torchvision==0.9.1+cu102 which is required by ortmodule):
    # Downloading http://yann.lecun.com/exdb/mnist/
    # https://ossci-datasets.s3.amazonaws.com/mnist/train-images-idx3-ubyte.gz
    # Failed to download (trying next):
    # HTTP Error 404: Not Found
    # run_subprocess([sys.executable, 'onnxruntime_test_ort_trainer.py'], cwd=cwd)

    run_subprocess([sys.executable, 'onnxruntime_test_training_unit_tests.py'], cwd=cwd)
    run_subprocess([
        sys.executable, 'orttraining_test_transformers.py',
        'BertModelTest.test_for_pretraining_full_precision_list_input'], cwd=cwd)
    run_subprocess([
        sys.executable, 'orttraining_test_transformers.py',
        'BertModelTest.test_for_pretraining_full_precision_dict_input'], cwd=cwd)
    run_subprocess([
        sys.executable, 'orttraining_test_transformers.py',
        'BertModelTest.test_for_pretraining_full_precision_list_and_dict_input'], cwd=cwd)

    # TODO: use run_orttraining_test_orttrainer_frontend_separately to work around a sporadic segfault.
    # shall revert to run_subprocess call once the segfault issue is resolved.
    run_orttraining_test_orttrainer_frontend_separately(cwd)
    # run_subprocess([sys.executable, '-m', 'pytest', '-sv', 'orttraining_test_orttrainer_frontend.py'], cwd=cwd)

    run_subprocess([sys.executable, '-m', 'pytest', '-sv', 'orttraining_test_orttrainer_bert_toy_onnx.py'], cwd=cwd)

    run_subprocess([sys.executable, '-m', 'pytest', '-sv', 'orttraining_test_checkpoint_storage.py'], cwd=cwd)

    run_subprocess([
        sys.executable, '-m', 'pytest', '-sv', 'orttraining_test_orttrainer_checkpoint_functions.py'], cwd=cwd)
    # Not technically training related, but it needs torch to be installed.
    run_subprocess([
        sys.executable, '-m', 'pytest', '-sv', 'test_pytorch_export_contrib_ops.py'], cwd=cwd)


def run_training_python_frontend_e2e_tests(cwd):
    # frontend tests are to be added here:
    log.info("Running python frontend e2e tests.")

    run_subprocess(
        [sys.executable, 'orttraining_run_frontend_batch_size_test.py', '-v'],
        cwd=cwd, env={'CUDA_VISIBLE_DEVICES': '0'})

    import torch
    ngpus = torch.cuda.device_count()
    if ngpus > 1:
        bert_pretrain_script = 'orttraining_run_bert_pretrain.py'
        # TODO: this test will be replaced with convergence test ported from backend
        log.debug('RUN: mpirun -n {} ''-x' 'NCCL_DEBUG=INFO'' {} {} {}'.format(
            ngpus, sys.executable, bert_pretrain_script, 'ORTBertPretrainTest.test_pretrain_convergence'))
        run_subprocess([
            'mpirun', '-n', str(ngpus), '-x', 'NCCL_DEBUG=INFO', sys.executable,
            bert_pretrain_script, 'ORTBertPretrainTest.test_pretrain_convergence'], cwd=cwd)

        log.debug('RUN: mpirun -n {} {} orttraining_run_glue.py'.format(ngpus, sys.executable))
        run_subprocess([
            'mpirun', '-n', str(ngpus), '-x', 'NCCL_DEBUG=INFO', sys.executable, 'orttraining_run_glue.py'], cwd=cwd)

    # with orttraining_run_glue.py.
    # 1. we like to force to use single GPU (with CUDA_VISIBLE_DEVICES)
    #   for fine-tune tests.
    # 2. need to run test separately (not to mix between fp16
    #   and full precision runs. this need to be investigated).
    run_subprocess(
        [sys.executable, 'orttraining_run_glue.py', 'ORTGlueTest.test_bert_with_mrpc', '-v'],
        cwd=cwd, env={'CUDA_VISIBLE_DEVICES': '0'})

    run_subprocess(
        [sys.executable, 'orttraining_run_glue.py', 'ORTGlueTest.test_bert_fp16_with_mrpc', '-v'],
        cwd=cwd, env={'CUDA_VISIBLE_DEVICES': '0'})

    run_subprocess(
        [sys.executable, 'orttraining_run_glue.py', 'ORTGlueTest.test_roberta_with_mrpc', '-v'],
        cwd=cwd, env={'CUDA_VISIBLE_DEVICES': '0'})

    run_subprocess(
        [sys.executable, 'orttraining_run_glue.py', 'ORTGlueTest.test_roberta_fp16_with_mrpc', '-v'],
        cwd=cwd, env={'CUDA_VISIBLE_DEVICES': '0'})

    run_subprocess(
        [sys.executable, 'orttraining_run_multiple_choice.py', 'ORTMultipleChoiceTest.test_bert_fp16_with_swag', '-v'],
        cwd=cwd, env={'CUDA_VISIBLE_DEVICES': '0'})

    run_subprocess([sys.executable, 'onnxruntime_test_ort_trainer_with_mixed_precision.py'], cwd=cwd)

    run_subprocess([
        sys.executable, 'orttraining_test_transformers.py',
        'BertModelTest.test_for_pretraining_mixed_precision'], cwd=cwd)


def run_onnxruntime_tests(args, source_dir, ctest_path, build_dir, configs):
    for config in configs:
        log.info("Running tests for %s configuration", config)
        cwd = get_config_build_dir(build_dir, config)
        cwd = os.path.abspath(cwd)

        if args.android:
            run_android_tests(args, source_dir, build_dir, config, cwd)
            continue
        elif args.ios:
            run_ios_tests(args, source_dir, config, cwd)
            continue
        dll_path_list = []
        if args.use_nuphar:
            dll_path_list.append(os.path.join(
                build_dir, config, "external", "tvm", config))
        if args.use_tensorrt:
            dll_path_list.append(os.path.join(args.tensorrt_home, 'lib'))
        # Adding the torch lib path for loading DLLs for onnxruntime in eager mode
        # This works for Python 3.7 and below, and doesn't work for Python 3.8+
        # User will need to import torch before onnxruntime and it will work for all versions
        if args.build_eager_mode and is_windows():
            import torch
            dll_path_list.append(os.path.join(os.path.dirname(torch.__file__), 'lib'))

        dll_path = None
        if len(dll_path_list) > 0:
            dll_path = os.pathsep.join(dll_path_list)

        if not ctest_path:
            if is_windows():
                # Get the "Google Test Adapter" for vstest.
                if not os.path.exists(os.path.join(cwd,
                                                   'googletestadapter.0.17.1')):
                    run_subprocess(
                        ['nuget.exe', 'restore',
                         os.path.join(source_dir, 'packages.config'),
                         '-ConfigFile', os.path.join(source_dir, 'NuGet.config'),
                         '-PackagesDirectory', cwd])
                cwd2 = os.path.join(cwd, config)
                executables = ['onnxruntime_test_all.exe', 'onnxruntime_mlas_test.exe']
                if args.build_shared_lib:
                    executables.append('onnxruntime_shared_lib_test.exe')
                    executables.append('onnxruntime_global_thread_pools_test.exe')
                    executables.append('onnxruntime_api_tests_without_env.exe')
                run_subprocess(
                    ['vstest.console.exe', '--parallel',
                     '--TestAdapterPath:..\\googletestadapter.0.17.1\\build\\_common',  # noqa
                     '/Logger:trx', '/Enablecodecoverage', '/Platform:x64',
                     "/Settings:%s" % os.path.join(
                         source_dir, 'cmake\\codeconv.runsettings')] + executables,
                    cwd=cwd2, dll_path=dll_path)
            else:
                executables = ['onnxruntime_test_all', 'onnxruntime_mlas_test']
                if args.build_shared_lib:
                    executables.append('onnxruntime_shared_lib_test')
                    executables.append('onnxruntime_global_thread_pools_test')
                    executables.append('onnxruntime_api_tests_without_env')
                for exe in executables:
                    run_subprocess([os.path.join(cwd, exe)], cwd=cwd, dll_path=dll_path)

        else:
            ctest_cmd = [ctest_path, "--build-config", config, "--verbose", "--timeout", "7200"]
            run_subprocess(ctest_cmd, cwd=cwd, dll_path=dll_path)

        if args.enable_pybind:
            # Disable python tests for TensorRT because many tests are
            # not supported yet.
            if args.use_tensorrt:
                return

            # Disable python tests in a reduced build as we don't know which ops have been included and which
            # models can run.
            if is_reduced_ops_build(args) or args.minimal_build is not None:
                return

            if is_windows():
                cwd = os.path.join(cwd, config)

            run_subprocess([sys.executable, 'onnxruntime_test_python.py'], cwd=cwd, dll_path=dll_path)

            if not args.disable_contrib_ops:
                run_subprocess([sys.executable, 'onnxruntime_test_python_sparse_matmul.py'],
                               cwd=cwd, dll_path=dll_path)

            if args.enable_symbolic_shape_infer_tests:
                run_subprocess([sys.executable, 'onnxruntime_test_python_symbolic_shape_infer.py'],
                               cwd=cwd, dll_path=dll_path)

            # For CUDA enabled builds test IOBinding feature
            if args.use_cuda:
                # We need to have Torch installed to test the IOBinding feature
                # which currently uses Torch's allocator to allocate GPU memory for testing
                log.info("Testing IOBinding feature")
                run_subprocess([sys.executable, 'onnxruntime_test_python_iobinding.py'], cwd=cwd, dll_path=dll_path)

            if not args.disable_ml_ops:
                run_subprocess([sys.executable, 'onnxruntime_test_python_mlops.py'], cwd=cwd, dll_path=dll_path)

            if args.enable_training and args.use_cuda:
                # run basic frontend tests
                run_training_python_frontend_tests(cwd=cwd)

            if args.build_eager_mode:
                # run eager mode test
                args_list = [sys.executable, os.path.join(cwd, 'eager_test')]
                run_subprocess(args_list, cwd=cwd, dll_path=dll_path, python_path=cwd)

            try:
                import onnx  # noqa
                onnx_test = True
            except ImportError as error:
                log.exception(error)
                log.warning("onnx is not installed. The ONNX tests will be skipped.")
                onnx_test = False

            if onnx_test:
                run_subprocess([sys.executable, 'onnxruntime_test_python_backend.py'], cwd=cwd, dll_path=dll_path)
                if not args.disable_contrib_ops:
                    run_subprocess([sys.executable, '-m', 'unittest', 'discover', '-s', 'quantization'],
                                   cwd=cwd, dll_path=dll_path)
                    if args.enable_transformers_tool_test:
                        import numpy
                        import google.protobuf
                        numpy_init_version = numpy.__version__
                        pb_init_version = google.protobuf.__version__
                        run_subprocess([sys.executable, '-m', 'pip', 'install', '-r', 'requirements.txt'],
                                       cwd=SCRIPT_DIR)
                        run_subprocess([sys.executable, '-m', 'pytest', 'transformers'], cwd=cwd)
                        # Restore initial numpy/protobuf version in case other tests use it
                        run_subprocess([sys.executable, '-m', 'pip', 'install', 'numpy==' + numpy_init_version])
                        run_subprocess([sys.executable, '-m', 'pip', 'install', 'protobuf==' + pb_init_version])

                if not args.disable_ml_ops:
                    run_subprocess([sys.executable, 'onnxruntime_test_python_backend_mlops.py'],
                                   cwd=cwd, dll_path=dll_path)

                run_subprocess([sys.executable,
                                os.path.join(source_dir, 'onnxruntime', 'test', 'onnx', 'gen_test_models.py'),
                                '--output_dir', 'test_models'], cwd=cwd)

                if not args.skip_onnx_tests:
                    run_subprocess([os.path.join(cwd, 'onnx_test_runner'), 'test_models'], cwd=cwd)
                    if config != 'Debug':
                        run_subprocess([sys.executable, 'onnx_backend_test_series.py'], cwd=cwd, dll_path=dll_path)

            if not args.skip_keras_test:
                try:
                    import onnxmltools  # noqa
                    import keras  # noqa
                    onnxml_test = True
                except ImportError:
                    log.warning(
                        "onnxmltools and keras are not installed. "
                        "The keras tests will be skipped.")
                    onnxml_test = False
                if onnxml_test:
                    run_subprocess(
                        [sys.executable, 'onnxruntime_test_python_keras.py'],
                        cwd=cwd, dll_path=dll_path)


def nuphar_run_python_tests(build_dir, configs):
    for config in configs:
        if config == 'Debug':
            continue
        cwd = get_config_build_dir(build_dir, config)
        if is_windows():
            cwd = os.path.join(cwd, config)
        dll_path = os.path.join(build_dir, config, "external", "tvm", config)
        run_subprocess(
            [sys.executable, 'onnxruntime_test_python_nuphar.py'],
            cwd=cwd, dll_path=dll_path)


def run_nodejs_tests(nodejs_binding_dir):
    args = ['npm', 'test', '--', '--timeout=10000']
    if is_windows():
        args = ['cmd', '/c'] + args
    run_subprocess(args, cwd=nodejs_binding_dir)


def build_python_wheel(
        source_dir, build_dir, configs, use_cuda, cuda_version, use_rocm, rocm_version, use_dnnl,
        use_tensorrt, use_openvino, use_nuphar, use_vitisai, use_acl, use_armnn, use_dml,
        wheel_name_suffix, enable_training, nightly_build=False, default_training_package_device=False,
        use_ninja=False, build_eager_mode=False):
    for config in configs:
        cwd = get_config_build_dir(build_dir, config)
        if is_windows() and not use_ninja:
            cwd = os.path.join(cwd, config)

        args = [sys.executable, os.path.join(source_dir, 'setup.py'),
                'bdist_wheel']

        # Any combination of the following arguments can be applied
        if nightly_build:
            args.append('--nightly_build')
        if default_training_package_device:
            args.append('--default_training_package_device')
        if wheel_name_suffix:
            args.append('--wheel_name_suffix={}'.format(wheel_name_suffix))
        if enable_training:
            args.append("--enable_training")
        if build_eager_mode:
            args.append("--disable_auditwheel_repair")

        # The following arguments are mutually exclusive
        if use_tensorrt:
            args.append('--use_tensorrt')
        elif use_cuda:
            # The following line assumes no other EP is enabled
            args.append('--wheel_name_suffix=gpu')
            if cuda_version:
                args.append('--cuda_version={}'.format(cuda_version))
        elif use_rocm:
            args.append('--use_rocm')
            if rocm_version:
                args.append('--rocm_version={}'.format(rocm_version))
        elif use_openvino:
            args.append('--use_openvino')
        elif use_dnnl:
            args.append('--use_dnnl')
        elif use_nuphar:
            args.append('--use_nuphar')
        elif use_vitisai:
            args.append('--use_vitisai')
        elif use_acl:
            args.append('--use_acl')
        elif use_armnn:
            args.append('--use_armnn')
        elif use_dml:
            args.append('--wheel_name_suffix=directml')

        run_subprocess(args, cwd=cwd)


def derive_linux_build_property():
    if is_windows():
        return "/p:IsLinuxBuild=\"false\""
    else:
        return "/p:IsLinuxBuild=\"true\""


def build_nuget_package(source_dir, build_dir, configs, use_cuda, use_openvino, use_tensorrt, use_dnnl, use_nuphar,
                        use_winml):
    if not (is_windows() or is_linux()):
        raise BuildError(
            'Currently csharp builds and nuget package creation is only supportted '
            'on Windows and Linux platforms.')

    csharp_build_dir = os.path.join(source_dir, 'csharp')
    is_linux_build = derive_linux_build_property()

    # derive package name and execution provider based on the build args
    target_name = "/t:CreatePackage"
    execution_provider = "/p:ExecutionProvider=\"None\""
    package_name = "/p:OrtPackageId=\"Microsoft.ML.OnnxRuntime\""
    if use_winml:
        package_name = "/p:OrtPackageId=\"Microsoft.AI.MachineLearning\""
        target_name = "/t:CreateWindowsAIPackage"
    elif use_openvino:
        execution_provider = "/p:ExecutionProvider=\"openvino\""
        package_name = "/p:OrtPackageId=\"Microsoft.ML.OnnxRuntime.OpenVino\""
    elif use_tensorrt:
        execution_provider = "/p:ExecutionProvider=\"tensorrt\""
        package_name = "/p:OrtPackageId=\"Microsoft.ML.OnnxRuntime.TensorRT\""
    elif use_dnnl:
        execution_provider = "/p:ExecutionProvider=\"dnnl\""
        package_name = "/p:OrtPackageId=\"Microsoft.ML.OnnxRuntime.DNNL\""
    elif use_cuda:
        package_name = "/p:OrtPackageId=\"Microsoft.ML.OnnxRuntime.Gpu\""
    elif use_nuphar:
        package_name = "/p:OrtPackageId=\"Microsoft.ML.OnnxRuntime.Nuphar\""
    else:
        pass

    # set build directory based on build_dir arg
    native_dir = os.path.normpath(os.path.join(source_dir, build_dir))
    ort_build_dir = "/p:OnnxRuntimeBuildDirectory=\"" + native_dir + "\""

    # dotnet restore
    cmd_args = ["dotnet", "restore", "OnnxRuntime.CSharp.sln", "--configfile", "Nuget.CSharp.config"]
    run_subprocess(cmd_args, cwd=csharp_build_dir)

    # build csharp bindings and create nuget package for each config
    for config in configs:
        if is_linux():
            native_build_dir = os.path.join(native_dir, config)
            cmd_args = ["make", "install", "DESTDIR=.//nuget-staging"]
            run_subprocess(cmd_args, cwd=native_build_dir)

        configuration = "/p:Configuration=\"" + config + "\""

        if not use_winml:
            cmd_args = ["dotnet", "msbuild", "OnnxRuntime.CSharp.sln", configuration, package_name, is_linux_build,
                        ort_build_dir]
            run_subprocess(cmd_args, cwd=csharp_build_dir)
        else:
            winml_interop_dir = os.path.join(source_dir, "csharp", "src", "Microsoft.AI.MachineLearning.Interop")
            winml_interop_project = os.path.join(winml_interop_dir, "Microsoft.AI.MachineLearning.Interop.csproj")
            winml_interop_project = os.path.normpath(winml_interop_project)
            cmd_args = ["dotnet", "msbuild", winml_interop_project, configuration, "/p:Platform=\"Any CPU\"",
                        ort_build_dir, "-restore"]
            run_subprocess(cmd_args, cwd=csharp_build_dir)

        nuget_exe = os.path.normpath(os.path.join(native_dir, config, "nuget_exe", "src", "nuget.exe"))
        nuget_exe_arg = "/p:NugetExe=\"" + nuget_exe + "\""

        cmd_args = [
            "dotnet", "msbuild", "OnnxRuntime.CSharp.proj", target_name,
            package_name, configuration, execution_provider, is_linux_build, ort_build_dir, nuget_exe_arg]
        run_subprocess(cmd_args, cwd=csharp_build_dir)


def run_csharp_tests(source_dir, build_dir, use_cuda, use_openvino, use_tensorrt, use_dnnl):
    # Currently only running tests on windows.
    if not is_windows():
        return
    csharp_source_dir = os.path.join(source_dir, 'csharp')
    is_linux_build = derive_linux_build_property()

    # define macros based on build args
    macros = ""
    if use_openvino:
        macros += "USE_OPENVINO;"
    if use_tensorrt:
        macros += "USE_TENSORRT;"
    if use_dnnl:
        macros += "USE_DNNL;"
    if use_cuda:
        macros += "USE_CUDA;"

    define_constants = ""
    if macros != "":
        define_constants = "/p:DefineConstants=\"" + macros + "\""

    # set build directory based on build_dir arg
    native_build_dir = os.path.normpath(os.path.join(source_dir, build_dir))
    ort_build_dir = "/p:OnnxRuntimeBuildDirectory=\"" + native_build_dir + "\""

    # Skip pretrained models test. Only run unit tests as part of the build
    # add "--verbosity", "detailed" to this command if required
    cmd_args = ["dotnet", "test", "test\\Microsoft.ML.OnnxRuntime.Tests\\Microsoft.ML.OnnxRuntime.Tests.csproj",
                "--filter", "FullyQualifiedName!=Microsoft.ML.OnnxRuntime.Tests.InferenceTest.TestPreTrainedModels",
                is_linux_build, define_constants, ort_build_dir]
    run_subprocess(cmd_args, cwd=csharp_source_dir)


def is_cross_compiling_on_apple(args):
    if not is_macOS():
        return False
    if args.ios:
        return True
    if args.osx_arch != platform.machine():
        return True
    return False


def build_protoc_for_host(cmake_path, source_dir, build_dir, args):
    if (args.arm or args.arm64 or args.arm64ec or args.enable_windows_store) and \
            not (is_windows() or is_cross_compiling_on_apple(args)):
        raise BuildError(
            'Currently only support building protoc for Windows host while '
            'cross-compiling for ARM/ARM64/Store and linux cross-compiling iOS')

    log.info(
        "Building protoc for host to be used in cross-compiled build process")
    protoc_build_dir = os.path.join(os.getcwd(), build_dir, 'host_protoc')
    os.makedirs(protoc_build_dir, exist_ok=True)
    # Generate step
    cmd_args = [
        cmake_path,
        os.path.join(source_dir, 'cmake', 'external', 'protobuf', 'cmake'),
        '-Dprotobuf_BUILD_TESTS=OFF',
        '-Dprotobuf_WITH_ZLIB_DEFAULT=OFF',
        '-Dprotobuf_BUILD_SHARED_LIBS=OFF'
    ]

    is_ninja = args.cmake_generator == 'Ninja'
    if args.cmake_generator is not None and not (is_macOS() and args.use_xcode):
        cmd_args += ['-G', args.cmake_generator]
    if is_windows():
        if not is_ninja:
            cmd_args += ['-T', 'host=x64']
    elif is_macOS():
        if args.use_xcode:
            cmd_args += ['-G', 'Xcode']
            # CMake < 3.18 has a bug setting system arch to arm64 (if not specified) for Xcode 12,
            # protoc for host should be built using host architecture
            # Explicitly specify the CMAKE_OSX_ARCHITECTURES for x86_64 Mac.
            cmd_args += ["-DCMAKE_OSX_ARCHITECTURES={}".format(
                'arm64' if platform.machine() == 'arm64' else 'x86_64')]

    run_subprocess(cmd_args, cwd=protoc_build_dir)
    # Build step
    cmd_args = [cmake_path,
                "--build", protoc_build_dir,
                "--config", "Release",
                "--target", "protoc"]
    run_subprocess(cmd_args)

    # Absolute protoc path is needed for cmake
    config_dir = ''
    suffix = ''

    if (is_windows() and not is_ninja) or (is_macOS() and args.use_xcode):
        config_dir = 'Release'

    if is_windows():
        suffix = '.exe'

    expected_protoc_path = os.path.join(protoc_build_dir, config_dir, 'protoc' + suffix)

    if not os.path.exists(expected_protoc_path):
        raise BuildError("Couldn't find {}. Host build of protoc failed.".format(expected_protoc_path))

    return expected_protoc_path


def generate_documentation(source_dir, build_dir, configs, validate):
    # Randomly choose one build config
    config = next(iter(configs))
    cwd = get_config_build_dir(build_dir, config)
    if is_windows():
        cwd = os.path.join(cwd, config)

    contrib_op_doc_path = os.path.join(source_dir, 'docs', 'ContribOperators.md')
    opkernel_doc_path = os.path.join(source_dir, 'docs', 'OperatorKernels.md')
    shutil.copy(os.path.join(source_dir, 'tools', 'python', 'gen_contrib_doc.py'), cwd)
    shutil.copy(os.path.join(source_dir, 'tools', 'python', 'gen_opkernel_doc.py'), cwd)
    # limit to just com.microsoft (excludes purely internal stuff like com.microsoft.nchwc).
    run_subprocess([sys.executable, 'gen_contrib_doc.py', '--output_path', contrib_op_doc_path,
                   '--domains', 'com.microsoft'], cwd=cwd)
    # we currently limit the documentation created by a build to the CPU and CUDA EPs.
    # Run get_opkernel_doc.py directly if you need/want documentation from other EPs that are enabled in the build.
    run_subprocess([sys.executable, 'gen_opkernel_doc.py', '--output_path', opkernel_doc_path,
                    '--providers', 'CPU', 'CUDA'], cwd=cwd)

    if validate:
        try:
            have_diff = False

            def diff_file(path, regenerate_qualifiers=''):
                diff = subprocess.check_output(['git', 'diff', path], cwd=source_dir)
                if diff:
                    nonlocal have_diff
                    have_diff = True
                    log.warning('The updated document {} is different from the checked in version. '
                                'Please regenerate the file{}, or copy the updated version from the '
                                'CI build\'s published artifacts if applicable.'.format(path, regenerate_qualifiers))
                    log.debug('diff:\n' + str(diff))

            diff_file(opkernel_doc_path, ' with CPU and CUDA execution providers enabled')
            diff_file(contrib_op_doc_path)

            if have_diff:
                # Output for the CI to publish the updated md files as an artifact
                print('##vso[task.setvariable variable=DocUpdateNeeded]true')
                raise BuildError('Generated documents have diffs. Check build output for details.')

        except subprocess.CalledProcessError:
            raise BuildError('git diff returned non-zero error code')


def main():
    log.debug("Command line arguments:\n  {}".format(" ".join(shlex.quote(arg) for arg in sys.argv[1:])))

    args = parse_arguments()
    cmake_extra_defines = (args.cmake_extra_defines
                           if args.cmake_extra_defines else [])
    cross_compiling = args.arm or args.arm64 or args.arm64ec or args.android

    # If there was no explicit argument saying what to do, default
    # to update, build and test (for native builds).
    if not (args.update or args.clean or args.build or args.test):
        log.debug("Defaulting to running update, build [and test for native builds].")
        args.update = True
        args.build = True
        if cross_compiling:
            args.test = args.android_abi == 'x86_64' or args.android_abi == 'arm64-v8a'
        else:
            args.test = True

    if args.skip_tests:
        args.test = False

    if is_reduced_ops_build(args) and args.update:
        from reduce_op_kernels import reduce_ops
        reduce_ops(
            config_path=args.include_ops_by_config,
            enable_type_reduction=args.enable_reduced_operator_type_support,
            use_cuda=args.use_cuda)

    if args.use_tensorrt:
        args.use_cuda = True

    if args.build_wheel or args.gen_doc:
        args.enable_pybind = True

    if args.build_csharp or args.build_nuget or args.build_java or args.build_nodejs:
        args.build_shared_lib = True

    if args.build_nuget and cross_compiling:
        raise BuildError('Currently nuget package creation is not supported while cross-compiling')

    if args.enable_pybind and args.disable_rtti:
        raise BuildError("Python bindings use typeid so you can't disable RTTI")

    if args.enable_pybind and args.disable_exceptions:
        raise BuildError('Python bindings require exceptions to be enabled.')

    if args.nnapi_min_api:
        if not args.use_nnapi:
            raise BuildError("Using --nnapi_min_api requires --use_nnapi")
        if args.nnapi_min_api < 27:
            raise BuildError("--nnapi_min_api should be 27+")

    if args.build_wasm:
        if not args.disable_wasm_exception_catching and args.disable_exceptions:
            # When '--disable_exceptions' is set, we set '--disable_wasm_exception_catching' as well
            args.disable_wasm_exception_catching = True
        if args.test and args.disable_wasm_exception_catching and not args.minimal_build:
            raise BuildError("WebAssembly tests need exception catching enabled to run if it's not minimal build")
        if args.test and args.enable_wasm_debug_info:
            # With flag --enable_wasm_debug_info, onnxruntime_test_all.wasm will be very huge (>1GB). This will fail
            # Node.js when trying to load the .wasm file.
            # To debug ONNX Runtime WebAssembly, use ONNX Runtime Web to debug ort-wasm.wasm in browsers.
            raise BuildError("WebAssembly tests cannot be enabled with flag --enable_wasm_debug_info")

    if args.code_coverage and not args.android:
        raise BuildError("Using --code_coverage requires --android")

    if args.gen_api_doc and len(args.config) != 1:
        raise BuildError('Using --get-api-doc requires a single build config')

    # Disabling unit tests for VAD-F as FPGA only supports
    # models with NCHW layout
    if args.use_openvino == "VAD-F_FP32":
        args.test = False

    # Disabling unit tests for GPU and MYRIAD on nuget creation
    if args.use_openvino != "CPU_FP32" and args.build_nuget:
        args.test = False

    configs = set(args.config)

    # setup paths and directories
    # cmake_path and ctest_path can be None. For example, if a person only wants to run the tests, he/she doesn't need
    # to have cmake/ctest.
    cmake_path = resolve_executable_path(args.cmake_path)
    ctest_path = None if args.use_vstest else resolve_executable_path(
        args.ctest_path)
    build_dir = args.build_dir
    script_dir = os.path.realpath(os.path.dirname(__file__))
    source_dir = os.path.normpath(os.path.join(script_dir, "..", ".."))

    # if using cuda, setup cuda paths and env vars
    cuda_home, cudnn_home = setup_cuda_vars(args)

    mpi_home = args.mpi_home
    nccl_home = args.nccl_home

    acl_home = args.acl_home
    acl_libs = args.acl_libs

    armnn_home = args.armnn_home
    armnn_libs = args.armnn_libs

    # if using tensorrt, setup tensorrt paths
    tensorrt_home = setup_tensorrt_vars(args)

    # if using migraphx, setup migraphx paths
    migraphx_home = setup_migraphx_vars(args)

    # if using rocm, setup rocm paths
    rocm_home = setup_rocm_build(args, configs)

    if args.update or args.build:
        os.makedirs(build_dir, exist_ok=True)

    log.info("Build started")
    if args.update:
        cmake_extra_args = []
        path_to_protoc_exe = args.path_to_protoc_exe
        if not args.skip_submodule_sync:
            update_submodules(source_dir)
        if is_windows():
            cpu_arch = platform.architecture()[0]
            if args.build_wasm:
                cmake_extra_args = ['-G', 'Ninja']
            elif args.cmake_generator == 'Ninja':
                if cpu_arch == '32bit' or args.arm or args.arm64 or args.arm64ec:
                    raise BuildError(
                        "To cross-compile with Ninja, load the toolset "
                        "environment for the target processor (e.g. Cross "
                        "Tools Command Prompt for VS)")
                cmake_extra_args = ['-G', args.cmake_generator]
            elif args.arm or args.arm64 or args.arm64ec:
                # Cross-compiling for ARM(64) architecture
                # First build protoc for host to use during cross-compilation
                if path_to_protoc_exe is None:
                    path_to_protoc_exe = build_protoc_for_host(
                        cmake_path, source_dir, build_dir, args)
                if args.arm:
                    cmake_extra_args = ['-A', 'ARM']
                elif args.arm64:
                    cmake_extra_args = ['-A', 'ARM64']
                elif args.arm64ec:
                    cmake_extra_args = ['-A', 'ARM64EC']
                cmake_extra_args += ['-G', args.cmake_generator]
                # Cannot test on host build machine for cross-compiled
                # builds (Override any user-defined behaviour for test if any)
                if args.test:
                    log.warning(
                        "Cannot test on host build machine for cross-compiled "
                        "ARM(64) builds. Will skip test running after build.")
                    args.test = False
            elif cpu_arch == '32bit' or args.x86:
                cmake_extra_args = [
                    '-A', 'Win32', '-T', 'host=x64', '-G', args.cmake_generator
                ]
            else:
                if args.msvc_toolset:
                    toolset = 'host=x64,version=' + args.msvc_toolset
                else:
                    toolset = 'host=x64'
                if args.cuda_version:
                    toolset += ',cuda=' + args.cuda_version
                cmake_extra_args = [
                    '-A', 'x64', '-T', toolset, '-G', args.cmake_generator
                ]
            if args.enable_windows_store:
                cmake_extra_defines.append(
                    'CMAKE_TOOLCHAIN_FILE=' + os.path.join(
                        source_dir, 'cmake', 'store_toolchain.cmake'))
            if args.enable_wcos:
                cmake_extra_defines.append('CMAKE_USER_MAKE_RULES_OVERRIDE=wcos_rules_override.cmake')
        elif args.cmake_generator is not None and not (is_macOS() and args.use_xcode):
            cmake_extra_args += ['-G', args.cmake_generator]
        elif is_macOS():
            if args.use_xcode:
                cmake_extra_args += ['-G', 'Xcode']
            if not args.ios and not args.android and \
                    args.osx_arch == 'arm64' and platform.machine() == 'x86_64':
                if args.test:
                    log.warning(
                        "Cannot test ARM64 build on X86_64. Will skip test running after build.")
                    args.test = False

        if args.build_wasm:
            emsdk_version = args.emsdk_version
            emsdk_dir = os.path.join(source_dir, "cmake", "external", "emsdk")
            emsdk_file = os.path.join(emsdk_dir, "emsdk.bat") if is_windows() else os.path.join(emsdk_dir, "emsdk")

            log.info("Installing emsdk...")
            run_subprocess([emsdk_file, "install", emsdk_version], cwd=emsdk_dir)
            log.info("Activating emsdk...")
            run_subprocess([emsdk_file, "activate", emsdk_version], cwd=emsdk_dir)

        if (args.android or args.ios or args.enable_windows_store or args.build_wasm
                or is_cross_compiling_on_apple(args)) and args.path_to_protoc_exe is None:
            # Cross-compiling for Android, iOS, and WebAssembly
            path_to_protoc_exe = build_protoc_for_host(
                cmake_path, source_dir, build_dir, args)

        if is_ubuntu_1604():
            if (args.arm or args.arm64):
                raise BuildError(
                    "Only Windows ARM(64) cross-compiled builds supported "
                    "currently through this script")
            if not is_docker() and not args.use_acl and not args.use_armnn:
                install_python_deps()

        if args.enable_pybind and is_windows():
            install_python_deps(args.numpy_version)

        if args.enable_onnx_tests:
            setup_test_data(build_dir, configs)

        if args.use_cuda and args.cuda_version is None:
            if is_windows():
                # cuda_version is used while generating version_info.py on Windows.
                raise BuildError("cuda_version must be specified on Windows.")
            else:
                args.cuda_version = ""
        if args.use_rocm and args.rocm_version is None:
            args.rocm_version = ""

        if args.build_eager_mode:
            eager_root_dir = os.path.join(source_dir, "orttraining", "orttraining", "eager")
            if args.eager_customop_module and not args.eager_customop_header:
                raise Exception('eager_customop_header must be provided when eager_customop_module is')
            elif args.eager_customop_header and not args.eager_customop_module:
                raise Exception('eager_customop_module must be provided when eager_customop_header is')

            def gen_ops(gen_cpp_name: str, header_file: str, ops_module: str, custom_ops: bool):
                gen_cpp_scratch_name = gen_cpp_name + '.working'
                print(f'Generating ORT ATen overrides (output_file: {gen_cpp_name}, header_file: {header_file},'
                      f'ops_module: {ops_module}), custom_ops: {custom_ops}')

                cmd = [sys.executable, os.path.join(os.path.join(eager_root_dir, 'opgen', 'opgen.py')),
                       '--output_file', gen_cpp_scratch_name,
                       '--ops_module', ops_module,
                       '--header_file', header_file]

                if custom_ops:
                    cmd += ["--custom_ops"]

                subprocess.check_call(cmd)

                import filecmp
                if (not os.path.isfile(gen_cpp_name) or
                   not filecmp.cmp(gen_cpp_name, gen_cpp_scratch_name, shallow=False)):
                    os.rename(gen_cpp_scratch_name, gen_cpp_name)
                else:
                    os.remove(gen_cpp_scratch_name)

            def gen_ort_ops():
                # generate native aten ops
                import torch
                regdecs_path = os.path.join(os.path.dirname(torch.__file__), 'include/ATen/RegistrationDeclarations.h')

                ops_module = os.path.join(eager_root_dir, 'opgen/opgen/atenops.py')
                gen_ops(os.path.join(eager_root_dir, 'ort_aten.g.cpp'), regdecs_path, ops_module, False)

                # generate custom ops
                if not args.eager_customop_header:
                    args.eager_customop_header = os.path.realpath(os.path.join(
                        eager_root_dir,
                        "opgen",
                        "CustomOpDeclarations.h"))

                if not args.eager_customop_module:
                    args.eager_customop_module = os.path.join(eager_root_dir, 'opgen/opgen/custom_ops.py')

                gen_ops(os.path.join(eager_root_dir, 'ort_customops.g.cpp'),
                        args.eager_customop_header, args.eager_customop_module, True)

            gen_ort_ops()
        if args.enable_external_custom_op_schemas and not is_linux():
            raise BuildError("Registering external custom op schemas is only supported on Linux.")

        generate_build_tree(
            cmake_path, source_dir, build_dir, cuda_home, cudnn_home, rocm_home, mpi_home, nccl_home,
            tensorrt_home, migraphx_home, acl_home, acl_libs, armnn_home, armnn_libs,
            path_to_protoc_exe, configs, cmake_extra_defines, args, cmake_extra_args)

    if args.clean:
        clean_targets(cmake_path, build_dir, configs)

    # if using DML, perform initial nuget package restore
    setup_dml_build(args, cmake_path, build_dir, configs)

    if args.build:
        if args.parallel < 0:
            raise BuildError("Invalid parallel job count: {}".format(args.parallel))
        num_parallel_jobs = os.cpu_count() if args.parallel == 0 else args.parallel
        build_targets(args, cmake_path, build_dir, configs, num_parallel_jobs, args.target)

    if args.test:
        run_onnxruntime_tests(args, source_dir, ctest_path, build_dir, configs)

        if args.enable_pybind and not args.skip_onnx_tests and args.use_nuphar:
            nuphar_run_python_tests(build_dir, configs)

        # run node.js binding tests
        if args.build_nodejs and not args.skip_nodejs_tests:
            nodejs_binding_dir = os.path.normpath(os.path.join(source_dir, "js", "node"))
            run_nodejs_tests(nodejs_binding_dir)

    # Build packages after running the tests.
    # NOTE: if you have a test that rely on a file which only get copied/generated during packaging step, it could
    # fail unexpectedly. Similar, if your packaging step forgot to copy a file into the package, we don't know it
    # either.
    if args.build:
        if args.build_wheel:
            nightly_build = bool(os.getenv('NIGHTLY_BUILD') == '1')
            default_training_package_device = bool(os.getenv('DEFAULT_TRAINING_PACKAGE_DEVICE') == '1')
            build_python_wheel(
                source_dir,
                build_dir,
                configs,
                args.use_cuda,
                args.cuda_version,
                args.use_rocm,
                args.rocm_version,
                args.use_dnnl,
                args.use_tensorrt,
                args.use_openvino,
                args.use_nuphar,
                args.use_vitisai,
                args.use_acl,
                args.use_armnn,
                args.use_dml,
                args.wheel_name_suffix,
                args.enable_training,
                nightly_build=nightly_build,
                default_training_package_device=default_training_package_device,
                use_ninja=(args.cmake_generator == 'Ninja'),
                build_eager_mode=args.build_eager_mode
            )
        if args.build_nuget:
            build_nuget_package(
                source_dir,
                build_dir,
                configs,
                args.use_cuda,
                args.use_openvino,
                args.use_tensorrt,
                args.use_dnnl,
                args.use_nuphar,
                args.use_winml,
            )

    if args.test and args.build_nuget:
        run_csharp_tests(
            source_dir,
            build_dir,
            args.use_cuda,
            args.use_openvino,
            args.use_tensorrt,
            args.use_dnnl)

    if args.gen_doc and (args.build or args.test):
        generate_documentation(source_dir, build_dir, configs, args.gen_doc == 'validate')

    if args.gen_api_doc and (args.build or args.test):
        print('Generating Python doc for ORTModule...')
        docbuild_dir = os.path.join(source_dir, 'tools', 'doc')
        run_subprocess(['bash', 'builddoc.sh', os.path.dirname(sys.executable),
                        source_dir, build_dir, args.config[0]], cwd=docbuild_dir)

    log.info("Build complete")


if __name__ == "__main__":
    try:
        sys.exit(main())
    except BaseError as e:
        log.error(str(e))
        sys.exit(1)<|MERGE_RESOLUTION|>--- conflicted
+++ resolved
@@ -757,12 +757,8 @@
         "-Donnxruntime_CROSS_COMPILING=" + ("ON" if args.arm64 or args.arm64ec or args.arm else "OFF"),
         "-Donnxruntime_DISABLE_CONTRIB_OPS=" + ("ON" if args.disable_contrib_ops else "OFF"),
         "-Donnxruntime_DISABLE_ML_OPS=" + ("ON" if args.disable_ml_ops else "OFF"),
-<<<<<<< HEAD
-        "-Donnxruntime_DISABLE_RTTI=" + ("ON" if args.disable_rtti or (args.minimal_build and not args.enable_pybind) else "OFF"),
-=======
         "-Donnxruntime_DISABLE_RTTI=" + ("ON" if args.disable_rtti or (args.minimal_build is not None
                                          and not args.enable_pybind) else "OFF"),
->>>>>>> 1cbbafdb
         "-Donnxruntime_DISABLE_EXCEPTIONS=" + ("ON" if args.disable_exceptions else "OFF"),
         # Need to use 'is not None' with minimal_build check as it could be an empty list.
         "-Donnxruntime_MINIMAL_BUILD=" + ("ON" if args.minimal_build is not None else "OFF"),

--- conflicted
+++ resolved
@@ -564,16 +564,10 @@
         "-Donnxruntime_USE_NNAPI=" + ("ON" if args.use_dnnlibrary else "OFF"),
         "-Donnxruntime_USE_RKNPU=" + ("ON" if args.use_rknpu else "OFF"),
         "-Donnxruntime_USE_OPENMP=" + (
-<<<<<<< HEAD
-            "ON" if args.use_openmp and not args.use_dnnlibrary and
-            not args.use_mklml and not args.use_ngraph and not args.android and
-            not args.use_rknpu else "OFF"),
-=======
             "ON" if args.use_openmp and not (
                 args.use_dnnlibrary or args.use_mklml or args.use_ngraph or
-                args.android or (args.ios and is_macOS()))
+                args.android or (args.ios and is_macOS()) or args.use_rknpu)
             else "OFF"),
->>>>>>> ef4d73e8
         "-Donnxruntime_USE_TVM=" + ("ON" if args.use_tvm else "OFF"),
         "-Donnxruntime_USE_LLVM=" + ("ON" if args.use_llvm else "OFF"),
         "-Donnxruntime_ENABLE_MICROSOFT_INTERNAL=" + (

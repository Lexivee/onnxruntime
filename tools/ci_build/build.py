--- conflicted
+++ resolved
@@ -436,28 +436,28 @@
     # folder in build_dir
     if is_windows():
         src_model_dir = os.path.join(build_dir, 'models')
-        if os.path.exists('C:\\local\\models') and not os.path.exists(src_model_dir):
-          log.debug("creating shortcut %s -> %s"  % ('C:\\local\\models', src_model_dir))
-          run_subprocess(['mklink', '/D', '/J', src_model_dir, 'C:\\local\\models'], shell=True)
+        if os.path.exists('C:\\local\\models') and not os.path.exists(
+                src_model_dir):
+            log.debug("creating shortcut %s -> %s" % (
+                'C:\\local\\models', src_model_dir))
+            run_subprocess(['mklink', '/D', '/J', src_model_dir,
+                            'C:\\local\\models'], shell=True)
         for config in configs:
             config_build_dir = get_config_build_dir(build_dir, config)
             os.makedirs(config_build_dir, exist_ok=True)
             dest_model_dir = os.path.join(config_build_dir, 'models')
-<<<<<<< HEAD
-            if os.path.exists(src_model_dir) and not os.path.exists(
+            if os.path.exists('C:\\local\\models') and not os.path.exists(
+                    dest_model_dir):
+                log.debug("creating shortcut %s -> %s" % (
+                    'C:\\local\\models', dest_model_dir))
+                run_subprocess(['mklink', '/D', '/J', dest_model_dir,
+                                'C:\\local\\models'], shell=True)
+            elif os.path.exists(src_model_dir) and not os.path.exists(
                     dest_model_dir):
                 log.debug("creating shortcut %s -> %s" % (
                     src_model_dir, dest_model_dir))
                 run_subprocess(['mklink', '/D', '/J', dest_model_dir,
                                 src_model_dir], shell=True)
-=======
-            if os.path.exists('C:\\local\\models') and not os.path.exists(dest_model_dir):
-                log.debug("creating shortcut %s -> %s"  % ('C:\\local\\models', dest_model_dir))
-                run_subprocess(['mklink', '/D', '/J', dest_model_dir, 'C:\\local\\models'], shell=True)            
-            elif os.path.exists(src_model_dir) and not os.path.exists(dest_model_dir):
-                log.debug("creating shortcut %s -> %s"  % (src_model_dir, dest_model_dir))
-                run_subprocess(['mklink', '/D', '/J', dest_model_dir, src_model_dir], shell=True)                
->>>>>>> 951484ba
 
 
 def generate_build_tree(cmake_path, source_dir, build_dir, cuda_home,

# !/usr/bin/env python3
# Copyright (c) Microsoft Corporation. All rights reserved.
# Licensed under the MIT License.

import argparse
<<<<<<< HEAD
import io
import op_registration_utils
import re
=======
>>>>>>> fdce4fa6
import shutil
import sys
import typing
from pathlib import Path

import op_registration_utils
from logger import get_logger

# directory containing the reduced op files, relative to the build directory
OP_REDUCTION_DIR = "op_reduction.generated"

# add the path to /tools/python so we can import the config parsing and type reduction processing
SCRIPT_DIR = Path(__file__).parent.resolve()
ORT_ROOT = SCRIPT_DIR.parents[1]
sys.path.append(str(ORT_ROOT / "tools" / "python"))

from util import parse_config  # noqa
from util.ort_format_model.operator_type_usage_processors import OpTypeImplFilterInterface  # noqa

log = get_logger("reduce_op_kernels")


def _adapt_filters_for_extended_minimal_build(base_required_ops: typing.Optional[dict],
                                              base_op_type_impl_filter: typing.Optional[OpTypeImplFilterInterface]):
    '''
    Adapts the values returned by parse_config() for an extended minimal build or higher.
    In particular:
    - Includes ONNX ops needed by layout transformation
    '''
    # layout transformation requires certain ONNX ops to be available
    layout_transformation_required_ops = dict()  # op name -> set of opset versions
    layout_transformation_required_ops_file = ORT_ROOT / "onnxruntime/core/framework/kernel_def_hash_helpers.cc"
    with open(layout_transformation_required_ops_file, mode="r") as f:
        region_boundary_pattern = re.compile(r'@@region_(begin|end)\(layout_transformation_required_kernels\)@@')
        op_to_hash_pattern = re.compile(r'\{"(\w+)_(\d+)",\s+\w+\},')
        in_region = False
        for line in f:
            region_boundary_match = region_boundary_pattern.search(line)
            if region_boundary_match:
                in_region = region_boundary_match.group(1) == "begin"
                continue

            if not in_region:
                continue

            op_to_hash_match = op_to_hash_pattern.search(line)
            if op_to_hash_match:
                op_name, opset = op_to_hash_match.group(1, 2)
                layout_transformation_required_ops.setdefault(op_name, set()).add(int(opset))

    adapted_required_ops = None
    if base_required_ops is not None:
        adapted_required_ops = base_required_ops.copy()
        required_onnx_ops = adapted_required_ops.setdefault('ai.onnx', dict())
        for op_type, opsets in layout_transformation_required_ops.items():
            for opset in opsets:
                required_onnx_opset_ops = required_onnx_ops.setdefault(opset, set())
                required_onnx_opset_ops.add(op_type)

    adapted_op_type_impl_filter = None
    if base_op_type_impl_filter is not None:
        class _AdaptedFilter(OpTypeImplFilterInterface):
            def __init__(self, filter_to_adapt: OpTypeImplFilterInterface,
                         required_optypes: typing.Set[str]):
                self.filter_to_adapt = filter_to_adapt
                self.required_optypes = required_optypes

            def is_typed_registration_needed(self, domain: str, optype: str, type_registration_str: str):
                # Always require registration for ONNX ops in self.required_optypes.
                if domain == 'ai.onnx' and optype in self.required_optypes:
                    return True
                return self.filter_to_adapt.is_typed_registration_needed(domain, optype, type_registration_str)

            def get_cpp_entries(self):
                # The required types for ops in self.required_optypes must be specified in the C++ implementation.
                # Doing that also accounts for globally allowed types.
                # We don't need to do anything special with the allowed type overrides here.
                return self.filter_to_adapt.get_cpp_entries()

        adapted_op_type_impl_filter = _AdaptedFilter(base_op_type_impl_filter,
                                                     set(layout_transformation_required_ops.keys()))

    return (adapted_required_ops, adapted_op_type_impl_filter)


class _ExcludingRegistrationProcessor(op_registration_utils.RegistrationProcessor):
<<<<<<< HEAD
    '''Registration processor that excludes registrations and writes the result to an output file.'''

    def __init__(self, required_ops: typing.Optional[dict],
                 op_type_impl_filter: typing.Optional[OpTypeImplFilterInterface],
                 output_file: io.TextIOWrapper):
=======
    """Registration processor that excludes registrations and writes the result to an output file."""

    def __init__(
        self,
        required_ops: typing.Optional[dict],
        op_type_impl_filter: typing.Optional[OpTypeImplFilterInterface],
        output_file: str,
    ):
>>>>>>> fdce4fa6
        self._required_ops = required_ops
        self._op_type_impl_filter = op_type_impl_filter
        self._output_file = output_file

<<<<<<< HEAD
    def _is_op_required(self, domain: str, operator: str,
                        start_version: int, end_version: typing.Optional[int]) -> bool:
        '''See if an op is required.'''
=======
    def _is_op_required(
        self, domain: str, operator: str, start_version: int, end_version: typing.Optional[int]
    ) -> typing.Tuple[bool, str]:
        """See if an op is required."""
>>>>>>> fdce4fa6
        if self._required_ops is None:
            return True

        if domain not in self._required_ops:
            return False

        for opset in self._required_ops[domain]:
            if opset >= start_version and (end_version is None or opset <= end_version):
                if operator in self._required_ops[domain][opset]:
                    return True

        return False

    def process_registration(
        self,
        lines: typing.List[str],
        constant_for_domain: str,
        operator: str,
        start_version: int,
        end_version: typing.Optional[int] = None,
        type: typing.Optional[str] = None,
    ):
        registration_identifier = "{}:{}({}){}".format(
            constant_for_domain, operator, start_version, "<{}>".format(type) if type else ""
        )

        # convert from the ORT constant name to the domain string used in the config
        domain = op_registration_utils.map_ort_constant_to_domain(constant_for_domain)

        exclude = False
        reason = ""

        if domain is not None:
            if not self._is_op_required(domain, operator, start_version, end_version):
                exclude = True
                reason = "Entire op is not required."

            if not exclude and type is not None and self._op_type_impl_filter is not None:
                if not self._op_type_impl_filter.is_typed_registration_needed(domain, operator, type):
                    exclude = True
                    reason = "Specific typed registration is not required."
        else:
            log.warning(
                "Keeping {} registration from unknown domain: {}".format(registration_identifier, constant_for_domain)
            )

        if exclude:
            log.info("Disabling {} registration: {}".format(registration_identifier, reason))
            for line in lines:
                self._output_file.write("// " + line)

            # edge case of last entry in table where we still need the terminating }; to not be commented out
            if lines[-1].rstrip().endswith("};"):
                self._output_file.write("};\n")
        else:
            for line in lines:
                self._output_file.write(line)

    def process_other_line(self, line):
        self._output_file.write(line)

    def ok(self):
        return True


<<<<<<< HEAD
def _get_op_reduction_root(build_dir: Path):
    '''
    Return the op reduction root directory which is a subdirectory of `build_dir`.
    '''
    return Path(build_dir, OP_REDUCTION_DIR)


def _get_op_reduction_file_path(ort_root: Path, build_dir: Path, original_path: Path):
    '''
    Return the op reduction file path corresponding to `original_path`.
    Op reduction files are in the op reduction root but otherwise share the same components of `original_path`
    relative to `ort_root`.
    '''
    return _get_op_reduction_root(build_dir) / original_path.relative_to(ort_root)
=======
def _get_op_reduction_file_path(ort_root: Path, build_dir: Path, original_path: typing.Optional[Path] = None):
    """
    Return the op reduction file path corresponding to `original_path` or the op reduction file root if unspecified.
    Op reduction files are in a subdirectory of `build_dir` but otherwise share the same components of `original_path`
    relative to `ort_root`.
    """
    op_reduction_root = Path(build_dir, OP_REDUCTION_DIR)
    return (op_reduction_root / original_path.relative_to(ort_root)) if original_path is not None else op_reduction_root
>>>>>>> fdce4fa6


def _generate_provider_registrations(
    ort_root: Path,
    build_dir: Path,
    use_cuda: bool,
    required_ops: typing.Optional[dict],
    op_type_impl_filter: typing.Optional[OpTypeImplFilterInterface],
):
    """Generate provider registration files."""
    kernel_registration_files = [
        Path(f) for f in op_registration_utils.get_kernel_registration_files(str(ort_root), use_cuda)
    ]

    for kernel_registration_file in kernel_registration_files:
        if not kernel_registration_file.is_file():
            raise ValueError(f"Kernel registration file does not exist: {kernel_registration_file}")

        log.info("Processing {}".format(kernel_registration_file))

        reduced_path = _get_op_reduction_file_path(ort_root, build_dir, kernel_registration_file)

        reduced_path.parent.mkdir(parents=True, exist_ok=True)

        # read from original and create the reduced kernel def file with commented out lines for any kernels that are
        # not required
        with open(reduced_path, "w") as file_to_write:
            processor = _ExcludingRegistrationProcessor(required_ops, op_type_impl_filter, file_to_write)

            op_registration_utils.process_kernel_registration_file(kernel_registration_file, processor)

            if not processor.ok():
                # error should have already been logged so just exit
                sys.exit(-1)


def _generate_type_control_overrides(ort_root: Path, build_dir: Path, cpp_lines: typing.Sequence[str]):
    """
    Generate type control overrides. Insert applicable C++ code to specify operator type requirements.
    :param ort_root: Root of the ONNX Runtime repository
    :param build_dir: Path to the build directory
    :param cpp_lines: The C++ code to insert
    """
    src = Path(ort_root, "onnxruntime", "core", "providers", "op_kernel_type_control_overrides.inc")

    if not src.is_file():
        raise ValueError(f"Op kernel type control overrides file does not exist: {src}")

    # create a copy of op_kernel_type_control_overrides.inc
    target = _get_op_reduction_file_path(ort_root, build_dir, src)

    target.parent.mkdir(parents=True, exist_ok=True)

    shutil.copyfile(src, target)

    if cpp_lines:
        # find the insertion block and replace any existing content in it
        inserted = False
        with open(src, "r") as input, open(target, "w") as output:
            inside_insertion_block = False
            for line in input.readlines():
                if "@@insertion_point_begin(allowed_types)@@" in line:
                    inside_insertion_block = True
                    output.write(line)
                    [output.write("{}\n".format(code_line)) for code_line in cpp_lines]
                    inserted = True
                    continue
                elif inside_insertion_block:
                    if "@@insertion_point_end(allowed_types)@@" in line:
                        inside_insertion_block = False
                    else:
                        # we ignore any old lines within the insertion block
                        continue

                output.write(line)

        if not inserted:
            raise RuntimeError("Insertion point was not found in {}".format(target))


<<<<<<< HEAD
def reduce_ops(config_path: str, build_dir: str, enable_type_reduction: bool, use_cuda: bool,
               is_extended_minimal_build_or_higher: bool):
    '''
=======
def reduce_ops(config_path: str, build_dir: str, enable_type_reduction: bool = False, use_cuda: bool = True):
    """
>>>>>>> fdce4fa6
    Reduce op kernel implementations.
    :param config_path: Path to configuration file that specifies the ops to include
    :param build_dir: Path to the build directory. The op reduction files will be generated under the build directory.
    :param enable_type_reduction: Whether per operator type reduction is enabled
    :param use_cuda: Whether to reduce op kernels for the CUDA provider
<<<<<<< HEAD
    :param is_extended_minimal_build_or_higher: Whether this build has at least the features of an extended minimal
                                                build enabled.
    '''
=======
    """
>>>>>>> fdce4fa6
    build_dir = Path(build_dir).resolve()
    build_dir.mkdir(parents=True, exist_ok=True)

    required_ops, op_type_impl_filter = parse_config(config_path, enable_type_reduction)
    if is_extended_minimal_build_or_higher:
        required_ops, op_type_impl_filter = _adapt_filters_for_extended_minimal_build(required_ops,
                                                                                      op_type_impl_filter)

    # delete any existing generated files first
    op_reduction_root = _get_op_reduction_root(build_dir)
    if op_reduction_root.is_dir():
        log.info(f"Deleting existing op reduction file root directory: {op_reduction_root}")
        shutil.rmtree(op_reduction_root)

    _generate_provider_registrations(ORT_ROOT, build_dir, use_cuda, required_ops, op_type_impl_filter)

    type_control_cpp_code = op_type_impl_filter.get_cpp_entries() if op_type_impl_filter is not None else []
    _generate_type_control_overrides(ORT_ROOT, build_dir, type_control_cpp_code)


if __name__ == "__main__":
    parser = argparse.ArgumentParser(
        description="Reduces operator kernel implementations in ONNX Runtime. "
<<<<<<< HEAD
                    "Entire op implementations or op implementations for specific types may be pruned.")

    parser.add_argument("config_path", type=str,
                        help="Path to configuration file. "
                             "Create with <ORT root>/tools/python/create_reduced_build_config.py and edit if needed. "
                             "See https://onnxruntime.ai/docs/reference/reduced-operator-config-file.html for more "
                             "information.")

    parser.add_argument("--cmake_build_dir", type=str, required=True,
                        help="Path to the build directory. "
                             "The op reduction files will be generated under the build directory.")

    parser.add_argument("--is_extended_minimal_build_or_higher", action="store_true",
                        help="Whether this build has at least the features of an extended minimal build enabled.")

    parser.add_argument("--enable_type_reduction", action="store_true",
                        help="Whether per operator type reduction is enabled.")

    parser.add_argument("--use_cuda", action="store_true",
                        help="Whether to reduce op kernels for the CUDA provider.")

    args = parser.parse_args()

    reduce_ops(config_path=args.config_path,
               build_dir=args.cmake_build_dir,
               enable_type_reduction=args.enable_type_reduction,
               use_cuda=args.use_cuda,
               is_extended_minimal_build_or_higher=args.is_extended_minimal_build_or_higher)
=======
        "Entire op implementations or op implementations for specific types may be pruned."
    )

    parser.add_argument(
        "config_path",
        type=str,
        help="Path to configuration file. "
        "Create with <ORT root>/tools/python/create_reduced_build_config.py and edit if needed. "
        "See /docs/ONNX_Runtime_Format_Model_Usage.md for more information.",
    )

    parser.add_argument(
        "--cmake_build_dir",
        type=str,
        required=True,
        help="Path to the build directory. " "The op reduction files will be generated under the build directory.",
    )

    parser.add_argument(
        "--enable_type_reduction", action="store_true", help="Whether per operator type reduction is enabled."
    )

    parser.add_argument("--use_cuda", action="store_true", help="Whether to reduce op kernels for the CUDA provider.")

    args = parser.parse_args()

    reduce_ops(
        config_path=args.config_path,
        build_dir=args.cmake_build_dir,
        enable_type_reduction=args.enable_type_reduction,
        use_cuda=args.use_cuda,
    )
>>>>>>> fdce4fa6
<|MERGE_RESOLUTION|>--- conflicted
+++ resolved
@@ -3,12 +3,8 @@
 # Licensed under the MIT License.
 
 import argparse
-<<<<<<< HEAD
 import io
-import op_registration_utils
 import re
-=======
->>>>>>> fdce4fa6
 import shutil
 import sys
 import typing
@@ -31,18 +27,19 @@
 log = get_logger("reduce_op_kernels")
 
 
-def _adapt_filters_for_extended_minimal_build(base_required_ops: typing.Optional[dict],
-                                              base_op_type_impl_filter: typing.Optional[OpTypeImplFilterInterface]):
-    '''
+def _adapt_filters_for_extended_minimal_build(
+    base_required_ops: typing.Optional[dict], base_op_type_impl_filter: typing.Optional[OpTypeImplFilterInterface]
+):
+    """
     Adapts the values returned by parse_config() for an extended minimal build or higher.
     In particular:
     - Includes ONNX ops needed by layout transformation
-    '''
+    """
     # layout transformation requires certain ONNX ops to be available
     layout_transformation_required_ops = dict()  # op name -> set of opset versions
     layout_transformation_required_ops_file = ORT_ROOT / "onnxruntime/core/framework/kernel_def_hash_helpers.cc"
     with open(layout_transformation_required_ops_file, mode="r") as f:
-        region_boundary_pattern = re.compile(r'@@region_(begin|end)\(layout_transformation_required_kernels\)@@')
+        region_boundary_pattern = re.compile(r"@@region_(begin|end)\(layout_transformation_required_kernels\)@@")
         op_to_hash_pattern = re.compile(r'\{"(\w+)_(\d+)",\s+\w+\},')
         in_region = False
         for line in f:
@@ -62,7 +59,7 @@
     adapted_required_ops = None
     if base_required_ops is not None:
         adapted_required_ops = base_required_ops.copy()
-        required_onnx_ops = adapted_required_ops.setdefault('ai.onnx', dict())
+        required_onnx_ops = adapted_required_ops.setdefault("ai.onnx", dict())
         for op_type, opsets in layout_transformation_required_ops.items():
             for opset in opsets:
                 required_onnx_opset_ops = required_onnx_ops.setdefault(opset, set())
@@ -70,15 +67,15 @@
 
     adapted_op_type_impl_filter = None
     if base_op_type_impl_filter is not None:
+
         class _AdaptedFilter(OpTypeImplFilterInterface):
-            def __init__(self, filter_to_adapt: OpTypeImplFilterInterface,
-                         required_optypes: typing.Set[str]):
+            def __init__(self, filter_to_adapt: OpTypeImplFilterInterface, required_optypes: typing.Set[str]):
                 self.filter_to_adapt = filter_to_adapt
                 self.required_optypes = required_optypes
 
             def is_typed_registration_needed(self, domain: str, optype: str, type_registration_str: str):
                 # Always require registration for ONNX ops in self.required_optypes.
-                if domain == 'ai.onnx' and optype in self.required_optypes:
+                if domain == "ai.onnx" and optype in self.required_optypes:
                     return True
                 return self.filter_to_adapt.is_typed_registration_needed(domain, optype, type_registration_str)
 
@@ -88,43 +85,30 @@
                 # We don't need to do anything special with the allowed type overrides here.
                 return self.filter_to_adapt.get_cpp_entries()
 
-        adapted_op_type_impl_filter = _AdaptedFilter(base_op_type_impl_filter,
-                                                     set(layout_transformation_required_ops.keys()))
+        adapted_op_type_impl_filter = _AdaptedFilter(
+            base_op_type_impl_filter, set(layout_transformation_required_ops.keys())
+        )
 
     return (adapted_required_ops, adapted_op_type_impl_filter)
 
 
 class _ExcludingRegistrationProcessor(op_registration_utils.RegistrationProcessor):
-<<<<<<< HEAD
-    '''Registration processor that excludes registrations and writes the result to an output file.'''
-
-    def __init__(self, required_ops: typing.Optional[dict],
-                 op_type_impl_filter: typing.Optional[OpTypeImplFilterInterface],
-                 output_file: io.TextIOWrapper):
-=======
     """Registration processor that excludes registrations and writes the result to an output file."""
 
     def __init__(
         self,
         required_ops: typing.Optional[dict],
         op_type_impl_filter: typing.Optional[OpTypeImplFilterInterface],
-        output_file: str,
+        output_file: io.TextIOWrapper,
     ):
->>>>>>> fdce4fa6
         self._required_ops = required_ops
         self._op_type_impl_filter = op_type_impl_filter
         self._output_file = output_file
 
-<<<<<<< HEAD
-    def _is_op_required(self, domain: str, operator: str,
-                        start_version: int, end_version: typing.Optional[int]) -> bool:
-        '''See if an op is required.'''
-=======
     def _is_op_required(
         self, domain: str, operator: str, start_version: int, end_version: typing.Optional[int]
-    ) -> typing.Tuple[bool, str]:
+    ) -> bool:
         """See if an op is required."""
->>>>>>> fdce4fa6
         if self._required_ops is None:
             return True
 
@@ -190,31 +174,20 @@
         return True
 
 
-<<<<<<< HEAD
 def _get_op_reduction_root(build_dir: Path):
-    '''
+    """
     Return the op reduction root directory which is a subdirectory of `build_dir`.
-    '''
+    """
     return Path(build_dir, OP_REDUCTION_DIR)
 
 
 def _get_op_reduction_file_path(ort_root: Path, build_dir: Path, original_path: Path):
-    '''
+    """
     Return the op reduction file path corresponding to `original_path`.
     Op reduction files are in the op reduction root but otherwise share the same components of `original_path`
     relative to `ort_root`.
-    '''
+    """
     return _get_op_reduction_root(build_dir) / original_path.relative_to(ort_root)
-=======
-def _get_op_reduction_file_path(ort_root: Path, build_dir: Path, original_path: typing.Optional[Path] = None):
-    """
-    Return the op reduction file path corresponding to `original_path` or the op reduction file root if unspecified.
-    Op reduction files are in a subdirectory of `build_dir` but otherwise share the same components of `original_path`
-    relative to `ort_root`.
-    """
-    op_reduction_root = Path(build_dir, OP_REDUCTION_DIR)
-    return (op_reduction_root / original_path.relative_to(ort_root)) if original_path is not None else op_reduction_root
->>>>>>> fdce4fa6
 
 
 def _generate_provider_registrations(
@@ -295,33 +268,28 @@
             raise RuntimeError("Insertion point was not found in {}".format(target))
 
 
-<<<<<<< HEAD
-def reduce_ops(config_path: str, build_dir: str, enable_type_reduction: bool, use_cuda: bool,
-               is_extended_minimal_build_or_higher: bool):
-    '''
-=======
-def reduce_ops(config_path: str, build_dir: str, enable_type_reduction: bool = False, use_cuda: bool = True):
-    """
->>>>>>> fdce4fa6
+def reduce_ops(
+    config_path: str,
+    build_dir: str,
+    enable_type_reduction: bool,
+    use_cuda: bool,
+    is_extended_minimal_build_or_higher: bool,
+):
+    """
     Reduce op kernel implementations.
     :param config_path: Path to configuration file that specifies the ops to include
     :param build_dir: Path to the build directory. The op reduction files will be generated under the build directory.
     :param enable_type_reduction: Whether per operator type reduction is enabled
     :param use_cuda: Whether to reduce op kernels for the CUDA provider
-<<<<<<< HEAD
     :param is_extended_minimal_build_or_higher: Whether this build has at least the features of an extended minimal
                                                 build enabled.
-    '''
-=======
-    """
->>>>>>> fdce4fa6
+    """
     build_dir = Path(build_dir).resolve()
     build_dir.mkdir(parents=True, exist_ok=True)
 
     required_ops, op_type_impl_filter = parse_config(config_path, enable_type_reduction)
     if is_extended_minimal_build_or_higher:
-        required_ops, op_type_impl_filter = _adapt_filters_for_extended_minimal_build(required_ops,
-                                                                                      op_type_impl_filter)
+        required_ops, op_type_impl_filter = _adapt_filters_for_extended_minimal_build(required_ops, op_type_impl_filter)
 
     # delete any existing generated files first
     op_reduction_root = _get_op_reduction_root(build_dir)
@@ -338,36 +306,6 @@
 if __name__ == "__main__":
     parser = argparse.ArgumentParser(
         description="Reduces operator kernel implementations in ONNX Runtime. "
-<<<<<<< HEAD
-                    "Entire op implementations or op implementations for specific types may be pruned.")
-
-    parser.add_argument("config_path", type=str,
-                        help="Path to configuration file. "
-                             "Create with <ORT root>/tools/python/create_reduced_build_config.py and edit if needed. "
-                             "See https://onnxruntime.ai/docs/reference/reduced-operator-config-file.html for more "
-                             "information.")
-
-    parser.add_argument("--cmake_build_dir", type=str, required=True,
-                        help="Path to the build directory. "
-                             "The op reduction files will be generated under the build directory.")
-
-    parser.add_argument("--is_extended_minimal_build_or_higher", action="store_true",
-                        help="Whether this build has at least the features of an extended minimal build enabled.")
-
-    parser.add_argument("--enable_type_reduction", action="store_true",
-                        help="Whether per operator type reduction is enabled.")
-
-    parser.add_argument("--use_cuda", action="store_true",
-                        help="Whether to reduce op kernels for the CUDA provider.")
-
-    args = parser.parse_args()
-
-    reduce_ops(config_path=args.config_path,
-               build_dir=args.cmake_build_dir,
-               enable_type_reduction=args.enable_type_reduction,
-               use_cuda=args.use_cuda,
-               is_extended_minimal_build_or_higher=args.is_extended_minimal_build_or_higher)
-=======
         "Entire op implementations or op implementations for specific types may be pruned."
     )
 
@@ -376,7 +314,8 @@
         type=str,
         help="Path to configuration file. "
         "Create with <ORT root>/tools/python/create_reduced_build_config.py and edit if needed. "
-        "See /docs/ONNX_Runtime_Format_Model_Usage.md for more information.",
+        "See https://onnxruntime.ai/docs/reference/reduced-operator-config-file.html for more "
+        "information.",
     )
 
     parser.add_argument(
@@ -387,6 +326,12 @@
     )
 
     parser.add_argument(
+        "--is_extended_minimal_build_or_higher",
+        action="store_true",
+        help="Whether this build has at least the features of an extended minimal build enabled.",
+    )
+
+    parser.add_argument(
         "--enable_type_reduction", action="store_true", help="Whether per operator type reduction is enabled."
     )
 
@@ -399,5 +344,5 @@
         build_dir=args.cmake_build_dir,
         enable_type_reduction=args.enable_type_reduction,
         use_cuda=args.use_cuda,
-    )
->>>>>>> fdce4fa6
+        is_extended_minimal_build_or_higher=args.is_extended_minimal_build_or_higher,
+    )
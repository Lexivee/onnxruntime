#-------------------------------------------------------------------------
# Copyright (c) Microsoft Corporation. All rights reserved.
# Licensed under the MIT License.
#--------------------------------------------------------------------------

from setuptools import setup, find_packages, Extension
from distutils import log as logger
from distutils.command.build_ext import build_ext as _build_ext
from glob import glob
from os import path, getcwd, environ, remove, walk, makedirs, listdir
from shutil import copyfile, copytree, rmtree
import platform
import subprocess
import sys
import datetime

nightly_build = False
featurizers_build = False
package_name = 'onnxruntime'
wheel_name_suffix = None

# Any combination of the following arguments can be applied
if '--use_featurizers' in sys.argv:
    featurizers_build = True
    sys.argv.remove('--use_featurizers')

if '--nightly_build' in sys.argv:
    package_name = 'ort-nightly'
    nightly_build = True
    sys.argv.remove('--nightly_build')

for arg in sys.argv[1:]:
    if arg.startswith("--wheel_name_suffix="):
        wheel_name_suffix = arg[len("--wheel_name_suffix="):]
        nightly_build = True

        sys.argv.remove(arg)

        break

# The following arguments are mutually exclusive
if '--use_tensorrt' in sys.argv:
    package_name = 'onnxruntime-gpu-tensorrt'
    sys.argv.remove('--use_tensorrt')
    if '--nightly_build' in sys.argv:
        package_name = 'ort-trt-nightly'
        nightly_build = True
        sys.argv.remove('--nightly_build')
elif '--use_cuda' in sys.argv:
    package_name = 'onnxruntime-gpu'
    sys.argv.remove('--use_cuda')
    if '--nightly_build' in sys.argv:
        package_name = 'ort-gpu-nightly'
        nightly_build = True
        sys.argv.remove('--nightly_build')
elif '--use_ngraph' in sys.argv:
    package_name = 'onnxruntime-ngraph'
    sys.argv.remove('--use_ngraph')
elif '--use_openvino' in sys.argv:
    package_name = 'onnxruntime-openvino'
    sys.argv.remove('--use_openvino')
elif '--use_dnnl' in sys.argv:
    package_name = 'onnxruntime-dnnl'
    sys.argv.remove('--use_dnnl')
elif '--use_nuphar' in sys.argv:
    package_name = 'onnxruntime-nuphar'
    sys.argv.remove('--use_nuphar')
# --use_acl is specified in build.py, but not parsed here

<<<<<<< HEAD
elif '--use_dml' in sys.argv:
    package_name = 'onnxruntime-dml'
    sys.argv.remove('--use_dml')

if '--nightly_build' in sys.argv:
    package_name = 'ort-nightly'
    nightly_build = True
    sys.argv.remove('--nightly_build')
=======
>>>>>>> ef4d73e8

is_manylinux1 = False
if environ.get('AUDITWHEEL_PLAT', None) == 'manylinux1_x86_64' or environ.get('AUDITWHEEL_PLAT', None) == 'manylinux2010_x86_64' :
    is_manylinux1 = True


class build_ext(_build_ext):
    def build_extension(self, ext):
        dest_file = self.get_ext_fullpath(ext.name)
        logger.info('copying %s -> %s', ext.sources[0], dest_file)
        copyfile(ext.sources[0], dest_file)


try:
    from wheel.bdist_wheel import bdist_wheel as _bdist_wheel
    class bdist_wheel(_bdist_wheel):
        def finalize_options(self):
            _bdist_wheel.finalize_options(self)
            if not is_manylinux1:
                self.root_is_pure = False

        def _rewrite_ld_preload(self, to_preload):
            with open('onnxruntime/capi/_ld_preload.py', 'rt') as f:
                ld_preload = f.read().splitlines()
            with open('onnxruntime/capi/_ld_preload.py', 'wt') as f:
                for line in ld_preload:
                    f.write(line)
                    f.write('\n')
                    if 'LD_PRELOAD_BEGIN_MARK' in line:
                        break
                if len(to_preload) > 0:
                    f.write('from ctypes import CDLL, RTLD_GLOBAL\n')
                    for library in to_preload:
                        f.write('_{} = CDLL("{}", mode=RTLD_GLOBAL)\n'.format(library.split('.')[0], library))

        def run(self):
            if is_manylinux1:
                source = 'onnxruntime/capi/onnxruntime_pybind11_state.so'
                dest = 'onnxruntime/capi/onnxruntime_pybind11_state_manylinux1.so'
                logger.info('copying %s -> %s', source, dest)
                copyfile(source, dest)
                result = subprocess.run(['patchelf', '--print-needed', dest], check=True, stdout=subprocess.PIPE, universal_newlines=True)
                cuda_dependencies = ['libcublas.so', 'libcudnn.so', 'libcudart.so', 'libcurand.so', 'libcufft.so']
                to_preload = []
                args = ['patchelf', '--debug']
                for line in result.stdout.split('\n'):
                    for dependency in cuda_dependencies:
                        if dependency in line:
                            to_preload.append(line)
                            args.extend(['--remove-needed', line])
                args.append(dest)
                if len(to_preload) > 0:
                    subprocess.run(args, check=True, stdout=subprocess.PIPE)
                self._rewrite_ld_preload(to_preload)
            _bdist_wheel.run(self)
            if is_manylinux1:
                file = glob(path.join(self.dist_dir, '*linux*.whl'))[0]
                logger.info('repairing %s for manylinux1', file)
                try:
                    subprocess.run(['auditwheel', 'repair', '-w', self.dist_dir, file], check=True, stdout=subprocess.PIPE)
                finally:
                    logger.info('removing %s', file)
                    remove(file)

except ImportError as error:
    print("Error importing dependencies:")
    print(error)
    bdist_wheel = None

# Additional binaries
if platform.system() == 'Linux':
  libs = ['onnxruntime_pybind11_state.so', 'libdnnl.so.1', 'libmklml_intel.so', 'libiomp5.so', 'mimalloc.so']
  # nGraph Libs
  libs.extend(['libngraph.so', 'libcodegen.so', 'libcpu_backend.so', 'libmkldnn.so', 'libtbb_debug.so', 'libtbb_debug.so.2', 'libtbb.so', 'libtbb.so.2'])
  # OpenVINO Libs
  if package_name == 'onnxruntime-openvino':
    if platform.system() == 'Linux':
      libs.extend(['libovep_ngraph.so'])
  # Nuphar Libs
  libs.extend(['libtvm.so.0.5.1'])
  if nightly_build:
    libs.extend(['libonnxruntime_pywrapper.so'])
elif platform.system() == "Darwin":
  libs = ['onnxruntime_pybind11_state.so', 'libdnnl.1.dylib', 'mimalloc.so'] # TODO add libmklml and libiomp5 later.
  if nightly_build:
    libs.extend(['libonnxruntime_pywrapper.dylib'])
else:
  libs = ['onnxruntime_pybind11_state.pyd', 'dnnl.dll', 'mklml.dll', 'libiomp5md.dll']
  libs.extend(['ngraph.dll', 'cpu_backend.dll', 'tbb.dll', 'mimalloc-override.dll', 'mimalloc-redirect.dll', 'mimalloc-redirect32.dll'])
  # Nuphar Libs
  libs.extend(['tvm.dll'])
  if nightly_build:
    libs.extend(['onnxruntime_pywrapper.dll'])

if is_manylinux1:
    data = ['capi/libonnxruntime_pywrapper.so'] if nightly_build else []
    ext_modules = [
        Extension(
            'onnxruntime.capi.onnxruntime_pybind11_state',
            ['onnxruntime/capi/onnxruntime_pybind11_state_manylinux1.so'],
        ),
    ]
else:
    data = [path.join('capi', x) for x in libs if path.isfile(path.join('onnxruntime', 'capi', x))]
    ext_modules = []

# Additional examples
examples_names = ["mul_1.onnx", "logreg_iris.onnx", "sigmoid.onnx"]
examples = [path.join('datasets', x) for x in examples_names]

# Extra files such as EULA and ThirdPartyNotices
extra = ["LICENSE", "ThirdPartyNotices.txt", "Privacy.md"]

# Description
README = path.join(getcwd(), "docs/python/README.rst")
if not path.exists(README):
    this = path.dirname(__file__)
    README = path.join(this, "docs/python/README.rst")
if not path.exists(README):
    raise FileNotFoundError("Unable to find 'README.rst'")
with open(README) as f:
    long_description = f.read()

packages = [
    'onnxruntime',
    'onnxruntime.backend',
    'onnxruntime.capi',
    'onnxruntime.capi.training',
    'onnxruntime.datasets',
    'onnxruntime.tools',
]

package_data = {}
data_files = []

if package_name == 'onnxruntime-nuphar':
    packages += ["onnxruntime.nuphar"]
    extra += [path.join('nuphar', 'NUPHAR_CACHE_VERSION')]

if featurizers_build:
    # Copy the featurizer data from its current directory into the onnx runtime directory so that the
    # content can be included as module data.

    # Apparently, the root_dir is different based on how the script is invoked
    source_root_dir = None
    dest_root_dir = None

    for potential_source_prefix, potential_dest_prefix in [
        (getcwd(), getcwd()),
        (path.dirname(__file__), path.dirname(__file__)),
        (path.join(getcwd(), ".."), getcwd()),
    ]:
        potential_dir = path.join(potential_source_prefix, "external", "FeaturizersLibrary", "Data")
        if path.isdir(potential_dir):
            source_root_dir = potential_source_prefix
            dest_root_dir = potential_dest_prefix

            break

    if source_root_dir is None:
        raise Exception("Unable to find the build root dir")

    assert dest_root_dir is not None

    featurizer_source_dir = path.join(source_root_dir, "external", "FeaturizersLibrary", "Data")
    assert path.isdir(featurizer_source_dir), featurizer_source_dir

    featurizer_dest_dir = path.join(dest_root_dir, "onnxruntime", "FeaturizersLibrary", "Data")
    if path.isdir(featurizer_dest_dir):
        rmtree(featurizer_dest_dir)

    for item in listdir(featurizer_source_dir):
        this_featurizer_source_fullpath = path.join(featurizer_source_dir)
        assert path.isdir(this_featurizer_source_fullpath), this_featurizer_source_fullpath

        copytree(this_featurizer_source_fullpath, featurizer_dest_dir)

        packages.append("onnxruntime.FeaturizersLibrary.Data.{}".format(item))
        package_data[packages[-1]] = listdir(path.join(featurizer_dest_dir, item))

package_data["onnxruntime"] = data + examples + extra

version_number = ''
with open('VERSION_NUMBER') as f:
    version_number = f.readline().strip()
if nightly_build:
    #https://docs.microsoft.com/en-us/azure/devops/pipelines/build/variables
    build_suffix = environ.get('BUILD_BUILDNUMBER')
    if build_suffix is None:
      #The following line is only for local testing
      build_suffix = str(datetime.datetime.now().date().strftime("%Y%m%d"))
    else:
      build_suffix = build_suffix.replace('.','')

    version_number = version_number + ".dev" + build_suffix

if wheel_name_suffix:
    package_name = "{}_{}".format(package_name, wheel_name_suffix)

cmd_classes = {}
if bdist_wheel is not None :
    cmd_classes['bdist_wheel'] = bdist_wheel
cmd_classes['build_ext'] = build_ext

requirements_path = path.join(getcwd(), "requirements.txt")
if not path.exists(requirements_path):
    this = path.dirname(__file__)
    requirements_path = path.join(this, "requirements.txt")
if not path.exists(requirements_path):
    raise FileNotFoundError("Unable to find 'requirements.txt'")
with open(requirements_path) as f:
    install_requires = f.read().splitlines()

# Setup
setup(
    name=package_name,
    version=version_number,
    description='ONNX Runtime Python bindings',
    long_description=long_description,
    author='Microsoft Corporation',
    author_email='onnx@microsoft.com',
    cmdclass=cmd_classes,
    license="MIT License",
    packages=packages,
    ext_modules=ext_modules,
    package_data=package_data,
    data_files=data_files,
    install_requires=install_requires,
    entry_points= {
        'console_scripts': [
            'onnxruntime_test = onnxruntime.tools.onnxruntime_test:main',
        ]
    },
    classifiers=[
        'Development Status :: 5 - Production/Stable',
        'Environment :: Console',
        'Intended Audience :: Developers',
        'License :: OSI Approved :: MIT License',
        'Operating System :: POSIX :: Linux',
        'Programming Language :: Python',
        'Programming Language :: Python :: 3 :: Only',
        'Programming Language :: Python :: 3.5',
        'Programming Language :: Python :: 3.6',
        'Programming Language :: Python :: 3.7'],
    )<|MERGE_RESOLUTION|>--- conflicted
+++ resolved
@@ -65,19 +65,11 @@
 elif '--use_nuphar' in sys.argv:
     package_name = 'onnxruntime-nuphar'
     sys.argv.remove('--use_nuphar')
-# --use_acl is specified in build.py, but not parsed here
-
-<<<<<<< HEAD
 elif '--use_dml' in sys.argv:
     package_name = 'onnxruntime-dml'
     sys.argv.remove('--use_dml')
-
-if '--nightly_build' in sys.argv:
-    package_name = 'ort-nightly'
-    nightly_build = True
-    sys.argv.remove('--nightly_build')
-=======
->>>>>>> ef4d73e8
+# --use_acl is specified in build.py, but not parsed here
+
 
 is_manylinux1 = False
 if environ.get('AUDITWHEEL_PLAT', None) == 'manylinux1_x86_64' or environ.get('AUDITWHEEL_PLAT', None) == 'manylinux2010_x86_64' :

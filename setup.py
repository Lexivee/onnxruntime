--- conflicted
+++ resolved
@@ -313,24 +313,6 @@
         "libmklml_gnu.so",
         "libiomp5.so",
         "mimalloc.so",
-<<<<<<< HEAD
-        # DNNL, TensorRT & OpenVINO EPs are built as shared libs
-        "libonnxruntime_providers_shared.so",
-        "libonnxruntime_providers_dnnl.so",
-        "libonnxruntime_providers_openvino.so",
-        "libonnxruntime_providers_vitisai.so",
-        providers_cuda_or_rocm,
-        providers_tensorrt_or_migraphx,
-        providers_cann,
-    ]
-    dl_libs = [
-        "libonnxruntime_providers_shared.so",
-        providers_cuda_or_rocm,
-        providers_tensorrt_or_migraphx,
-        providers_cann,
-    ]
-
-=======
         "libonnxruntime.so*",
     ]
     dl_libs = ["libonnxruntime_providers_shared.so"]
@@ -346,7 +328,6 @@
     libs.append(providers_cuda_or_rocm)
     libs.append(providers_tensorrt_or_migraphx)
     libs.append(providers_cann)
->>>>>>> 4a7eaff1
     if nightly_build:
         libs.extend(["libonnxruntime_pywrapper.so"])
 elif platform.system() == "Darwin":
@@ -370,13 +351,10 @@
         "dnnl.dll",
         "mklml.dll",
         "libiomp5md.dll",
-<<<<<<< HEAD
         providers_cuda_or_rocm,
         providers_tensorrt_or_migraphx,
         providers_cann,
-=======
         "onnxruntime.dll",
->>>>>>> 4a7eaff1
     ]
     # DNNL, TensorRT & OpenVINO EPs are built as shared libs
     libs.extend(["onnxruntime_providers_shared.dll"])

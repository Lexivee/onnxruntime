<script>
	// @ts-nocheck

	import Blog from './blog-post.svelte';
	import FeaturedBlog from './blog-post-featured.svelte';
	import anime from 'animejs';
	import { onMount } from 'svelte';
	import ImageBlogs from '../../images/undraw/image_blogs.svelte';
	import HFImage from '../../images/blogs/hugging-face-blog-img.png';
	import LlamaImage from '../../images/blogs/accelerating-llama-2/Figure1-LLaMA-2-7B-E2E-Throughput.png';
	import SDXLTurboImage from '../../images/blogs/sdxl_blog_thumbnail.png';
<<<<<<< HEAD
	import { createEventDispatcher } from 'svelte';
=======
	import WebTrainingImage from '../../images/blogs/webtraining_blog_thumbnail.png';
>>>>>>> 00d3d477
	onMount(() => {
		anime({
			targets: '.border-primary',
			translateY: -5,
			direction: 'alternate',
			loop: false,
			delay: function (el, i, l) {
				return 500 + i * 50;
			},
			endDelay: function (el, i, l) {
				return (l - i) * 50;
			}
		});
	});

	let showBlogs = true;
	const dispatch = createEventDispatcher();

	onMount(() => {
		dispatch('switchTab', 'blogs');
	});

	function switchTab(tab) {
		showBlogs = tab === 'blogs';
		dispatch('switchTab', tab);
	}
	let featuredblog = [
		{
			title: 'On-Device Training: Training a model in browser',
			date: 'February 6th, 2024',
			blurb:
				'Want to do ML training for your website in-browser? Learn more about what web training with ONNX Runtime has to offer in our blog below and experiment with your own applications through our easy-to-follow tutorials and demo.',
			link: 'https://cloudblogs.microsoft.com/opensource/2024/02/06/on-device-training-training-a-model-in-browser',
			image: WebTrainingImage,
			imgalt: 'Components of the onnxruntime-web JS package'
		},
		{
			title: 'Accelerating SD Turbo and SDXL Turbo Inference with ONNX Runtime and Olive',
			date: 'January 15th, 2024',
			blurb:
				'With ONNX Runtime and Olive, users can easily accelerate SD Turbo and SDXL Turbo models to generate viable images in as little as one step!',
			link: 'https://huggingface.co/blog/sdxl_ort_inference',
			image: SDXLTurboImage,
			imgalt: 'SD Turbo and SDXL Turbo models with ONNX Runtime and Olive'
		},
		{
			title: 'Accelerating LLaMA-2 Inference with ONNX Runtime',
			date: 'November 14th, 2023',
			blurb: 'Learn how ONNX Runtime can speed up LLaMA-2 inference by up to 4.5X',
			link: 'blogs/accelerating-llama-2',
			image: LlamaImage,
			imgalt: 'LLaMA-2 e2e throughput'
		}
	];
	let blogs = [
		{
			title: 'Run PyTorch models on the edge',
			date: 'October 12th, 2023',
			blurb:
				'Everything you need to know about running PyTorch models on the edge with ONNX Runtime.',
			link: 'blogs/pytorch-on-the-edge',
			image:
				'https://onnxruntime.ai/_app/immutable/assets/pytorch-on-the-edge-with-ort.cdaa9c84.png',
<<<<<<< HEAD
			imgalt: 'Run PyTorch models on the edge'
		}
	];
	let blogs = [
=======
				imgalt: 'Run PyTorch models on the edge'
		},
>>>>>>> 00d3d477
		{
			title: 'Accelerating over 130,000 Hugging Face models with ONNX Runtime',
			date: 'October 4th, 2023',
			blurb:
				'Learn more on how ONNX Runtime helps users accelerate open source machine learning models from Hugging Face.',
			link: 'https://cloudblogs.microsoft.com/opensource/2023/10/04/accelerating-over-130000-hugging-face-models-with-onnx-runtime/',
			image: HFImage,
			imgalt: 'Hugging Face models with ONNX Runtime'
		},
		{
			title: 'On-Device Training with ONNX Runtime: A deep dive',
			date: 'July 5th, 2023',
			blurb:
				'This blog presents technical details of On-Device training with ONNX Runtime. It explains how On-Device Training works and what are the different steps and artifacts involved in the training process. This information will help you train your models on edge devices.',
			link: 'https://cloudblogs.microsoft.com/opensource/2023/07/05/on-device-training-with-onnx-runtime-a-deep-dive/',
			image:
				'https://cloudblogs.microsoft.com/opensource/wp-content/uploads/sites/37/2023/06/Open-Source-1.webp'
		},
		{
			title:
				'Build and deploy fast and portable speech recognition applications with ONNX Runtime and Whisper',
			date: 'June 7th, 2023',
			blurb:
				'Learn how ONNX Runtime accelerates Whisper and makes it easy to deploy on desktop, mobile, in the cloud, and even in the browser.',
			link: 'https://medium.com/microsoftazure/build-and-deploy-fast-and-portable-speech-recognition-applications-with-onnx-runtime-and-whisper-5bf0969dd56b',
			image: 'https://miro.medium.com/v2/resize:fit:1100/format:webp/1*DJH8_6GS06-N32tkVhdTOw.png'
		},
		{
			title: 'On-Device Training: Efficient training on the edge with ONNX Runtime',
			date: 'May 31st, 2023',
			blurb:
				'This blog introduces On-Device Training to enable training models on edge devices with the data available on-edge. It extends ORT Inference on edge to include federated learning and personalization scenarios.',
			link: 'https://cloudblogs.microsoft.com/opensource/2023/05/31/on-device-training-efficient-training-on-the-edge-with-onnx-runtime/'
		},
		{
			title:
				'Unlocking the end-to-end Windows AI developer experience using ONNX runtime and Olive',
			date: 'May 23th, 2023',
			blurb:
				'This blog reviews the new capabilities of ONNX Runtime and the Olive toolchain to support hybrid inferencing, NPU EPs, and hardware aware model optimizations on Windows and other platforms',
			link: 'https://blogs.windows.com/windowsdeveloper/2023/05/23/unlocking-the-end-to-end-windows-ai-developer-experience-using-onnx-runtime-and-olive'
		},
		{
			title:
				'Bringing the power of AI to Windows 11 - unlocking a new era of productivity for customers and developers with Windows Copilot and Dev Home',
			date: 'May 23th, 2023',
			blurb:
				'This blog reviews AI in Windows 11, including ONNX Runtime as the gateway to Windows AI and new ONNX Runtime capabilities on Windows',
			link: 'https://blogs.windows.com/windowsdeveloper/2023/05/23/bringing-the-power-of-ai-to-windows-11-unlocking-a-new-era-of-productivity-for-customers-and-developers-with-windows-copilot-and-dev-home'
		},
		{
			title: 'Optimize DirectML performance with Olive',
			date: 'May 23th, 2023',
			blurb: 'This blog shows how to use Olive to optimize models for DML EP in ONNX Runtime',
			link: 'https://devblogs.microsoft.com/windowsai/optimize-directml-performance-with-olive'
		},
		{
			title: 'DirectML ❤ Stable Diffusion',
			date: 'May 23th, 2023',
			blurb:
				'This blog shows how to use the Stable Diffusion model on DML EP using Olive to optimize the Stable Diffusion model',
			link: 'https://devblogs.microsoft.com/windowsai/dml-stable-diffusion/'
		},
		{
			title: 'Accelerating Stable Diffusion Inference with ONNX Runtime',
			date: 'May 10th, 2023',
			blurb:
				'This blog shows how to accelerate the Stable Diffusion models from Hugging Face on NVIDIA and AMD GPUs with ONNX Runtime. It includes benchmark results obtained on A100 and RTX3060 and MI250X.',
			link: 'https://medium.com/microsoftazure/accelerating-stable-diffusion-inference-with-onnx-runtime-203bd7728540'
		},
		{
			title: 'Azure Container for PyTorch is now Generally Available in Azure Machine Learning!',
			date: 'March 22nd, 2023',
			blurb:
				'ACPT provides a ready-to-use distributed training environment for users to run on the latest multi-node GPU infrastructure offered in Azure. With Nebula, a new fast checkpointing capability in ACPT, you can save your checkpoints 1000 times faster with a simple API that works asynchronously with your training process.',
			link: 'https://techcommunity.microsoft.com/t5/ai-machine-learning-blog/azure-container-for-pytorch-is-now-generally-available-in-azure/ba-p/3774616'
		},
		{
			title: 'High-performance deep learning in Oracle Cloud with ONNX Runtime',
			date: 'March 15th, 2023',
			blurb:
				'Enabling scenarios through the usage of Deep Neural Network (DNN) models is critical to our AI strategy at Oracle, and our Cloud AI Services team has built a solution to serve DNN models for customers in the healthcare sector. In this blog post, we’ll share challenges our team faced, and how ONNX Runtime solves these as the backbone of success for high-performance inferencing.',
			link: 'https://cloudblogs.microsoft.com/opensource/2023/03/15/high-performance-deep-learning-in-oracle-cloud-with-onnx-runtime/'
		},
		{
			title: 'Inference Stable Diffusion with C# and ONNX Runtime',
			date: 'March 9th, 2023',
			blurb:
				'In this tutorial we will learn how to do inferencing for the popular Stable Diffusion deep learning model in C#. Stable Diffusion models take a text prompt and create an image that represents the text. ',
			link: 'https://onnxruntime.ai/docs/tutorials/csharp/stable-diffusion-csharp.html'
		},
		{
			title: 'Video super resolution in Microsoft Edge',
			date: 'March 8th, 2023',
			blurb:
				'VSR in Microsoft Edge builds on top of ONNX Runtime and DirectML making our solution portable across GPU vendors and allowing VSR to be available to more users. Additional graphics cards which support these technologies and have sufficient computing power will receive support in the future. The ONNX Runtime and DirectML teams have fine-tuned their technology over many years, resulting in VSR making the most of the performance and capabilities of your graphics card’s processing power.',
			link: 'https://blogs.windows.com/msedgedev/2023/03/08/video-super-resolution-in-microsoft-edge/'
		},
		{
			title:
				'OctoML drives down production AI inference costs at Microsoft through new integration with ONNX Runtime ecosystem',
			date: 'March 2nd, 2023',
			blurb:
				'Over the past year, OctoML engineers worked closely with Watch For to design and implement the TVM Execution Provider (EP) for ONNX Runtime - bringing the model optimization potential of Apache TVM to all ONNX Runtime users. This builds upon the collaboration we began in 2021, to bring the benefits of TVM’s code generation and flexible quantization support to production scale at Microsoft.',
			link: 'https://octoml.ai/blog/octoml-drives-down-costs-at-microsoft-through-new-integration-with-onnx-runtime/'
		},
		{
			title: 'Performant on-device inferencing with ONNX Runtime',
			date: 'February 8th, 2023',
			blurb:
				'On-device machine learning model serving is a difficult task, especially given the limited bandwidth of early-stage startups. This guest post from the team at Pieces shares the problems and solutions evaluated for their on-device model serving stack and how ONNX Runtime serves as their backbone of success.',
			link: 'https://cloudblogs.microsoft.com/opensource/2023/02/08/performant-on-device-inferencing-with-onnx-runtime/'
		},
		{
			title:
				'Improve BERT inference speed by combining the power of Optimum, OpenVINO™, ONNX Runtime, and Azure',
			date: 'January 25th, 2023',
			blurb:
				'In this blog, we will discuss one of the ways to make huge models like BERT smaller and faster with OpenVINO™ Neural Networks Compression Framework (NNCF) and ONNX Runtime with OpenVINO™ Execution Provider through Azure Machine Learning.',
			link: 'https://cloudblogs.microsoft.com/opensource/2023/01/25/improve-bert-inference-speed-by-combining-the-power-of-optimum-openvino-onnx-runtime-and-azure/'
		},
		{
			title: 'Optimum + ONNX Runtime: Easier, Faster training for your Hugging Face models',
			date: 'January 24th, 2023',
			blurb:
				'Hugging Face’s Optimum library, through its integration with ONNX Runtime for training, provides an open solution to improve training times by 35% or more for many popular Hugging Face models. We present details of both Hugging Face Optimum and the ONNX Runtime Training ecosystem, with performance numbers highlighting the benefits of using the Optimum library.',
			link: 'https://huggingface.co/blog/optimum-onnxruntime-training/'
		},
		{
			title: 'Live demos of machine learning models with ONNX and Hugging Face Spaces',
			date: 'June 6, 2022',
			blurb:
				'Choosing which machine learning model to use, sharing a model with a colleague, and quickly trying out a model are all reasons why you may find yourself wanting to quickly run inference on a model. You can configure your environment and download Jupyter notebooks, but it would be nicer if there was a way to run a model with even less effort...',
			link: 'https://cloudblogs.microsoft.com/opensource/2022/06/06/live-demos-of-machine-learning-models-with-onnx-and-hugging-face-spaces/'
		},
		{
			title:
				'Optimizing and deploying transformer INT8 inference with ONNX Runtime-TensorRT on NVIDIA GPUs',
			date: 'May 2, 2022',
			blurb:
				'Transformer-based models have revolutionized the natural language processing (NLP) domain. Ever since its inception, transformer architecture has been integrated into models like Bidirectional Encoder Representations from Transformers (BERT) and Generative Pre-trained Transformer (GPT) for performing tasks such as text generation or summarization and question and answering to name a few...',
			link: 'https://cloudblogs.microsoft.com/opensource/2022/05/02/optimizing-and-deploying-transformer-int8-inference-with-onnx-runtime-tensorrt-on-nvidia-gpus/'
		},
		{
			title:
				'Scaling-up PyTorch inference: Serving billions of daily NLP inferences with ONNX Runtime',
			date: 'April 19, 2022',
			blurb:
				'Scale, performance, and efficient deployment of state-of-the-art Deep Learning models are ubiquitous challenges as applied machine learning grows across the industry. We’re happy to see that the ONNX Runtime Machine Learning model inferencing solution we’ve built and use in high-volume Microsoft products and services also resonates with our open source community, enabling new capabilities that drive content relevance and productivity...',
			link: 'https://cloudblogs.microsoft.com/opensource/2022/04/19/scaling-up-pytorch-inference-serving-billions-of-daily-nlp-inferences-with-onnx-runtime/'
		},
		{
			title: 'Add AI to mobile applications with Xamarin and ONNX Runtime',
			date: 'December 14, 2021',
			blurb:
				'ONNX Runtime now supports building mobile applications in C# with Xamarin. Support for Android and iOS is included in the ONNX Runtime release 1.10 NuGet package. This enables C# developers to build AI applications for Android and iOS to execute ONNX models on mobile devices with ONNX Runtime...',
			link: 'https://cloudblogs.microsoft.com/opensource/2021/12/14/add-ai-to-mobile-applications-with-xamarin-and-onnx-runtime/'
		},
		{
			title: 'ONNX Runtime Web—running your machine learning model in browser',
			date: 'September 2, 2021',
			blurb:
				'We are introducing ONNX Runtime Web (ORT Web), a new feature in ONNX Runtime to enable JavaScript developers to run and deploy machine learning models in browsers. It also helps enable new classes of on-device computation. ORT Web will be replacing the soon to be deprecated onnx.js...',
			link: 'https://cloudblogs.microsoft.com/opensource/2021/09/02/onnx-runtime-web-running-your-machine-learning-model-in-browser/'
		},
		{
			title: 'Accelerate PyTorch transformer model training with ONNX Runtime – a deep dive',
			date: 'July 13, 2021',
			blurb:
				'ONNX Runtime (ORT) for PyTorch accelerates training large scale models across multiple GPUs with up to 37% increase in training throughput over PyTorch and up to 86% speed up when combined with DeepSpeed...',
			link: 'https://techcommunity.microsoft.com/t5/azure-ai/accelerate-pytorch-transformer-model-training-with-onnx-runtime/ba-p/2540471'
		},
		{
			title: 'Accelerate PyTorch training with torch-ort',
			date: 'July 13, 2021',
			blurb:
				'With a simple change to your PyTorch training script, you can now speed up training large language models with torch_ort.ORTModule, running on the target hardware of your choice. Training deep learning models requires ever-increasing compute and memory resources. Today we release torch_ort.ORTModule, to accelerate distributed training of PyTorch models, reducing the time and resources needed for training...',
			link: 'https://cloudblogs.microsoft.com/opensource/2021/07/13/accelerate-pytorch-training-with-torch-ort/'
		},
		{
			title:
				'ONNX Runtime release 1.8.1 previews support for accelerated training on AMD GPUs with the AMD ROCm™ Open Software Platform',
			date: 'July 13, 2021',
			blurb:
				'ONNX Runtime is an open-source project that is designed to accelerate machine learning across a wide range of frameworks, operating systems, and hardware platforms. Today, we are excited to announce a preview version of ONNX Runtime in release 1.8.1 featuring support for AMD Instinct™ GPUs facilitated by the AMD ROCm™ open software platform...',
			link: 'https://cloudblogs.microsoft.com/opensource/2021/07/13/onnx-runtime-release-1-8-1-previews-support-for-accelerated-training-on-amd-gpus-with-the-amd-rocm-open-software-platform/'
		},
		{
			title: 'Journey to optimize large scale transformer model inference with ONNX Runtime',
			date: 'June 30, 2021',
			blurb:
				'Large-scale transformer models, such as GPT-2 and GPT-3, are among the most useful self-supervised transformer language models for natural language processing tasks such as language translation, question answering, passage summarization, text generation, and so on...',
			link: 'https://cloudblogs.microsoft.com/opensource/2021/06/30/journey-to-optimize-large-scale-transformer-model-inference-with-onnx-runtime/'
		}
	];
	let blogsCommunity = [
		{
			title: 'AMD expands its AI and ML development tools with ROCm 6.0',
			date: 'February 15, 2024',
			link: 'https://overclock3d.net/news/software/amd-expands-its-ai-and-machine-learning-development-tools-with-rocm-6-0-with-expanded-gpu-support/',
			blurb:
				'ROCm 6.0 features support for the ONNX runtime. This support enhances AI development capabilities and interoperability.'
		},
		{
			title: 'UC San Diego Students Win MLPerf Contest at SC23',
			date: 'February 2, 2024',
			blurb:
				'During the annual Student Cluster Competition (SCC), UC San Diego undergraduate students achieved third place. Their success was fueled by optimizing performance using industry benchmarks, including the MLPerf Inference Benchmark. The seamless support for PyTorch and ONNX Runtime enabled them to port and fine-tune their code efficiently.',
			link: 'https://www.hpcwire.com/off-the-wire/uc-san-diego-students-win-mlperf-contest-at-sc23/'
		},	
		{
			title: 'Human Capital Management (HCM) - Sentence Similarity Language Model using Java',
			date: 'December 5, 2023',
			blurb: 'Using ONNX Runtime, the HCM team was able to deploy a sentence similarity language model using Java, demonstrating how easy it is to use with multiple languages.',
			link: 'https://www.linkedin.com/pulse/hcm-sentence-similarity-language-model-using-java-jonathon-palmieri-tdlpc%3FtrackingId=CN2PPVO4Toqh8r6JsAYMIw%253D%253D/?trackingId=ByNomo0pQFKM%2F%2BWEknVs7Q%3D%3D'
		}
	];
</script>

<svelte:head>
	<meta
		name="description"
		content="ONNX Runtime Blogs - your source for staying updated on the latest ONNX Runtime updated and information."
	/>
</svelte:head>
<div class="container mx-auto">
	<div class="flex">
		<h1 class="text-5xl my-auto mx-4">Blogs & Announcements</h1>
		<div class="ml-5 hidden md:flex">
			<ImageBlogs />
		</div>
	</div>
	<div class="pt-5 mx-4 md:mx-10">
		<h3 class="text-3xl pb-8">Featured posts</h3>
		<div class="grid gap-4 grid-cols-1 lg:grid-cols-3">
			{#each featuredblog as blog}
				<FeaturedBlog
					title={blog.title}
					description={blog.blurb}
					date={blog.date}
					link={blog.link}
					image={blog.image}
				/>
			{/each}
		</div>
	</div>
	<div class="mx-4">
		<div role="tablist" class="tabs tabs-bordered tabs-lg mb-10">
			<button
				role="tab"
				tabindex="0"
				class="tab text-3xl {showBlogs ? 'tab-active' : ''}"
				on:click={() => switchTab('blogs')}
				on:keypress={() => switchTab('blogs')}>Recent posts</button
			>
			<button
				tabindex="0"
				role="tab"
				class="tab text-3xl {!showBlogs ? 'tab-active' : ''}"
				on:click={() => switchTab('community')}
				on:keypress={() => switchTab('community')}>Community Posts</button
			>
		</div>
		{#if showBlogs}
			<div class="grid gap-4 grid-cols-1 md:grid-cols-2 mx-10">
				{#each blogs as blog, i}
					<Blog title={blog.title} description={blog.blurb} date={blog.date} link={blog.link} />
				{/each}
			</div>
		{:else}
			<div class="grid gap-4 grid-cols-1 md:grid-cols-2 mx-10">
				{#each blogsCommunity as blog, i}
					<Blog title={blog.title} description={blog.blurb} date={blog.date} link={blog.link} />
				{/each}
			</div>
		{/if}
	</div>
</div><|MERGE_RESOLUTION|>--- conflicted
+++ resolved
@@ -9,11 +9,8 @@
 	import HFImage from '../../images/blogs/hugging-face-blog-img.png';
 	import LlamaImage from '../../images/blogs/accelerating-llama-2/Figure1-LLaMA-2-7B-E2E-Throughput.png';
 	import SDXLTurboImage from '../../images/blogs/sdxl_blog_thumbnail.png';
-<<<<<<< HEAD
 	import { createEventDispatcher } from 'svelte';
-=======
 	import WebTrainingImage from '../../images/blogs/webtraining_blog_thumbnail.png';
->>>>>>> 00d3d477
 	onMount(() => {
 		anime({
 			targets: '.border-primary',
@@ -77,15 +74,8 @@
 			link: 'blogs/pytorch-on-the-edge',
 			image:
 				'https://onnxruntime.ai/_app/immutable/assets/pytorch-on-the-edge-with-ort.cdaa9c84.png',
-<<<<<<< HEAD
 			imgalt: 'Run PyTorch models on the edge'
-		}
-	];
-	let blogs = [
-=======
-				imgalt: 'Run PyTorch models on the edge'
-		},
->>>>>>> 00d3d477
+		},
 		{
 			title: 'Accelerating over 130,000 Hugging Face models with ONNX Runtime',
 			date: 'October 4th, 2023',

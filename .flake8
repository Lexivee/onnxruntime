--- conflicted
+++ resolved
@@ -4,13 +4,8 @@
     __init__.py:F401
 format = [flake8 PEP8 ERROR] %(path)s:%(row)d:%(col)d: %(code)s %(text)s
 exclude =
-<<<<<<< HEAD
-    # ignore git hidden folder
-    ./.git
-=======
     # ignore the .git directory
     ./.git,
->>>>>>> 42723043
     # ignore default build directory
     ./build,
     # ignore external dependency files

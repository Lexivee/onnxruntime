{
   "Registrations": [
      {
         "component": {
            "type": "git",
            "git": {
               "commitHash": "58123b93bd7f12d17ac0c46379a0f2c0255d9213",
               "repositoryUrl": "https://github.com/martinmoene/gsl-lite.git"
            }
         }
      },
      {
         "component": {
            "type": "git",
            "git": {
               "commitHash": "638d7d2407de27f98f542f61a37a33c90a2e75a9",
               "repositoryUrl": "https://github.com/microsoft/onnxruntime-tvm.git"
            }
         }
      },
      {
         "component": {
            "type": "git",
            "git": {
               "commitHash": "e4a4c02764d37c9c3db0d64c4996651a3ef9513c",
               "repositoryUrl": "https://github.com/dmlc/HalideIR.git"
            }
         }
      },
      {
         "component": {
            "type": "git",
            "git": {
               "commitHash": "bee4d1dd8dc1ee4a1fd8fa6a96476c2f8b7492a3",
               "repositoryUrl": "https://github.com/dmlc/dlpack.git"
            }
         }
      },
      {
         "component": {
            "type": "git",
            "git": {
               "commitHash": "4d49691f1a9d944c3b0aa5e63f1db3cad1f941f8",
               "repositoryUrl": "https://github.com/dmlc/dmlc-core.git"
            }
         }
      },
      {
         "component": {
            "type": "git",
            "git": {
               "commitHash": "e02b83cc5e3c4d30f93dba945162e3aa58d962d6",
               "repositoryUrl": "https://github.com/jemalloc/jemalloc.git"
            }
         }
      },
      {
         "component": {
            "type": "git",
            "git": {
               "commitHash": "7de7e5d02bf687f971e7668963649728356e0c20",
               "repositoryUrl": "https://github.com/intel/mkl-dnn.git"
            }
         }
      },
      {
         "component": {
            "type": "git",
            "git": {
               "commitHash": "d860915b0198ddb96f93e9e97a789af156544dc6",
               "repositoryUrl": "https://github.com/tensorflow/tensorflow.git"
            }
         }
      },
      {
         "component": {
            "type": "git",
            "git": {
               "commitHash": "eddf9023206dc40974c26f589ee2ad63a4227a1e",
               "repositoryUrl": "https://github.com/glennrp/libpng.git"
            }
         }
      },
      {
         "component": {
            "type": "git",
            "git": {
               "commitHash": "217f52fb121ef92491e5d5f71394b07ce4ead1d0",
               "repositoryUrl": "https://github.com/KjellKod/g3log.git"
            }
         }
      },
      {
         "component": {
            "type": "git",
            "git": {
               "commitHash": "50893291621658f355bc5b4d450a8d06a563053d",
               "repositoryUrl": "https://github.com/madler/zlib.git"
            }
         }
      },
      {
         "component": {
            "type": "git",
            "git": {
               "commitHash": "d264a2603493fecda607c1d1cda87fedba77d36b",
               "repositoryUrl": "https://github.com/Microsoft/CNTK.git"
            }
         }
      },
      {
         "component": {
            "type": "git",
            "git": {
               "commitHash": "971e2e89d08deeae0139d3011d15646fdac13c92",
               "repositoryUrl": "https://github.com/numpy/numpy.git"
            }
         }
      },
      {
         "component": {
            "type": "git",
            "git": {
               "commitHash": "90537289a04ef5d572496240e2ac3a881be518d2",
               "repositoryUrl": "https://github.com/pytorch/pytorch.git"
            }
         }
      },
      {
         "component": {
            "type": "git",
            "git": {
               "commitHash": "b31f58de6fa8bbda5353b3c77d9be4914399724d",
               "repositoryUrl": "https://github.com/pytorch/pytorch.git"
            },
            "comments": "pytorch 1.6 used by onnxruntime training image"
         }
      },
      {
         "component": {
            "type": "git",
            "git": {
               "commitHash": "7389dbac82d362f296dc2746f10e43ffa1615660",
               "repositoryUrl": "https://github.com/scikit-learn/scikit-learn.git"
            }
         }
      },
      {
         "component": {
            "type": "git",
            "git": {
               "commitHash": "eeebdab16155d34ff8f5f42137da7df4d1c7eab0",
               "repositoryUrl": "https://github.com/BVLC/caffe.git"
            }
         }
      },
      {
         "component": {
            "Type": "other",
            "Other": {
               "Name": "LLVM",
               "Version": "9.0.0",
               "DownloadUrl": "https://releases.llvm.org/9.0.0/llvm-9.0.0.src.tar.xz"
            }
         }
      },
      {
         "component": {
            "Type": "other",
            "Other": {
               "Name": "FreeBSD GetOpt",
               "Version": "12.0.0",
               "DownloadUrl": "https://svnweb.freebsd.org/base/release/12.0.0/lib/libc/stdlib/getopt.c?revision=341707&view=co"
            }
         }
      },
      {
         "component": {
            "type": "git",
            "git": {
               "commitHash": "950fbf183274ab7d2092f99bab6c809ae87c7054",
               "repositoryUrl": "https://github.com/NervanaSystems/ngraph.git"
            }
         }
      },
      {
         "component": {
            "Type": "other",
            "Other": {
               "Name": "Boost",
               "Version": "1.69.0",
               "DownloadUrl": "http://dl.bintray.com/boostorg/release/1.69.0/source/boost_1_69_0.tar.bz2"
            }
         }
      },
      {
         "component": {
            "git": {
               "commitHash": "02a2a458ac15912d7d87cc1171e811b0c5219ece",
               "repositoryUrl": "https://github.com/grpc/grpc"
            },
            "type": "git"
         }
      },
      {
         "component": {
            "git": {
               "commitHash": "b29b21a81b32ec273f118f589f46d56ad3332420",
               "repositoryUrl": "https://github.com/google/boringssl.git"
            },
            "type": "git"
         }
      },
      {
         "component": {
            "git": {
               "commitHash": "3be1924221e1326df520f8498d704a5c4c8d0cce",
               "repositoryUrl": "https://github.com/c-ares/c-ares.git"
            },
            "type": "git"
         }
      },
      {
         "component": {
            "git": {
               "commitHash": "6599cac0965be8e5a835ab7a5684bbef033d5ad0",
               "repositoryUrl": "https://github.com/llvm-mirror/libcxx.git"
            },
            "type": "git"
         }
      },
      {
         "component": {
            "git": {
               "commitHash": "9245d481eb3e890f708ff2d7dadf2a10c04748ba",
               "repositoryUrl": "https://github.com/llvm-mirror/libcxxabi.git"
            },
            "type": "git"
         }
      },
      {
         "component": {
            "git": {
               "commitHash": "9ce4a77f61c134bbed28bfd5be5cd7dc0e80f5e3",
               "repositoryUrl": "https://github.com/google/upb.git"
            },
            "type": "git"
         }
      },
      {
         "component": {
            "type": "other",
            "Other": {
               "Name": "Go",
               "Version": "1.12.6",
               "DownloadUrl": "https://dl.google.com/go/go1.12.6.linux-amd64.tar.gz"
            }
         }
      },
      {
         "component": {
            "git": {
               "commitHash": "cc4bed2d74f7c8717e31f9579214ab52a9c9c610",
               "repositoryUrl": "https://github.com/abseil/abseil-cpp"
            },
            "type": "git",
            "comments": "used by onnxruntime server"
         }
      },
      {
         "component": {
            "type": "git",
            "git": {
               "commitHash": "256be563447a315f2a7993ec669460ba475fa86a",
               "repositoryUrl": "https://github.com/abseil/abseil-cpp"
            },
            "comments": "used by onnxruntime"
         }
      },
      {
         "component": {
            "Type": "other",
            "Other": {
               "Name": "OpenMPI",
               "Version": "4.0.0",
               "DownloadUrl": "https://download.open-mpi.org/release/open-mpi/v4.0/openmpi-4.0.0.tar.gz"
            }
         }
      },
      {
         "component": {
            "Type": "other",
            "Other": {
               "Name": "OpenMPI",
               "Version": "4.0.4",
               "DownloadUrl": "https://download.open-mpi.org/release/open-mpi/v4.0/openmpi-4.0.4.tar.gz"
            },
            "comments": "openmpi 4.0.4 used by onnxruntime training image"
         }
      },
      {
         "component": {
            "Type": "git",
            "git": {
               "commitHash": "7db3f9c741d3dfd8dda14ffb537ed251280d2025",
               "repositoryUrl": "https://github.com/mpi4py/mpi4py"
            },
            "comments": "mpi4py 3.0.3 used by onnxruntime training image"
         }
      },
      {
         "component": {
            "Type": "other",
            "Other": {
               "Name": "NCCL",
               "Version": "2.4.8",
               "DownloadUrl": "https://docs.nvidia.com/deeplearning/sdk/nccl-install-guide/index.html"
            }
         }
      },
      {
         "component": {
            "type": "git",
            "git": {
               "commitHash": "67afac65ce64fd4dce1494f43e565e8fe34bdffb",
               "repositoryUrl": "https://android.googlesource.com/platform/frameworks/ml"
            },
            "comments": "used by onnxruntime"
         }
      },
      {
         "component": {
            "type": "git",
            "git": {
               "commitHash": "c30b7da2301202da5f9f0529966944f110e5d6e7",
               "repositoryUrl": "https://github.com/openucx/ucx"
            },
            "comments": "middleware between IB verbs and OpenMPI used by onnxruntime training image"
         }
      },
      {
         "component": {
            "type": "git",
            "git": {
               "commitHash": "63d1e08e64e7e09408eb63cd8dd7c65ad766f277",
               "repositoryUrl": "https://github.com/nodejs/node"
            },
            "comments": "For Nodejs binding"
         }
      },
      {
         "component": {
            "type": "git",
            "git": {
               "commitHash": "f97fd8664fa824e5d081d776cf4a811dbf09bca4",
               "repositoryUrl": "https://github.com/pypa/manylinux"
            },
            "comments": "For building our CI build docker image"
         }
      },
      {
         "component": {
            "type": "git",
            "git": {
               "commitHash": "aaa5eab410c2e3fe41ebf7a2316be9c51572dbd2",
               "repositoryUrl": "https://gitlab.kitware.com/cmake/cmake"
            },
            "comments": "CMake 3.18.2. For building our CI build docker image"
         }
      },
      {
         "component": {
            "type": "git",
            "git": {
               "commitHash": "439c93d51f45c50541fc755b597725168ecd939a",
               "repositoryUrl": "https://github.com/python/cpython"
            },
            "comments": "Python 3.9.0rc1"
         }
      },
      {
         "component": {
            "type": "git",
            "git": {
               "commitHash": "580fbb018fd0844806119614d752b41fc69660f9",
               "repositoryUrl": "https://github.com/python/cpython"
            },
            "comments": "Python 3.8.5"
         }
      },
      {
         "component": {
            "type": "git",
            "git": {
               "commitHash": "13c94747c74437e594b7fc242ff7da668e81887c",
               "repositoryUrl": "https://github.com/python/cpython"
            },
            "comments": "Python 3.7.9"
         }
      },
      {
         "component": {
            "type": "git",
            "git": {
               "commitHash": "c0a9afe2ac1820409e6173bd1893ebee2cf50270",
               "repositoryUrl": "https://github.com/python/cpython"
            },
            "comments": "Python 3.6.12"
         }
      },
      {
         "component": {
            "type": "git",
            "git": {
               "commitHash": "e5f6aba872e66bfd86eb592214696a519cded197",
               "repositoryUrl": "https://github.com/python/cpython"
            },
            "comments": "Python 3.5.9"
         }
<<<<<<< HEAD
      },
      {
         "component": {
            "type": "pip",
            "pip": {
               "Name": "transformers",
               "Version": "2.11.0"
            },
            "comments": "Installed in the training docker image"
         }
      },
      {
         "component": {
            "type": "pip",
            "pip": {
               "Name": "msgpack",
               "Version": "1.0.0"
            },
            "comments": "Installed in the training docker image"
         }
      },
      {
         "component": {
            "type": "pip",
            "pip": {
               "Name": "tensorboardX",
               "Version": "1.8"
            },
            "comments": "Installed in the training docker image"
         }
      },
      {
         "component": {
            "type": "pip",
            "pip": {
               "Name": "tensorboard",
               "Version": "2.3.0"
            },
            "comments": "Installed in the training docker image"
         }
=======
>>>>>>> e1901a7e
      }
   ],
   "Version": 1
}<|MERGE_RESOLUTION|>--- conflicted
+++ resolved
@@ -417,7 +417,6 @@
             },
             "comments": "Python 3.5.9"
          }
-<<<<<<< HEAD
       },
       {
          "component": {
@@ -458,8 +457,6 @@
             },
             "comments": "Installed in the training docker image"
          }
-=======
->>>>>>> e1901a7e
       }
    ],
    "Version": 1

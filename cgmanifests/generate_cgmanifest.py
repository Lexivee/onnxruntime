--- conflicted
+++ resolved
@@ -59,10 +59,7 @@
         if dep not in git_deps:
             git_deps[dep] = name
     else:
-<<<<<<< HEAD
-=======
         # TODO: support urls like: https://github.com/onnx/onnx-tensorrt/archive/refs/tags/release/7.1.zip
->>>>>>> 8372c86e
         if len(segments) == 5:
             tag = PurePosixPath(segments[4]).stem
             if tag.endswith(".tar"):
@@ -76,10 +73,7 @@
             return
         # Make a REST call to convert to tag to a git commit
         url = "https://api.github.com/repos/%s/%s/git/refs/tags/%s" % (org_name, repo_name, tag)
-<<<<<<< HEAD
-=======
         print("requesting %s ..." % url)
->>>>>>> 8372c86e
         res = requests.get(url, auth=(args.username, args.token))
         response_json = res.json()
         tag_object = response_json["object"]

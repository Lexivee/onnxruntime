﻿// Copyright (c) Microsoft Corporation. All rights reserved.
// Licensed under the MIT License.

using System;
using System.Runtime.InteropServices;

namespace Microsoft.ML.OnnxRuntime
{
#if __ENABLE_TRAINING_ON_DEVICE__
        // NOTE: The order of the APIs in this struct should match exactly that in
        // OrtTrainingApi  (onnxruntime_training_c_api.cc)
        [StructLayout(LayoutKind.Sequential)]
        public struct OrtTrainingApi
        {
            public IntPtr LoadCheckpoint;
            public IntPtr SaveCheckpoint;
            public IntPtr CreateTrainingSession;
            public IntPtr TrainingSessionGetTrainingModelOutputCount;
            public IntPtr TrainingSessionGetEvalModelOutputCount;
            public IntPtr TrainingSessionGetTrainingModelOutputName;
            public IntPtr TrainingSessionGetEvalModelOutputName;
            public IntPtr LazyResetGrad;
            public IntPtr TrainStep;
            public IntPtr EvalStep;
            public IntPtr SetLearningRate;
            public IntPtr GetLearningRate;
            public IntPtr OptimizerStep;
            public IntPtr RegisterLinearLRScheduler;
            public IntPtr SchedulerStep;
            public IntPtr GetParametersSize;
            public IntPtr CopyParametersToBuffer;
            public IntPtr CopyBufferToParameters;
            public IntPtr ReleaseTrainingSession;
            public IntPtr ReleaseCheckpointState;
            public IntPtr ExportModelForInferencing;
        }

        internal static class NativeTrainingMethods
        {
            static OrtApi api_;
            static OrtTrainingApi trainingApi_;
            static IntPtr trainingApiPtr;

            [UnmanagedFunctionPointer(CallingConvention.Winapi)]
            public delegate ref OrtApi DOrtGetApi(UInt32 version);

            [UnmanagedFunctionPointer(CallingConvention.Winapi)]
            public delegate IntPtr /* OrtTrainingApi* */ DOrtGetTrainingApi(UInt32 version);
            public static DOrtGetTrainingApi OrtGetTrainingApi;

        static NativeTrainingMethods()
            {
                DOrtGetApi OrtGetApi = (DOrtGetApi)Marshal.GetDelegateForFunctionPointer(NativeMethods.OrtGetApiBase().GetApi, typeof(DOrtGetApi));

                // TODO: Make this save the pointer, and not copy the whole structure across
                api_ = (OrtApi)OrtGetApi(4 /*ORT_API_VERSION*/);

                OrtGetTrainingApi = (DOrtGetTrainingApi)Marshal.GetDelegateForFunctionPointer(api_.GetTrainingApi, typeof(DOrtGetTrainingApi));
                trainingApiPtr = OrtGetTrainingApi(4 /*ORT_API_VERSION*/);
                if (trainingApiPtr != IntPtr.Zero)
                {
                    trainingApi_ = (OrtTrainingApi)Marshal.PtrToStructure(trainingApiPtr, typeof(OrtTrainingApi));
                    OrtLoadCheckpoint = (DOrtLoadCheckpoint)Marshal.GetDelegateForFunctionPointer(trainingApi_.LoadCheckpoint, typeof(DOrtLoadCheckpoint));
                    OrtSaveCheckpoint = (DOrtSaveCheckpoint)Marshal.GetDelegateForFunctionPointer(trainingApi_.SaveCheckpoint, typeof(DOrtSaveCheckpoint));
                    OrtCreateTrainingSession = (DOrtCreateTrainingSession)Marshal.GetDelegateForFunctionPointer(trainingApi_.CreateTrainingSession, typeof(DOrtCreateTrainingSession));
                    OrtGetTrainingModelOutputCount = (DOrtGetTrainingModelOutputCount)Marshal.GetDelegateForFunctionPointer(trainingApi_.TrainingSessionGetTrainingModelOutputCount, typeof(DOrtGetTrainingModelOutputCount));
                    OrtGetEvalModelOutputCount = (DOrtGetEvalModelOutputCount)Marshal.GetDelegateForFunctionPointer(trainingApi_.TrainingSessionGetEvalModelOutputCount, typeof(DOrtGetEvalModelOutputCount));
                    OrtGetTrainingModelOutputName = (DOrtGetTrainingModelOutputName)Marshal.GetDelegateForFunctionPointer(trainingApi_.TrainingSessionGetTrainingModelOutputName, typeof(DOrtGetTrainingModelOutputName));
                    OrtGetEvalModelOutputName = (DOrtGetEvalModelOutputName)Marshal.GetDelegateForFunctionPointer(trainingApi_.TrainingSessionGetEvalModelOutputName, typeof(DOrtGetEvalModelOutputName));
                    OrtLazyResetGrad = (DOrtLazyResetGrad)Marshal.GetDelegateForFunctionPointer(trainingApi_.LazyResetGrad, typeof(DOrtLazyResetGrad));
                    OrtTrainStep = (DOrtTrainStep)Marshal.GetDelegateForFunctionPointer(trainingApi_.TrainStep, typeof(DOrtTrainStep));
                    OrtEvalStep = (DOrtEvalStep)Marshal.GetDelegateForFunctionPointer(trainingApi_.EvalStep, typeof(DOrtEvalStep));
                    OrtSetLearningRate = (DOrtSetLearningRate)Marshal.GetDelegateForFunctionPointer(trainingApi_.SetLearningRate, typeof(DOrtSetLearningRate));
                    OrtGetLearningRate = (DOrtGetLearningRate)Marshal.GetDelegateForFunctionPointer(trainingApi_.GetLearningRate, typeof(DOrtGetLearningRate));
                    OrtOptimizerStep = (DOrtOptimizerStep)Marshal.GetDelegateForFunctionPointer(trainingApi_.OptimizerStep, typeof(DOrtOptimizerStep));
                    OrtRegisterLinearLRScheduler = (DOrtRegisterLinearLRScheduler)Marshal.GetDelegateForFunctionPointer(trainingApi_.RegisterLinearLRScheduler, typeof(DOrtRegisterLinearLRScheduler));
                    OrtSchedulerStep = (DOrtSchedulerStep)Marshal.GetDelegateForFunctionPointer(trainingApi_.SchedulerStep, typeof(DOrtSchedulerStep));
                    OrtReleaseTrainingSession = (DOrtReleaseTrainingSession)Marshal.GetDelegateForFunctionPointer(trainingApi_.ReleaseTrainingSession, typeof(DOrtReleaseTrainingSession));
                    OrtReleaseCheckpointState = (DOrtReleaseCheckpointState)Marshal.GetDelegateForFunctionPointer(trainingApi_.ReleaseCheckpointState, typeof(DOrtReleaseCheckpointState));
                }

            }

    #region TrainingSession API

            /// <summary>
            /// Creates an instance of OrtSession with provided parameters
            /// </summary>
            /// <param name="checkpointPath">checkpoint string path</param>
            /// <param name="checkpointState">(Output) Loaded OrtCheckpointState instance</param>
            [UnmanagedFunctionPointer(CallingConvention.Winapi)]
            public delegate IntPtr /* OrtStatus* */DOrtLoadCheckpoint(
                                            byte[] checkpointPath,
                                            out IntPtr /* (OrtCheckpointState**) */ checkpointState);

            public static DOrtLoadCheckpoint OrtLoadCheckpoint;

            /// <summary>
            /// Creates an instance of OrtSession with provided parameters
            /// </summary>
            /// <param name="checkpointPath">checkpoint string path</param>
            /// <param name="checkpointState">(Output) Loaded OrtCheckpointState instance</param>
            [UnmanagedFunctionPointer(CallingConvention.Winapi)]
            public delegate IntPtr /* OrtStatus* */DOrtSaveCheckpoint(
                                            byte[] checkpointPath,
                                            IntPtr /*(OrtTrainingSession*)*/ session,
                                            bool saveOptimizerState);

            public static DOrtSaveCheckpoint OrtSaveCheckpoint;

            /// <summary>
            /// Creates an instance of OrtSession with provided parameters
            /// </summary>
            /// <param name="environment">Native OrtEnv instance</param>
            /// <param name="sessionOptions">Native SessionOptions instance</param>
            /// <param name="checkpointState">Loaded OrtCheckpointState instance</param>
            /// <param name="trainModelPath">model string path</param>
            /// <param name="evalModelPath">model string path</param>
            /// <param name="optimizerModelPath">model string path</param>
            /// <param name="session">(Output) Created native OrtTrainingSession instance</param>
            [UnmanagedFunctionPointer(CallingConvention.Winapi)]
            public delegate IntPtr /* OrtStatus* */DOrtCreateTrainingSession(
                                            IntPtr /* (OrtEnv*) */ environment,
                                            IntPtr /* (OrtSessionOptions*) */ sessionOptions,
                                            IntPtr /* (OrtCheckpointState*) */ checkpointState,
                                            byte[] trainModelPath,
                                            byte[] evalModelPath,
                                            byte[] optimizerModelPath,
                                            out IntPtr /* (OrtTrainingSession**) */ session);

            public static DOrtCreateTrainingSession OrtCreateTrainingSession;


            [UnmanagedFunctionPointer(CallingConvention.Winapi)]
            public delegate IntPtr /*(OrtStatus*)*/ DOrtGetTrainingModelOutputCount(
                                                    IntPtr /*(OrtTrainingSession*)*/ session,
                                                    out UIntPtr count);

            public static DOrtGetTrainingModelOutputCount OrtGetTrainingModelOutputCount;

            [UnmanagedFunctionPointer(CallingConvention.Winapi)]
            public delegate IntPtr /*(OrtStatus*)*/ DOrtGetEvalModelOutputCount(
                                                    IntPtr /*(OrtTrainingSession*)*/ session,
                                                    out UIntPtr count);

            public static DOrtGetEvalModelOutputCount OrtGetEvalModelOutputCount;

            [UnmanagedFunctionPointer(CallingConvention.Winapi)]
            public delegate IntPtr /*(OrtStatus*)*/ DOrtGetTrainingModelOutputName(
                                                    IntPtr /*(OrtTrainingSession*)*/ session,
                                                    UIntPtr index,
                                                    IntPtr /*(OrtAllocator*)*/ allocator,
                                                    out IntPtr /*(char**)*/name);

            public static DOrtGetTrainingModelOutputName OrtGetTrainingModelOutputName;

            [UnmanagedFunctionPointer(CallingConvention.Winapi)]
            public delegate IntPtr /*(OrtStatus*)*/ DOrtGetEvalModelOutputName(
                                                    IntPtr /*(OrtTrainingSession*)*/ session,
                                                    UIntPtr index,
                                                    IntPtr /*(OrtAllocator*)*/ allocator,
                                                    out IntPtr /*(char**)*/name);

            public static DOrtGetEvalModelOutputName OrtGetEvalModelOutputName;

            [UnmanagedFunctionPointer(CallingConvention.Winapi)]
<<<<<<< HEAD
            public delegate IntPtr /*(OrtStatus*)*/ DOrtLazyResetGrad(
                                                    IntPtr /*(OrtSession*)*/ session);
=======
            public delegate IntPtr /*(OrtStatus*)*/ DOrtResetGrad(
                                                    IntPtr /*(OrtTrainingSession*)*/ session);
>>>>>>> d7d932c1

            public static DOrtLazyResetGrad OrtLazyResetGrad;

            [UnmanagedFunctionPointer(CallingConvention.Winapi)]
            public delegate IntPtr /*(ONNStatus*)*/ DOrtTrainStep(
                                                    IntPtr /*(OrtTrainingSession*)*/ session,
                                                    IntPtr /*(OrtSessionRunOptions*)*/ runOptions,  // can be null to use the default options
                                                    UIntPtr inputCount,
                                                    IntPtr[] /* (OrtValue*[])*/ inputValues,
                                                    UIntPtr outputCount,
                                                    IntPtr[] outputValues /* An array of output value pointers. Array must be allocated by the caller */
                                                    );

            public static DOrtTrainStep OrtTrainStep;

            [UnmanagedFunctionPointer(CallingConvention.Winapi)]
            public delegate IntPtr /*(ONNStatus*)*/ DOrtEvalStep(
                                                    IntPtr /*(OrtTrainingSession*)*/ session,
                                                    IntPtr /*(OrtSessionRunOptions*)*/ runOptions,  // can be null to use the default options
                                                    UIntPtr inputCount,
                                                    IntPtr[] /* (OrtValue*[])*/ inputValues,
                                                    UIntPtr outputCount,
                                                    IntPtr[] outputValues /* An array of output value pointers. Array must be allocated by the caller */
                                                    );

            public static DOrtEvalStep OrtEvalStep;

            [UnmanagedFunctionPointer(CallingConvention.Winapi)]
            public delegate IntPtr /*(ONNStatus*)*/ DOrtOptimizerStep(
                                                    IntPtr /*(OrtTrainingSession*)*/ session,
                                                    IntPtr /*(OrtSessionRunOptions*)*/ runOptions  // can be null to use the default options
                                                    );

            public static DOrtOptimizerStep OrtOptimizerStep;

            [UnmanagedFunctionPointer(CallingConvention.Winapi)]
            public delegate IntPtr /*(ONNStatus*)*/ DOrtSetLearningRate(
                                                    IntPtr /*(OrtTrainingSession*)*/ session,
                                                    float learningRate
                                                    );

            public static DOrtSetLearningRate OrtSetLearningRate;

            [UnmanagedFunctionPointer(CallingConvention.Winapi)]
            public delegate IntPtr /*(ONNStatus*)*/ DOrtGetLearningRate(
                                                    IntPtr /*(OrtTrainingSession*)*/ session,
                                                    out float learningRate
                                                    );

            public static DOrtGetLearningRate OrtGetLearningRate;

            [UnmanagedFunctionPointer(CallingConvention.Winapi)]
            public delegate IntPtr /*(ONNStatus*)*/ DOrtRegisterLinearLRScheduler(
                                                    IntPtr /*(OrtTrainingSession*)*/ session,
                                                    long warmupStepCount,
                                                    long totalStepCount,
                                                    float learningRate
                                                    );
            public static DOrtRegisterLinearLRScheduler OrtRegisterLinearLRScheduler;

            [UnmanagedFunctionPointer(CallingConvention.Winapi)]
            public delegate IntPtr /*(ONNStatus*)*/ DOrtSchedulerStep(
                                                    IntPtr /*(OrtTrainingSession*)*/ session
                                                    );
            public static DOrtSchedulerStep OrtSchedulerStep;

            [UnmanagedFunctionPointer(CallingConvention.Winapi)]
            public delegate void DOrtReleaseTrainingSession(IntPtr /*(OrtTrainingSession*)*/session);
            public static DOrtReleaseTrainingSession OrtReleaseTrainingSession;

            [UnmanagedFunctionPointer(CallingConvention.Winapi)]
            public delegate void DOrtReleaseCheckpointState(IntPtr /*(OrtCheckpointState*)*/checkpointState);
            public static DOrtReleaseCheckpointState OrtReleaseCheckpointState;

    #endregion TrainingSession API

            public static bool TrainingEnabled()
            {
                if (trainingApiPtr == IntPtr.Zero)
                {
                    return false;
                }
                return true;
            }
        } //class NativeTrainingMethods
#endif
} //namespace<|MERGE_RESOLUTION|>--- conflicted
+++ resolved
@@ -164,13 +164,8 @@
             public static DOrtGetEvalModelOutputName OrtGetEvalModelOutputName;
 
             [UnmanagedFunctionPointer(CallingConvention.Winapi)]
-<<<<<<< HEAD
             public delegate IntPtr /*(OrtStatus*)*/ DOrtLazyResetGrad(
-                                                    IntPtr /*(OrtSession*)*/ session);
-=======
-            public delegate IntPtr /*(OrtStatus*)*/ DOrtResetGrad(
                                                     IntPtr /*(OrtTrainingSession*)*/ session);
->>>>>>> d7d932c1
 
             public static DOrtLazyResetGrad OrtLazyResetGrad;
 

--- conflicted
+++ resolved
@@ -33,11 +33,7 @@
             }
             else
             {
-<<<<<<< HEAD
-                throw new InvalidOperationException("Training is disabled in the current build. Please build ONNXRuntime from source with the build flags enable_training and enable_training_on_device. \n");
-=======
                 throw new InvalidOperationException("Training is disabled in the current build. Please build ONNXRuntime from source with the build flags enable_training_apis. \n");
->>>>>>> 8372c86e
             }
         }
 

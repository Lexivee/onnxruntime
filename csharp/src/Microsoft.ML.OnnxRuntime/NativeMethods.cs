// Copyright (c) Microsoft Corporation. All rights reserved.
// Licensed under the MIT License.

using System;
using System.Runtime.InteropServices;

namespace Microsoft.ML.OnnxRuntime
{
    /// <summary>
    /// NamedOnnxValue type, must match the native enum
    /// </summary>

    internal static class NativeMethods
    {
        private const string nativeLib = "onnxruntime";
        internal const CharSet charSet = CharSet.Ansi;

        #region Runtime/Environment API
        [DllImport(nativeLib, CharSet = charSet)]
        public static extern IntPtr /* OrtStatus* */OrtCreateEnv(
                                                         LogLevel default_warning_level,
                                                         string logId,
                                                         out IntPtr /*(OrtEnv*)*/ env);
        // OrtReleaseEnv should not be used
        [DllImport(nativeLib, CharSet = charSet)]
        public static extern void OrtReleaseEnv(IntPtr /*(OrtEnv*)*/ env);
        #endregion Runtime/Environment API

        #region Status API
        [DllImport(nativeLib, CharSet = charSet)]
        public static extern ErrorCode OrtGetErrorCode(IntPtr /*(OrtStatus*)*/status);

        // returns char*, need to convert to string by the caller.
        // does not free the underlying OrtStatus*
        [DllImport(nativeLib, CharSet = charSet)]
        public static extern IntPtr /* char* */OrtGetErrorMessage(IntPtr /* (OrtStatus*) */status);


        [DllImport(nativeLib, CharSet = charSet)]
        public static extern void OrtReleaseStatus(IntPtr /*(OrtStatus*)*/ statusPtr);

        #endregion Status API

        #region InferenceSession API

        [DllImport(nativeLib, CharSet = charSet)]
        public static extern IntPtr /* OrtStatus* */OrtCreateSession(
                                                IntPtr /* (OrtEnv*) */ environment,
                                                //[MarshalAs(UnmanagedType.LPStr)]string modelPath
                                                byte[] modelPath,
                                                IntPtr /* (OrtSessionOptions*) */sessopnOptions,
                                                out IntPtr /**/ session);

        [DllImport(nativeLib, CharSet = charSet)]
        public static extern IntPtr /*(ONNStatus*)*/ OrtRun(
                                                IntPtr /*(OrtSession*)*/ session,
                                                IntPtr /*(OrtSessionRunOptions*)*/ runOptions,  // can be null to use the default options
                                                string[] inputNames,
                                                IntPtr[] /* (OrtValue*[])*/ inputValues,
                                                UIntPtr inputCount,
                                                string[] outputNames,
                                                UIntPtr outputCount,

                                                [MarshalAs(UnmanagedType.LPArray, SizeParamIndex = 5 /*index of outputCount*/)][In, Out]
                                                IntPtr[] outputValues /* An array of output value pointers. Array must be allocated by the caller */
                                                );


        [DllImport(nativeLib, CharSet = charSet)]
        public static extern IntPtr /*(OrtStatus*)*/ OrtSessionGetInputCount(
                                                IntPtr /*(OrtSession*)*/ session,
                                                out UIntPtr count);


        [DllImport(nativeLib, CharSet = charSet)]
        public static extern IntPtr /*(OrtStatus*)*/ OrtSessionGetOutputCount(
                                                IntPtr /*(OrtSession*)*/ session,
                                                out UIntPtr count);

        [DllImport(nativeLib, CharSet = charSet)]
        public static extern IntPtr /*(OrtStatus*)*/OrtSessionGetInputName(
                                                IntPtr /*(OrtSession*)*/ session,
                                                UIntPtr index,
                                                IntPtr /*(OrtAllocator*)*/ allocator,
                                                out IntPtr /*(char**)*/name);

        [DllImport(nativeLib, CharSet = charSet)]
        public static extern IntPtr /*(OrtStatus*)*/OrtSessionGetOutputName(
                                                IntPtr /*(OrtSession*)*/ session,
                                                UIntPtr index,
                                                IntPtr /*(OrtAllocator*)*/ allocator,
                                                out IntPtr /*(char**)*/name);

        // release the typeinfo using OrtReleaseTypeInfo
        [DllImport(nativeLib, CharSet = charSet)]
        public static extern IntPtr /*(OrtStatus*)*/OrtSessionGetInputTypeInfo(
                                                IntPtr /*(const OrtSession*)*/ session,
                                                UIntPtr index,
                                                out IntPtr /*(struct OrtTypeInfo**)*/ typeInfo);

        // release the typeinfo using OrtReleaseTypeInfo
        [DllImport(nativeLib, CharSet = charSet)]
        public static extern IntPtr /*(OrtStatus*)*/OrtSessionGetOutputTypeInfo(
                                                IntPtr /*(const OrtSession*)*/ session,
                                                UIntPtr index,
                                                out IntPtr /* (struct OrtTypeInfo**)*/ typeInfo);

        [DllImport(nativeLib, CharSet = charSet)]
        public static extern void OrtReleaseTypeInfo(IntPtr /*(OrtTypeInfo*)*/session);

        [DllImport(nativeLib, CharSet = charSet)]
        public static extern void OrtReleaseSession(IntPtr /*(OrtSession*)*/session);

        #endregion InferenceSession API

        #region SessionOptions API

        [DllImport(nativeLib, CharSet = charSet)]
        public static extern IntPtr /*(OrtStatus*)*/ OrtCreateSessionOptions(out IntPtr /*(OrtSessionOptions**)*/ sessionOptions);

        [DllImport(nativeLib, CharSet = charSet)]
        public static extern void OrtReleaseSessionOptions(IntPtr /*(OrtSessionOptions*)*/session);

        [DllImport(nativeLib, CharSet = charSet)]
        public static extern IntPtr /*(OrtStatus*)*/ OrtCloneSessionOptions(IntPtr /*(OrtSessionOptions*)*/ sessionOptions, out IntPtr /*(OrtSessionOptions**)*/ output);

        [DllImport(nativeLib, CharSet = charSet)]
        public static extern IntPtr /*(OrtStatus*)*/ OrtEnableSequentialExecution(IntPtr /*(OrtSessionOptions*)*/ options);

        [DllImport(nativeLib, CharSet = charSet)]
        public static extern IntPtr /*(OrtStatus*)*/ OrtDisableSequentialExecution(IntPtr /*(OrtSessionOptions*)*/ options);

        [DllImport(nativeLib, CharSet = charSet)]
        public static extern IntPtr /*(OrtStatus*)*/ OrtSetOptimizedModelFilePath(IntPtr /* OrtSessionOptions* */ options, [MarshalAs(UnmanagedType.LPWStr)]string optimizedModelFilepath);

        [DllImport(nativeLib, CharSet = charSet)]
        public static extern IntPtr /*(OrtStatus*)*/ OrtEnableProfiling(IntPtr /* OrtSessionOptions* */ options, string profilePathPrefix);

        [DllImport(nativeLib, CharSet = charSet)]
        public static extern IntPtr /*(OrtStatus*)*/ OrtDisableProfiling(IntPtr /* OrtSessionOptions* */ options);

        [DllImport(nativeLib, CharSet = charSet)]
        public static extern IntPtr /*(OrtStatus*)*/ OrtEnableMemPattern(IntPtr /* OrtSessionOptions* */ options);

        [DllImport(nativeLib, CharSet = charSet)]
        public static extern IntPtr /*(OrtStatus*)*/ OrtDisableMemPattern(IntPtr /* OrtSessionOptions* */ options);

        [DllImport(nativeLib, CharSet = charSet)]
        public static extern IntPtr /*(OrtStatus*)*/ OrtEnableCpuMemArena(IntPtr /* OrtSessionOptions* */ options);

        [DllImport(nativeLib, CharSet = charSet)]
        public static extern IntPtr /*(OrtStatus*)*/ OrtDisableCpuMemArena(IntPtr /* OrtSessionOptions* */ options);

        [DllImport(nativeLib, CharSet = charSet)]
        public static extern IntPtr /*(OrtStatus*)*/ OrtSetSessionLogId(IntPtr /* OrtSessionOptions* */ options, string logId);

        [DllImport(nativeLib, CharSet = charSet)]
        public static extern IntPtr /*(OrtStatus*)*/ OrtSetSessionLogVerbosityLevel(IntPtr /* OrtSessionOptions* */ options, LogLevel sessionLogVerbosityLevel);

        [DllImport(nativeLib, CharSet = charSet)]
        public static extern IntPtr /*(OrtStatus*)*/ OrtSetSessionLogSeverityLevel(IntPtr /* OrtSessionOptions* */ options, LogLevel sessionLogSeverityLevel);

        [DllImport(nativeLib, CharSet = charSet)]
        public static extern IntPtr /*(OrtStatus*)*/ OrtSetSessionThreadPoolSize(IntPtr /* OrtSessionOptions* */ options, int sessionThreadPoolSize);

        [DllImport(nativeLib, CharSet = charSet)]
        public static extern IntPtr /*(OrtStatus*)*/ OrtSetSessionGraphOptimizationLevel(IntPtr /* OrtSessionOptions* */ options, GraphOptimizationLevel graphOptimizationLevel);


        ///**
        //  * The order of invocation indicates the preference order as well. In other words call this method
        //  * on your most preferred execution provider first followed by the less preferred ones.
        //  * Calling this API is optional in which case onnxruntime will use its internal CPU execution provider.
        //  */
        [DllImport(nativeLib, CharSet = charSet)]
        public static extern IntPtr /*(OrtStatus*)*/ OrtSessionOptionsAppendExecutionProvider_CPU(IntPtr /*(OrtSessionOptions*) */ options, int use_arena);

        [DllImport(nativeLib, CharSet = charSet)]
        public static extern IntPtr /*(OrtStatus*)*/ OrtSessionOptionsAppendExecutionProvider_Mkldnn(IntPtr /*(OrtSessionOptions*) */ options, int use_arena);

        [DllImport(nativeLib, CharSet = charSet)]
        public static extern IntPtr /*(OrtStatus*)*/ OrtSessionOptionsAppendExecutionProvider_CUDA(IntPtr /*(OrtSessionOptions*) */ options, int device_id);

        //[DllImport(nativeLib, CharSet = charSet)]
        //public static extern IntPtr /*(OrtStatus*)*/ OrtCreateNupharExecutionProviderFactory(int device_id, string target_str, out IntPtr /*(OrtProviderFactoryPtr**)*/ factory);

        //[DllImport(nativeLib, CharSet = charSet)]
        //public static extern void OrtAddCustomOp(IntPtr /*(OrtSessionOptions*)*/ options, string custom_op_path);

        #endregion

        #region RunOptions API
        [DllImport(nativeLib, CharSet = charSet)]
        public static extern IntPtr /*(OrtStatus*)*/ OrtCreateRunOptions( out IntPtr /* OrtRunOptions** */ runOptions);

        [DllImport(nativeLib, CharSet = charSet)]
        public static extern void OrtReleaseRunOptions(IntPtr /*(OrtRunOptions*)*/options);

        [DllImport(nativeLib, CharSet = charSet)]
        public static extern IntPtr /*(OrtStatus*)*/ OrtRunOptionsSetRunLogVerbosityLevel(IntPtr /* OrtRunOptions* */ options, LogLevel value);

        [DllImport(nativeLib, CharSet = charSet)]
        public static extern IntPtr /*(OrtStatus*)*/ OrtRunOptionsSetRunTag(IntPtr /* OrtRunOptions* */ options, string /* const char* */ runTag);

        [DllImport(nativeLib, CharSet = charSet)]
        public static extern IntPtr /*(OrtStatus*)*/ OrtRunOptionsGetRunLogVerbosityLevel(IntPtr /* OrtRunOptions* */ options, out LogLevel verbosityLevel);

        [DllImport(nativeLib, CharSet = charSet)]
        public static extern IntPtr /*(OrtStatus*)*/ OrtRunOptionsGetRunTag(IntPtr /* const OrtRunOptions* */options, out IntPtr /* const char** */ runtag);

        // Set a flag so that any running OrtRun* calls that are using this instance of OrtRunOptions
        // will exit as soon as possible if the flag is true.
        [DllImport(nativeLib, CharSet = charSet)]
        public static extern IntPtr /*(OrtStatus*)*/ OrtRunOptionsEnableTerminate(IntPtr /* OrtRunOptions* */ options);

        [DllImport(nativeLib, CharSet = charSet)]
        public static extern IntPtr /*(OrtStatus*)*/ OrtRunOptionsDisableTerminate(IntPtr /* OrtRunOptions* */ options);



        #endregion

        #region Allocator/AllocatorInfo API

        //TODO: consider exposing them publicly, when allocator API is exposed
        public enum AllocatorType
        {
            DeviceAllocator = 0,
            ArenaAllocator = 1
        }

        //TODO: consider exposing them publicly when allocator API is exposed
        public enum MemoryType
        {
            CpuInput = -2,                      // Any CPU memory used by non-CPU execution provider
            CpuOutput = -1,                     // CPU accessible memory outputted by non-CPU execution provider, i.e. CUDA_PINNED
            Cpu = CpuOutput,                    // temporary CPU accessible memory allocated by non-CPU execution provider, i.e. CUDA_PINNED
            Default = 0,                        // the default allocator for execution provider
        }


        [DllImport(nativeLib, CharSet = charSet)]
        public static extern IntPtr /* (OrtStatus*)*/ OrtCreateAllocatorInfo(
                                                            IntPtr /*(const char*) */name,
                                                            AllocatorType allocatorType,
                                                            int identifier,
                                                            MemoryType memType,
                                                            out IntPtr /*(OrtAllocatorInfo*)*/ allocatorInfo    // memory ownership transfered to caller
                                                       );

        //ORT_API_STATUS(OrtCreateCpuAllocatorInfo, enum OrtAllocatorType type, enum OrtMemType mem_type1, _Out_ OrtAllocatorInfo** out)
        [DllImport(nativeLib, CharSet = charSet)]
        public static extern IntPtr /* (OrtStatus*)*/ OrtCreateCpuAllocatorInfo(
                                                            AllocatorType allocatorType,
                                                            MemoryType memoryType,
                                                            out IntPtr /*(OrtAllocatorInfo*)*/ allocatorInfo
                                                        );

        [DllImport(nativeLib, CharSet = charSet)]
        public static extern void OrtReleaseAllocatorInfo(IntPtr /*(OrtAllocatorInfo*)*/ allocatorInfo);

        [DllImport(nativeLib, CharSet = charSet)]
<<<<<<< HEAD
        public static extern void OrtReleaseAllocator(IntPtr /*(OrtAllocator*)*/ allocator);

        [DllImport(nativeLib, CharSet = charSet)]
=======
>>>>>>> dcd69821
        public static extern IntPtr /*(OrtStatus*)*/OrtGetDefaultAllocator(out IntPtr /*(OrtAllocator**)*/ allocator);

        /// <summary>
        /// Release any object allocated by an allocator
        /// </summary>
        /// <param name="allocator"></param>
        /// <param name="memory"></param>
        [DllImport(nativeLib, CharSet = charSet)]
        public static extern IntPtr /*(OrtStatus*)*/OrtAllocatorFree(IntPtr allocator, IntPtr memory);

        [DllImport(nativeLib, CharSet = charSet)]
        public static extern IntPtr /*(OrtStatus*)*/OrtAllocatorGetInfo(IntPtr /*(const OrtAllocator*)*/ ptr, out IntPtr /*(const struct OrtAllocatorInfo**)*/info);

        #endregion Allocator/AllocatorInfo API

        #region Tensor/OnnxValue API

        [DllImport(nativeLib, CharSet = charSet)]
        public static extern IntPtr /*(OrtStatus*)*/ OrtGetValue(IntPtr /*(OrtValue*)*/ value,
                                                                 int index,
                                                                 IntPtr /*(OrtAllocator*)*/ allocator,
                                                                 out IntPtr /*(OrtValue**)*/ outputValue);

        [DllImport(nativeLib, CharSet = charSet)]
        public static extern IntPtr /*(OrtStatus*)*/ OrtGetValueType(IntPtr /*(OrtValue*)*/ value, IntPtr /*(OnnxValueType*)*/ onnxtype);

        [DllImport(nativeLib, CharSet = charSet)]
        public static extern IntPtr /*(OrtStatus*)*/ OrtGetOnnxTypeFromTypeInfo(IntPtr /*(OrtTypeInfo*)*/ typeinfo, IntPtr /*(OnnxValueType*)*/ onnxtype);

        [DllImport(nativeLib, CharSet = charSet)]
        public static extern IntPtr /*(OrtStatus*)*/ OrtGetValueCount(IntPtr /*(OrtValue*)*/ value, out IntPtr /*(size_t*)*/ count);

        [DllImport(nativeLib, CharSet = charSet)]
        public static extern IntPtr /*(OrtStatus*)*/ OrtGetTypeInfo(IntPtr /*(OrtValue*)*/ value, IntPtr /*(OrtValue**)*/ typeInfo);

        [DllImport(nativeLib, CharSet = charSet)]
        public static extern IntPtr /* OrtStatus */ OrtCreateTensorWithDataAsOrtValue(
                                                        IntPtr /* (const OrtAllocatorInfo*) */ allocatorInfo,
                                                        IntPtr /* (void*) */dataBufferHandle,
                                                        UIntPtr dataLength,
                                                        long[] shape,
                                                        UIntPtr shapeLength,
                                                        TensorElementType type,
                                                        out IntPtr /* OrtValue** */ outputValue);

        /// This function doesn't work with string tensor
        /// this is a no-copy method whose pointer is only valid until the backing OrtValue* is free'd.
        [DllImport(nativeLib, CharSet = charSet)]
        public static extern IntPtr /*(OrtStatus*)*/ OrtGetTensorMutableData(IntPtr /*(OrtValue*)*/ value, out IntPtr /* (void**)*/ dataBufferHandle);

        [DllImport(nativeLib, CharSet = charSet)]
        public static extern IntPtr /*(OrtStatus*)*/ OrtGetStringTensorContent(
                                                        IntPtr /*(OrtValue*)*/ value,
                                                        IntPtr /*(void*)*/  dst_buffer,
                                                        UIntPtr dst_buffer_len,
                                                        IntPtr offsets,
                                                        UIntPtr offsets_len);

        [DllImport(nativeLib, CharSet = charSet)]
        public static extern IntPtr /*(OrtStatus*)*/ OrtGetStringTensorDataLength(IntPtr /*(OrtValue*)*/ value,
                                                        out UIntPtr /*(size_t*)*/ len);

        [DllImport(nativeLib, CharSet = charSet)]
        public static extern IntPtr /*(OrtStatus*)*/
                                OrtCastTypeInfoToTensorInfo(IntPtr /*(struct OrtTypeInfo*)*/ typeInfo, out IntPtr /*(const struct OrtTensorTypeAndShapeInfo**)*/ typeAndShapeInfo);

        [DllImport(nativeLib, CharSet = charSet)]
        public static extern IntPtr /*(OrtStatus*)*/ OrtGetTensorTypeAndShape(IntPtr /*(OrtValue*)*/ value, out IntPtr /*(struct OrtTensorTypeAndShapeInfo*)*/ typeAndShapeInfo);


        [DllImport(nativeLib, CharSet = charSet)]
        public static extern void OrtReleaseTensorTypeAndShapeInfo(IntPtr /*(OrtTensorTypeAndShapeInfo*)*/ value);

        [DllImport(nativeLib, CharSet = charSet)]
        public static extern IntPtr /*(OrtStatus*)*/ OrtGetTensorElementType(IntPtr /*(const struct OrtTensorTypeAndShapeInfo*)*/ typeAndShapeInfo, IntPtr /*(TensorElementType*)*/ output);

        [DllImport(nativeLib, CharSet = charSet)]
        public static extern IntPtr /*(OrtStatus*)*/ OrtGetDimensionsCount(IntPtr /*(const struct OrtTensorTypeAndShapeInfo*)*/ typeAndShapeInfo, out UIntPtr output);

        [DllImport(nativeLib, CharSet = charSet)]
        public static extern IntPtr /*(OrtStatus*)*/ OrtGetDimensions(
                            IntPtr /*(const struct OrtTensorTypeAndShapeInfo*)*/ typeAndShapeInfo,
                            long[] dim_values,
                            UIntPtr dim_values_length);

        /**
         * How many elements does this tensor have.
         * May return a negative value
         * e.g.
         * [] -> 1
         * [1,3,4] -> 12
         * [2,0,4] -> 0
         * [-1,3,4] -> -1
         */
        [DllImport(nativeLib, CharSet = charSet)]
        public static extern IntPtr /*(OrtStatus*)*/ OrtGetTensorShapeElementCount(IntPtr /*(const struct OrtTensorTypeAndShapeInfo*)*/ typeAndShapeInfo, IntPtr /*(long*)*/ output);

        [DllImport(nativeLib, CharSet = charSet)]
        public static extern void OrtReleaseValue(IntPtr /*(OrtValue*)*/ value);

        #endregion
    } //class NativeMethods
} //namespace<|MERGE_RESOLUTION|>--- conflicted
+++ resolved
@@ -260,12 +260,6 @@
         public static extern void OrtReleaseAllocatorInfo(IntPtr /*(OrtAllocatorInfo*)*/ allocatorInfo);
 
         [DllImport(nativeLib, CharSet = charSet)]
-<<<<<<< HEAD
-        public static extern void OrtReleaseAllocator(IntPtr /*(OrtAllocator*)*/ allocator);
-
-        [DllImport(nativeLib, CharSet = charSet)]
-=======
->>>>>>> dcd69821
         public static extern IntPtr /*(OrtStatus*)*/OrtGetDefaultAllocator(out IntPtr /*(OrtAllocator**)*/ allocator);
 
         /// <summary>

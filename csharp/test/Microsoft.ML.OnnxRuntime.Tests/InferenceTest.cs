--- conflicted
+++ resolved
@@ -791,16 +791,8 @@
             "OrtCreateSessionOptions","OrtCloneSessionOptions",
             "OrtEnableSequentialExecution","OrtDisableSequentialExecution","OrtEnableProfiling","OrtDisableProfiling",
             "OrtEnableMemPattern","OrtDisableMemPattern","OrtEnableCpuMemArena","OrtDisableCpuMemArena",
-<<<<<<< HEAD
-            "OrtSetSessionLogId","OrtSetSessionLogVerbosityLevel","OrtSetSessionLogSeverityLevel", "OrtSetSessionThreadPoolSize","OrtSetSessionGraphOptimizationLevel",
-            "OrtSetOptimizedModelFilePath", "OrtSessionOptionsAppendExecutionProvider_CPU",
-            "OrtCreateRunOptions", "OrtReleaseRunOptions", "OrtRunOptionsSetRunLogVerbosityLevel", "OrtRunOptionsSetRunTag",
-            "OrtRunOptionsGetRunLogVerbosityLevel", "OrtRunOptionsGetRunTag","OrtRunOptionsEnableTerminate", "OrtRunOptionsDisableTerminate",
-            "OrtCreateAllocatorInfo","OrtCreateCpuAllocatorInfo",
-=======
             "OrtSetSessionLogId","OrtSetSessionLogVerbosityLevel","OrtSetSessionThreadPoolSize","OrtSetSessionGraphOptimizationLevel",
             "OrtSetOptimizedModelFilePath", "OrtSessionOptionsAppendExecutionProvider_CPU","OrtCreateAllocatorInfo","OrtCreateCpuAllocatorInfo",
->>>>>>> dcd69821
             "OrtGetDefaultAllocator","OrtAllocatorFree","OrtAllocatorGetInfo",
             "OrtCreateTensorWithDataAsOrtValue","OrtGetTensorMutableData", "OrtReleaseAllocatorInfo",
             "OrtCastTypeInfoToTensorInfo","OrtGetTensorTypeAndShape","OrtGetTensorElementType","OrtGetDimensionsCount",

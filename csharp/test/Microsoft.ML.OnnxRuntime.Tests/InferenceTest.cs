// Copyright (c) Microsoft Corporation. All rights reserved.
// Licensed under the MIT License.

using System;
using System.IO;
using System.Collections.Generic;
using System.Linq;
using System.Runtime.InteropServices;
using System.Numerics.Tensors;
using System.Threading.Tasks;
using Xunit;

namespace Microsoft.ML.OnnxRuntime.Tests
{
    public class InferenceTest
    {
        private const string module = "onnxruntime.dll";
        private const string propertiesFile = "Properties.txt";

        [Fact]
        public void CanCreateAndDisposeSessionWithModelPath()
        {
            string modelPath = Path.Combine(Directory.GetCurrentDirectory(), "squeezenet.onnx");
            using (var session = new InferenceSession(modelPath))
            {
                Assert.NotNull(session);
                Assert.NotNull(session.InputMetadata);
                Assert.Equal(1, session.InputMetadata.Count); // 1 input node
                Assert.True(session.InputMetadata.ContainsKey("data_0")); // input node name
                Assert.Equal(typeof(float), session.InputMetadata["data_0"].ElementType);
                Assert.True(session.InputMetadata["data_0"].IsTensor);
                var expectedInputDimensions = new int[] { 1, 3, 224, 224 };
                Assert.Equal(expectedInputDimensions.Length, session.InputMetadata["data_0"].Dimensions.Length);
                for (int i = 0; i < expectedInputDimensions.Length; i++)
                {
                    Assert.Equal(expectedInputDimensions[i], session.InputMetadata["data_0"].Dimensions[i]);
                }

                Assert.NotNull(session.OutputMetadata);
                Assert.Equal(1, session.OutputMetadata.Count); // 1 output node
                Assert.True(session.OutputMetadata.ContainsKey("softmaxout_1")); // output node name
                Assert.Equal(typeof(float), session.OutputMetadata["softmaxout_1"].ElementType);
                Assert.True(session.OutputMetadata["softmaxout_1"].IsTensor);
                var expectedOutputDimensions = new int[] { 1, 1000, 1, 1 };
                Assert.Equal(expectedOutputDimensions.Length, session.OutputMetadata["softmaxout_1"].Dimensions.Length);
                for (int i = 0; i < expectedOutputDimensions.Length; i++)
                {
                    Assert.Equal(expectedOutputDimensions[i], session.OutputMetadata["softmaxout_1"].Dimensions[i]);
                }
            }
        }

        [Theory]
        [InlineData(0, true)]
        [InlineData(0, false)]
        [InlineData(2, true)]
        [InlineData(2, false)]
        private void CanRunInferenceOnAModel(uint graphOptimizationLevel, bool disableSequentialExecution)
        {
            string modelPath = Path.Combine(Directory.GetCurrentDirectory(), "squeezenet.onnx");

            // Set the graph optimization level for this session.
            SessionOptions options = new SessionOptions();
            options.SetSessionGraphOptimizationLevel(graphOptimizationLevel);
            if(disableSequentialExecution) options.DisableSequentialExecution();

            using (var session = new InferenceSession(modelPath, options))
            {
                var inputMeta = session.InputMetadata;
                var container = new List<NamedOnnxValue>();

                float[] inputData = LoadTensorFromFile(@"bench.in"); // this is the data for only one input tensor for this model

                foreach (var name in inputMeta.Keys)
                {
                    Assert.Equal(typeof(float), inputMeta[name].ElementType);
                    Assert.True(inputMeta[name].IsTensor);
                    var tensor = new DenseTensor<float>(inputData, inputMeta[name].Dimensions);
                    container.Add(NamedOnnxValue.CreateFromTensor<float>(name, tensor));
                }

                // Run the inference
                using (var results = session.Run(container))  // results is an IReadOnlyList<NamedOnnxValue> container
                {
                    Assert.Equal(1, results.Count);

                    float[] expectedOutput = LoadTensorFromFile(@"bench.expected_out");
                    // validate the results
                    foreach (var r in results)
                    {
                        Assert.Equal("softmaxout_1", r.Name);

                        var resultTensor = r.AsTensor<float>();
                        int[] expectedDimensions = { 1, 1000, 1, 1 };  // hardcoded for now for the test data
                        Assert.Equal(expectedDimensions.Length, resultTensor.Rank);

                        var resultDimensions = resultTensor.Dimensions;
                        for (int i = 0; i < expectedDimensions.Length; i++)
                        {
                            Assert.Equal(expectedDimensions[i], resultDimensions[i]);
                        }

                        var resultArray = r.AsTensor<float>().ToArray();
                        Assert.Equal(expectedOutput.Length, resultArray.Length);
                        Assert.Equal(expectedOutput, resultArray, new floatComparer());
                    }
                }
            }
        }

        [Fact]
        private void ThrowWrongInputName()
        {
            var tuple = OpenSessionSqueezeNet();
            var session = tuple.Item1;
            var inputData = tuple.Item2;
            var tensor = tuple.Item3;
            var inputMeta = session.InputMetadata;
            var container = new List<NamedOnnxValue>();
            container.Add(NamedOnnxValue.CreateFromTensor<float>("wrong_name", tensor));
            var ex = Assert.Throws<OnnxRuntimeException>(() => session.Run(container));
            Assert.Contains("Invalid Feed Input", ex.Message);
            session.Dispose();
        }

        [Fact]
        private void ThrowWrongInputType()
        {
            var tuple = OpenSessionSqueezeNet();
            var session = tuple.Item1;
            var inputData = tuple.Item2;
            var inputMeta = session.InputMetadata;
            var container = new List<NamedOnnxValue>();
            int[] inputDataInt = inputData.Select(x => (int)x).ToArray();
            var tensor = new DenseTensor<int>(inputDataInt, inputMeta["data_0"].Dimensions);
            container.Add(NamedOnnxValue.CreateFromTensor<int>("data_0", tensor));
            var ex = Assert.Throws<OnnxRuntimeException>(() => session.Run(container));
            var msg = ex.ToString().Substring(0, 101);
            // TODO: message is diff in LInux. Use substring match
            Assert.Equal("Microsoft.ML.OnnxRuntime.OnnxRuntimeException: [ErrorCode:InvalidArgument] Unexpected input data type", msg);
            session.Dispose();
        }

        [Fact]
        private void ThrowWrongDimensions()
        {
            var tuple = OpenSessionSqueezeNet();
            var session = tuple.Item1;
            var inputMeta = session.InputMetadata;
            var container = new List<NamedOnnxValue>();
            var inputData = new float[] { 0.1f, 0.2f, 0.3f };
            var tensor = new DenseTensor<float>(inputData, new int[] { 1, 3 });
            container.Add(NamedOnnxValue.CreateFromTensor<float>("data_0", tensor));
            var ex = Assert.Throws<OnnxRuntimeException>(() => session.Run(container));
            Assert.True(
            !string.IsNullOrEmpty(ex.Message) &&
            ex.Message.StartsWith("[ErrorCode:Fail]") &&
            ex.Message.Contains("X num_dims does not match W num_dims. X: {1,3} W: {64,3,3,3}")
            );
            session.Dispose();
        }

        [Fact]
        private void ThrowExtraInputs()
        {
            var tuple = OpenSessionSqueezeNet();
            var session = tuple.Item1;
            var inputData = tuple.Item2;
            var tensor = tuple.Item3;
            var inputMeta = session.InputMetadata;
            var container = new List<NamedOnnxValue>();
            var nov1 = NamedOnnxValue.CreateFromTensor<float>("data_0", tensor);
            var nov2 = NamedOnnxValue.CreateFromTensor<float>("extra", tensor);
            container.Add(nov1);
            container.Add(nov2);
            var ex = Assert.Throws<OnnxRuntimeException>(() => session.Run(container));
            Assert.StartsWith("[ErrorCode:InvalidArgument] Invalid Feed Input Name", ex.Message);
            session.Dispose();
        }

        [Fact]
        private void TestMultiThreads()
        {
            var numThreads = 10;
            var loop = 10;
            var tuple = OpenSessionSqueezeNet();
            var session = tuple.Item1;
            var inputData = tuple.Item2;
            var tensor = tuple.Item3;
            var expectedOut = tuple.Item4;
            var inputMeta = session.InputMetadata;
            var container = new List<NamedOnnxValue>();
            container.Add(NamedOnnxValue.CreateFromTensor<float>("data_0", tensor));
            var tasks = new Task[numThreads];
            for (int i = 0; i < numThreads; i++)
            {
                tasks[i] = Task.Factory.StartNew(() =>
                {
                    for (int j = 0; j < loop; j++)
                    {
                        var resnov = session.Run(container);
                        var res = resnov.ToArray()[0].AsTensor<float>().ToArray<float>();
                        Assert.Equal(res, expectedOut, new floatComparer());
                    }
                });
            };
            Task.WaitAll(tasks);
            session.Dispose();
        }

        [x64Fact]
        private void TestPreTrainedModelsOpset7And8()
        {
            var skipModels = new List<String>() {
                "mxnet_arcface",  // Model not supported by CPU execution provider
                "tf_inception_v2",  // TODO: Debug failing model, skipping for now
                "fp16_inception_v1",  // 16-bit float not supported type in C#.
                "fp16_shufflenet",  // 16-bit float not supported type in C#.
                "fp16_tiny_yolov2" };  // 16-bit float not supported type in C#.

            var disableContribOpsEnvVar = Environment.GetEnvironmentVariable("DisableContribOps");
            var isContribOpsDisabled = (disableContribOpsEnvVar != null) ? disableContribOpsEnvVar.Equals("ON") : false;
            if (isContribOpsDisabled) {
                skipModels.Add("test_tiny_yolov2");
            }

            var opsets = new[] { "opset7", "opset8" };
            var modelsDir = GetTestModelsDir();
            foreach (var opset in opsets)
            {
                var modelRoot = new DirectoryInfo(Path.Combine(modelsDir, opset));
                foreach (var modelDir in modelRoot.EnumerateDirectories())
                {
                    String onnxModelFileName = null;

                    if (skipModels.Contains(modelDir.Name))
                        continue;

                    try
                    {
                        var onnxModelNames = modelDir.GetFiles("*.onnx");
                        if (onnxModelNames.Length > 1)
                        {
                            // TODO remove file "._resnet34v2.onnx" from test set
                            bool validModelFound = false;
                            for (int i = 0; i < onnxModelNames.Length; i++)
                            {
                                if (onnxModelNames[i].Name != "._resnet34v2.onnx")
                                {
                                    onnxModelNames[0] = onnxModelNames[i];
                                    validModelFound = true;
                                }
                            }

                            if (!validModelFound)
                            {
                                var modelNamesList = string.Join(",", onnxModelNames.Select(x => x.ToString()));
                                throw new Exception($"Opset {opset}: Model {modelDir}. Can't determine model file name. Found these :{modelNamesList}");
                            }
                        }

                        onnxModelFileName = Path.Combine(modelsDir, opset, modelDir.Name, onnxModelNames[0].Name);
                        using (var session = new InferenceSession(onnxModelFileName))
                        {
                            var inMeta = session.InputMetadata;
                            var innodepair = inMeta.First();
                            var innodename = innodepair.Key;
                            var innodedims = innodepair.Value.Dimensions;
                            for (int i = 0; i < innodedims.Length; i++)
                            {
                                if (innodedims[i] < 0)
                                    innodedims[i] = -1 * innodedims[i];
                            }

                            var testRoot = new DirectoryInfo(Path.Combine(modelsDir, opset, modelDir.Name));
                            var testData = testRoot.EnumerateDirectories("test_data*").First();
                            var dataIn = LoadTensorFromFilePb(Path.Combine(modelsDir, opset, modelDir.Name, testData.ToString(), "input_0.pb"));
                            var dataOut = LoadTensorFromFilePb(Path.Combine(modelsDir, opset, modelDir.Name, testData.ToString(), "output_0.pb"));
                            var tensorIn = new DenseTensor<float>(dataIn, innodedims);
                            var nov = new List<NamedOnnxValue>();
                            nov.Add(NamedOnnxValue.CreateFromTensor<float>(innodename, tensorIn));
                            using (var resnov = session.Run(nov))
                            {
                                var res = resnov.ToArray()[0].AsTensor<float>().ToArray<float>();
                                Assert.Equal(res, dataOut, new floatComparer());
                            }
                        }
                    }
                    catch (Exception ex)
                    {
                        var msg = $"Opset {opset}: Model {modelDir}: ModelFile = {onnxModelFileName} error = {ex.Message}";
                        throw new Exception(msg);
                    }
                } //model
            } //opset
        }

        [Fact]
        private void TestModelInputFloat()
        {
            // model takes 1x5 input of fixed type, echoes back
            string modelPath = Path.Combine(Directory.GetCurrentDirectory(), "test_types_FLOAT.pb");

            using (var session = new InferenceSession(modelPath))
            {
                var container = new List<NamedOnnxValue>();
                var tensorIn = new DenseTensor<float>(new float[] { 1.0f, 2.0f, -3.0f, float.MinValue, float.MaxValue }, new int[] { 1, 5 });
                var nov = NamedOnnxValue.CreateFromTensor("input", tensorIn);
                container.Add(nov);
                using (var res = session.Run(container))
                {
                    var tensorOut = res.First().AsTensor<float>();
                    Assert.True(tensorOut.SequenceEqual(tensorIn));
                }
            }
        }

        [Fact(Skip = "Boolean tensor not supported yet")]
        private void TestModelInputBOOL()
        {
            // model takes 1x5 input of fixed type, echoes back
            string modelPath = Path.Combine(Directory.GetCurrentDirectory(), "test_types_BOOL.pb");
            using (var session = new InferenceSession(modelPath))
            {
                var container = new List<NamedOnnxValue>();
                var tensorIn = new DenseTensor<bool>(new bool[] { true, false, true, false, true }, new int[] { 1, 5 });
                var nov = NamedOnnxValue.CreateFromTensor("input", tensorIn);
                container.Add(nov);
                using (var res = session.Run(container))
                {
                    var tensorOut = res.First().AsTensor<bool>();
                    Assert.True(tensorOut.SequenceEqual(tensorIn));
                }
            }
        }

        [Fact]
        private void TestModelInputINT32()
        {
            // model takes 1x5 input of fixed type, echoes back
            string modelPath = Path.Combine(Directory.GetCurrentDirectory(), "test_types_INT32.pb");
            using (var session = new InferenceSession(modelPath))
            {
                var container = new List<NamedOnnxValue>();
                var tensorIn = new DenseTensor<int>(new int[] { 1, -2, -3, int.MinValue, int.MaxValue }, new int[] { 1, 5 });
                var nov = NamedOnnxValue.CreateFromTensor("input", tensorIn);
                container.Add(nov);
                using (var res = session.Run(container))
                {
                    var tensorOut = res.First().AsTensor<int>();
                    Assert.True(tensorOut.SequenceEqual(tensorIn));
                }
            }
        }

        [Fact]
        private void TestModelInputDOUBLE()
        {
            // model takes 1x5 input of fixed type, echoes back
            string modelPath = Path.Combine(Directory.GetCurrentDirectory(), "test_types_DOUBLE.pb");
            using (var session = new InferenceSession(modelPath))
            {
                var container = new List<NamedOnnxValue>();
                var tensorIn = new DenseTensor<double>(new double[] { 1.0, 2.0, -3.0, 5, 5 }, new int[] { 1, 5 });
                var nov = NamedOnnxValue.CreateFromTensor("input", tensorIn);
                container.Add(nov);
                using (var res = session.Run(container))
                {
                    var tensorOut = res.First().AsTensor<double>();
                    Assert.True(tensorOut.SequenceEqual(tensorIn));
                }
            }

        }

        [Fact(Skip = "String tensor not supported yet")]
        private void TestModelInputSTRING()
        {
            // model takes 1x5 input of fixed type, echoes back
            string modelPath = Path.Combine(Directory.GetCurrentDirectory(), "test_types_STRING.onnx");
            using (var session = new InferenceSession(modelPath))
            {
                var container = new List<NamedOnnxValue>();
                var tensorIn = new DenseTensor<string>(new string[] { "a", "c", "d", "z", "f" }, new int[] { 1, 5 });
                var nov = NamedOnnxValue.CreateFromTensor("input", tensorIn);
                container.Add(nov);
                using (var res = session.Run(container))
                {
                    var tensorOut = res.First().AsTensor<string>();
                    Assert.True(tensorOut.SequenceEqual(tensorIn));
                }
            }
        }

        [Fact(Skip = "Int8 not supported yet")]
        private void TestModelInputINT8()
        {
            // model takes 1x5 input of fixed type, echoes back
            string modelPath = Path.Combine(Directory.GetCurrentDirectory(), "test_types_INT8.pb");
            using (var session = new InferenceSession(modelPath))
            {
                var container = new List<NamedOnnxValue>();
                var tensorIn = new DenseTensor<sbyte>(new sbyte[] { 1, 2, -3, sbyte.MinValue, sbyte.MaxValue }, new int[] { 1, 5 });
                var nov = NamedOnnxValue.CreateFromTensor("input", tensorIn);
                container.Add(nov);
                using (var res = session.Run(container))
                {
                    var tensorOut = res.First().AsTensor<sbyte>();
                    Assert.True(tensorOut.SequenceEqual(tensorIn));
                }
            }
        }

        [Fact]
        private void TestModelInputUINT8()
        {
            // model takes 1x5 input of fixed type, echoes back
            string modelPath = Path.Combine(Directory.GetCurrentDirectory(), "test_types_UINT8.pb");
            using (var session = new InferenceSession(modelPath))
            {
                var container = new List<NamedOnnxValue>();
                var tensorIn = new DenseTensor<byte>(new byte[] { 1, 2, 3, byte.MinValue, byte.MaxValue }, new int[] { 1, 5 });
                var nov = NamedOnnxValue.CreateFromTensor("input", tensorIn);
                container.Add(nov);
                using (var res = session.Run(container))
                {
                    var tensorOut = res.First().AsTensor<byte>();
                    Assert.True(tensorOut.SequenceEqual(tensorIn));
                }
            }
        }

        [Fact]
        private void TestModelInputUINT16()
        {
            // model takes 1x5 input of fixed type, echoes back
            string modelPath = Path.Combine(Directory.GetCurrentDirectory(), "test_types_UINT16.pb");
            using (var session = new InferenceSession(modelPath))
            {
                var container = new List<NamedOnnxValue>();
                var tensorIn = new DenseTensor<UInt16>(new UInt16[] { 1, 2, 3, UInt16.MinValue, UInt16.MaxValue }, new int[] { 1, 5 });
                var nov = NamedOnnxValue.CreateFromTensor("input", tensorIn);
                container.Add(nov);
                using (var res = session.Run(container))
                {
                    var tensorOut = res.First().AsTensor<UInt16>();
                    Assert.True(tensorOut.SequenceEqual(tensorIn));
                }
            }
        }

        [Fact]
        private void TestModelInputINT16()
        {
            // model takes 1x5 input of fixed type, echoes back
            string modelPath = Path.Combine(Directory.GetCurrentDirectory(), "test_types_INT16.pb");
            using (var session = new InferenceSession(modelPath))
            {
                var container = new List<NamedOnnxValue>();
                var tensorIn = new DenseTensor<Int16>(new Int16[] { 1, 2, 3, Int16.MinValue, Int16.MaxValue }, new int[] { 1, 5 });
                var nov = NamedOnnxValue.CreateFromTensor("input", tensorIn);
                container.Add(nov);
                using (var res = session.Run(container))
                {
                    var tensorOut = res.First().AsTensor<Int16>();
                    Assert.True(tensorOut.SequenceEqual(tensorIn));
                }
            }
        }

        [Fact]
        private void TestModelInputINT64()
        {
            // model takes 1x5 input of fixed type, echoes back
            string modelPath = Path.Combine(Directory.GetCurrentDirectory(), "test_types_INT64.pb");
            using (var session = new InferenceSession(modelPath))
            {
                var container = new List<NamedOnnxValue>();
                var tensorIn = new DenseTensor<Int64>(new Int64[] { 1, 2, -3, Int64.MinValue, Int64.MaxValue }, new int[] { 1, 5 });
                var nov = NamedOnnxValue.CreateFromTensor("input", tensorIn);
                container.Add(nov);
                using (var res = session.Run(container))
                {
                    var tensorOut = res.First().AsTensor<Int64>();
                    Assert.True(tensorOut.SequenceEqual(tensorIn));
                }
            }
        }

        [Fact]
        private void TestModelInputUINT32()
        {
            // model takes 1x5 input of fixed type, echoes back
            string modelPath = Path.Combine(Directory.GetCurrentDirectory(), "test_types_UINT32.pb");
            using (var session = new InferenceSession(modelPath))
            {
                var container = new List<NamedOnnxValue>();
                var tensorIn = new DenseTensor<UInt32>(new UInt32[] { 1, 2, 3, UInt32.MinValue, UInt32.MaxValue }, new int[] { 1, 5 });
                var nov = NamedOnnxValue.CreateFromTensor("input", tensorIn);
                container.Add(nov);
                using (var res = session.Run(container))
                {
                    var tensorOut = res.First().AsTensor<UInt32>();
                    Assert.True(tensorOut.SequenceEqual(tensorIn));
                }
            }
        }
        [Fact]
        private void TestModelInputUINT64()
        {
            // model takes 1x5 input of fixed type, echoes back
            string modelPath = Path.Combine(Directory.GetCurrentDirectory(), "test_types_UINT64.pb");
            using (var session = new InferenceSession(modelPath))
            {
                var container = new List<NamedOnnxValue>();
                var tensorIn = new DenseTensor<UInt64>(new UInt64[] { 1, 2, 3, UInt64.MinValue, UInt64.MaxValue }, new int[] { 1, 5 });
                var nov = NamedOnnxValue.CreateFromTensor("input", tensorIn);
                container.Add(nov);
                using (var res = session.Run(container))
                {
                    var tensorOut = res.First().AsTensor<UInt64>();
                    Assert.True(tensorOut.SequenceEqual(tensorIn));
                }
            }
        }

        [Fact(Skip = "FLOAT16 not available in C#")]
        private void TestModelInputFLOAT16()
        {
            // model takes 1x5 input of fixed type, echoes back
            string modelPath = Path.Combine(Directory.GetCurrentDirectory(), "test_types_FLOAT16.pb");
            using (var session = new InferenceSession(modelPath))
            {
                var container = new List<NamedOnnxValue>();
                var tensorIn = new DenseTensor<float>(new float[] { 1.0f, 2.0f, -3.0f, float.MinValue, float.MaxValue }, new int[] { 1, 5 });
                var nov = NamedOnnxValue.CreateFromTensor("input", tensorIn);
                container.Add(nov);
                using (var res = session.Run(container))
                {
                    var tensorOut = res.First().AsTensor<float>();
                    Assert.True(tensorOut.SequenceEqual(tensorIn));
                }
            }
        }

        [Fact]
        private void TestModelSequenceOfMapIntFloat()
        {
            // test model trained using lightgbm classifier
            // produces 2 named outputs
            //   "label" is a tensor,
            //   "probabilities" is a sequence<map<int64, float>>
            // https://github.com/onnx/sklearn-onnx/blob/master/docs/examples/plot_pipeline_lightgbm.py

            string modelPath = Path.Combine(Directory.GetCurrentDirectory(), "test_sequence_map_int_float.pb");
            using (var session = new InferenceSession(modelPath))
            {

                var outMeta = session.OutputMetadata;
                Assert.Equal(OnnxValueType.ONNX_TYPE_TENSOR, outMeta["label"].OnnxValueType);
                Assert.Equal(OnnxValueType.ONNX_TYPE_SEQUENCE, outMeta["probabilities"].OnnxValueType);

                var container = new List<NamedOnnxValue>();
                var tensorIn = new DenseTensor<float>(new float[] { 5.8f, 2.8f }, new int[] { 1, 2 });
                var nov = NamedOnnxValue.CreateFromTensor("input", tensorIn);
                container.Add(nov);

                using (var outputs = session.Run(container))
                {
                    // first output is a tensor containing label
                    var outNode1 = outputs.ElementAtOrDefault(0);
                    Assert.Equal("label", outNode1.Name);

                    // try-cast as a tensor
                    var outLabelTensor = outNode1.AsTensor<Int64>();

                    // Label 1 should have highest probaility
                    Assert.Equal(1, outLabelTensor[0]);

                    // second output is a sequence<map<int64, float>>
                    // try-cast to an sequence of NOV
                    var outNode2 = outputs.ElementAtOrDefault(1);
                    Assert.Equal("probabilities", outNode2.Name);

                    // try-cast to an sequence of NOV
                    var seq = outNode2.AsEnumerable<NamedOnnxValue>();

                    // try-cast first element in sequence to map/dictionary type
                    if (System.Environment.Is64BitProcess)
                    {
                        var map = seq.First().AsDictionary<Int64, float>();
                        Assert.Equal(0.25938290, map[0], 6);
                        Assert.Equal(0.40904793, map[1], 6);
                        Assert.Equal(0.33156919, map[2], 6);
                    }
                    else // 32-bit
                    {
                        var map = seq.First().AsDictionary<long, float>();
                        Assert.Equal(0.25938290, map[0], 6);
                        Assert.Equal(0.40904793, map[1], 6);
                        Assert.Equal(0.33156919, map[2], 6);
                    }
                }
            }
        }

        [Fact]
        private void TestModelSequenceOfMapStringFloat()
        {
            // test model trained using lightgbm classifier
            // produces 2 named outputs
            //   "label" is a tensor,
            //   "probabilities" is a sequence<map<int64, float>>
            // https://github.com/onnx/sklearn-onnx/blob/master/docs/examples/plot_pipeline_lightgbm.py

            string modelPath = Path.Combine(Directory.GetCurrentDirectory(), "test_sequence_map_string_float.pb");

            using (var session = new InferenceSession(modelPath))
            {
                var outMeta = session.OutputMetadata;
                Assert.Equal(OnnxValueType.ONNX_TYPE_TENSOR, outMeta["label"].OnnxValueType);
                Assert.Equal(OnnxValueType.ONNX_TYPE_SEQUENCE, outMeta["probabilities"].OnnxValueType);

                var container = new List<NamedOnnxValue>();
                var tensorIn = new DenseTensor<float>(new float[] { 5.8f, 2.8f }, new int[] { 1, 2 });
                var nov = NamedOnnxValue.CreateFromTensor("input", tensorIn);
                container.Add(nov);

                using (var outputs = session.Run(container))
                {
                    // first output is a tensor containing label
                    var outNode1 = outputs.ElementAtOrDefault(0);
                    Assert.Equal("label", outNode1.Name);

                    // try-cast as a tensor
                    var outLabelTensor = outNode1.AsTensor<string>();

                    // Label 1 should have highest probaility
                    Assert.Equal("1", outLabelTensor[0]);

                    // second output is a sequence<map<int64, float>>
                    // try-cast to an sequence of NOV
                    var outNode2 = outputs.ElementAtOrDefault(1);
                    Assert.Equal("probabilities", outNode2.Name);

                    // try-cast to an sequence of NOV
                    var seq = outNode2.AsEnumerable<NamedOnnxValue>();

                    // try-cast first element in sequence to map/dictionary type
                    var map = seq.First().AsDictionary<string, float>();
                    //verify values are valid
                    Assert.Equal(0.25938290, map["0"], 6);
                    Assert.Equal(0.40904793, map["1"], 6);
                    Assert.Equal(0.33156919, map["2"], 6);
                }
            }
        }

        [Fact]
        private void TestModelSerialization()
        {
            string modelPath = Path.Combine(Directory.GetCurrentDirectory(), "squeezenet.onnx");
            string modelOutputPath = Path.Combine(Directory.GetCurrentDirectory(), "optimized-squeezenet.onnx");
            // Set the optimized model file path to assert that no exception are thrown.
            SessionOptions options = new SessionOptions();
<<<<<<< HEAD
            options.SetOptimizedModelFilePath(modelOutputPath);
            options.SetSessionGraphOptimizationLevel(1);
            new InferenceSession(modelPath, options);
            Assert.True(File.Exists(modelOutputPath));
=======
            options.SetOptimizedModelFilePath(Path.Combine(Directory.GetCurrentDirectory(), "squeezenet-Transform-Level1.onnx"));
            options.SetSessionGraphOptimizationLevel(1);
            var session = new InferenceSession(modelPath, options);
            Assert.NotNull(session);
>>>>>>> 3c122181
        }

        [GpuFact]
        private void TestGpu()
        {
            var gpu = Environment.GetEnvironmentVariable("TESTONGPU");
            var tuple = OpenSessionSqueezeNet(0); // run on deviceID 0
	    float[] expectedOutput = LoadTensorFromFile(@"bench.expected_out");

            using (var session = tuple.Item1)
            {
                var inputData = tuple.Item2;
                var tensor = tuple.Item3;
                var inputMeta = session.InputMetadata;
                var container = new List<NamedOnnxValue>();
                container.Add(NamedOnnxValue.CreateFromTensor<float>("data_0", tensor));
                var res = session.Run(container);
		var resultArray = res.First().AsTensor<float>().ToArray();
                Assert.Equal(expectedOutput, resultArray, new floatComparer());
            }
        }

        [DllImport("kernel32", SetLastError = true)]
        static extern IntPtr LoadLibrary(string lpFileName);

        [DllImport("kernel32", CharSet = CharSet.Ansi)]
        static extern UIntPtr GetProcAddress(IntPtr hModule, string procName);

        [Fact]
        private void VerifyNativeMethodsExist()
        {
            // Check for  external API changes
            if (!RuntimeInformation.IsOSPlatform(OSPlatform.Windows))
                return;
            var entryPointNames = new[]{
            "OrtCreateEnv","OrtReleaseEnv","OrtGetErrorCode","OrtGetErrorMessage",
            "OrtReleaseStatus","OrtCreateSession","OrtRun","OrtSessionGetInputCount",
            "OrtSessionGetOutputCount","OrtSessionGetInputName","OrtSessionGetOutputName","OrtSessionGetInputTypeInfo",
            "OrtSessionGetOutputTypeInfo","OrtReleaseSession","OrtCreateSessionOptions","OrtCloneSessionOptions",
            "OrtEnableSequentialExecution","OrtDisableSequentialExecution","OrtEnableProfiling","OrtDisableProfiling",
            "OrtEnableMemPattern","OrtDisableMemPattern","OrtEnableCpuMemArena","OrtDisableCpuMemArena",
            "OrtSetSessionLogId","OrtSetSessionLogVerbosityLevel","OrtSetSessionThreadPoolSize","OrtSetSessionGraphOptimizationLevel",
            "OrtSetOptimizedModelFilePath", "OrtSessionOptionsAppendExecutionProvider_CPU","OrtCreateAllocatorInfo","OrtCreateCpuAllocatorInfo",
            "OrtCreateDefaultAllocator","OrtAllocatorFree","OrtAllocatorGetInfo",
            "OrtCreateTensorWithDataAsOrtValue","OrtGetTensorMutableData", "OrtReleaseAllocatorInfo",
            "OrtCastTypeInfoToTensorInfo","OrtGetTensorTypeAndShape","OrtGetTensorElementType","OrtGetDimensionsCount",
            "OrtGetDimensions","OrtGetTensorShapeElementCount","OrtReleaseValue"};

            var hModule = LoadLibrary(module);
            foreach (var ep in entryPointNames)
            {
                var x = GetProcAddress(hModule, ep);
                Assert.False(x == UIntPtr.Zero, $"Entrypoint {ep} not found in module {module}");
            }
        }

        static string GetTestModelsDir()
        {
            // get build directory, append downloaded models location
            var cwd = Directory.GetCurrentDirectory();
            var props = File.ReadAllLines(Path.Combine(cwd, propertiesFile));
            var modelsRelDir = Path.Combine(props[0].Split('=')[1].Trim());
            var modelsDir = Path.Combine(cwd, @"../../..", modelsRelDir, "models");
            return modelsDir;
        }

        static float[] LoadTensorFromFile(string filename, bool skipheader = true)
        {
            var tensorData = new List<float>();

            // read data from file
            using (var inputFile = new System.IO.StreamReader(filename))
            {
                if (skipheader)
                    inputFile.ReadLine(); //skip the input name
                string[] dataStr = inputFile.ReadLine().Split(new char[] { ',', '[', ']', ' ' }, StringSplitOptions.RemoveEmptyEntries);
                for (int i = 0; i < dataStr.Length; i++)
                {
                    tensorData.Add(Single.Parse(dataStr[i]));
                }
            }

            return tensorData.ToArray();
        }

        static float[] LoadTensorFromFilePb(string filename)
        {
            var file = File.OpenRead(filename);
            var tensor = Onnx.TensorProto.Parser.ParseFrom(file);
            file.Close();
            var raw = tensor.RawData.ToArray();
            var floatArr = new float[raw.Length / sizeof(float)];
            Buffer.BlockCopy(raw, 0, floatArr, 0, raw.Length);
            return floatArr;
        }

        static Tuple<InferenceSession, float[], DenseTensor<float>, float[]> OpenSessionSqueezeNet(int? cudaDeviceId = null)
        {
            string modelPath = Path.Combine(Directory.GetCurrentDirectory(), "squeezenet.onnx");
            var session = (cudaDeviceId.HasValue)
                ? new InferenceSession(modelPath, SessionOptions.MakeSessionOptionWithCudaProvider(cudaDeviceId.Value))
                : new InferenceSession(modelPath);
            float[] inputData = LoadTensorFromFile(@"bench.in");
            float[] expectedOutput = LoadTensorFromFile(@"bench.expected_out");
            var inputMeta = session.InputMetadata;
            var tensor = new DenseTensor<float>(inputData, inputMeta["data_0"].Dimensions);
            return new Tuple<InferenceSession, float[], DenseTensor<float>, float[]>(session, inputData, tensor, expectedOutput);
        }

        class floatComparer : IEqualityComparer<float>
        {
            private float atol = 1e-3f;
            private float rtol = 1.7e-2f;

            public bool Equals(float x, float y)
            {
                return Math.Abs(x - y) <= (atol + rtol * Math.Abs(y));
            }
            public int GetHashCode(float x)
            {
                return 0;
            }
        }

        private class GpuFact : FactAttribute
        {
            public GpuFact()
            {
		var testOnGpu = System.Environment.GetEnvironmentVariable("TESTONGPU");
                if (testOnGpu == null || !testOnGpu.Equals("ON") )
                {
                    Skip = "GPU testing not enabled";
                }
            }
        }

        private class x64Fact : FactAttribute
        {
            public x64Fact()
            {
                if (System.Environment.Is64BitProcess == false)
                {
                    Skip = "Not 64-bit process";
                }
            }
        }
    }
}<|MERGE_RESOLUTION|>--- conflicted
+++ resolved
@@ -663,17 +663,11 @@
             string modelOutputPath = Path.Combine(Directory.GetCurrentDirectory(), "optimized-squeezenet.onnx");
             // Set the optimized model file path to assert that no exception are thrown.
             SessionOptions options = new SessionOptions();
-<<<<<<< HEAD
-            options.SetOptimizedModelFilePath(modelOutputPath);
-            options.SetSessionGraphOptimizationLevel(1);
-            new InferenceSession(modelPath, options);
-            Assert.True(File.Exists(modelOutputPath));
-=======
             options.SetOptimizedModelFilePath(Path.Combine(Directory.GetCurrentDirectory(), "squeezenet-Transform-Level1.onnx"));
             options.SetSessionGraphOptimizationLevel(1);
             var session = new InferenceSession(modelPath, options);
             Assert.NotNull(session);
->>>>>>> 3c122181
+            Assert.True(File.Exists(modelOutputPath));            
         }
 
         [GpuFact]

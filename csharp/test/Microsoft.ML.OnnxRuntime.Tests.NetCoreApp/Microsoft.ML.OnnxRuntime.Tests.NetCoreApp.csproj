﻿<Project Sdk="Microsoft.NET.Sdk">

  <PropertyGroup>
    <TargetFramework>net6.0</TargetFramework>
    <IsPackable>false</IsPackable>
    <OnnxRuntimeCsharpRoot>$(ProjectDir)..\..</OnnxRuntimeCsharpRoot>
    <Platforms>AnyCPU;x86</Platforms>
    <OutputPath>bin\$(Configuration)\</OutputPath>
    <IsLinuxBuild Condition="'$([System.Runtime.InteropServices.RuntimeInformation]::IsOSPlatform($([System.Runtime.InteropServices.OSPlatform]::Linux)))' == 'true'">true</IsLinuxBuild>
    <IsWindowsBuild Condition="'$([System.Runtime.InteropServices.RuntimeInformation]::IsOSPlatform($([System.Runtime.InteropServices.OSPlatform]::Windows)))' == 'true'">true</IsWindowsBuild>
    <IsMacOSBuild Condition="'$([System.Runtime.InteropServices.RuntimeInformation]::IsOSPlatform($([System.Runtime.InteropServices.OSPlatform]::OSX)))' == 'true'">true</IsMacOSBuild>
    <ProtoSrc>$(OnnxSourceDirectory)\onnx</ProtoSrc>
    <!-- following attributes were necessary for the migrated Tensor tests -->
    <LangVersion>default</LangVersion>
    <AllowUnsafeBlocks>True</AllowUnsafeBlocks>
    <SignAssembly>true</SignAssembly> <!-- need signing for friend access to the internals of the Tensors assembly -->
    <AssemblyOriginatorKeyFile>..\..\OnnxRuntime.snk</AssemblyOriginatorKeyFile>
    <Configurations>Debug;Release;RelWithDebInfo</Configurations>
    <!-- end -->

    <!-- Training build property.
    Should be set to true when training is enabled in onnxruntime native binary
    Note: This property should be set when building the csharp solution independently.
    When building using the build.py script, setting the necessary properties is handled by the script. -->
    <TrainingEnabledNativeBuild Condition="'$(TrainingEnabledNativeBuild)' == ''">false</TrainingEnabledNativeBuild>
  </PropertyGroup>

  <PropertyGroup Condition="'$(TrainingEnabledNativeBuild)'=='true'">
    <ExtraDefineConstants>$(ExtraDefineConstants);__TRAINING_ENABLED_NATIVE_BUILD__</ExtraDefineConstants>
  </PropertyGroup>

  <PropertyGroup>
    <DefineConstants>__NET_CORE_APP__;$(DefineConstants);$(ExtraDefineConstants)</DefineConstants>
  </PropertyGroup>

  <PropertyGroup Condition="'$(IsLinuxBuild)'=='true'">
    <!--internal build related properties for Linux -->
    <OnnxRuntimeBuildDirectory Condition="'$(OnnxRuntimeBuildDirectory)'==''">$(OnnxRuntimeCsharpRoot)\..\build\Linux</OnnxRuntimeBuildDirectory>
    <NativeBuildOutputDir>$(OnnxRuntimeBuildDirectory)\$(Configuration)</NativeBuildOutputDir>
  </PropertyGroup>

  <PropertyGroup Condition="'$(IsWindowsBuild)'=='true'">
    <!--internal build related properties for Windows -->
    <OnnxRuntimeBuildDirectory Condition="'$(OnnxRuntimeBuildDirectory)'==''">$(OnnxRuntimeCsharpRoot)\..\build\Windows</OnnxRuntimeBuildDirectory>
    <NativeBuildOutputDir>$(OnnxRuntimeBuildDirectory)\$(Configuration)\$(Configuration)</NativeBuildOutputDir>
  </PropertyGroup>

  <PropertyGroup Condition="'$(IsMacOSBuild)'=='true'">
    <!--internal build related properties for OSX -->
    <OnnxRuntimeBuildDirectory Condition="'$(OnnxRuntimeBuildDirectory)'==''">$(OnnxRuntimeCsharpRoot)\..\build\MacOS</OnnxRuntimeBuildDirectory>
    <NativeBuildOutputDir>$(OnnxRuntimeBuildDirectory)\$(Configuration)</NativeBuildOutputDir>
  </PropertyGroup>

  <ItemGroup>
    <PackageReference Include="Microsoft.NETCore.Targets" Version="5.0.0" />
<<<<<<< HEAD
    <PackageReference Include="Microsoft.NET.Test.Sdk" Version="17.10.0" />
    <PackageReference Include="xunit" Version="2.9.0" />
    <PackageReference Include="xunit.runner.visualstudio" Version="2.8.2">
      <PrivateAssets>all</PrivateAssets>
      <IncludeAssets>runtime; build; native; contentfiles; analyzers; buildtransitive</IncludeAssets>
    </PackageReference>
=======
    <PackageReference Include="Microsoft.NET.Test.Sdk" Version="17.11.0" />
    <PackageReference Include="xunit" Version="2.9.0" />
    <PackageReference Include="xunit.runner.visualstudio" Version="2.8.2" />
>>>>>>> e788b3d3
  </ItemGroup>

  <!--
    Copy the required libraries for testing to the output directory.
    NOTE: We use a wildcard for custom_op_library even though that isn't necessary, so it doesn't fail
          if the custom op library isn't present, which it may not be depending on the ORT build settings.
  -->
  <ItemGroup>
    <None Condition="'$(IsWindowsBuild)'=='true'"
          Include="$(NativeBuildOutputDir)\onnxruntime.dll;
                   $(NativeBuildOutputDir)\onnxruntime.pdb;
                   $(NativeBuildOutputDir)\onnxruntime_providers_*.dll;
                   $(NativeBuildOutputDir)\onnxruntime_providers_*.pdb;
                   $(NativeBuildOutputDir)\custom_op_library*.dll">
      <CopyToOutputDirectory>PreserveNewest</CopyToOutputDirectory>
      <Visible>false</Visible>
    </None>

    <None Condition="'$(IsLinuxBuild)'=='true'"
          Include="$(NativeBuildOutputDir)\libonnxruntime.so;
                   $(NativeBuildOutputDir)\libonnxruntime_providers_*.so;
                   $(NativeBuildOutputDir)\libcustom_op_library*.so">
      <CopyToOutputDirectory>PreserveNewest</CopyToOutputDirectory>
      <Visible>false</Visible>
    </None>

    <None Condition="'$(IsMacOSBuild)'=='true'"
          Include="$(NativeBuildOutputDir)\libonnxruntime.dylib;
                   $(NativeBuildOutputDir)\libonnxruntime_providers_*.dylib;
                   $(NativeBuildOutputDir)\libcustom_op_library*.dylib">
      <CopyToOutputDirectory>PreserveNewest</CopyToOutputDirectory>
      <Visible>false</Visible>
    </None>

    <None Include="$(OnnxRuntimeCSharpRoot)\testdata\*">
      <CopyToOutputDirectory>PreserveNewest</CopyToOutputDirectory>
      <Visible>false</Visible>
    </None>
    <None Include="$(OnnxRuntimeCSharpRoot)\..\onnxruntime\test\testdata\overridable_initializer.onnx">
      <CopyToOutputDirectory>PreserveNewest</CopyToOutputDirectory>
      <Visible>false</Visible>
    </None>
    <None Include="$(OnnxRuntimeCSharpRoot)\..\onnxruntime\test\testdata\capi_symbolic_dims.onnx">
      <CopyToOutputDirectory>PreserveNewest</CopyToOutputDirectory>
      <Visible>false</Visible>
    </None>
    <None Include="$(OnnxRuntimeCSharpRoot)\..\onnxruntime\test\testdata\custom_op_library\custom_op_test.onnx">
      <CopyToOutputDirectory>PreserveNewest</CopyToOutputDirectory>
      <Visible>false</Visible>
    </None>
    <BuildEnvVars Include="OnnxRuntimeBuildDirectory=$(OnnxRuntimeBuildDirectory)" />
  </ItemGroup>

  <Target Name="DefineBuildEnvironmentVariables" BeforeTargets="Build">
    <WriteLinesToFile File="$(OutputPath)\Properties.txt" Lines="@(BuildEnvVars)" Overwrite="true" />
  </Target>

  <ItemGroup>
    <Service Include="{508349b6-6b84-4df5-91f0-309beebad82d}" />
  </ItemGroup>

  <!-- NOTE: The xUnit framework doesn't pickup the tests defined within the referenced Microsoft.ML.OnnxRuntime.Tests.Common project -->
  <ItemGroup>
    <Compile Include="..\Microsoft.ML.OnnxRuntime.Tests.Common\**\*Test.cs" />
    <Compile Include="..\Microsoft.ML.OnnxRuntime.Tests.Common\**\*Tests.cs" />
  </ItemGroup>

  <ItemGroup>
    <None Include="$(OnnxRuntimeCSharpRoot)\..\onnxruntime\test\testdata\training_api\**\*.*">
      <CopyToOutputDirectory>PreserveNewest</CopyToOutputDirectory>
      <Visible>false</Visible>
    </None>
  </ItemGroup>

  <ItemGroup>
    <ProjectReference Include="..\Microsoft.ML.OnnxRuntime.Tests.Common\Microsoft.ML.OnnxRuntime.Tests.Common.csproj" />
  </ItemGroup>
</Project><|MERGE_RESOLUTION|>--- conflicted
+++ resolved
@@ -53,18 +53,9 @@
 
   <ItemGroup>
     <PackageReference Include="Microsoft.NETCore.Targets" Version="5.0.0" />
-<<<<<<< HEAD
-    <PackageReference Include="Microsoft.NET.Test.Sdk" Version="17.10.0" />
-    <PackageReference Include="xunit" Version="2.9.0" />
-    <PackageReference Include="xunit.runner.visualstudio" Version="2.8.2">
-      <PrivateAssets>all</PrivateAssets>
-      <IncludeAssets>runtime; build; native; contentfiles; analyzers; buildtransitive</IncludeAssets>
-    </PackageReference>
-=======
     <PackageReference Include="Microsoft.NET.Test.Sdk" Version="17.11.0" />
     <PackageReference Include="xunit" Version="2.9.0" />
     <PackageReference Include="xunit.runner.visualstudio" Version="2.8.2" />
->>>>>>> e788b3d3
   </ItemGroup>
 
   <!--

﻿using Microsoft.ML.OnnxRuntime.Tensors;
using System;
using System.Collections.Generic;
using System.IO;
using System.Linq;
using System.Runtime.InteropServices;
using System.Text.RegularExpressions;
using Xunit;

namespace Microsoft.ML.OnnxRuntime.Tests
{
    /// <summary>
    /// This is compensate for the absence of string.Contains() in .NET Standard 2.0
    /// Contains(String, StringComparison)
    /// </summary>
    public static class StringExtensions
    {
        public static bool Contains(this String str, String substring,
                                    StringComparison comp)
        {
            if (substring == null)
                throw new ArgumentNullException("substring",
                                             "substring cannot be null.");
            else if (!Enum.IsDefined(typeof(StringComparison), comp))
                throw new ArgumentException("comp is not a member of StringComparison",
                                         "comp");

            return str.IndexOf(substring, comp) >= 0;
        }
    }

    public partial class InferenceTest
    {
        private const string module = "onnxruntime.dll";
        private const string propertiesFile = "Properties.txt";

        [Fact(DisplayName = "CanCreateAndDisposeSessionWithModelPath")]
        public void CanCreateAndDisposeSessionWithModelPath()
        {
            string modelPath = Path.Combine(Directory.GetCurrentDirectory(), "squeezenet.onnx");
            using (var session = new InferenceSession(modelPath))
            {
                Assert.NotNull(session);
                Assert.NotNull(session.InputMetadata);
                Assert.Single(session.InputMetadata); // 1 input nodeMeta
                Assert.True(session.InputMetadata.ContainsKey("data_0")); // input nodeMeta name
                Assert.Equal(typeof(float), session.InputMetadata["data_0"].ElementType);
                Assert.True(session.InputMetadata["data_0"].IsTensor);
                var expectedInputDimensions = new int[] { 1, 3, 224, 224 };
                Assert.Equal(expectedInputDimensions.Length, session.InputMetadata["data_0"].Dimensions.Length);
                for (int i = 0; i < expectedInputDimensions.Length; i++)
                {
                    Assert.Equal(expectedInputDimensions[i], session.InputMetadata["data_0"].Dimensions[i]);
                }

                Assert.NotNull(session.OutputMetadata);
                Assert.Single(session.OutputMetadata); // 1 output nodeMeta
                Assert.True(session.OutputMetadata.ContainsKey("softmaxout_1")); // output nodeMeta name
                Assert.Equal(typeof(float), session.OutputMetadata["softmaxout_1"].ElementType);
                Assert.True(session.OutputMetadata["softmaxout_1"].IsTensor);
                var expectedOutputDimensions = new int[] { 1, 1000, 1, 1 };
                Assert.Equal(expectedOutputDimensions.Length, session.OutputMetadata["softmaxout_1"].Dimensions.Length);
                for (int i = 0; i < expectedOutputDimensions.Length; i++)
                {
                    Assert.Equal(expectedOutputDimensions[i], session.OutputMetadata["softmaxout_1"].Dimensions[i]);
                }
            }
        }

#if USE_CUDA
        [Fact(DisplayName = "TestCUDAProviderOptions")]
        private void TestCUDAProviderOptions()
        {
            string modelPath = Path.Combine(Directory.GetCurrentDirectory(), "squeezenet.onnx");

            string defaultDeviceId = "0";
            string deviceIdFromEnv = System.Environment.GetEnvironmentVariable("OnnxruntimeTestGpuDeviceId");
            if (!string.IsNullOrEmpty(deviceIdFromEnv) && int.TryParse(deviceIdFromEnv, out int deviceId) && deviceId >= 0)
            {
                defaultDeviceId = deviceIdFromEnv;
                output.WriteLine($"Parsed ID: {deviceIdFromEnv}");
            }

            using (var cleanUp = new DisposableListTest<IDisposable>())
            {
                var cudaProviderOptions = new OrtCUDAProviderOptions();
                cleanUp.Add(cudaProviderOptions);

                var providerOptionsDict = new Dictionary<string, string>();
                providerOptionsDict["device_id"] = defaultDeviceId;
                // 256MB
                providerOptionsDict["gpu_mem_limit"] = "268435456";
                providerOptionsDict["arena_extend_strategy"] = "kSameAsRequested";
                providerOptionsDict["cudnn_conv_algo_search"] = "DEFAULT";
                providerOptionsDict["do_copy_in_default_stream"] = "1";
                providerOptionsDict["cudnn_conv_use_max_workspace"] = "1";
                providerOptionsDict["cudnn_conv1d_pad_to_nc1d"] = "1";
                cudaProviderOptions.UpdateOptions(providerOptionsDict);

                var resultProviderOptionsDict = new Dictionary<string, string>();
                ProviderOptionsValueHelper.StringToDict(cudaProviderOptions.GetOptions(), resultProviderOptionsDict);

                // test provider options configuration
                string value;
                value = resultProviderOptionsDict["device_id"];
                Assert.Equal("0", value);
                value = resultProviderOptionsDict["gpu_mem_limit"];
                Assert.Equal("268435456", value);
                value = resultProviderOptionsDict["arena_extend_strategy"];
                Assert.Equal("kSameAsRequested", value);
                value = resultProviderOptionsDict["cudnn_conv_algo_search"];
                Assert.Equal("DEFAULT", value);
                value = resultProviderOptionsDict["do_copy_in_default_stream"];
                Assert.Equal("1", value);
                value = resultProviderOptionsDict["cudnn_conv_use_max_workspace"];
                Assert.Equal("1", value);
                value = resultProviderOptionsDict["cudnn_conv1d_pad_to_nc1d"];
                Assert.Equal("1", value);

                // test correctness of provider options
                SessionOptions options = SessionOptions.MakeSessionOptionWithCudaProvider(cudaProviderOptions);
                cleanUp.Add(options);

                var session = new InferenceSession(modelPath, options);
                cleanUp.Add(session);

                var inputMeta = session.InputMetadata;
                var container = new List<NamedOnnxValue>();
                float[] inputData = TestDataLoader.LoadTensorFromFile(@"bench.in"); // this is the data for only one input tensor for this model
                foreach (var name in inputMeta.Keys)
                {
                    Assert.Equal(typeof(float), inputMeta[name].ElementType);
                    Assert.True(inputMeta[name].IsTensor);
                    var tensor = new DenseTensor<float>(inputData, inputMeta[name].Dimensions);
                    container.Add(NamedOnnxValue.CreateFromTensor<float>(name, tensor));
                }

                session.Run(container);
            }
        }
#endif

#if USE_TENSORRT
        [Fact(DisplayName = "CanRunInferenceOnAModelWithTensorRT")]
        private void CanRunInferenceOnAModelWithTensorRT()
        {
            string modelPath = Path.Combine(Directory.GetCurrentDirectory(), "squeezenet.onnx");

            int deviceId = 0;
            string deviceIdStr = System.Environment.GetEnvironmentVariable("ONNXRUNTIME_TEST_GPU_DEVICE_ID");
            if (!string.IsNullOrEmpty(deviceIdStr) && int.TryParse(deviceIdStr, out int parsedValue) && parsedValue >= 0)
            {
                deviceId = parsedValue;
                output.WriteLine($"Parsed ID: {parsedValue}");
            }

            using (var cleanUp = new DisposableListTest<IDisposable>())
            {
                SessionOptions options = SessionOptions.MakeSessionOptionWithTensorrtProvider(deviceId);
                cleanUp.Add(options);

                var session = new InferenceSession(modelPath, options);
                cleanUp.Add(session);

                var inputMeta = session.InputMetadata;
                var container = new List<NamedOnnxValue>();
                float[] inputData = TestDataLoader.LoadTensorFromFile(@"bench.in"); // this is the data for only one input tensor for this model
                foreach (var name in inputMeta.Keys)
                {
                    Assert.Equal(typeof(float), inputMeta[name].ElementType);
                    Assert.True(inputMeta[name].IsTensor);
                    var tensor = new DenseTensor<float>(inputData, inputMeta[name].Dimensions);
                    container.Add(NamedOnnxValue.CreateFromTensor<float>(name, tensor));
                }


                using (var results = session.Run(container))
                {
                    ValidateRunResults(results);
                }
            }
        }

        [Fact(DisplayName = "TestTensorRTProviderOptions")]
        private void TestTensorRTProviderOptions()
        {
            string modelPath = Path.Combine(Directory.GetCurrentDirectory(), "squeezenet.onnx");
            string calTablePath = "squeezenet_calibration.flatbuffers";
            string enginePath = "./";
            string engineDecrptLibPath = "engine_decryp";
            string defaultDeviceId = "0";
            string deviceIdFromEnv = System.Environment.GetEnvironmentVariable("OnnxruntimeTestGpuDeviceId");
            if (!string.IsNullOrEmpty(deviceIdFromEnv) && int.TryParse(deviceIdFromEnv, out int deviceId) && deviceId >= 0)
            {
                defaultDeviceId = deviceIdFromEnv;
                output.WriteLine($"Parsed ID: {deviceIdFromEnv}");
            }

            using (var cleanUp = new DisposableListTest<IDisposable>())
            {
                var trtProviderOptions = new OrtTensorRTProviderOptions();
                cleanUp.Add(trtProviderOptions);

                var providerOptionsDict = new Dictionary<string, string>();
                providerOptionsDict["device_id"] = defaultDeviceId;
                providerOptionsDict["trt_fp16_enable"] = "1";
                providerOptionsDict["trt_int8_enable"] = "1";
                providerOptionsDict["trt_int8_calibration_table_name"] = calTablePath;
                providerOptionsDict["trt_engine_cache_enable"] = "1";
                providerOptionsDict["trt_engine_cache_path"] = enginePath;
                providerOptionsDict["trt_engine_decryption_enable"] = "0";
                providerOptionsDict["trt_engine_decryption_lib_path"] = engineDecrptLibPath;
                trtProviderOptions.UpdateOptions(providerOptionsDict);

                var resultProviderOptionsDict = new Dictionary<string, string>();
                ProviderOptionsValueHelper.StringToDict(trtProviderOptions.GetOptions(), resultProviderOptionsDict);

                // test provider options configuration
                string value;
                value = resultProviderOptionsDict["device_id"];
                Assert.Equal(defaultDeviceId, value);
                value = resultProviderOptionsDict["trt_fp16_enable"];
                Assert.Equal("1", value);
                value = resultProviderOptionsDict["trt_int8_enable"];
                Assert.Equal("1", value);
                value = resultProviderOptionsDict["trt_int8_calibration_table_name"];
                Assert.Equal(calTablePath, value);
                value = resultProviderOptionsDict["trt_engine_cache_enable"];
                Assert.Equal("1", value);
                value = resultProviderOptionsDict["trt_engine_cache_path"];
                Assert.Equal(enginePath, value);
                value = resultProviderOptionsDict["trt_engine_decryption_enable"];
                Assert.Equal("0", value);
                value = resultProviderOptionsDict["trt_engine_decryption_lib_path"];
                Assert.Equal(engineDecrptLibPath, value);

                // test correctness of provider options
                SessionOptions options = SessionOptions.MakeSessionOptionWithTensorrtProvider(trtProviderOptions);
                cleanUp.Add(options);

                var session = new InferenceSession(modelPath, options);
                cleanUp.Add(session);

                var inputMeta = session.InputMetadata;
                var container = new List<NamedOnnxValue>();
                float[] inputData = TestDataLoader.LoadTensorFromFile(@"bench.in"); // this is the data for only one input tensor for this model
                foreach (var name in inputMeta.Keys)
                {
                    Assert.Equal(typeof(float), inputMeta[name].ElementType);
                    Assert.True(inputMeta[name].IsTensor);
                    var tensor = new DenseTensor<float>(inputData, inputMeta[name].Dimensions);
                    container.Add(NamedOnnxValue.CreateFromTensor<float>(name, tensor));
                }

                session.Run(container);
            }
        }
#endif

        private static Func<DirectoryInfo, IEnumerable<DirectoryInfo>> getOpsetDirectories = delegate (DirectoryInfo modelsDirInfo)
        {
            return modelsDirInfo.EnumerateDirectories("opset*", SearchOption.AllDirectories);
        };

        private static Dictionary<string, string> GetSkippedModels(DirectoryInfo modelsDirInfo)
        {
            var skipModels = new Dictionary<string, string>() {
                { "mxnet_arcface", "Model is an invalid ONNX model"},
                { "tf_inception_v2", "TODO: Debug failing model, skipping for now" },
                { "fp16_tiny_yolov2", "Tolerance level for float16 is not known. We now support fp16." },
                { "fp16_test_tiny_yolov2", "ImageScaler is not a registered function/op"},
                { "fp16_coreml_FNS-Candy", "ImageScaler is not a registered function/op" },
                { "fp16_coreml_LinearRegression_NYCTaxi", "Error in Node:featureVectorizer : No Op registered for FeatureVectorizer with domain_version of 1"},
                { "test_mnist", "Does not run in opset9, runs in other opsets. The model runs but I don't have a data set to debug output locally. Tensors of type ElementType not currently supported in the LoadTensorFromFile" },
                { "BERT_Squad", "Could not find an implementation for the nodeMeta bert / embeddings / one_hot:OneHot(9)" },

                { "mlperf_ssd_mobilenet_300", "Could not find file output_0.pb" },
                { "tf_resnet_v1_50", "result mismatch when Conv BN Fusion is applied" },
                { "tf_resnet_v1_101", "result mismatch when Conv BN Fusion is applied" },
                { "tf_resnet_v1_152", "result mismatch when Conv BN Fusion is applied" },
                { "cntk_simple_seg", "Bad onnx test output caused by wrong SAME_UPPER/SAME_LOWER for ConvTranspose" },
                { "coreml_Imputer-LogisticRegression_sklearn_load_breast_cancer", "Can't determine model file name" },
                { "mask_rcnn_keras", "Model should be edited to remove the extra outputs" },

                { "test_maxunpool_export_with_output_shape", "results mismatch"},

                { "test_min_int8", "Could not find an implementation for Min(13) node with name"},
                { "test_min_uint8", "Could not find an implementation for Min(13) node with name"},
                { "test_min_int16", "Could not find an implementation for Min(13) node with name"},
                { "test_min_uint16", "Could not find an implementation for Min(13) node with name"},

                { "test_max_int8", "Could not find an implementation for Max(13) node with name"},
                { "test_max_uint8", "Could not find an implementation for Max(13) node with name"},
                { "test_max_int16", "Could not find an implementation for Max(13) node with name"},
                { "test_max_uint16", "Could not find an implementation for Max(13) nodeMeta with name '"},

                { "test_mul_uint8", "Could not find an implementation for Mul(14) node with name" },

                { "test_bitshift_right_uint16", "Could not find an implementation for BitShift(11) nodeMeta with name ''"},
                { "test_bitshift_left_uint16", "Could not find an implementation for BitShift(11)"},

                { "test_pow_types_float32_uint64", "Could not find an implementation for Pow(15) node with name ''"},
                { "test_pow_types_float32_uint32", "Could not find an implementation for Pow(15) node with name ''"},

                { "test_resize_downsample_scales_cubic_align_corners", "Results mismatch"},
                { "test_resize_downsample_scales_linear_align_corners", "Results mismatch"},

                { "test_gru_batchwise", "batchwise operations not supported"},
                { "test_lstm_batchwise", "Batchwise recurrent operations(layout == 1) are not supported.If you need support create a github issue with justification."},
                { "test_simple_rnn_batchwise", "batchwise operations not supported"},
                { "test_batchnorm_example_training_mode", "opset14 version not implemented yet"},

                { "test_bernoulli", "random generator, results mismatch"},
                { "test_bernoulli_seed", "random generator, results mismatch"},
                { "test_bernoulli_double", "random generator, results mismatch"},
                { "test_bernoulli_expanded", "random generator, results mismatch"},
                { "test_bernoulli_seed_expanded", "random generator, results mismatch"},
                { "test_bernoulli_double_expanded", "random generator, results mismatch"},

                // the expansion of Softplus uses Exp(1). ORT has a Softplus kernel, so testing the expansion is
                // unnecessary and fails as ORT support for Exp started at opset 6 (as ORT didn't exist until opset 7).

                { "test_clip_default_int8_max_expanded", "Could not find an implementation for Less(13) nodeMeta with name ''" },
                { "test_softplus_expanded", "Could not find an implementation for Exp(1) node with name ''"},
                { "test_softplus_example_expanded", "Could not find an implementation for Exp(1) node with name ''"},
                { "test_div_uint8", "Could not find an implementation for Div(14) nodeMeta with name ''"},
                { "test_add_uint8", "Opset18 Could not find an implementation for Add(14) nodeMeta with name ''"},
                { "test_col2im_pads", "Results mismatch due to a typo in test data"},

                { "test_optional_has_element_empty_optional_input", "OptionalProto test metadata. Unable to load 'optional_input' optional element type of: Undefined type"},
                { "test_loop13_seq", "3rd input is an empty sequence. Ort API does not tolerate empty seq: Number of values should be at least 1" },

                // Training tests
                { "BERT-Squad-int8", "training domain"},
                { "YOLOv3-12-int8", "training_domain"},

                { "test_training_dropout_default", "results mismatch"},
                { "test_training_dropout_default_mask", "Results mismatch"},
                { "test_training_dropout", "results mismatch"},
                { "test_training_dropout_mask", "results mismatch."},

                { "test_momentum", "ai.onnx.preview.training:Momentum(-1) is not a registered function/op"},
                { "test_momentum_multiple", "ai.onnx.preview.training:Momentum(-1) is not a registered function/op"},
                { "test_nesterov_momentum", "ai.onnx.preview.training:Momentum(-1) is not a registered function/op"},

                { "test_adam", "ai.onnx.preview.training:Adam(-1) is not a registered function/op"},
                { "test_adam_multiple", "ai.onnx.preview.training:Adam(-1) is not a registered function/op"},

                { "test_adagrad", "ai.onnx.preview.training:Adagrad(-1) is not a registered function/op"},
                { "test_adagrad_multiple", "ai.onnx.preview.training:Adagrad(-1) is not a registered function/op"},

                { "test_zfnet512", "skip it as ZFNET-512"},
            };

            // The following models fails on nocontribops win CI
            var disableContribOpsEnvVar = Environment.GetEnvironmentVariable("DisableContribOps");
            var isContribOpsDisabled = (disableContribOpsEnvVar != null) ? disableContribOpsEnvVar.Equals("ON") : false;
            if (isContribOpsDisabled)
            {
                skipModels["test_tiny_yolov2"] = "Fails when ContribOps is disabled";
                skipModels["mask_rcnn_keras"] = "Pad is not a registered function/op";
            }

            // Skip traditional ML models
            var disableMlOpsEnvVar = Environment.GetEnvironmentVariable("DisableMlOps");
            var isMlOpsDisabled = (disableMlOpsEnvVar != null) ? disableMlOpsEnvVar.Equals("ON") : false;
            if (isMlOpsDisabled)
            {
                foreach (var opsetDir in getOpsetDirectories(modelsDirInfo))
                {
                    foreach (var modelDir in opsetDir.EnumerateDirectories())
                    {
                        var modelDirName = modelDir.Name;
                        if (modelDirName.StartsWith("scikit_") ||
                        modelDirName.StartsWith("libsvm_") ||
                        modelDirName.StartsWith("coreml_") ||
                        modelDirName.StartsWith("keras2coreml_") ||
                        modelDirName.StartsWith("XGBoost_"))
                        {
                            skipModels[modelDirName] = "Fails when ML ops are disabled";
                        }
                    } //model
                } //opset
            }

            // This model fails on x86 Win CI
            if (System.Environment.Is64BitProcess == false)
            {
                skipModels["test_vgg19"] = "Get preallocated buffer for initializer conv4_4_b_0 failed";
                skipModels["GPT2_LM_HEAD"] = "System out of memory";
                skipModels["GPT2"] = "System out of memory";
                skipModels["test_GPT2"] = "System out of memory";
                skipModels["tf_pnasnet_large"] = "Get preallocated buffer for initializer ConvBnFusion_BN_B_cell_5/comb_iter_1/left/bn_sep_7x7_1/beta:0_203 failed";
                skipModels["tf_nasnet_large"] = "Get preallocated buffer for initializer ConvBnFusion_BN_B_cell_11/beginning_bn/beta:0_331 failed";
                skipModels["ZFNet-512"] = "System out of memory";
                skipModels["test_bvlc_reference_caffenet"] = "System out of memory";
                skipModels["coreml_VGG16_ImageNet"] = "System out of memory";
                skipModels["test_ssd"] = "System out of memory";
                skipModels["roberta_sequence_classification"] = "System out of memory";
                // models from model zoo
                skipModels["VGG 19"] = "bad allocation";
                skipModels["VGG 19-caffe2"] = "bad allocation";
                skipModels["VGG 19-bn"] = "bad allocation";
                skipModels["VGG 16"] = "bad allocation";
                skipModels["VGG 16-bn"] = "bad allocation";
                skipModels["VGG 16-fp32"] = "bad allocation";
            }

            return skipModels;
        }

        public static IEnumerable<object[]> GetModelsForTest()
        {
            var modelsDir = GetTestModelsDir();
            var modelsDirInfo = new DirectoryInfo(modelsDir);
            var skipModels = GetSkippedModels(modelsDirInfo);

            foreach (var opsetDir in getOpsetDirectories(modelsDirInfo))
            {
                //var modelRoot = new DirectoryInfo(Path.Combine(modelsDir, opsetDir.Name));
                foreach (var modelDir in opsetDir.EnumerateDirectories())
                {
                    if (!(skipModels.ContainsKey(modelDir.Name) ||
                          modelDir.Name.Contains("int8", StringComparison.OrdinalIgnoreCase) ||
                          modelDir.Name.Contains("qdq", StringComparison.OrdinalIgnoreCase)))
                    {
                        yield return new object[] { modelDir.Parent.FullName, modelDir.Name };
                    }
                } //model
            } //opset
        }

        public static IEnumerable<object[]> GetSkippedModelForTest()
        {
            var modelsDir = GetTestModelsDir();
            var modelsDirInfo = new DirectoryInfo(modelsDir);
            var skipModels = GetSkippedModels(modelsDirInfo);

            foreach (var opsetDir in getOpsetDirectories(modelsDirInfo))
            {
                foreach (var modelDir in opsetDir.EnumerateDirectories())
                {
                    if (skipModels.ContainsKey(modelDir.Name) ||
                        modelDir.Name.Contains("int8", StringComparison.OrdinalIgnoreCase) ||
                        modelDir.Name.Contains("qdq", StringComparison.OrdinalIgnoreCase))
                    {
                        //Console.WriteLine("Model {0} is skipped due to the error: {1}", modelDir.FullName, skipModels[modelDir.Name]);
                        yield return new object[] { modelDir.Parent.FullName, modelDir.Name };
                    }

                }
            }
        }

        private string MatchInputOutputWithFile(string fileName, InferenceSession session, bool input, out NodeMetadata result)
        {
            string nodeName = string.Empty;
            result = null;
            var names = (input) ? session.InputNames : session.OutputNames;
            var metadata = (input) ? session.InputMetadata : session.OutputMetadata;
            string regEx = (input) ? @"input_(\d{1,}).pb" : @"output_(\d{1,}).pb";
            var inpOut = (input) ? "input" : "output";

            // Extract the number from the file name, if not try to match the input/output name with the name of the file.
            try
            {
                // captures start at index 1
                var group = Regex.Matches(fileName, regEx).Single().Groups[1];
                var num = int.Parse(group.Value);
                if (num >= 0 && num < names.Count)
                {
                    nodeName = names[num];
                    result = metadata[nodeName];
                }
                else
                {
                    throw new InvalidDataException($"Filename '{fileName}' {inpOut} number '{num}' is out of range for '{names.Count}' {inpOut}(s)");
                }
            }
            catch (Exception)
            {
                // Either does not match or can not parse the number
            }

            if (result is null)
            {
                throw new InvalidDataException($"Unable to match file: {fileName} to input/output metadata");
            }
            return nodeName;
        }

        // The numbering of the input files does not match the order of outputs
        // listed in the metadata of test_BERT_Squad. Model metadata order:
        //                 "unique_ids_raw_output___9:0", "segment_ids:0", "input_mask:0", "input_ids:0"
        // The corr input files are: input_0.pb, input_3.pb, input_2.pb, input_1.pb
        // Everything in reverse, but the 0.

        // Previously, it worked because our test data has matching
        // tensor names that we could match to metadata after we load the tensor.
        // But now, we need to know ahead of time what Onnx type we load, and thus match
        // metadata with the test data file before loading. Protobuf can happily load whatever
        // and give you garbage.

        private string MatchBertSquadInputs(string fileName)
        {
            string nodeName = string.Empty;
            switch (fileName)
            {
                case "input_0.pb":
                    nodeName = "unique_ids_raw_output___9:0";
                    break;
                case "input_1.pb":
                    nodeName = "input_ids:0";
                    break;
                case "input_2.pb":
                    nodeName = "input_mask:0";
                    break;
                case "input_3.pb":
                    nodeName = "segment_ids:0";
                    break;
                default:
                    throw new InvalidDataException($"Unhandled input file name: '{fileName}' for test_BERT_Squad");
            }
            return nodeName;
        }

        // The model actually has only 3 outputs, but the Zoo version has 4 files are supplied.
        // The numbering of the output files does not match the order of outputs
        // listed in the metadata.

        // Previously, it worked because our CI test data version has matching
        // tensor names that we could match to metadata after we load the tensor.
        // But now, we need to know ahead of time what Onnx type we load, and thus match
        // metadata with the test data file before loading. Protobuf can happily load whatever
        // and give you garbage.

        // Order in the metadata: unstack:1, unstack:0, unique_ids:0
        // The files are in reverse order
        private string MatchBertSquadOutputs(string fileName)
        {
            string nodeName = string.Empty;
            switch (fileName)
            {
                case "output_0.pb": // Int64
                    nodeName = "unique_ids:0";
                    break;
                case "output_1.pb":
                    nodeName = "unstack:0";
                    break;
                case "output_2.pb":
                    nodeName = "unstack:1";
                    break;
                default:
                    throw new InvalidDataException($"Unhandled output file name: '{fileName}' for test_BERT_Squad");
            }
            return nodeName;
        }

        private const string keras_prelu_ImageNet_small_nodeName_Input = "p_re_lu_3_input";
        private const string keras_prelu_ImageNet_small_nodeName_Output = "p_re_lu_3/add:0";

        private void LoadInputData<T>(string opset, string modelName,
            DirectoryInfo testDataDir,
            InferenceSession session,
            IList<T> inputContainer,
            Func<string, string, NodeMetadata, T> loader)
        {
            var inMeta = session.InputMetadata;
            foreach (var f in testDataDir.EnumerateFiles("input_*.pb"))
            {
                if (modelName == "keras_prelu_ImageNet_small" && opset == "opset9")
                {
                    // The model has 1 input, match all file names (they are different in each data set)
                    // to the same input
                    var nodeName = keras_prelu_ImageNet_small_nodeName_Input;
                    var nodeMeta = inMeta[nodeName];
                    inputContainer.Add(loader(f.FullName, nodeName, nodeMeta));
                }
                else if (modelName == "test_BERT_Squad" && opset == "opset8")
                {
                    string nodeName = MatchBertSquadInputs(f.Name);
                    var nodeMeta = inMeta[nodeName];
                    inputContainer.Add(loader(f.FullName, nodeName, nodeMeta));
                }
                else
                {
                    var nodeName = MatchInputOutputWithFile(f.Name, session, true, out NodeMetadata nodeMeta);
                    inputContainer.Add(loader(f.FullName, nodeName, nodeMeta));
                }
            }
        }

        private void LoadOutputData<T>(string opset, string modelName,
                                                DirectoryInfo testDataDir,
                                                InferenceSession session,
                                                IList<T> outputContainer,
                                                Func<string, string, NodeMetadata, T> loader)
        {
            var outMeta = session.OutputMetadata;
            foreach (var f in testDataDir.EnumerateFiles("output_*.pb"))
            {
                if (modelName == "keras_prelu_ImageNet_small" && opset == "opset9")
                {
                    // The model has 1 output, match all file names (they are different in each data set)
                    // to the same output
                    var nodeName = keras_prelu_ImageNet_small_nodeName_Output;
                    var nodeMeta = outMeta[nodeName];
                    outputContainer.Add(loader(f.FullName, nodeName, nodeMeta));
                }
                else if (modelName == "test_BERT_Squad" && opset == "opset8")
                {
                    string nodeName = MatchBertSquadOutputs(f.Name);
                    var nodeMeta = outMeta[nodeName];
                    outputContainer.Add(loader(f.FullName, nodeName, nodeMeta));
                }
                else
                {
                    // Otherwise, just match trailing filename number to the input name -> metadata
                    var nodeName = MatchInputOutputWithFile(f.Name, session, false, out NodeMetadata nodeMeta);
                    outputContainer.Add(loader(f.FullName, nodeName, nodeMeta));
                }
            }
        }

        private void RunPretrainedModel(InferenceSession session,
                     IReadOnlyList<NamedOnnxValue> inputContainer, IReadOnlyList<NamedOnnxValue> outputContainer)
        {
            var outMeta = session.OutputMetadata;

            var orderedOutputNames = new List<string>(outputContainer.Count);
            foreach (var output in outputContainer)
            {
                orderedOutputNames.Add(output.Name);
            }

            using (var resultCollection = session.Run(inputContainer, orderedOutputNames))
            {
                Assert.Equal(outputContainer.Count, resultCollection.Count);
                for (int i = 0; i < resultCollection.Count; ++i)
                {
                    var result = resultCollection[i];
                    var outputValue = outputContainer[i];

                    Assert.NotNull(outputValue);
                    Assert.Equal(result.Name, outputValue.Name);

                    var outputMeta = outMeta[outputValue.Name];
                    if (outputMeta.OnnxValueType == OnnxValueType.ONNX_TYPE_OPTIONAL)
                    {
                        outputMeta = outputMeta.AsOptionalMetadata().ElementMeta;
                    }

                    Assert.Equal(outputValue.ValueType, outputMeta.OnnxValueType);

                    switch (outputValue.ValueType)
                    {
                        case OnnxValueType.ONNX_TYPE_TENSOR:  // Only Dense tensors now
                            {
                                VerifyTensorResults(outputMeta.ElementDataType, result, outputValue);
                            }
                            break;
                        case OnnxValueType.ONNX_TYPE_SEQUENCE:
                            {
                                VerifySequenceResults(result, outputValue, outputMeta);
                            }
                            break;
                        default:
                            Assert.Fail($"TestPreTrainedModels cannot handle Onnxtype: {outputValue.ValueType}");
                            break;
                    }
                }
            }
        }

        private void RunPretrainedModel(InferenceSession session, RunOptions runOptions,
                     IReadOnlyList<DisposableTestPair<OrtValue>> inputContainer,
                     IReadOnlyList<DisposableTestPair<OrtValue>> outputContainer)
        {
            var outMeta = session.OutputMetadata;

            var orderedInputNames = new List<string>(inputContainer.Count);
            var orderdedInputs = new List<OrtValue>(inputContainer.Count);
            foreach (var pair in inputContainer)
            {
                orderedInputNames.Add(pair.Key);
                orderdedInputs.Add(pair.Value);
            }

            var orderedOutputNames = new List<string>(outputContainer.Count);
            var orderedOutputs = new List<OrtValue>(outputContainer.Count);
            foreach (var pair in outputContainer)
            {
                orderedOutputNames.Add(pair.Key);
                orderedOutputs.Add(pair.Value);
            }

            using (var results = session.Run(runOptions, orderedInputNames, orderdedInputs, orderedOutputNames))
            {
                Assert.Equal(outMeta.Count, results.Count);
                Assert.Equal(outputContainer.Count, results.Count);

                for (int i = 0; i < outputContainer.Count; ++i)
                {
                    var resultValue = results[i];
                    var expectedValue = outputContainer[i].Value;

                    var outputMeta = outMeta[orderedOutputNames[i]];
                    if (outputMeta.OnnxValueType == OnnxValueType.ONNX_TYPE_OPTIONAL)
                    {
                        outputMeta = outputMeta.AsOptionalMetadata().ElementMeta;
                    }

                    if (outputMeta.OnnxValueType == OnnxValueType.ONNX_TYPE_TENSOR)
                    {
                        VerifyTensorResults(outputMeta.ElementDataType, resultValue, expectedValue);
                    }
                    else if (outputMeta.OnnxValueType == OnnxValueType.ONNX_TYPE_SEQUENCE)
                    {
                        VerifySequenceResults(resultValue, expectedValue, outputMeta);
                    }
                    else
                    {
                        Assert.Fail($"TestPreTrainedModels cannot handle Onnxtype: {outputMeta.OnnxValueType}");
                    }
                }
            }
        }

        [Theory(DisplayName = "TestPretrainedModelsWithOrtValue")]
        [MemberData(nameof(GetModelsForTest))]
        [MemberData(nameof(GetSkippedModelForTest), Skip = "Skipped due to Error, please fix the error and enable the test")]
        public void TestPretrainedModelsWithOrtValue(string opsetDir, string modelName)
        {
            TestPreTrainedModels(opsetDir, modelName, true);
        }

        [Theory(DisplayName = "TestPreTrainedModels")]
        [MemberData(nameof(GetModelsForTest))]
        [MemberData(nameof(GetSkippedModelForTest), Skip = "Skipped due to Error, please fix the error and enable the test")]
        private void TestPreTrainedModels(string opsetDir, string modelName, bool useOrtValueAPIs = false)
        {
            var opsetDirInfo = new DirectoryInfo(opsetDir);
            var opset = opsetDirInfo.Name;
            string onnxModelFileName = null;

            var modelDir = new DirectoryInfo(Path.Combine(opsetDir, modelName));

            try
            {
                var onnxModelNames = modelDir.GetFiles("*.onnx");
                bool validModelFound = false;
                if (onnxModelNames.Length > 0)
                {
                    // TODO remove file "._resnet34v2.onnx" from test set
                    for (int i = 0; i < onnxModelNames.Length; i++)
                    {
                        if (onnxModelNames[i].Name != "._resnet34v2.onnx")
                        {
                            onnxModelNames[0] = onnxModelNames[i];
                            validModelFound = true;
                        }
                    }
                }

                if (validModelFound)
                {
                    onnxModelFileName = Path.Combine(modelDir.FullName, onnxModelNames[0].Name);
                }
                else
                {
                    var modelNamesList = string.Join(",", onnxModelNames.Select(x => x.ToString()));
                    throw new Exception($"Opset {opset} Model {modelName}. Can't determine model file name. Found these :{modelNamesList}");
                }

                using (var runOptions = new RunOptions())
                using (var session = new InferenceSession(onnxModelFileName))
                {
                    string testDataDirNamePattern = "test_data*";
                    if (opset == "opset9" && modelName == "LSTM_Seq_lens_unpacked")
                    {
                        testDataDirNamePattern = "seq_lens*"; // discrepancy in data directory
                    }
                    foreach (var testDataDir in modelDir.EnumerateDirectories(testDataDirNamePattern))
                    {
                        if (useOrtValueAPIs)
                        {
                            using (var inputOrtValues = new DisposableListTest<DisposableTestPair<OrtValue>>(session.InputMetadata.Count))
                            using (var outputOrtValues = new DisposableListTest<DisposableTestPair<OrtValue>>(session.OutputMetadata.Count))
                            {
                                LoadInputData(opset, modelName, testDataDir, session, inputOrtValues, TestDataLoader.LoadOrtValueFromFilePb);
                                LoadOutputData(opset, modelName, testDataDir, session, outputOrtValues, TestDataLoader.LoadOrtValueFromFilePb);
                                RunPretrainedModel(session, runOptions, inputOrtValues, outputOrtValues);
                            }
                        }
                        else
                        {
                            var inputContainer = new List<NamedOnnxValue>(session.InputMetadata.Count);
                            LoadInputData(opset, modelName, testDataDir, session, inputContainer, TestDataLoader.LoadOnnxValueFromFilePb);
                            var outputContainer = new List<NamedOnnxValue>(session.OutputMetadata.Count);
                            LoadOutputData(opset, modelName, testDataDir, session, outputContainer, TestDataLoader.LoadOnnxValueFromFilePb);
                            RunPretrainedModel(session, inputContainer, outputContainer);
                        }
                    }
                }
            }
            catch (Exception ex)
            {
                var msg = $"Opset {opset}, Model {modelName}: ModelFile = {onnxModelFileName} error = {ex.Message}";
                if (ex.Message.Contains("ONNX Runtime only *guarantees* support for models stamped with official released onnx opset versions"))
                {
                    // If the exception is thrown because the opset version of the test model is
                    // not supported by ONNXRuntime yet, then ignore the test and proceed.
                    // ORT allows commits from ONNX master and in such cases we do come across new opsets which are
                    // not supported in ORT yet. In order to force these tests to run set env var ALLOW_RELEASED_ONNX_OPSET_ONLY=0
                    output.WriteLine("Skipping the model test as the latest ONNX opset is not supported yet. Error Message: " + msg);
                }
                else
                {
                    throw new Exception(msg + "\n" + ex.StackTrace);
                }
            }
        }

        private static void VerifySequenceResults(NamedOnnxValue result, NamedOnnxValue expectedValue, NodeMetadata metaData)
        {
            var meta = metaData.AsSequenceMetadata();
            var resultSequence = result.AsEnumerable<NamedOnnxValue>();
            var expectedSequence = expectedValue.AsEnumerable<NamedOnnxValue>();
            Assert.Equal(resultSequence.Count(), expectedSequence.Count());

            foreach (var (resultItem, expectedItem) in resultSequence.Zip(expectedSequence, (r, e) => (r, e)))
            {
                Assert.Equal(resultItem.ValueType, expectedItem.ValueType);
                Assert.Equal(resultItem.ValueType, meta.ElementMeta.OnnxValueType);
                switch (resultItem.ValueType)
                {
                    case OnnxValueType.ONNX_TYPE_TENSOR:
                        VerifyTensorResults(meta.ElementMeta.ElementDataType, resultItem, expectedItem);
                        break;
                    case OnnxValueType.ONNX_TYPE_SEQUENCE:
                        {
                            VerifySequenceResults(resultItem, expectedItem, meta.ElementMeta);
                        }
                        break;
                    default:
                        Assert.Fail("VerifySequenceResults cannot handle Onnxtype: " + resultItem.ValueType.ToString());
                        break;
                }
                Assert.Equal(resultItem.AsTensor<float>(), expectedItem.AsTensor<float>(), new FloatComparer());
            }
        }

        private static void VerifyTensorResults(TensorElementType elementType, NamedOnnxValue result, NamedOnnxValue expectedValue)
        {
            switch (elementType)
            {
                case TensorElementType.Float:
                    Assert.Equal(expectedValue.AsTensor<float>(), result.AsTensor<float>(), new FloatComparer());
                    break;
                case TensorElementType.Double:
                    Assert.Equal(expectedValue.AsTensor<double>(), result.AsTensor<double>(), new DoubleComparer());
                    break;
                case TensorElementType.Int32:
                    Assert.Equal(expectedValue.AsTensor<int>(), result.AsTensor<int>(), new ExactComparer<int>());
                    break;
                case TensorElementType.UInt32:
                    Assert.Equal(expectedValue.AsTensor<uint>(), result.AsTensor<uint>(), new ExactComparer<uint>());
                    break;
                case TensorElementType.Int16:
                    Assert.Equal(expectedValue.AsTensor<short>(), result.AsTensor<short>(), new ExactComparer<short>());
                    break;
                case TensorElementType.UInt16:
                    Assert.Equal(expectedValue.AsTensor<ushort>(), result.AsTensor<ushort>(), new ExactComparer<ushort>());
                    break;
                case TensorElementType.Int64:
                    Assert.Equal(expectedValue.AsTensor<long>(), result.AsTensor<long>(), new ExactComparer<long>());
                    break;
                case TensorElementType.UInt64:
                    Assert.Equal(expectedValue.AsTensor<ulong>(), result.AsTensor<ulong>(), new ExactComparer<ulong>());
                    break;
                case TensorElementType.UInt8:
                    Assert.Equal(expectedValue.AsTensor<byte>(), result.AsTensor<byte>(), new ExactComparer<byte>());
                    break;
                case TensorElementType.Int8:
                    Assert.Equal(result.AsTensor<sbyte>(), result.AsTensor<sbyte>(), new ExactComparer<sbyte>());
                    break;
                case TensorElementType.Bool:
                    Assert.Equal(expectedValue.AsTensor<bool>(), result.AsTensor<bool>(), new ExactComparer<bool>());
                    break;
                case TensorElementType.Float16:
                    Assert.Equal(expectedValue.AsTensor<Float16>(), result.AsTensor<Float16>(), new Float16Comparer { tolerance = 2 });
                    break;
                case TensorElementType.BFloat16:
                    Assert.Equal(expectedValue.AsTensor<BFloat16>(), result.AsTensor<BFloat16>(), new BFloat16Comparer { tolerance = 2 });
                    break;
                case TensorElementType.String:
                    Assert.Equal(expectedValue.AsTensor<string>(), result.AsTensor<string>(), new ExactComparer<string>());
                    break;
                default:
                    Assert.Fail("TestPreTrainedModels does not yet support output of type: " + elementType.ToString());
                    break;
            }
        }

        private static void VerifySequenceResults(OrtValue resultSequence, OrtValue expectedSequence, NodeMetadata metaData)
        {
            var allocator = OrtAllocator.DefaultInstance;
            Assert.Equal(OnnxValueType.ONNX_TYPE_SEQUENCE, resultSequence.OnnxType);
            Assert.Equal(OnnxValueType.ONNX_TYPE_SEQUENCE, expectedSequence.OnnxType);

            var elementMeta = metaData.AsSequenceMetadata().ElementMeta;

            var resultCount = resultSequence.GetValueCount();
            Assert.Equal(expectedSequence.GetValueCount(), resultCount);

            using (var cleanUp = new DisposableListTest<IDisposable>())
            {
                for (int i = 0; i < resultCount; ++i)
                {
                    var resultItem = resultSequence.GetValue(i, allocator);
                    cleanUp.Add(resultItem);

                    var expectedItem = expectedSequence.GetValue(i, allocator);
                    cleanUp.Add(expectedItem);

                    Assert.Equal(elementMeta.OnnxValueType, expectedItem.OnnxType);
                    Assert.Equal(elementMeta.OnnxValueType, resultItem.OnnxType);

                    switch (elementMeta.OnnxValueType)
                    {
                        case OnnxValueType.ONNX_TYPE_TENSOR:
                            VerifyTensorResults(elementMeta.ElementDataType, resultItem, expectedItem);
                            break;
                        case OnnxValueType.ONNX_TYPE_SEQUENCE:
                            {
                                VerifySequenceResults(resultItem, expectedItem, elementMeta);
                            }
                            break;
                        default:
                            Assert.Fail($"VerifySequenceResults cannot handle Onnxtype: {elementMeta.OnnxValueType}");
                            break;
                    }
                }
            }
        }

        private static void VerifyTensorResults(TensorElementType expectedElementType, OrtValue result, OrtValue expectedValue)
        {
            Assert.True(result.IsTensor);
            Assert.True(expectedValue.IsTensor);

            var resultTypeShape = result.GetTensorTypeAndShape();
            var expectedTypeShape = expectedValue.GetTensorTypeAndShape();
            Assert.Equal(expectedElementType, resultTypeShape.ElementDataType);
            Assert.Equal(expectedElementType, expectedTypeShape.ElementDataType);
            Assert.Equal(expectedTypeShape.Shape, resultTypeShape.Shape);

            if (expectedElementType == TensorElementType.String)
            {
                var resStrings = result.GetStringTensorAsArray();
                var expStrings = expectedValue.GetStringTensorAsArray();
                Assert.Equal(expStrings, resStrings);
                return;
            }

            switch (expectedElementType)
            {
                case TensorElementType.Float:
                    Assert.Equal(expectedValue.GetTensorDataAsSpan<float>().ToArray(), result.GetTensorDataAsSpan<float>().ToArray(),
                        new FloatComparer());
                    break;
                case TensorElementType.Double:
                    Assert.Equal(expectedValue.GetTensorDataAsSpan<double>().ToArray(), result.GetTensorDataAsSpan<double>().ToArray(),
                        new DoubleComparer());
                    break;
                case TensorElementType.Int32:
                    Assert.Equal(expectedValue.GetTensorDataAsSpan<int>().ToArray(), result.GetTensorDataAsSpan<int>().ToArray(), new ExactComparer<int>());
                    break;
                case TensorElementType.UInt32:
                    Assert.Equal(expectedValue.GetTensorDataAsSpan<uint>().ToArray(), result.GetTensorDataAsSpan<uint>().ToArray(), new ExactComparer<uint>());
                    break;
                case TensorElementType.Int16:
                    Assert.Equal(expectedValue.GetTensorDataAsSpan<short>().ToArray(), result.GetTensorDataAsSpan<short>().ToArray(), new ExactComparer<short>());
                    break;
                case TensorElementType.UInt16:
                    Assert.Equal(expectedValue.GetTensorDataAsSpan<ushort>().ToArray(), result.GetTensorDataAsSpan<ushort>().ToArray(), new ExactComparer<ushort>());
                    break;
                case TensorElementType.Int64:
                    Assert.Equal(expectedValue.GetTensorDataAsSpan<long>().ToArray(), result.GetTensorDataAsSpan<long>().ToArray(), new ExactComparer<long>());
                    break;
                case TensorElementType.UInt64:
                    Assert.Equal(expectedValue.GetTensorDataAsSpan<ulong>().ToArray(), result.GetTensorDataAsSpan<ulong>().ToArray(), new ExactComparer<ulong>());
                    break;
                case TensorElementType.UInt8:
                    Assert.Equal(expectedValue.GetTensorDataAsSpan<byte>().ToArray(), result.GetTensorDataAsSpan<byte>().ToArray(), new ExactComparer<byte>());
                    break;
                case TensorElementType.Int8:
                    Assert.Equal(expectedValue.GetTensorDataAsSpan<sbyte>().ToArray(), result.GetTensorDataAsSpan<sbyte>().ToArray(), new ExactComparer<sbyte>());
                    break;
                case TensorElementType.Bool:
                    Assert.Equal(expectedValue.GetTensorDataAsSpan<bool>().ToArray(), result.GetTensorDataAsSpan<bool>().ToArray(), new ExactComparer<bool>());
                    break;
                case TensorElementType.Float16:
                    Assert.Equal(expectedValue.GetTensorDataAsSpan<Float16>().ToArray(), result.GetTensorDataAsSpan<Float16>().ToArray(),
                        new Float16Comparer { tolerance = 2 });
                    break;
                case TensorElementType.BFloat16:
                    Assert.Equal(expectedValue.GetTensorDataAsSpan<BFloat16>().ToArray(), result.GetTensorDataAsSpan<BFloat16>().ToArray(),
                                               new BFloat16Comparer { tolerance = 2 });
                    break;
                default:
                    Assert.Fail("VerifyTensorResults cannot handle ElementType: " + expectedElementType.ToString());
                    break;
            }
        }

        private static void VerifyContainerContent(IReadOnlyList<OrtValue> results,
            IReadOnlyList<NamedOnnxValue> expectedValues)
        {
            Assert.Equal(results.Count, expectedValues.Count);

            for (int i = 0; i < expectedValues.Count; ++i)
            {
                var result = results[i];

                var resultTypeShape = result.GetTensorTypeAndShape();

                var expectedValue = expectedValues[i];
                Assert.Equal(OnnxValueType.ONNX_TYPE_TENSOR, expectedValue.ValueType);

                switch (resultTypeShape.ElementDataType)
                {
                    case TensorElementType.Float:
                        Assert.Equal(result.GetTensorDataAsSpan<float>().ToArray(), expectedValue.AsTensor<float>().ToArray(),
                            new ExactComparer<float>());
                        break;
                    case TensorElementType.Double:
                        Assert.Equal(result.GetTensorDataAsSpan<double>().ToArray(), expectedValue.AsTensor<double>().ToArray(),
                            new DoubleComparer());
                        break;
                    case TensorElementType.Int32:
                        Assert.Equal(result.GetTensorDataAsSpan<int>().ToArray(), expectedValue.AsTensor<int>().ToArray(), new ExactComparer<int>());
                        break;
                    case TensorElementType.UInt32:
                        Assert.Equal(result.GetTensorDataAsSpan<uint>().ToArray(), expectedValue.AsTensor<uint>().ToArray(), new ExactComparer<uint>());
                        break;
                    case TensorElementType.Int16:
                        Assert.Equal(result.GetTensorDataAsSpan<short>().ToArray(), expectedValue.AsTensor<short>().ToArray(), new ExactComparer<short>());
                        break;
                    case TensorElementType.UInt16:
                        Assert.Equal(result.GetTensorDataAsSpan<ushort>().ToArray(), expectedValue.AsTensor<ushort>().ToArray(), new ExactComparer<ushort>());
                        break;
                    case TensorElementType.Int64:
                        Assert.Equal(result.GetTensorDataAsSpan<long>().ToArray(), expectedValue.AsTensor<long>().ToArray(), new ExactComparer<long>());
                        break;
                    case TensorElementType.UInt64:
                        Assert.Equal(result.GetTensorDataAsSpan<ulong>().ToArray(), expectedValue.AsTensor<ulong>().ToArray(), new ExactComparer<ulong>());
                        break;
                    case TensorElementType.UInt8:
                        Assert.Equal(result.GetTensorDataAsSpan<byte>().ToArray(), expectedValue.AsTensor<byte>().ToArray(), new ExactComparer<byte>());
                        break;
                    case TensorElementType.Int8:
                        Assert.Equal(result.GetTensorDataAsSpan<sbyte>().ToArray(), expectedValue.AsTensor<sbyte>().ToArray(), new ExactComparer<sbyte>());
                        break;
                    case TensorElementType.Bool:
                        Assert.Equal(result.GetTensorDataAsSpan<bool>().ToArray(), expectedValue.AsTensor<bool>().ToArray(), new ExactComparer<bool>());
                        break;
                    case TensorElementType.Float16:
                        Assert.Equal(result.GetTensorDataAsSpan<Float16>().ToArray(), expectedValue.AsTensor<Float16>().ToArray(),
                            new Float16Comparer { tolerance = 2 });
                        break;
                    case TensorElementType.BFloat16:
                        Assert.Equal(result.GetTensorDataAsSpan<BFloat16>().ToArray(), expectedValue.AsTensor<BFloat16>().ToArray(),
                                                   new BFloat16Comparer { tolerance = 2 });
                        break;
                    case TensorElementType.String:
                        Assert.Equal(result.GetStringTensorAsArray(), expectedValue.AsTensor<string>().ToArray(), new ExactComparer<string>());
                        break;
                    default:
                        Assert.Fail($"VerifyTensorResults cannot handle ElementType: {resultTypeShape.ElementDataType}");
                        break;
                }
            }
        }

        // Hint: .NET Core 3.1 has a 'NativeLibrary' class that can be used to free the library handle
        private void UnloadLibrary(IntPtr libraryHandle)
        {
            if (libraryHandle != IntPtr.Zero)
            {
                if (RuntimeInformation.IsOSPlatform(OSPlatform.Windows))
                {
                    if (!FreeLibrary(libraryHandle))
                    {
                        throw new Exception("Could not unload the provided shared library using its handle");
                    }
                }

                else
                {
                    // TODO: Deal with non-Windows platforms for the .NET Core use-case
                }
            }
        }

        private string GetCustomOpLibFullPath()
        {
            string libName = "custom_op_library.dll";
            if (RuntimeInformation.IsOSPlatform(OSPlatform.Windows))
            {
                libName = "custom_op_library.dll";
            }
            else if (RuntimeInformation.IsOSPlatform(OSPlatform.Linux))
            {
                libName = "libcustom_op_library.so";
            }
            else if (RuntimeInformation.IsOSPlatform(OSPlatform.OSX))
            {
                libName = "libcustom_op_library.dylib";
            }

            string libFullPath = Path.Combine(Directory.GetCurrentDirectory(), libName);
            Assert.True(File.Exists(libFullPath), $"Expected lib {libFullPath} does not exist.");

            return libFullPath;
        }

        private void ValidateModelWithCustomOps(SessionOptions options)
        {
            string modelPath = "custom_op_test.onnx";

            using (var session = new InferenceSession(modelPath, options))
            {
                var inputContainer = new List<NamedOnnxValue>();
                inputContainer.Add(NamedOnnxValue.CreateFromTensor<float>("input_1",
                    new DenseTensor<float>(
                        new float[]
                        {
                                1.1f,   2.2f,   3.3f,   4.4f,   5.5f,
                                6.6f,   7.7f,   8.8f,   9.9f,   10.0f,
                                11.1f,  12.2f,  13.3f,  14.4f,  15.5f
                        },
                        new int[] { 3, 5 }
                        )));

                inputContainer.Add(NamedOnnxValue.CreateFromTensor<float>("input_2",
                    new DenseTensor<float>(
                        new float[]
                        {
                                15.5f,   14.4f,   13.3f,   12.2f,   11.1f,
                                10.0f,   9.9f,    8.8f,    7.7f,    6.6f,
                                5.5f,    4.4f,    3.3f,    2.2f,    1.1f
                        },
                        new int[] { 3, 5 }
                        )));

                using (var result = session.Run(inputContainer))
                {
                    Assert.Equal("output", result.First().Name);
                    var tensorOut = result.First().AsTensor<int>();

                    var expectedOut = new DenseTensor<int>(
                        new int[]
                        {
                                17, 17, 17, 17, 17,
                                17, 18, 18, 18, 17,
                                17, 17, 17, 17, 17
                        },
                        new int[] { 3, 5 }
                        );
                    Assert.True(tensorOut.SequenceEqual(expectedOut));
                }
            }
        }

        [SkipNonPackageTests(DisplayName = "TestRegisterCustomOpLibrary")]
        private void TestRegisterCustomOpLibrary()
        {
            using (var option = new SessionOptions())
            {
                string libFullPath = GetCustomOpLibFullPath();

                try
                {
                    option.RegisterCustomOpLibrary(libFullPath);
                }
                catch (Exception ex)
                {
                    var msg = $"Failed to load custom op library {libFullPath}, error = {ex.Message}";
                    throw new Exception(msg + "\n" + ex.StackTrace);
                }

                var ortEnvInstance = OrtEnv.Instance();
                string[] providers = ortEnvInstance.GetAvailableProviders();
                if (Array.Exists(providers, provider => provider == "CUDAExecutionProvider"))
                {
                    option.AppendExecutionProvider_CUDA(0);
                }

                ValidateModelWithCustomOps(option);
            }
        }

        [SkipNonPackageTests(DisplayName = "TestRegisterCustomOpLibraryV2")]
        private void TestRegisterCustomOpLibraryV2()
        {
            using (var option = new SessionOptions())
            {
                string libFullPath = GetCustomOpLibFullPath();

                var ortEnvInstance = OrtEnv.Instance();
                string[] providers = ortEnvInstance.GetAvailableProviders();
                if (Array.Exists(providers, provider => provider == "CUDAExecutionProvider"))
                {
                    option.AppendExecutionProvider_CUDA(0);
                }

                IntPtr libraryHandle = IntPtr.Zero;
                try
                {
                    option.RegisterCustomOpLibraryV2(libFullPath, out libraryHandle);
                }
                catch (Exception ex)
                {
                    var msg = $"Failed to load custom op library {libFullPath}, error = {ex.Message}";
                    throw new Exception(msg + "\n" + ex.StackTrace);
                }

                ValidateModelWithCustomOps(option);

                // Safe to unload the custom op shared library now
                UnloadLibrary(libraryHandle);
            }
        }

        [Fact(DisplayName = "TestModelSerialization")]
        private void TestModelSerialization()
        {
            string modelPath = Path.Combine(Directory.GetCurrentDirectory(), "squeezenet.onnx");
            string modelOutputPath = Path.Combine(Directory.GetCurrentDirectory(), "optimized-squeezenet.onnx");
            // Set the optimized model file path to assert that no exception are thrown.
            using (SessionOptions options = new SessionOptions())
            {
                options.OptimizedModelFilePath = modelOutputPath;
                options.GraphOptimizationLevel = GraphOptimizationLevel.ORT_ENABLE_BASIC;
                using (var session = new InferenceSession(modelPath, options))
                {
                    Assert.NotNull(session);
                    Assert.True(File.Exists(modelOutputPath));
                }
            }
        }

<<<<<<< HEAD
        [Fact(DisplayName = "TestInferenceWithLoraAdapter")]
        private void TestInferenceWithLoraAdapter()
=======
        private static OrtLoraAdapter CreateLoraAdapterFromFile()
        {
            var adapterPath = Path.Combine(Directory.GetCurrentDirectory(), "two_params_lora_model.onnx_adapter");
            return OrtLoraAdapter.Create(adapterPath, null);
        }

        private static OrtLoraAdapter CreateLoraAdapterFromArray()
        {
            var adapterPath = Path.Combine(Directory.GetCurrentDirectory(), "two_params_lora_model.onnx_adapter");
            var adapterBytes = File.ReadAllBytes(adapterPath);
            return OrtLoraAdapter.Create(adapterBytes, null);
        }

        private void testInferenceWithLoraAdapter(OrtLoraAdapter ortLoraAdapter)
>>>>>>> cca18503
        {
            var modelPath = Path.Combine(Directory.GetCurrentDirectory(), "two_params_lora_model.onnx");
            var adapterPath = Path.Combine(Directory.GetCurrentDirectory(), "two_params_lora_model.onnx_adapter");

            var inputShape = new long[] { 4, 4 };
            var inputData = new float[16];
            Array.Fill(inputData, 1);
            using var inputOrtValue = OrtValue.CreateTensorValueFromMemory(inputData, inputShape);

            var expectedOutput = new float[] {
                  154, 176, 198, 220,
                  154, 176, 198, 220,
                  154, 176, 198, 220,
                  154, 176, 198, 220 };

            using var session = new InferenceSession(modelPath);
<<<<<<< HEAD
            using var adapter = OrtLoraAdapter.Create(adapterPath, null);
            using var runOptions = new RunOptions();
            runOptions.AddActiveLoraAdapter(adapter);
=======
            using var runOptions = new RunOptions();
            runOptions.AddActiveLoraAdapter(ortLoraAdapter);
>>>>>>> cca18503

            using var outputs = session.Run(runOptions, ["input_x"], [inputOrtValue], ["output"]);
            Assert.Single(outputs);
            var output = outputs.First().GetTensorDataAsSpan<float>();
            Assert.Equal(expectedOutput.Length, output.Length);
            Assert.Equal(expectedOutput, output.ToArray(), new FloatComparer());
        }

<<<<<<< HEAD
=======
        [Fact(DisplayName = "TestInferenceWithLoraAdapterFromFile")]
        private void TestInferenceWithLoraAdapterFromFile()
        {
            using var ortAdapter = CreateLoraAdapterFromFile();
            testInferenceWithLoraAdapter(ortAdapter);
        }

        [Fact(DisplayName = "TestInferenceWithLoraAdapterFromArray")]
        private void TestInferenceWithLoraAdapterFromArray()
        {
            using var ortAdapter = CreateLoraAdapterFromArray();
            testInferenceWithLoraAdapter(ortAdapter);
        }


>>>>>>> cca18503
        [Fact(DisplayName = "TestInferenceWithBaseLoraModel")]
        private void TestInferenceWithBaseLoraModel()
        {
            var modelPath = Path.Combine(Directory.GetCurrentDirectory(), "two_params_lora_model.onnx");

            var inputShape = new long[] { 4, 4 };
            var inputData = new float[16];
            Array.Fill(inputData, 1);
            using var inputOrtValue = OrtValue.CreateTensorValueFromMemory(inputData, inputShape);

            var expectedOutput = new float[] {
                    28, 32, 36, 40,
                    28, 32, 36, 40,
                    28, 32, 36, 40,
                    28, 32, 36, 40 };

            using var session = new InferenceSession(modelPath);
            using var runOptions = new RunOptions();

            using var outputs = session.Run(runOptions, ["input_x"], [inputOrtValue], ["output"]);
            Assert.Single(outputs);
            var output = outputs.First().GetTensorDataAsSpan<float>();
            Assert.Equal(expectedOutput.Length, output.Length);
            Assert.Equal(expectedOutput, output.ToArray(), new FloatComparer());
        }

        // TestGpu() will test
        //  - the CUDA EP on CUDA enabled builds
        //  - the DML EP on DML enabled builds
        //  - the ROCm EP on ROCm enabled builds
        [GpuFact(DisplayName = "TestGpu")]
        private void TestGpu()
        {
            var tuple = OpenSessionSqueezeNet(0); // run on deviceID 0
            float[] expectedOutput = TestDataLoader.LoadTensorFromFile(@"bench.expected_out");

            using (var session = tuple.Item1)
            {
                var inputData = tuple.Item2;
                var tensor = tuple.Item3;
                var inputMeta = session.InputMetadata;
                var container = new List<NamedOnnxValue>();
                container.Add(NamedOnnxValue.CreateFromTensor<float>("data_0", tensor));
                var res = session.Run(container);
                var resultArray = res.First().AsTensor<float>().ToArray();
                Assert.Equal(expectedOutput, resultArray, new FloatComparer());
            }
        }

        [DllImport("kernel32", SetLastError = true)]
        static extern IntPtr LoadLibrary(string lpFileName);

        [DllImport("kernel32", CharSet = CharSet.Ansi)]
        static extern UIntPtr GetProcAddress(IntPtr hModule, string procName);

        [DllImport("kernel32.dll", CharSet = CharSet.Ansi)]
        private static extern bool FreeLibrary(IntPtr hModule);

        [Fact(DisplayName = "VerifyNativeMethodsExist")]
        private void VerifyNativeMethodsExist()
        {
            // Check for  external API changes
            if (!RuntimeInformation.IsOSPlatform(OSPlatform.Windows))
                return;
            var entryPointNames = new[]{
            "OrtGetApiBase",
            "OrtSessionOptionsAppendExecutionProvider_CPU"
#if USE_DNNL
            ,"OrtSessionOptionsAppendExecutionProvider_Dnnl"
#endif
#if USE_CUDA
            ,"OrtSessionOptionsAppendExecutionProvider_CUDA"
#endif
#if USE_ROCM
            ,"OrtSessionOptionsAppendExecutionProvider_ROCM"
#endif
#if USE_DML
            ,"OrtSessionOptionsAppendExecutionProvider_DML"
#endif
#if USE_OPENVINO
            ,"OrtSessionOptionsAppendExecutionProvider_OpenVINO"
#endif
#if USE_TENSORRT
            ,"OrtSessionOptionsAppendExecutionProvider_Tensorrt"
#endif
#if USE_MIGRAPHX
            ,"OrtSessionOptionsAppendExecutionProvider_MIGraphX"
#endif
#if USE_NNAPI
            ,"OrtSessionOptionsAppendExecutionProvider_Nnapi"
#endif
    };
            IntPtr libraryHandle = IntPtr.Zero;
            try
            {
                libraryHandle = LoadLibrary(module);
                foreach (var ep in entryPointNames)
                {
                    var x = GetProcAddress(libraryHandle, ep);
                    Assert.False(x == UIntPtr.Zero, $"Entrypoint {ep} not found in module {module}");
                }
            }

            finally
            {
                UnloadLibrary(libraryHandle);
            }
        }

        static string GetTestModelsDir()
        {
            // get build directory, append downloaded models location
            var cwd = Directory.GetCurrentDirectory();
            var props = File.ReadAllLines(Path.Combine(cwd, propertiesFile));
            var modelsRelDir = Path.Combine(props[0].Split('=')[1].Trim());
            var modelsDir = Path.Combine(cwd, @"../../..", modelsRelDir, "models");
            return modelsDir;
        }
    }
}<|MERGE_RESOLUTION|>--- conflicted
+++ resolved
@@ -1251,10 +1251,6 @@
             }
         }
 
-<<<<<<< HEAD
-        [Fact(DisplayName = "TestInferenceWithLoraAdapter")]
-        private void TestInferenceWithLoraAdapter()
-=======
         private static OrtLoraAdapter CreateLoraAdapterFromFile()
         {
             var adapterPath = Path.Combine(Directory.GetCurrentDirectory(), "two_params_lora_model.onnx_adapter");
@@ -1269,7 +1265,6 @@
         }
 
         private void testInferenceWithLoraAdapter(OrtLoraAdapter ortLoraAdapter)
->>>>>>> cca18503
         {
             var modelPath = Path.Combine(Directory.GetCurrentDirectory(), "two_params_lora_model.onnx");
             var adapterPath = Path.Combine(Directory.GetCurrentDirectory(), "two_params_lora_model.onnx_adapter");
@@ -1286,14 +1281,8 @@
                   154, 176, 198, 220 };
 
             using var session = new InferenceSession(modelPath);
-<<<<<<< HEAD
-            using var adapter = OrtLoraAdapter.Create(adapterPath, null);
-            using var runOptions = new RunOptions();
-            runOptions.AddActiveLoraAdapter(adapter);
-=======
             using var runOptions = new RunOptions();
             runOptions.AddActiveLoraAdapter(ortLoraAdapter);
->>>>>>> cca18503
 
             using var outputs = session.Run(runOptions, ["input_x"], [inputOrtValue], ["output"]);
             Assert.Single(outputs);
@@ -1302,8 +1291,6 @@
             Assert.Equal(expectedOutput, output.ToArray(), new FloatComparer());
         }
 
-<<<<<<< HEAD
-=======
         [Fact(DisplayName = "TestInferenceWithLoraAdapterFromFile")]
         private void TestInferenceWithLoraAdapterFromFile()
         {
@@ -1319,7 +1306,6 @@
         }
 
 
->>>>>>> cca18503
         [Fact(DisplayName = "TestInferenceWithBaseLoraModel")]
         private void TestInferenceWithBaseLoraModel()
         {

--- conflicted
+++ resolved
@@ -122,11 +122,7 @@
   </ItemGroup>
 
   <ItemGroup>
-<<<<<<< HEAD
-    <PackageReference Include="Microsoft.NET.Test.Sdk" Version="17.10.0" />
-=======
     <PackageReference Include="Microsoft.NET.Test.Sdk" Version="17.11.0" />
->>>>>>> e788b3d3
     <PackageReference Include="Google.Protobuf" Version="3.21.12" />
     <PackageReference Include="Newtonsoft.Json" Version="13.0.3" />
     <PackageReference Include="xunit" Version="2.9.0" />

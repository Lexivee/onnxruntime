﻿<?xml version="1.0" encoding="utf-8"?>
<configuration>
  <solution>
    <add key="disableSourceControlIntegration" value="true" />
  </solution>
  <packageSources>
    <clear />
    <add key="NuGet Official" value="https://api.nuget.org/v3/index.json" />
<<<<<<< HEAD
=======
    <!-- Uncomment the following line to use packages from the ORT nightly feed
    <add key="ORT-Nightly" value="https://aiinfra.pkgs.visualstudio.com/PublicPackages/_packaging/ORT-Nightly/nuget/v3/index.json" />
    -->
>>>>>>> bb136f86
  </packageSources>
  <disabledPackageSources>
    <clear />
  </disabledPackageSources>
</configuration><|MERGE_RESOLUTION|>--- conflicted
+++ resolved
@@ -6,12 +6,8 @@
   <packageSources>
     <clear />
     <add key="NuGet Official" value="https://api.nuget.org/v3/index.json" />
-<<<<<<< HEAD
-=======
     <!-- Uncomment the following line to use packages from the ORT nightly feed
-    <add key="ORT-Nightly" value="https://aiinfra.pkgs.visualstudio.com/PublicPackages/_packaging/ORT-Nightly/nuget/v3/index.json" />
     -->
->>>>>>> bb136f86
   </packageSources>
   <disabledPackageSources>
     <clear />

// Copyright (c) Microsoft Corporation. All rights reserved.
// Licensed under the MIT License.

#include <stdio.h>
#include "core/common/logging/logging.h"
#include "core/framework/data_types.h"
#include "core/session/environment.h"
#include "core/framework/framework_common.h"
#include "serializing/mem_buffer.h"
#include "core/framework/ml_value.h"
#include "core/framework/tensor.h"
#include "serializing/tensorprotoutils.h"

#include "onnx-ml.pb.h"
#include "predict.pb.h"

#include "converter.h"
#include "executor.h"
#include "util.h"

namespace onnxruntime {
namespace server {

namespace protobufutil = google::protobuf::util;

protobufutil::Status Executor::SetMLValue(const onnx::TensorProto& input_tensor,
                                          MemBufferArray& buffers,
                                          OrtMemoryInfo* cpu_memory_info,
                                          /* out */ Ort::Value& ml_value) {
  auto logger = env_->GetLogger(request_id_);

  size_t cpu_tensor_length = 0;
  try {
    onnxruntime::server::GetSizeInBytesFromTensorProto<0>(input_tensor, &cpu_tensor_length);
  } catch (const Ort::Exception& e) {
    logger->error("GetSizeInBytesFromTensorProto() failed. Error Message: {}", e.what());
    return GenerateProtobufStatus(e.GetOrtErrorCode(), e.what());
  }

  auto* buf = buffers.AllocNewBuffer(cpu_tensor_length);
  try {
    onnxruntime::server::TensorProtoToMLValue(input_tensor,
                                              onnxruntime::server::MemBuffer(buf, cpu_tensor_length, *cpu_memory_info),
                                              ml_value);

  } catch (const Ort::Exception& e) {
    logger->error("TensorProtoToMLValue() failed. Message: {}", e.what());
    return GenerateProtobufStatus(e.GetOrtErrorCode(), e.what());
  }

  return protobufutil::Status::OK;
}

protobufutil::Status Executor::SetNameMLValueMap(std::vector<std::string>& input_names,
                                                 std::vector<Ort::Value>& input_values,
                                                 const onnxruntime::server::PredictRequest& request,
                                                 MemBufferArray& buffers) {
  auto logger = env_->GetLogger(request_id_);

<<<<<<< HEAD
  OrtAllocatorInfo* allocator_info = nullptr;
  auto ort_status = OrtApis::CreateCpuAllocatorInfo(OrtArenaAllocator, OrtMemTypeDefault, &allocator_info);
=======
  OrtMemoryInfo* memory_info = nullptr;
  auto ort_status = OrtCreateCpuMemoryInfo(OrtArenaAllocator, OrtMemTypeDefault, &memory_info);
>>>>>>> a0ba25f9

  if (ort_status != nullptr || memory_info == nullptr) {
    logger->error("OrtCreateCpuMemoryInfo failed");
    return protobufutil::Status(protobufutil::error::Code::RESOURCE_EXHAUSTED, "OrtCreateCpuMemoryInfo() failed");
  }

  // Prepare the Value object
  for (const auto& input : request.inputs()) {
    using_raw_data_ = using_raw_data_ && input.second.has_raw_data();

    Ort::Value ml_value{nullptr};
    auto status = SetMLValue(input.second, buffers, memory_info, ml_value);
    if (status != protobufutil::Status::OK) {
      OrtReleaseMemoryInfo(memory_info);
      logger->error("SetMLValue() failed! Input name: {}", input.first);
      return status;
    }

    input_names.push_back(input.first);
    input_values.push_back(std::move(ml_value));
  }

  OrtReleaseMemoryInfo(memory_info);
  return protobufutil::Status::OK;
}

std::vector<Ort::Value> Run(const Ort::Session& session, const Ort::RunOptions& options, const std::vector<std::string>& input_names, const std::vector<Ort::Value>& input_values, const std::vector<std::string>& output_names) {
  size_t input_count = input_names.size();
  size_t output_count = output_names.size();

  std::vector<const char*> input_ptrs{};
  input_ptrs.reserve(input_count);
  for (const auto& input : input_names) {
    input_ptrs.push_back(input.data());
  }
  std::vector<const char*> output_ptrs{};
  output_ptrs.reserve(output_count);
  for (const auto& output : output_names) {
    output_ptrs.push_back(output.data());
  }

  return const_cast<Ort::Session&>(session).Run(options, input_ptrs.data(), const_cast<Ort::Value*>(input_values.data()), input_count, output_ptrs.data(), output_count);
}

protobufutil::Status Executor::Predict(const std::string& model_name,
                                       const std::string& model_version,
                                       const onnxruntime::server::PredictRequest& request,
                                       /* out */ onnxruntime::server::PredictResponse& response) {
  auto logger = env_->GetLogger(request_id_);

  // Convert PredictRequest to NameMLValMap
  MemBufferArray buffer_array;
  std::vector<std::string> input_names;
  std::vector<Ort::Value> input_values;
  auto conversion_status = SetNameMLValueMap(input_names, input_values, request, buffer_array);
  if (conversion_status != protobufutil::Status::OK) {
    return conversion_status;
  }

  Ort::RunOptions run_options{};
  run_options.SetRunLogVerbosityLevel(static_cast<int>(env_->GetLogSeverity()));
  run_options.SetRunTag(request_id_.c_str());

  // Prepare the output names
  std::vector<std::string> output_names;

  if (!request.output_filter().empty()) {
    output_names.reserve(request.output_filter_size());
    for (const auto& name : request.output_filter()) {
      output_names.push_back(name);
    }
  } else {
    output_names = env_->GetModelOutputNames();
  }

  std::vector<Ort::Value> outputs;
  try {
    outputs = Run(env_->GetSession(), run_options, input_names, input_values, output_names);
  } catch (const Ort::Exception& e) {
    return GenerateProtobufStatus(e.GetOrtErrorCode(), e.what());
  }

  // Build the response
  for (size_t i = 0, sz = outputs.size(); i < sz; ++i) {
    onnx::TensorProto output_tensor{};
    try {
      MLValueToTensorProto(outputs[i], using_raw_data_, logger, output_tensor);
    } catch (const Ort::Exception& e) {
      logger = env_->GetLogger(request_id_);
      logger->error("MLValueToTensorProto() failed. Output name: {}. Error Message: {}", output_names[i], e.what());
      return GenerateProtobufStatus(e.GetOrtErrorCode(), e.what());
    }

    auto insertion_result = response.mutable_outputs()->insert({output_names[i], output_tensor});

    if (!insertion_result.second) {
      logger->error("SetNameMLValueMap() failed. Output name: {}. Trying to overwrite existing output value", output_names[i]);
      return protobufutil::Status(protobufutil::error::Code::INVALID_ARGUMENT, "SetNameMLValueMap() failed: Cannot have two outputs with the same name");
    }
  }

  return protobufutil::Status::OK;
}

}  // namespace server
}  // namespace onnxruntime<|MERGE_RESOLUTION|>--- conflicted
+++ resolved
@@ -57,13 +57,8 @@
                                                  MemBufferArray& buffers) {
   auto logger = env_->GetLogger(request_id_);
 
-<<<<<<< HEAD
-  OrtAllocatorInfo* allocator_info = nullptr;
-  auto ort_status = OrtApis::CreateCpuAllocatorInfo(OrtArenaAllocator, OrtMemTypeDefault, &allocator_info);
-=======
   OrtMemoryInfo* memory_info = nullptr;
-  auto ort_status = OrtCreateCpuMemoryInfo(OrtArenaAllocator, OrtMemTypeDefault, &memory_info);
->>>>>>> a0ba25f9
+  auto ort_status = OrtApis::CreateCpuMemoryInfo(OrtArenaAllocator, OrtMemTypeDefault, &memory_info);
 
   if (ort_status != nullptr || memory_info == nullptr) {
     logger->error("OrtCreateCpuMemoryInfo failed");

--- conflicted
+++ resolved
@@ -203,7 +203,7 @@
 
     static thread_local struct tileconfig_t tc = {0};
     struct tileconfig_t current_tc = {0};
-    _tile_storeconfig(&current_tc);
+    tile_storeconfig(&current_tc);
 
     if (tc.palette_id == 0 || (std::memcmp(&current_tc.colb, &tc.colb, sizeof(uint16_t) * 8) != 0 &&
                                std::memcmp(&current_tc.rows, &tc.rows, sizeof(uint8_t) * 8) != 0)) {
@@ -213,12 +213,8 @@
             tc.rows[t] = 16;
             tc.colb[t] = 64;
         }
-<<<<<<< HEAD
+
         tile_loadconfig(&tc);
-        tile_configured = true;
-=======
-        _tile_loadconfig(&tc);
->>>>>>> 55c3f4b2
     }
 }
 

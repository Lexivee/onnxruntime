// Copyright (c) Microsoft Corporation. All rights reserved.
// Licensed under the MIT License.

#include "core/graph/contrib_ops/shape_inference_functions.h"
#include <onnx/defs/shape_inference.h>

namespace onnxruntime {
namespace contrib {
void EmbedLayerNormalizationShapeInference(::ONNX_NAMESPACE::InferenceContext& ctx) {
  propagateElemTypeFromInputToOutput(ctx, 2, 0);
  propagateElemTypeFromInputToOutput(ctx, 0, 1);
  if (!hasInputShape(ctx, 0)) {
    // TODO(kreeger): In this case update the output to (?, ?, hidden_size).
    return;
  }

  auto& input_ids_shape = getInputShape(ctx, 0);
  auto& input_ids_dims = input_ids_shape.dim();

  // Note that both batch size and sequence length could be symbolic.
  // So we only check dimension size here.
  if (input_ids_dims.size() != 2) {
    fail_shape_inference("input_ids shall be 2 dimensions");
  }

  bool has_segment = hasInputShape(ctx, 1);
  if (has_segment) {
    // Ensure that segment_ids has the same shape.
    auto& segment_ids_shape = getInputShape(ctx, 1);
    auto& segment_ids_dims = segment_ids_shape.dim();
    if (segment_ids_dims.size() != 2) {
      fail_shape_inference("segment_ids input shall be 2 dimensions");
    }
  }

  // get hidden_size from the last dimension of embedding
  auto& word_embedding_shape = getInputShape(ctx, 2);
  auto& word_embedding_dims = word_embedding_shape.dim();
  if (word_embedding_dims.size() != 2 ||
      !word_embedding_dims[1].has_dim_value() ||
      word_embedding_shape.dim(1).dim_value() <= 0) {
    fail_shape_inference("word_embedding should have 2 dimensions and dimension size is known.");
  }
  int64_t hidden_size = word_embedding_shape.dim(1).dim_value();

  // Ensure that all embeddings + the gamma/beta tensors have the same hidden_size:
  auto& position_embedding_shape = getInputShape(ctx, 3);
  auto& position_embedding_dims = position_embedding_shape.dim();
  if (position_embedding_dims.size() != 2 ||
      !position_embedding_dims[1].has_dim_value() ||
      position_embedding_shape.dim(1).dim_value() != hidden_size) {
    fail_shape_inference(
        "position_embedding should have 2 dimensions, dimension size known, "
        "and same hidden size as word_embedding.");
  }

  if (has_segment) {
    auto& segment_embedding_shape = getInputShape(ctx, 4);
    auto& segment_embedding_dims = segment_embedding_shape.dim();
    if (segment_embedding_dims.size() != 2 ||
        !segment_embedding_dims[1].has_dim_value() ||
        segment_embedding_shape.dim(1).dim_value() != hidden_size) {
      fail_shape_inference(
          "segment_embedding should have 2 dimensions, dimension size known, "
          "and same hidden size as word_embedding.");
    }
  }

  auto& gamma_shape = getInputShape(ctx, 5);
  auto& gamma_dims = gamma_shape.dim();
  if (gamma_dims.size() != 1 ||
      !gamma_dims[0].has_dim_value() ||
      gamma_shape.dim(0).dim_value() != hidden_size) {
    fail_shape_inference(
        "gamma should have 2 dimension, dimension size known, "
        "and same hidden size as word_embedding.");
  }

  auto& beta_shape = getInputShape(ctx, 6);
  auto& beta_dims = gamma_shape.dim();
  if (beta_dims.size() != 1 ||
      !beta_dims[0].has_dim_value() ||
      beta_shape.dim(0).dim_value() != hidden_size) {
    fail_shape_inference(
        "beta should have 1 dimension, dimension size known, "
        "and same hidden size as word_embedding.");
  }

  // input shape is (batch_size, sequence_length), output shape is (batch_size, sequence_length, hidden_size)
  ONNX_NAMESPACE::TensorShapeProto output_shape;
  *output_shape.add_dim() = input_ids_dims[0];
  *output_shape.add_dim() = input_ids_dims[1];

  output_shape.add_dim();
  output_shape.mutable_dim(2)->set_dim_value(hidden_size);

  updateOutputShape(ctx, 0, output_shape);

  // mask_index shape is (batch_size)
  ONNX_NAMESPACE::TensorShapeProto mask_index_shape;
  *mask_index_shape.add_dim() = input_ids_dims[0];
  updateOutputShape(ctx, 1, mask_index_shape);

  if (ctx.getNumOutputs() > 2) {
    updateOutputShape(ctx, 2, output_shape);
    propagateElemTypeFromInputToOutput(ctx, 0, 2);
  }
}

// Shape inference for Attention and QAttention
void AttentionTypeAndShapeInference(ONNX_NAMESPACE::InferenceContext& ctx, int past_input_index) {
<<<<<<< HEAD
  // Input 0, 1, 2 are input, weights (optional) and bias.
  // The other inputs may vary in Attention and QAttention. For example, past_input_index is 4 for Attention,
  // and 8 for QAttention.
  //
  // When weights is avaiable:
  //    Input 0 has 3D shape (batch_size, sequence_length, input_hidden_size)
  //    INput 1 has 2D shape (input_hidden_size, hidden_size + hidden_size + v_hidden_size)
  //    Input 2 has 1D shape (hidden_size + hidden_size + v_hidden_size)
  // When weights is not avaiable (supported by Attention but not in QAttention):
  //    Input 0 (query) has 3D shape (batch_size, sequence_length, hidden_size)
  //    Input 2 (bias) has 1D shape (hidden_size + hidden_size + v_hidden_size)
  //    Input 4 (past) has shape (2, batch_size, num_heads, past_sequence_length, head_size)
  //    Input 6 (value) has shape (batch_size, kv_sequence_length, v_hidden_size)
  //
  // Output 0 and 1 are output and present
=======
  // Input 0, 1, 2 are input, weights and bias.
  // The other inputs may vary in Attention and QAttention. For example, past_input_index is 4 for Attention,
  // and 8 for QAttention.
  //
  // Input 0 has 3D shape (batch_size, sequence_length, input_hidden_size)
  // Input 1 has 2D shape (input_hidden_size, hidden_size + hidden_size + v_hidden_size)
  // Input 2 has 1D shape (hidden_size + hidden_size + v_hidden_size)
  // The past input has shape (2, batch_size, num_heads, past_sequence_length, head_size)
  // Output 0 has 3D shape (batch_size, sequence_length, v_hidden_size)
  // Output 1 (present) has 5D shape (2, batch_size, num_heads, total_sequence_length, head_size)
  // When past and present share buffer, they shape is same: (2, batch_size, num_heads, max_sequence_length, head_size)
>>>>>>> 8372c86e

  // Type inference
  ONNX_NAMESPACE::propagateElemTypeFromInputToOutput(ctx, 2, 0);
  if (ctx.getNumOutputs() > 1) {
    ONNX_NAMESPACE::propagateElemTypeFromInputToOutput(ctx, 2, 1);
  }

  // Shape inference
  if (hasInputShape(ctx, 0) && hasInputShape(ctx, 2)) {
    auto& input_shape = getInputShape(ctx, 0);
    auto& input_dims = input_shape.dim();
    if (input_dims.size() != 3) {
      fail_shape_inference("Inputs 0 shall be 3 dimensions");
    }

    auto& bias_shape = getInputShape(ctx, 2);
    auto& bias_dims = bias_shape.dim();
    if (bias_dims.size() != 1) {
      fail_shape_inference("Invalid bias shape");
    }

<<<<<<< HEAD
    int64_t output_hidden_size = -1;
=======
    int64_t v_hidden_size = -1;
>>>>>>> 8372c86e
    std::vector<int64_t> qkv_hidden_sizes;
    getRepeatedAttribute(ctx, "qkv_hidden_sizes", qkv_hidden_sizes);

    if (qkv_hidden_sizes.size() != 0) {
      if (qkv_hidden_sizes.size() != 3) {
        fail_shape_inference("qkv_hidden_sizes should have 3 elements")
      }
      v_hidden_size = qkv_hidden_sizes[2];
    } else {
      v_hidden_size = bias_shape.dim(0).dim_value() / 3;
    }

    ONNX_NAMESPACE::TensorShapeProto output_shape;
    for (auto& dim : input_dims) {
      *output_shape.add_dim() = dim;
    }

    output_shape.mutable_dim(2)->set_dim_value(v_hidden_size);
    updateOutputShape(ctx, 0, output_shape);

    if (ctx.getNumOutputs() > 1) {  // has present output
      if (hasInputShape(ctx, past_input_index)) {
        auto& past_shape = getInputShape(ctx, past_input_index);
        auto& past_dims = past_shape.dim();
        if (past_dims.size() != 5) {
          fail_shape_inference("The past input shall be 5 dimensions");
<<<<<<< HEAD
        }

        int64_t total_sequence_length = -1;
        if (!hasInputShape(ctx, 1)) {  // no weights
          if (hasInputShape(ctx, 6)) {
            auto& key_shape = getInputShape(ctx, 6);
            auto& key_dims = key_shape.dim();
            if (key_dims.size() == 3 && key_dims[1].has_dim_value()) {
              total_sequence_length = key_dims[1].dim_value();  // kv_sequence_length
            }
          }
        } else {
          if (input_dims[1].has_dim_value()) {
            total_sequence_length = input_dims[1].dim_value();
          }
        }

        if (total_sequence_length >= 0 && past_dims[3].has_dim_value()) {
          total_sequence_length += past_shape.dim(3).dim_value();

          ONNX_NAMESPACE::TensorShapeProto present_shape;
          for (auto& dim : past_dims) {
            *present_shape.add_dim() = dim;
          }
          present_shape.mutable_dim(3)->set_dim_value(total_sequence_length);
=======
        }

        auto past_present_share_buffer = getAttribute(ctx, "past_present_share_buffer", 0);
        if (past_present_share_buffer) {
          propagateElemTypeFromInputToOutput(ctx, past_input_index, 1);
        } else {
          if (input_dims[1].has_dim_value() && past_dims[3].has_dim_value()) {
            int64_t total_sequence_length = input_dims[1].dim_value() + past_shape.dim(3).dim_value();

            ONNX_NAMESPACE::TensorShapeProto present_shape;
            for (auto& dim : past_dims) {
              *present_shape.add_dim() = dim;
            }
            present_shape.mutable_dim(3)->set_dim_value(total_sequence_length);
>>>>>>> 8372c86e

            updateOutputShape(ctx, 1, present_shape);
          }
        }
      }
    }
  }
}

}  // namespace contrib
}  // namespace onnxruntime<|MERGE_RESOLUTION|>--- conflicted
+++ resolved
@@ -109,23 +109,6 @@
 
 // Shape inference for Attention and QAttention
 void AttentionTypeAndShapeInference(ONNX_NAMESPACE::InferenceContext& ctx, int past_input_index) {
-<<<<<<< HEAD
-  // Input 0, 1, 2 are input, weights (optional) and bias.
-  // The other inputs may vary in Attention and QAttention. For example, past_input_index is 4 for Attention,
-  // and 8 for QAttention.
-  //
-  // When weights is avaiable:
-  //    Input 0 has 3D shape (batch_size, sequence_length, input_hidden_size)
-  //    INput 1 has 2D shape (input_hidden_size, hidden_size + hidden_size + v_hidden_size)
-  //    Input 2 has 1D shape (hidden_size + hidden_size + v_hidden_size)
-  // When weights is not avaiable (supported by Attention but not in QAttention):
-  //    Input 0 (query) has 3D shape (batch_size, sequence_length, hidden_size)
-  //    Input 2 (bias) has 1D shape (hidden_size + hidden_size + v_hidden_size)
-  //    Input 4 (past) has shape (2, batch_size, num_heads, past_sequence_length, head_size)
-  //    Input 6 (value) has shape (batch_size, kv_sequence_length, v_hidden_size)
-  //
-  // Output 0 and 1 are output and present
-=======
   // Input 0, 1, 2 are input, weights and bias.
   // The other inputs may vary in Attention and QAttention. For example, past_input_index is 4 for Attention,
   // and 8 for QAttention.
@@ -137,7 +120,6 @@
   // Output 0 has 3D shape (batch_size, sequence_length, v_hidden_size)
   // Output 1 (present) has 5D shape (2, batch_size, num_heads, total_sequence_length, head_size)
   // When past and present share buffer, they shape is same: (2, batch_size, num_heads, max_sequence_length, head_size)
->>>>>>> 8372c86e
 
   // Type inference
   ONNX_NAMESPACE::propagateElemTypeFromInputToOutput(ctx, 2, 0);
@@ -159,11 +141,7 @@
       fail_shape_inference("Invalid bias shape");
     }
 
-<<<<<<< HEAD
-    int64_t output_hidden_size = -1;
-=======
     int64_t v_hidden_size = -1;
->>>>>>> 8372c86e
     std::vector<int64_t> qkv_hidden_sizes;
     getRepeatedAttribute(ctx, "qkv_hidden_sizes", qkv_hidden_sizes);
 
@@ -190,33 +168,6 @@
         auto& past_dims = past_shape.dim();
         if (past_dims.size() != 5) {
           fail_shape_inference("The past input shall be 5 dimensions");
-<<<<<<< HEAD
-        }
-
-        int64_t total_sequence_length = -1;
-        if (!hasInputShape(ctx, 1)) {  // no weights
-          if (hasInputShape(ctx, 6)) {
-            auto& key_shape = getInputShape(ctx, 6);
-            auto& key_dims = key_shape.dim();
-            if (key_dims.size() == 3 && key_dims[1].has_dim_value()) {
-              total_sequence_length = key_dims[1].dim_value();  // kv_sequence_length
-            }
-          }
-        } else {
-          if (input_dims[1].has_dim_value()) {
-            total_sequence_length = input_dims[1].dim_value();
-          }
-        }
-
-        if (total_sequence_length >= 0 && past_dims[3].has_dim_value()) {
-          total_sequence_length += past_shape.dim(3).dim_value();
-
-          ONNX_NAMESPACE::TensorShapeProto present_shape;
-          for (auto& dim : past_dims) {
-            *present_shape.add_dim() = dim;
-          }
-          present_shape.mutable_dim(3)->set_dim_value(total_sequence_length);
-=======
         }
 
         auto past_present_share_buffer = getAttribute(ctx, "past_present_share_buffer", 0);
@@ -231,7 +182,6 @@
               *present_shape.add_dim() = dim;
             }
             present_shape.mutable_dim(3)->set_dim_value(total_sequence_length);
->>>>>>> 8372c86e
 
             updateOutputShape(ctx, 1, present_shape);
           }

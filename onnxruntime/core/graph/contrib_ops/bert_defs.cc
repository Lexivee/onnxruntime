--- conflicted
+++ resolved
@@ -433,68 +433,31 @@
                 Y = Mul (a, T7)
             )");
 
-<<<<<<< HEAD
-                                  schema.BuildFunction(functionProto);
-                                  return true;
-                                }));
-
-ONNX_MS_OPERATOR_SET_SCHEMA(RelativePositionBias, 1,
-                            OpSchema()
-                                .SetDoc("Compute binned relative position bias for T5 model. ref: https://arxiv.org/abs/1803.02155v2")
-                                .Attr("max_distance", "Max distance", AttributeProto::INT)
-                                .Attr("is_bidirectional", "Default value is 0.", AttributeProto::INT, static_cast<int64_t>(0))
-                                .Input(0, "bias_table", "2D input tensor with shape (num_buckets, num_heads), COL-major(See UT for example)", "T")
-                                .Input(1, "query_length", "The length of query. Self Attention requires query_length = key_length", "U")
-                                .Input(2, "key_length", "The length of key.", "U")
-                                .Output(0, "output", "4D output tensor with shape (1, num_heads, sequence_length, sequence_length)", "T")
-                                .TypeConstraint("T", {"tensor(float)", "tensor(float16)"}, "Constrain input and output types to float or half tensors.")
-                                .TypeConstraint("U", {"tensor(int64)"}, "Constrain sequence_length to int tensors.")
-                                .TypeAndShapeInferenceFunction([](ONNX_NAMESPACE::InferenceContext& ctx) {
-                                  propagateElemTypeFromInputToOutput(ctx, 0, 0);
-                                  auto& bias_table_shape = getInputShape(ctx, 0);
-                                  TensorShapeProto output_shape;
-                                  output_shape.add_dim()->set_dim_value(1);
-                                  *output_shape.add_dim() = bias_table_shape.dim(1);
-                                  output_shape.add_dim();
-                                  output_shape.add_dim();
-                                  updateOutputShape(ctx, 0, output_shape);
-                                }));
-
-ONNX_MS_OPERATOR_SET_SCHEMA(SkipLayerNormalization, 1,
-                            OpSchema()
-                                .SetDoc("Skip and Layer Normalization Fusion")
-                                .Attr("epsilon", "The epsilon value to use to avoid division by zero.", AttributeProto::FLOAT, kDefaultSkipLayerNormEpsilon)
-                                .Input(0, "input", "3D input tensor with shape (batch_size, sequence_length, hidden_size)", "T")
-                                .Input(1, "skip", "3D skip tensor with shape (batch_size, sequence_length, hidden_size)", "T")
-                                .Input(2, "gamma", "1D input tensor with shape (hidden_size)", "T")
-                                .Input(3, "beta", "1D skip tensor with shape (hidden_size", "T", OpSchema::Optional)
-                                .Input(4, "bias", "1D bias tensor with shape (hidden_size", "T", OpSchema::Optional)
-                                .Output(0, "output", "3D output tensor with shape (batch_size, sequence_length, hidden_size)", "T")
-                                .Output(1, "mean", "Saved mean used during training to speed up gradient computation", "U", OpSchema::Optional)
-                                .Output(2, "inv_std_var", "Saved inverse standard variance used during training to speed up gradient computation.", "U", OpSchema::Optional)
-                                .Output(3, "input_skip_bias_sum", "Sum of the input and skip inputs (and bias if it exists) with shape (batch_size, sequence_length, hidden_size).", "T", OpSchema::Optional)
-                                .TypeConstraint("T", {"tensor(float)", "tensor(float16)"}, "Constrain input and output types to float or half tensors.")
-                                .TypeConstraint("U", {"tensor(float)"}, "Constrain mean and inv_std_var to float tensors.")
-                                .TypeAndShapeInferenceFunction(ONNX_NAMESPACE::propagateShapeAndTypeFromFirstInput));
-
-ONNX_MS_OPERATOR_SET_SCHEMA(SkipSimplifiedLayerNormalization, 1,
-                            OpSchema()
-                                .SetDoc("Skip and Root Mean Square Layer Normalization")
-                                .Attr("epsilon", "The epsilon value to use to avoid division by zero.", AttributeProto::FLOAT, kDefaultSkipLayerNormEpsilon)
-                                .Input(0, "input", "3D input tensor with shape (batch_size, sequence_length, hidden_size)", "T")
-                                .Input(1, "skip", "3D skip tensor with shape (batch_size, sequence_length, hidden_size)", "T")
-                                .Input(2, "gamma", "1D input tensor with shape (hidden_size)", "T")
-                                .Input(3, "bias", "1D bias tensor with shape (hidden_size", "T", OpSchema::Optional)
-                                .Output(0, "output", "3D output tensor with shape (batch_size, sequence_length, hidden_size)", "T")
-                                .Output(1, "mean", "Saved mean used during training to speed up gradient computation", "U", OpSchema::Optional)
-                                .Output(2, "inv_std_var", "Saved inverse standard variance used during training to speed up gradient computation.", "U", OpSchema::Optional)
-                                .Output(3, "input_skip_bias_sum", "Sum of the input and skip inputs (and bias if it exists) with shape (batch_size, sequence_length, hidden_size).", "T", OpSchema::Optional)
-                                .TypeConstraint("T", {"tensor(float)", "tensor(float16)"}, "Constrain input and output types to float or half tensors.")
-                                .TypeConstraint("U", {"tensor(float)"}, "Constrain mean and inv_std_var to float tensors.")
-                                .TypeAndShapeInferenceFunction(ONNX_NAMESPACE::propagateShapeAndTypeFromFirstInput));
-=======
           schema.BuildFunction(functionProto);
           return true;
+        }));
+        
+ONNX_MS_OPERATOR_SET_SCHEMA(
+    RelativePositionBias, 1,
+    OpSchema()
+        .SetDoc("Compute binned relative position bias for T5 model. ref: https://arxiv.org/abs/1803.02155v2")
+        .Attr("max_distance", "Max distance", AttributeProto::INT)
+        .Attr("is_bidirectional", "Default value is 0.", AttributeProto::INT, static_cast<int64_t>(0))
+        .Input(0, "bias_table", "2D input tensor with shape (num_buckets, num_heads), COL-major(See UT for example)", "T")
+        .Input(1, "query_length", "The length of query. Self Attention requires query_length = key_length", "U")
+        .Input(2, "key_length", "The length of key.", "U")
+        .Output(0, "output", "4D output tensor with shape (1, num_heads, sequence_length, sequence_length)", "T")
+        .TypeConstraint("T", {"tensor(float)", "tensor(float16)"}, "Constrain input and output types to float or half tensors.")
+        .TypeConstraint("U", {"tensor(int64)"}, "Constrain sequence_length to int tensors.")
+        .TypeAndShapeInferenceFunction([](ONNX_NAMESPACE::InferenceContext& ctx) {
+            propagateElemTypeFromInputToOutput(ctx, 0, 0);
+            auto& bias_table_shape = getInputShape(ctx, 0);
+            TensorShapeProto output_shape;
+            output_shape.add_dim()->set_dim_value(1);
+            *output_shape.add_dim() = bias_table_shape.dim(1);
+            output_shape.add_dim();
+            output_shape.add_dim();
+            updateOutputShape(ctx, 0, output_shape);
         }));
 
 ONNX_MS_OPERATOR_SET_SCHEMA(
@@ -531,7 +494,6 @@
         .TypeConstraint("T", {"tensor(float)", "tensor(float16)"}, "Constrain input and output types to float or half tensors.")
         .TypeConstraint("U", {"tensor(float)"}, "Constrain mean and inv_std_var to float tensors.")
         .TypeAndShapeInferenceFunction(ONNX_NAMESPACE::propagateShapeAndTypeFromFirstInput));
->>>>>>> 2cacb24c
 
 constexpr const char* NGramRepeatBlock_ver1_doc = R"DOC(
 Enforce no repetition of n-grams. Scores are set to `-inf` for tokens that form a repeated n-gram if added to the back of the input_ids.

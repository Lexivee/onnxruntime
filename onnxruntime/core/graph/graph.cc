// Copyright (c) Microsoft Corporation. All rights reserved.
// Licensed under the MIT License.

#ifdef _WIN32
// disable some warnings from protobuf to pass Windows build
#pragma warning(disable : 4244)
#endif

#include <fstream>
#include <iostream>
#include <numeric>
#include <stack>

#include "gsl/pointers"
#include "core/common/logging/logging.h"
#include "core/framework/tensor_shape.h"
#include "core/framework/tensorprotoutils.h"
#include "core/framework/utils.h"
#include "core/graph/function.h"
#include "core/graph/function_impl.h"
#include "core/graph/graph_utils.h"
#include "core/graph/graph_viewer.h"
#include "core/graph/indexed_sub_graph.h"
#include "core/graph/schema_registry.h"
#include "core/graph/op.h"

#include "onnx/checker.h"

using namespace ONNX_NAMESPACE;
using namespace ONNX_NAMESPACE::Utils;
using namespace ONNX_NAMESPACE::checker;
using namespace ::onnxruntime::common;

namespace onnxruntime {

#define NO_CHANGE_ON_SYNC_FLAG(...)                  \
  do {                                               \
    const bool sync_needed = GraphProtoSyncNeeded(); \
    { __VA_ARGS__; }                                 \
    GraphProtoSyncNeeded(sync_needed);               \
  } while (0)

static Status MergeShapeInfo(const std::string& output_name,
                             const TypeProto_Tensor& source, TypeProto_Tensor& target) {
  try {
    ONNX_NAMESPACE::mergeInShapeInfo(source, target);
  } catch (const ONNX_NAMESPACE::InferenceError& ex) {
    return ORT_MAKE_STATUS(ONNXRUNTIME, FAIL, "Output:", output_name, " ", ex.what());
  }

  return Status::OK();
}

static bool GraphLoadedFromModelFile(const GraphProto* graph_proto) {
  return graph_proto && (graph_proto->node_size() != 0 ||
                         graph_proto->output_size() != 0);
}

// there are some known invalid usages of dim_param and dim_value. remove them from the TypeProto so that
// they don't affect shape inferencing or the allocation planner
static void RemoveInvalidValues(ONNX_NAMESPACE::TypeProto& type) {
  if (utils::HasTensorType(type) && utils::HasShape(type.tensor_type())) {
    auto* shape = type.mutable_tensor_type()->mutable_shape();
    for (int i = 0, end = shape->dim_size(); i < end; ++i) {
      auto& dim = *shape->mutable_dim(i);
      if (utils::HasDimParam(dim)) {
        if (dim.dim_param().empty()) {
          dim.clear_dim_param();
        }
      } else if (utils::HasDimValue(dim)) {
        if (dim.dim_value() < 0) {
          dim.clear_dim_value();
        }
      }
    }
  }
}

static TypeProto TypeProtoFromTensorProto(const TensorProto& tensor) {
  TypeProto t;
  t.mutable_tensor_type()->set_elem_type(tensor.data_type());
  auto shape = t.mutable_tensor_type()->mutable_shape();
  for (auto dim : tensor.dims())
    shape->add_dim()->set_dim_value(dim);

  return t;
}

NodeArg::NodeArg(const std::string& name, const TypeProto* p_node_arg_type) {
  node_arg_info_.set_name(name);
  // If the name is empty, it means the arg does not exist.
  exists_ = !(name.empty());
  if (nullptr != p_node_arg_type) {
    (*node_arg_info_.mutable_type()) = *p_node_arg_type;
    RemoveInvalidValues(*node_arg_info_.mutable_type());
    type_ = DataTypeUtils::ToType(node_arg_info_.type());
  } else {
    type_ = nullptr;
  }
}

const std::string& NodeArg::Name() const noexcept {
  return node_arg_info_.name();
}

DataType NodeArg::Type() const noexcept {
  return type_;
}

const TypeProto* NodeArg::TypeAsProto() const noexcept {
  if (utils::HasType(node_arg_info_))
    return &node_arg_info_.type();

  return nullptr;
}

const TensorShapeProto* NodeArg::Shape() const {
  const TypeProto* type = TypeAsProto();
  if (type == nullptr) return nullptr;
  const auto typeCase = type->value_case();
  switch (typeCase) {
    case TypeProto::kTensorType: {
      if (utils::HasShape(type->tensor_type())) {
        return &(type->tensor_type().shape());
      }
      return nullptr;
    }
    case TypeProto::kSparseTensorType: {
      if (utils::HasShape(type->sparse_tensor_type())) {
        return &(type->sparse_tensor_type().shape());
      }
      return nullptr;
    }
    case TypeProto::kSequenceType:
    case TypeProto::kMapType:
    case TypeProto::kOpaqueType:
    case TypeProto::VALUE_NOT_SET:
    default:
      return nullptr;
  }
}

void NodeArg::SetShape(const TensorShapeProto& shape) {
  const auto type_case = node_arg_info_.type().value_case();
  switch (type_case) {
    case TypeProto::kTensorType:
      *(node_arg_info_.mutable_type()->mutable_tensor_type()->mutable_shape()) = shape;
      break;
    case TypeProto::kSparseTensorType:
      *(node_arg_info_.mutable_type()->mutable_sparse_tensor_type()->mutable_shape()) = shape;
      break;
    case TypeProto::kSequenceType:
    case TypeProto::kMapType:
    case TypeProto::kOpaqueType:
    case TypeProto::VALUE_NOT_SET:
    default:
      return;
  }
}

common::Status NodeArg::UpdateTypeAndShape(const ONNX_NAMESPACE::TypeProto& input_type) {
  if (!utils::HasType(node_arg_info_)) {
    *node_arg_info_.mutable_type() = input_type;
    type_ = DataTypeUtils::ToType(node_arg_info_.type());
    return Status::OK();
  }

  auto& current_type = *node_arg_info_.mutable_type();
  const auto current_type_case = current_type.value_case();
  const auto input_type_case = input_type.value_case();

  if (current_type_case != input_type_case)
    return ORT_MAKE_STATUS(ONNXRUNTIME, FAIL, "Type mismatch. Current=",
                           current_type_case, " Input=", input_type_case);

  switch (input_type_case) {
    case TypeProto::kTensorType: {
      const auto& input_tensor_type = input_type.tensor_type();
      const auto& input_tensor_elem_type = input_tensor_type.elem_type();
      const auto& current_tensor_elem_type = current_type.tensor_type().elem_type();

      if (input_tensor_elem_type != current_tensor_elem_type)
        return ORT_MAKE_STATUS(ONNXRUNTIME, FAIL, "Tensor element type mismatch. ",
                               static_cast<TensorProto_DataType>(input_tensor_elem_type), " != ",
                               static_cast<TensorProto_DataType>(current_tensor_elem_type));

      if (utils::HasShape(input_tensor_type)) {
        auto& current_tensor_type = *current_type.mutable_tensor_type();
        if (utils::HasShape(current_tensor_type)) {
          ORT_RETURN_IF_ERROR(MergeShapeInfo(Name(), input_tensor_type, current_tensor_type));
        } else {
          current_tensor_type = input_tensor_type;
        }
      }

      break;
    }
    case TypeProto::kSparseTensorType: {
      const auto& input_tensor_type = input_type.sparse_tensor_type();
      const auto input_tensor_elem_type = input_tensor_type.elem_type();
      const auto current_tensor_elem_type = current_type.sparse_tensor_type().elem_type();
      if (input_tensor_elem_type != current_tensor_elem_type) {
        return ORT_MAKE_STATUS(ONNXRUNTIME, FAIL, "SparseTensor element type mismatch. ",
                               static_cast<TensorProto_DataType>(input_tensor_elem_type), " != ",
                               static_cast<TensorProto_DataType>(current_tensor_elem_type));
      }
      if (utils::HasShape(input_tensor_type)) {
        auto& current_tensor_type = *current_type.mutable_sparse_tensor_type();
        if (utils::HasShape(current_tensor_type)) {
          // TODO: Check if we need to merge shape here
          // if so we'd need to provide merging routine ONNX
          // mergeInShapeInfo(input_tensor_type, current_tensor_type);
        } else {
          current_tensor_type = input_tensor_type;
        }
      }
    } break;
    case TypeProto::kSequenceType:
    case TypeProto::kMapType:
    case TypeProto::kOpaqueType:
    case TypeProto::VALUE_NOT_SET:
      break;
  }

  return Status::OK();
}

common::Status NodeArg::UpdateTypeAndShape(const NodeArg& node_arg) {
  auto status = Status::OK();

  if (utils::HasType(node_arg.node_arg_info_))
    status = UpdateTypeAndShape(node_arg.node_arg_info_.type());

  return status;
}

void NodeArg::SetType(DataType p_type) {
  if (nullptr == p_type) {
    return;
  }

  type_ = p_type;
  *(node_arg_info_.mutable_type()) = DataTypeUtils::ToTypeProto(p_type);
}

void NodeArg::SetType(const TypeProto& type_proto) {
  type_ = DataTypeUtils::ToType(type_proto);
  *(node_arg_info_.mutable_type()) = type_proto;
}

bool NodeArg::Exists() const noexcept {
  return exists_;
}

Node::EdgeEnd::EdgeEnd(const Node& node, int src_arg_index, int dst_arg_index) noexcept
    : node_(&node),
      src_arg_index_(src_arg_index),
      dst_arg_index_(dst_arg_index) {
}

Node::EdgeEnd::EdgeEnd(const Node& node) noexcept
    : EdgeEnd(node, INT_MAX, INT_MAX) {
}

const Node& Node::EdgeEnd::GetNode() const noexcept {
  return *node_;
}

int Node::EdgeEnd::GetSrcArgIndex() const {
  return src_arg_index_;
}

int Node::EdgeEnd::GetDstArgIndex() const {
  return dst_arg_index_;
}

Node::NodeConstIterator::NodeConstIterator(EdgeConstIterator p_iter) {
  m_iter = p_iter;
}

bool Node::NodeConstIterator::operator==(const NodeConstIterator& p_other) const {
  return m_iter == p_other.m_iter;
}

bool Node::NodeConstIterator::operator!=(const NodeConstIterator& p_other) const {
  return m_iter != p_other.m_iter;
}

void Node::NodeConstIterator::operator++() {
  ++m_iter;
}

void Node::NodeConstIterator::operator--() {
  --m_iter;
}

const Node& Node::NodeConstIterator::operator*() {
  return (*m_iter).GetNode();
}

NodeIndex Node::Index() const noexcept {
  return index_;
}

const std::string& Node::Name() const noexcept {
  return name_;
}

const std::string& Node::OpType() const noexcept {
  return op_type_;
}

const std::string& Node::Description() const noexcept {
  return description_;
}

const std::string& Node::Domain() const noexcept {
  return domain_;
}

const OpSchema* Node::Op() const noexcept {
  return op_;
}

Node::Type Node::NodeType() const noexcept {
  return node_type_;
}

void Node::SetNodeType(Node::Type node_type) noexcept {
  node_type_ = node_type;
}

const Function* Node::GetFunctionBody() const noexcept {
  return func_body_;
}

void Node::SetFunctionBody(const Function& func) {
  func_body_ = &func;
  op_ = &func.OpSchema();
}

const std::string& Node::GetExecutionProviderType() const noexcept {
  return execution_provider_type_;
}

void Node::SetExecutionProviderType(ProviderType execution_provider_type) {
  execution_provider_type_ = execution_provider_type;
}

void Node::ToProto(NodeProto& proto) const {
  // Set name.
  proto.set_name(name_);
  // Set op type.
  proto.set_op_type(op_type_);
  // Set op domain;
  proto.set_domain(domain_);
  // Set doc string.
  proto.set_doc_string(description_);

  // Set attributes.
  proto.clear_attribute();
  for (const auto& attribute : attributes_) {
    const gsl::not_null<AttributeProto*> attr{proto.add_attribute()};
    *attr = attribute.second;
  }

  // Set inputs' definitions.
  proto.clear_input();
  for (auto& input_def : definitions_.input_defs) {
    proto.add_input(input_def->Name());
  }

  // Set outputs' definitions.
  proto.clear_output();
  for (auto& output_def : definitions_.output_defs) {
    proto.add_output(output_def->Name());
  }
}

void Node::Init(const std::string& name,
                const std::string& op_type,
                const std::string& description,
                const std::vector<NodeArg*>& input_args,
                const std::vector<NodeArg*>& output_args,
                const NodeAttributes* attributes,
                const std::string& domain) {
  name_ = name;
  op_type_ = op_type;
  description_ = description;
  definitions_.input_defs = input_args;
  definitions_.output_defs = output_args;
  domain_ = domain;
  if (kOnnxDomainAlias == domain_) {
    domain_ = kOnnxDomain;
  }

  // Set each arg count as 1 by default.
  // It could be adjusted when resolving the node with its operator
  // information.
  definitions_.input_arg_count.assign(input_args.size(), 1);

  if (attributes) {
    attributes_ = *attributes;

    for (auto& name_to_attr : attributes_) {
      if (utils::HasGraph(name_to_attr.second)) {
        CreateSubgraph(name_to_attr.first);
      }
    }
  }
}

Node::Definitions& Node::MutableDefinitions() noexcept {
  // someone fetching these is going to change something
  graph_->SetGraphResolveNeeded();
  graph_->SetGraphProtoSyncNeeded();
  return definitions_;
}

Node::Relationships& Node::MutableRelationships() noexcept {
  // someone fetching these is going to change something
  graph_->SetGraphResolveNeeded();
  graph_->SetGraphProtoSyncNeeded();
  return relationships_;
}

void Node::CreateSubgraph(const std::string& attr_name) {
  auto attr = attributes_.find(attr_name);

  if (attr != attributes_.cend() && utils::HasGraph(attr->second)) {
    GraphProto& mutable_graph = *attr->second.mutable_g();
    std::unique_ptr<Graph> subgraph{new Graph(*graph_, *this, mutable_graph)};
    attr_to_subgraph_map_.insert({std::string{attr_name}, gsl::not_null<Graph*>{subgraph.get()}});
    subgraphs_.push_back(std::move(subgraph));
  }
}

void Node::AddAttribute(const std::string& attr_name, const AttributeProto& value) {
  graph_->SetGraphResolveNeeded();
  graph_->SetGraphProtoSyncNeeded();
  attributes_[attr_name] = value;
}

#define ADD_BASIC_ATTR_IMPL(type, enumType, field)                           \
  void Node::AddAttribute(const std::string& attr_name, const type& value) { \
    graph_->SetGraphResolveNeeded();                                         \
    graph_->SetGraphProtoSyncNeeded();                                       \
    AttributeProto a;                                                        \
    a.set_name(attr_name);                                                   \
    a.set_type(enumType);                                                    \
    a.set_##field(value);                                                    \
    attributes_[attr_name] = a;                                              \
  };

#define ADD_ATTR_IMPL(type, enumType, field)                                 \
  void Node::AddAttribute(const std::string& attr_name, const type& value) { \
    graph_->SetGraphResolveNeeded();                                         \
    graph_->SetGraphProtoSyncNeeded();                                       \
    AttributeProto a;                                                        \
    a.set_name(attr_name);                                                   \
    a.set_type(enumType);                                                    \
    *(a.mutable_##field()) = value;                                          \
    attributes_[attr_name] = a;                                              \
  };

#define ADD_LIST_ATTR_IMPL(type, enumType, field)            \
  void Node::AddAttribute(const std::string& attr_name,      \
                          const std::vector<type>& values) { \
    graph_->SetGraphResolveNeeded();                         \
    graph_->SetGraphProtoSyncNeeded();                       \
    AttributeProto a;                                        \
    a.set_name(attr_name);                                   \
    a.set_type(enumType);                                    \
    for (const auto& val : values) {                         \
      *(a.mutable_##field()->Add()) = val;                   \
    }                                                        \
    attributes_[attr_name] = a;                              \
  };

void Node::AddAttribute(const std::string& attr_name, const GraphProto& value) {
  graph_->SetGraphResolveNeeded();
  graph_->SetGraphProtoSyncNeeded();
  AttributeProto a;
  a.set_name(attr_name);
  a.set_type(AttributeProto_AttributeType::AttributeProto_AttributeType_GRAPH);
  *a.mutable_g() = value;
  attributes_[attr_name] = a;

  CreateSubgraph(attr_name);
};

ADD_BASIC_ATTR_IMPL(float, AttributeProto_AttributeType::AttributeProto_AttributeType_FLOAT, f)
ADD_BASIC_ATTR_IMPL(int64_t, AttributeProto_AttributeType::AttributeProto_AttributeType_INT, i)
ADD_BASIC_ATTR_IMPL(std::string, AttributeProto_AttributeType::AttributeProto_AttributeType_STRING, s)
ADD_ATTR_IMPL(TensorProto, AttributeProto_AttributeType::AttributeProto_AttributeType_TENSOR, t)
ADD_ATTR_IMPL(SparseTensorProto, AttributeProto_AttributeType::AttributeProto_AttributeType_SPARSE_TENSOR, sparse_tensor)
ADD_LIST_ATTR_IMPL(float, AttributeProto_AttributeType::AttributeProto_AttributeType_FLOATS, floats)
ADD_LIST_ATTR_IMPL(int64_t, AttributeProto_AttributeType::AttributeProto_AttributeType_INTS, ints)
ADD_LIST_ATTR_IMPL(std::string, AttributeProto_AttributeType::AttributeProto_AttributeType_STRINGS, strings)
ADD_LIST_ATTR_IMPL(TensorProto, AttributeProto_AttributeType::AttributeProto_AttributeType_TENSORS, tensors)
ADD_LIST_ATTR_IMPL(GraphProto, AttributeProto_AttributeType::AttributeProto_AttributeType_GRAPHS, graphs)
ADD_LIST_ATTR_IMPL(SparseTensorProto, AttributeProto_AttributeType::AttributeProto_AttributeType_SPARSE_TENSORS, sparse_tensors)

bool Node::ClearAttribute(const std::string& attr_name) {
  graph_->SetGraphResolveNeeded();
  graph_->SetGraphProtoSyncNeeded();
  return attributes_.erase(attr_name) > 0;
}

Status Node::UpdateInputArgCount() {
  // The node refers to a primitive operator.
  // Infer and verify node input arg type information.
  int total_arg_count = std::accumulate(definitions_.input_arg_count.cbegin(),
                                        definitions_.input_arg_count.cend(), 0);

  if (total_arg_count < 0 || static_cast<size_t>(total_arg_count) != definitions_.input_defs.size()) {
    return ORT_MAKE_STATUS(ONNXRUNTIME, FAIL,
                           "This is an invalid model. "
                           "The sum of input arg count is not equal to size of input defs in node (",
                           name_, ")");
  }

  // op_ is always valid when this is called
  const ONNX_NAMESPACE::OpSchema& op = *Op();

  // Verify size of node arg count is same as input number in
  // operator definition.
  if (op.inputs().size() != definitions_.input_arg_count.size()) {
    // Adjust input arg count array with op definition
    // The adjustment will work as below,
    // In total, there're <total_arg_count> inputs, which
    // will be split as <1, 1, 1, 1, ... 1, x> or
    // <1, 1, 1, 1, ...1, 0, 0, ...0>. The final input
    // arg count array's element number will be the same
    // as op definition, and the sum of all elements will
    // be equal to <total_arg_count>.
    auto& input_arg_count = definitions_.input_arg_count;
    input_arg_count.clear();
    size_t m = 0;
    auto arg_count_left = total_arg_count;

    if (!op.inputs().empty()) {
      for (; m < op.inputs().size() - 1; ++m) {
        if (arg_count_left > 0) {
          input_arg_count.push_back(1);
          arg_count_left--;
        } else {
          input_arg_count.push_back(0);
        }
      }
    }

    // Set the arg count for the last input formal parameter.
    // NOTE: in the case that there's no .input(...) defined
    // in op schema, all input args will be fed as one input
    // of the operator.
    input_arg_count.push_back(arg_count_left);

    graph_->SetGraphResolveNeeded();
    graph_->SetGraphProtoSyncNeeded();
  }

  return Status::OK();
}

const NodeAttributes& Node::GetAttributes() const noexcept {
  return attributes_;
}

Graph* Node::GetMutableGraphAttribute(const std::string& attr_name) {
  Graph* subgraph = nullptr;

  const auto& entry = attr_to_subgraph_map_.find(attr_name);
  if (entry != attr_to_subgraph_map_.cend()) {
    subgraph = entry->second;
  }

  return subgraph;
}

const Graph* Node::GetGraphAttribute(const std::string& attr_name) const {
  return const_cast<Node*>(this)->GetMutableGraphAttribute(attr_name);
}

std::vector<gsl::not_null<const Graph*>> Node::GetSubgraphs() const {
  std::vector<gsl::not_null<const Graph*>> subgraphs;
  subgraphs.reserve(attr_to_subgraph_map_.size());
  std::transform(attr_to_subgraph_map_.cbegin(), attr_to_subgraph_map_.cend(), std::back_inserter(subgraphs),
                 [](const auto& entry) { return entry.second; });

  return subgraphs;
}

void Node::ForEachDef(std::function<void(const onnxruntime::NodeArg&, bool is_input)> func,
                      bool include_missing_optional_defs) const {
  for (const auto* arg : InputDefs()) {
    if (include_missing_optional_defs || arg->Exists())
      func(*arg, true);
  }

  for (const auto* arg : ImplicitInputDefs()) {
    if (include_missing_optional_defs || arg->Exists())
      func(*arg, true);
  }

  for (const auto* arg : OutputDefs()) {
    if (include_missing_optional_defs || arg->Exists())
      func(*arg, false);
  }
};

void Node::ReplaceDefs(const std::map<const onnxruntime::NodeArg*, onnxruntime::NodeArg*>& replacements) {
  std::vector<std::vector<NodeArg*>*> all_defs = {&definitions_.input_defs, &definitions_.output_defs};

  for (auto pair : replacements)
    for (auto* defs : all_defs)
      for (auto& def : *defs)
        if (def == pair.first)
          def = pair.second;
}

// Constructor: Given a <GraphProto> loaded from model file, construct
// a <Graph> object and Resolve() it.
//Status Graph::LoadGraph(const GraphProto& graph_proto,
//                        const std::unordered_map<std::string, int>& domain_to_version,
//                        Version ir_version,
//                        std::unique_ptr<Graph>& new_graph) {
//  // create instance. need to call private ctor so can't use make_unique
//  GSL_SUPPRESS(r .11)
//  new_graph.reset(new Graph(nullptr, &graph_proto, domain_to_version, ir_version));
//
//  // as we just loaded from file we want to fully initialize/Resolve, but not let that change
//  // the proto sync flag
//  auto status = new_graph->Resolve(/* no_proto_sync_required */ true);
//  return status;
//}
using google::protobuf::RepeatedPtrField;

Graph::Graph(GraphProto* graph_proto,
             const std::unordered_map<std::string, int>& domain_to_version,
             Version ir_version,
             IOnnxRuntimeOpSchemaCollectionPtr schema_registry,
             const std::unordered_map<std::string, const ONNX_NAMESPACE::FunctionProto*>& model_functions)
    : Graph(graph_proto, domain_to_version, ir_version, schema_registry, nullptr, nullptr, model_functions) {}

Graph::Graph(GraphProto* graph_proto, const std::unordered_map<std::string, int>& domain_to_version, Version ir_version,
             IOnnxRuntimeOpSchemaCollectionPtr schema_registry, Graph* parent_graph, const Node* parent_node,
             const std::unordered_map<std::string, const ONNX_NAMESPACE::FunctionProto*>& model_functions)
    : graph_proto_{graph_proto},
      schema_registry_(schema_registry),
      graph_resolve_needed_(true),
      domain_to_version_(domain_to_version),
      model_functions_(model_functions),
      ir_version_(ir_version),
      parent_graph_{parent_graph},
      parent_node_{parent_node} {
  ORT_ENFORCE(graph_proto != nullptr, "graph_proto cannot be null");
  ArgNameToTypeMap name_to_type_map;

  // Process 'Constant' nodes
  // Put the 'TensorProto' stored in the 'Constant' nodes attribute into the graphs initializer list
  for (auto& node : graph_proto_->node()) {
    if (node.op_type() != kConstant) {
      continue;
    }

    // Copy constant nodes _value to name_to_initial_tensor_
<<<<<<< HEAD
    const gsl::not_null<TensorProto*> tensor{graph_proto_->add_initializer()};
    *tensor = node.attribute(0).t();
=======
    const gsl::not_null<TensorProto*>
        tensor{graph_proto_->add_initializer()};
    const AttributeProto& constant_attribute = node.attribute(0);
    // TODO: Add support for parsing 'sparse_value' attribute from a 'Constant' node
    // Discussion surrounding handling the SparseTensorProto must be had. 
    // An easy way is to implement a method that converts a SparseTensorproto into a TensorProto 
    // to use the same downstream flow, but that is going to impact peak memory usage and probably a smarter way is required.
    ORT_ENFORCE(constant_attribute.has_t(), "Only 'value' attribute is supported within a 'Constant' node in ORT");
    *tensor = constant_attribute.t();
>>>>>>> baf75c44
    *(tensor->mutable_name()) = node.output(0);
  }

  // Remove constant nodes as they're replaced with initializers above.
  const gsl::not_null<RepeatedPtrField<NodeProto>*> graph_mutable_nodes{graph_proto_->mutable_node()};
  graph_mutable_nodes->erase(
      std::remove_if(graph_mutable_nodes->begin(), graph_mutable_nodes->end(),
                     [](NodeProto& p) {
                       return (p.op_type() == kConstant);
                     }),
      graph_mutable_nodes->end());

  // Collect all node arg name, type, shape information in the graph.
  // type/shape information will be assigned to each node arg when going
  // thru all nodes later.

  // process graph inputs first as we want the type/shape from them to be preferred if a graph input
  // has a matching initializer
  for (auto& graph_input : graph_proto_->input()) {
    if (utils::HasName(graph_input) && utils::HasType(graph_input)) {
      name_to_type_map[graph_input.name()] = graph_input.type();
      GetOrCreateNodeArg(graph_input.name(), &graph_input.type());
    }
  }

  // Copy initial tensors to a map.
  for (auto& tensor : graph_proto_->initializer()) {
    name_to_initial_tensor_[tensor.name()] = &tensor;

    NodeArg* matching_graph_input = GetNodeArg(tensor.name());
    TypeProto t{TypeProtoFromTensorProto(tensor)};

    if (ir_version_ < 4) {
      // initializers can have matching graph inputs but are treated as constant,
      // so we prefer the shape from the initializer
      name_to_type_map[tensor.name()] = t;
      if (matching_graph_input != nullptr) {
        ORT_THROW_IF_ERROR(matching_graph_input->UpdateTypeAndShape(t));
      }
    } else {
      // v4 and later allows a constant initializer with no matching graph input. create a NodeArg for these.
      // otherwise we prefer the shape from the graph input so leave matching_graph_input as is.
      if (matching_graph_input == nullptr) {
        name_to_type_map[tensor.name()] = t;
        ORT_IGNORE_RETURN_VALUE(GetOrCreateNodeArg(tensor.name(), &t));
      }
    }
  }

  for (auto& graph_output : graph_proto_->output()) {
    if (utils::HasName(graph_output) && utils::HasType(graph_output)) {
      auto& name = graph_output.name();
      name_to_type_map[name] = graph_output.type();
      // always create NodeArg for graph output, in case it's from initializer
      GetOrCreateNodeArg(name, &graph_output.type());
    }
  }

  for (auto& node_arg : graph_proto_->value_info()) {
    if (utils::HasName(node_arg) && utils::HasType(node_arg)) {
      name_to_type_map[node_arg.name()] = node_arg.type();
    }
  }

  for (const auto& node_proto : graph_proto_->node()) {
    AddNode(node_proto, name_to_type_map);
  }
}

Graph::Graph(Graph& parent_graph, const Node& parent_node, ONNX_NAMESPACE::GraphProto& subgraph_proto)
    : Graph(&subgraph_proto,
            parent_graph.DomainToVersionMap(), parent_graph.IrVersion(), parent_graph.schema_registry_,
            &parent_graph,
            &parent_node) {
}

Status Graph::VerifyNoDuplicateName() {
  auto& inputs_and_initializers = resolve_context_.inputs_and_initializers;
  auto& output_args = resolve_context_.output_args;
  auto& node_name_to_index = resolve_context_.node_name_to_index;

  output_args.clear();
  node_name_to_index.clear();
  // inputs_and_initializers: this is passed in as a parameter, since functions don't have initializers
  // but graphs have them.

  for (auto& node : Nodes()) {
    // Verify node name should be unique.
    auto& node_name = node.Name();

    if (!node_name.empty() && node_name_to_index.end() != node_name_to_index.find(node_name)) {
      // The node has name and its name was used by another node.
      Status status(ONNXRUNTIME, FAIL,
                    "This is an invalid model. Error: two nodes with same node name (" + node_name + ").");
      return status;
    }

    node_name_to_index[node_name] = node.Index();

    // Verify node outputs' name should be unique.
    int output_index = -1;
    for (const auto* output_def : node.OutputDefs()) {
      ++output_index;
      if (output_def->Exists()) {
        auto& output_arg_name = output_def->Name();
        if (inputs_and_initializers.count(output_arg_name)) {
          Status status(ONNXRUNTIME, FAIL,
                        "This is an invalid model. Error: Duplicate definition of name (" + output_arg_name + ").");
          return status;
        }
        auto result = output_args.insert({output_arg_name, {&node, output_index}});
        if (!result.second) {
          // Two outputs with same name, so that insertion fails.
          Status status(ONNXRUNTIME, FAIL,
                        "This is an invalid model. Error: Duplicate definition of name (" + output_arg_name + ").");
          return status;
        }
      }
    }
  }
  return Status::OK();
}

// Recurse into any subgraphs to update the list of NodeArg values in outer scope.
// This information is needed to resolve any dependencies on outer scope values.
common::Status Graph::SetOuterScopeNodeArgs(const std::unordered_set<std::string>& outer_scope_node_args) {
  resolve_context_.outer_scope_node_args = outer_scope_node_args;

  if (!resolve_context_.nodes_with_subgraphs.empty()) {
    // Build the list of NodeArg's that are valid for a subgraph of this GraphBase instance:
    //   - outer scope for this graph
    //   - any inputs/initializers from this graph
    //   - any outputs from nodes in this graph
    //
    // NOTE: We must add the most outer most NodeArgs first, and then local NodeArgs, as the local should override
    // an outer scope value if they have the same name.
    //
    // We provide outputs from all nodes in this graph at this stage.
    // BuildConnections will link the node with the subgraph to any outer scope Node/NodeArgs it consumes.
    // PerformTopologicalSortAndCheckIsAcyclic will validate these links.
    std::unordered_set<std::string> node_args_in_scope_for_subgraph = outer_scope_node_args;

    node_args_in_scope_for_subgraph.insert(resolve_context_.inputs_and_initializers.cbegin(),
                                           resolve_context_.inputs_and_initializers.cend());

    std::transform(resolve_context_.output_args.cbegin(), resolve_context_.output_args.cend(),
                   std::inserter(node_args_in_scope_for_subgraph, node_args_in_scope_for_subgraph.end()),
                   [](const std::pair<std::string, std::pair<Node*, int>>& entry) { return entry.first; });

    for (auto* node : resolve_context_.nodes_with_subgraphs) {
      for (auto& subgraph : node->MutableSubgraphs()) {
        auto status = subgraph->SetOuterScopeNodeArgs(node_args_in_scope_for_subgraph);
        ORT_RETURN_IF_ERROR(status);
      }
    }
  }

  return Status::OK();
}

NodeArg* Graph::GetNodeArgIncludingParentGraphs(const std::string& node_arg_name) {
  NodeArg* node_arg = GetNodeArg(node_arg_name);

  if (!node_arg && parent_graph_) {
    node_arg = parent_graph_->GetNodeArgIncludingParentGraphs(node_arg_name);
  }

  return node_arg;
}

void Graph::AddEdge(NodeIndex src_node_index, NodeIndex dst_node_index, int src_arg_slot, int dst_arg_slot) {
  if (nodes_.size() <= src_node_index || src_arg_slot < 0 || nodes_.size() <= dst_node_index || dst_arg_slot < 0 ||
      nullptr == nodes_[src_node_index] || nullptr == nodes_[dst_node_index]) {
    // Invalid node indexes specified.
    ORT_THROW("Invalid node indexes specified when adding edge.");
  }

  NodeArg* src_arg = nullptr;
  NodeArg* dst_arg = nullptr;
  if (nodes_[src_node_index]->MutableDefinitions().output_defs.size() > static_cast<size_t>(src_arg_slot)) {
    src_arg = nodes_[src_node_index]->MutableDefinitions().output_defs[src_arg_slot];
  }

  if (nullptr == src_arg) {
    ORT_THROW("Invalid source node arg slot specified when adding edge.");
  }

  auto& dst_node_defs = nodes_[dst_node_index]->MutableDefinitions();
  NodeArg** dst_arg_pointer = nullptr;
  if (dst_node_defs.input_defs.size() > static_cast<size_t>(dst_arg_slot)) {
    dst_arg_pointer = &dst_node_defs.input_defs[dst_arg_slot];
    dst_arg = *dst_arg_pointer;
  } else {
    auto num_of_explicit_inputs = dst_node_defs.input_defs.size();
    if (num_of_explicit_inputs + dst_node_defs.implicit_input_defs.size() > static_cast<size_t>(dst_arg_slot)) {
      dst_arg_pointer = &dst_node_defs.implicit_input_defs[dst_arg_slot - num_of_explicit_inputs];
      dst_arg = *dst_arg_pointer;
    }
  }
  if (nullptr == dst_arg) {
    ORT_THROW("Invalid destination node arg slot specified when adding edge.");
  }

  if (src_arg != dst_arg) {
    if (src_arg->Type() != dst_arg->Type()) {
      // The output type of source node arg does not match the input type of destination node arg.
      ORT_THROW("Argument type mismatch when adding edge.");
    }
    *dst_arg_pointer = src_arg;
  }

  nodes_[src_node_index]->MutableRelationships().output_edges.insert(Node::EdgeEnd(*nodes_[dst_node_index], src_arg_slot, dst_arg_slot));
  nodes_[dst_node_index]->MutableRelationships().input_edges.insert(Node::EdgeEnd(*nodes_[src_node_index], src_arg_slot, dst_arg_slot));
}

void Graph::RemoveEdge(NodeIndex src_node_index, NodeIndex dst_node_index, int src_arg_slot, int dst_arg_slot) {
  if (nodes_.size() <= src_node_index || src_arg_slot < 0 || nodes_.size() <= dst_node_index || dst_arg_slot < 0 ||
      nullptr == nodes_[src_node_index] || nullptr == nodes_[dst_node_index]) {
    // Invalid node indexes specified.
    ORT_THROW("Invalid node indexes specified when removing edge.");
  }

  const NodeArg* src_arg = nullptr;
  const NodeArg* dst_arg = nullptr;
  if (nodes_[src_node_index]->GetDefinitions().output_defs.size() > static_cast<size_t>(src_arg_slot)) {
    src_arg = nodes_[src_node_index]->GetDefinitions().output_defs[src_arg_slot];
  }

  if (nullptr == src_arg) {
    ORT_THROW("Invalid source node arg slot specified when removing edge.");
  }

  auto& dst_node_defs = nodes_[dst_node_index]->GetDefinitions();
  if (dst_node_defs.input_defs.size() > static_cast<size_t>(dst_arg_slot)) {
    dst_arg = dst_node_defs.input_defs[dst_arg_slot];
  } else {
    auto num_of_explicit_inputs = dst_node_defs.input_defs.size();
    if (num_of_explicit_inputs + dst_node_defs.implicit_input_defs.size() > static_cast<size_t>(dst_arg_slot)) {
      dst_arg = dst_node_defs.implicit_input_defs[dst_arg_slot - num_of_explicit_inputs];
    }
  }
  if (nullptr == dst_arg) {
    ORT_THROW("Invalid destination node arg slot specified when removing edge.");
  }

  if (src_arg != dst_arg) {
    // The edge ends specified by source and destination arg slot are not referring to same node arg.
    // It means there was no edge between these two slots before.
    ORT_THROW("Argument mismatch when removing edge.");
  }

  nodes_[dst_node_index]->MutableRelationships().input_edges.erase(Node::EdgeEnd(*nodes_[src_node_index], src_arg_slot, dst_arg_slot));
  nodes_[src_node_index]->MutableRelationships().output_edges.erase(Node::EdgeEnd(*nodes_[dst_node_index], src_arg_slot, dst_arg_slot));
}

GSL_SUPPRESS(es .84)  // ignoring return value from unordered_map::insert causes noisy complaint
Status Graph::BuildConnections(std::unordered_set<std::string>& outer_scope_node_args_consumed) {
  const std::unordered_set<std::string>& outer_scope_node_args = resolve_context_.outer_scope_node_args;
  std::unordered_set<Node*> inner_nodes;

  // recurse into subgraphs first so we can update any nodes in this graph that are used by those subgraphs
  if (!resolve_context_.nodes_with_subgraphs.empty()) {
    const bool loaded_from_model_file = GraphLoadedFromModelFile(graph_proto_);

    for (auto* node : resolve_context_.nodes_with_subgraphs) {
      for (auto& subgraph : node->MutableSubgraphs()) {
        std::unordered_set<std::string> node_args_consumed;
        ORT_RETURN_IF_ERROR(subgraph->BuildConnections(node_args_consumed));

        for (auto& node_arg_name : node_args_consumed) {
          auto node_arg = GetNodeArg(node_arg_name);

          if (node_arg == nullptr) {
            // it's a node arg from outside this graph's scope, so add that to the list we return
            // so that we can add the dependency at the next level up. this happens if you have multiple
            // levels of subgraphs between the graph with the original NodeArg and the subgraph with implicit usage.
            ORT_IGNORE_RETURN_VALUE(outer_scope_node_args_consumed.insert(node_arg_name));

            if (!parent_graph_) {
              return ORT_MAKE_STATUS(
                  ONNXRUNTIME, INVALID_GRAPH,
                  "This is an invalid model. At top level graph without matching NodeArg that subgraph consumes. Name=",
                  node_arg_name,
                  " Graph may not conform to the ONNX spec and contain initializers that are not graph inputs.");
            }

            node_arg = parent_graph_->GetNodeArgIncludingParentGraphs(node_arg_name);

            // make sure the node arg is found in the parent graph/s
            if (!node_arg) {
              return ORT_MAKE_STATUS(
                  ONNXRUNTIME, INVALID_GRAPH,
                  "This is an invalid model. Failed to find NodeArg in all parent graphs. Name=", node_arg_name,
                  " Graph may not conform to the ONNX spec and contain initializers that are not graph inputs.");
            }
          }

          // add it to the Node's list of implicit inputs
          auto& implicit_inputs = node->MutableDefinitions().implicit_input_defs;
          int input_slot_index = static_cast<int>(node->GetDefinitions().input_defs.size());
          auto iter = std::find(implicit_inputs.cbegin(), implicit_inputs.cend(), node_arg);
          if (implicit_inputs.cend() == iter) {
            implicit_inputs.push_back(node_arg);
            input_slot_index += static_cast<int>(implicit_inputs.size() - 1);
          } else {
            input_slot_index += static_cast<int>(iter - implicit_inputs.cbegin());
          }

          auto entry = resolve_context_.output_args.find(node_arg_name);
          if (entry != resolve_context_.output_args.end()) {
            // Create relationship between this node (node), and the node providing the output (output_node).
            Node& output_node = *entry->second.first;
            AddEdge(output_node.Index(), node->Index(), entry->second.second, input_slot_index);

            inner_nodes.insert(&output_node);

            // If this Graph was built manually, remove the implicit input from the graph outputs if it is present there
            // and not explicitly listed in the ordered graph outputs (as that implies we should leave it as an output).
            // If the Graph was loaded from a GraphProto, honor the explicit graph outputs and leave as is.
            if (!loaded_from_model_file) {
              graph_outputs_.erase(std::remove(graph_outputs_.begin(), graph_outputs_.end(), node_arg),
                                   graph_outputs_.end());
            }
          }
        }
      }
    }
  }

  // now build connections within this Graph instance
  for (auto& node : Nodes()) {
    // Need mutable input defs to be able to set any outer scope NodeArg implicit inputs
    auto& input_args = node.MutableInputDefs();

    if (!input_args.empty()) {
      // This node needs inputs.

      int input_slot_index = -1;
      for (const auto* input_arg : input_args) {
        ++input_slot_index;
        if (!input_arg->Exists()) {
          // This input could be optional and it does not exist in this case.
          continue;
        }

        const auto& input_arg_name = input_arg->Name();
        auto output_arg_iter = resolve_context_.output_args.find(input_arg_name);
        if (resolve_context_.output_args.end() != output_arg_iter) {
          // The input to this node is an output from a previous node in this graph.
          // Create relationship between this node (node), and the node providing the output (output_node).
          Node& output_node = *output_arg_iter->second.first;
          AddEdge(output_node.Index(), node.Index(), output_arg_iter->second.second, input_slot_index);

          inner_nodes.insert(&output_node);
        } else {
          // the value is either an input, an initializer, or coming from outer scope. we only need to take action
          // if coming from outer scope, so first check if this is a subgraph (otherwise there is no outer scope).
          if (parent_graph_ != nullptr) {
            // make sure it's not an input or initializer first as those override any outer scope values
            if (resolve_context_.inputs_and_initializers.find(input_arg_name) ==
                resolve_context_.inputs_and_initializers.cend()) {
              // If it is present in the outer scope it will be 'fed' by the execution frame
              // providing access to the OrtValue from the outer scope. Pass the name back up so nodes can
              // be linked correctly at that level.
              if (outer_scope_node_args.find(input_arg_name) != outer_scope_node_args.cend()) {
                ORT_IGNORE_RETURN_VALUE(outer_scope_node_args_consumed.insert(input_arg_name));
              }
            }
          }
        }
      }
    } else if (node.OutputDefs().empty()) {
      // This is a useless node.
      // It has no input/output.
      RemoveNode(node.Index());
    }
  }

  return Status::OK();
}  // namespace onnxruntime

void Graph::ReverseDFSFrom(const std::vector<NodeIndex>& from,
                           const std::function<void(const Node*)>& enter,
                           const std::function<void(const Node*)>& leave,
                           const std::function<bool(const Node*, const Node*)>& comp) const {
  std::vector<const Node*> node_vec;
  node_vec.reserve(from.size());
  for (auto i : from) {
    node_vec.push_back(GetNode(i));
  }

  ReverseDFSFrom(node_vec, enter, leave, comp);
}

void Graph::ReverseDFSFrom(const std::vector<const Node*>& from,
                           const std::function<void(const Node*)>& enter,
                           const std::function<void(const Node*)>& leave,
                           const std::function<bool(const Node*, const Node*)>& comp) const {
  using WorkEntry = std::pair<const Node*, bool>;  // bool represents leave or not
  std::vector<WorkEntry> stack(from.size());
  for (size_t i = 0; i < from.size(); i++) {
    stack[i] = WorkEntry(from[i], false);
  }

  std::vector<bool> visited(MaxNodeIndex(), false);
  while (!stack.empty()) {
    const WorkEntry last_entry = stack.back();
    stack.pop_back();
    const Node& n = *last_entry.first;
    if (last_entry.second) {
      // leave node
      leave(&n);
      continue;
    }

    if (visited[n.Index()]) continue;

    visited[n.Index()] = true;

    if (enter) enter(&n);

    if (leave) stack.emplace_back(&n, true);

    if (comp) {
      std::vector<const Node*> sorted_nodes;
      for (auto iter = n.InputNodesBegin(); iter != n.InputNodesEnd(); ++iter) {
        sorted_nodes.push_back(&(*iter));
      }
      std::sort(sorted_nodes.begin(), sorted_nodes.end(), comp);
      for (const auto* in : sorted_nodes) {
        const NodeIndex idx = in->Index();
        if (!visited[idx]) {
          stack.emplace_back(in, false);
        }
      }
    } else {
      for (auto iter = n.InputNodesBegin(); iter != n.InputNodesEnd(); ++iter) {
        const NodeIndex idx = (*iter).Index();
        if (!visited[idx]) {
          stack.emplace_back(GetNode(idx), false);
        }
      }
    }
  }
}

GSL_SUPPRESS(es .84)  // noisy warning about ignoring return value from insert(...)
Status Graph::PerformTopologicalSortAndCheckIsAcyclic() {
  nodes_in_topological_order_.clear();
  // nodes that have been processed and added to nodes_in_topological_order.
  std::unordered_set<NodeIndex> processed_nodes;
  std::unordered_set<NodeIndex> output_nodes;
  std::unordered_set<NodeIndex> nodes_added_for_processing;
  std::stack<NodeIndex> stack;

  // push the top level nodes into nodes_in_topological_order in the order they were added
  // to ensure that is consistent.
  auto& nodes_in_original_order = Nodes();
  std::for_each(nodes_in_original_order.cbegin(), nodes_in_original_order.cend(),
                [&](const Node& node) {
                  auto index = node.Index();

                  // find the top level nodes in the graph.
                  // need to also consider nodes that only have Constants as inputs as top level nodes,
                  // as the constant will get replaced by an initializer.
                  auto input_edges = node.GetRelationships().input_edges;
                  auto has_inputs = std::any_of(input_edges.cbegin(), input_edges.cend(), [](const Node::EdgeEnd& edge) {
                    return edge.GetNode().OpType() != kConstant;
                  });

                  if (!has_inputs) {
                    // add to the topological list, and ensure we skip these nodes when walking the graph
                    nodes_in_topological_order_.push_back(index);
                    processed_nodes.insert(index);

                    // mark this as added as we've fully processed it and don't need to do it again later
                    nodes_added_for_processing.insert(index);
                  }
                });

  // start at the bottom and work our way up the graph
  for (auto iter = Nodes().begin(); iter != Nodes().end(); ++iter) {
    if (iter->relationships_.output_edges.empty()) {
      // This is a leaf node.
      stack.push(iter->Index());
    }
  }

  while (!stack.empty()) {
    const NodeIndex current = stack.top();
    stack.pop();

    if (processed_nodes.find(current) != processed_nodes.end()) {
      continue;
    }

    if (nodes_added_for_processing.find(current) != nodes_added_for_processing.end()) {
      // we popped the stack and are back to a node that was added previously,
      // so we know all the upstream nodes from it have been fully processed,
      nodes_in_topological_order_.push_back(current);
      processed_nodes.insert(current);
      output_nodes.erase(current);
      continue;
    }

    const Node* node = GetNode(current);
    if (!node) {
      continue;
    }

    stack.push(current);
    output_nodes.insert(current);

    for (auto iter = node->InputNodesBegin(); iter != node->InputNodesEnd(); ++iter) {
      const NodeIndex idx = (*iter).Index();
      if (output_nodes.find(idx) != output_nodes.end()) {
        Status status(ONNXRUNTIME, FAIL, "This is an invalid model. Error: the graph is not acyclic.");
        return status;
      }

      // avoid re-processing nodes
      if (nodes_added_for_processing.find(idx) == nodes_added_for_processing.end()) {
        stack.push(idx);
      }
    }

    nodes_added_for_processing.insert(current);
  }

  if (num_of_nodes_ >= 0 && static_cast<size_t>(num_of_nodes_) == nodes_in_topological_order_.size()) {
    return Status::OK();
  }
  return Status(ONNXRUNTIME, FAIL, "This is an invalid model. Error: the graph is not acyclic.");
}

bool FullyDefinedType(const TypeProto& type_proto) {
  switch (type_proto.value_case()) {
    case TypeProto::kTensorType: {
      auto& tensor_type = type_proto.tensor_type();
      return utils::HasElemType(tensor_type);
    }
    case TypeProto::kSparseTensorType: {
      auto& tensor_type = type_proto.sparse_tensor_type();
      return utils::HasElemType(tensor_type);
    }
    case TypeProto::kSequenceType: {
      auto& seq_type = type_proto.sequence_type();
      return utils::HasElemType(seq_type) && FullyDefinedType(seq_type.elem_type());
    }
    case TypeProto::kMapType: {
      auto& map_type = type_proto.map_type();
      return utils::HasKeyType(map_type) &&
             utils::HasValueType(map_type) &&
             FullyDefinedType(map_type.value_type());
    }
    case TypeProto::kOpaqueType:
      return true;
    case TypeProto::VALUE_NOT_SET:
    default:
      return false;
  }
}

// function to handle type/shape inferencing of a subgraph.
// parameters are the Graph instance for the subgraph, the input types from the control flow node that contains
// the subgraph, and the vector to write the output from the inferencing.
using SubgraphInferencingFunc =
    std::function<Status(const Node&, Graph&, const std::vector<const TypeProto*>&, std::vector<const TypeProto*>&)>;

class GraphInferencerImpl : public ONNX_NAMESPACE::GraphInferencer {
 public:
  GraphInferencerImpl(const Node& node, Graph& graph, SubgraphInferencingFunc& inferencing_func)
      : node_{node}, graph_{graph}, inferencing_func_{inferencing_func} {
  }

  // Perform inferencing on the graph contained in GraphInferencer.
  // Returns the graph output types post-inferencing.
  // We ignore input_data currently as the inferencing happens prior to receiving user input.
  std::vector<const TypeProto*> doInferencing(const std::vector<const TypeProto*>& input_types,
                                              const std::vector<const TensorProto*>& /*input_data*/) override {
    std::vector<const TypeProto*> output_types;

    auto status = inferencing_func_(node_, graph_, input_types, output_types);

    if (status != Status::OK()) {
      fail_type_inference("Graph attribute inferencing failed: ", status.ErrorMessage());
    }

    return output_types;
  }

 private:
  const Node& node_;
  Graph& graph_;
  SubgraphInferencingFunc& inferencing_func_;
};

// An implementation of the InferenceContext interface required by operator-specific
// shape inference for onnxruntime graphs.
class InferenceContextImpl : public ONNX_NAMESPACE::InferenceContext {
  using AttributeGraphMap = std::unordered_map<std::string, Graph*>;

 public:
  InferenceContextImpl(Node& node,
                       SubgraphInferencingFunc subgraph_inferencing_func,
                       const Graph& graph) noexcept
      : node_(node),
        subgraph_inferencing_func_(subgraph_inferencing_func),
        graph_(graph) {
    node_output_types_.resize(node.OutputDefs().size());
  }

  void RunInferencing() {
    auto schema = node_.Op();
    if (nullptr != schema) {
      schema->GetTypeAndShapeInferenceFunction()(*this);
    }
  }

  std::vector<TypeProto> InferredOutputTypes() const { return node_output_types_; }

  const AttributeProto* getAttribute(const std::string& name) const override {
    auto& attribute_value_map = node_.GetAttributes();
    auto iter = attribute_value_map.find(name);
    if (iter == attribute_value_map.end()) {
      return nullptr;
    }
    return &iter->second;
  }

  size_t getNumInputs() const noexcept override {
    return node_.InputDefs().size();
  }

  const TypeProto* getInputType(size_t index) const override {
    const TypeProto* type = nullptr;
    auto p_node_arg = node_.InputDefs().at(index);
    if ((nullptr != p_node_arg) && p_node_arg->Exists()) {
      type = p_node_arg->TypeAsProto();
    }

    return type;
  }

  size_t getNumOutputs() const noexcept override {
    return node_output_types_.size();
  }

  TypeProto* getOutputType(size_t index) override {
    return &node_output_types_[index];
  }

  const TensorProto* getInputData(size_t index) const override {
    auto def = node_.InputDefs()[index];
    if (!def)
      return nullptr;

    // only return data if it's for a constant initializer. checks for outer scope initializers
    // if this is a subgraph and the name isn't found locally.
    const TensorProto* initializer = graph_utils::GetConstantInitializer(graph_, def->Name(), true);
    return initializer;
  }

  GraphInferencer* getGraphAttributeInferencer(const std::string& attribute_name) override {
    GraphInferencer* graph_inferencer = nullptr;

    auto* subgraph = node_.GetMutableGraphAttribute(attribute_name);

    if (subgraph) {
      auto inferencer = std::make_unique<GraphInferencerImpl>(node_, *subgraph, subgraph_inferencing_func_);
      graph_inferencer = inferencer.get();
      graph_inferencers_.push_back(std::move(inferencer));
    } else {
      fail_type_inference("No Graph instance was found for attribute ",
                          attribute_name, " in node ", node_.Name());
    }

    return graph_inferencer;
  }

 private:
  Node& node_;
  // node_output_types_ will be populated by the operator-specific shape inference.
  std::vector<TypeProto> node_output_types_;
  SubgraphInferencingFunc subgraph_inferencing_func_;
  std::vector<std::unique_ptr<GraphInferencerImpl>> graph_inferencers_;
  const Graph& graph_;
};

Status Graph::InferAndVerifySubgraphTypes(const Node& node, Graph& subgraph,
                                          const std::vector<const TypeProto*>& input_types,
                                          std::vector<const TypeProto*>& output_types) {
  auto status = Status::OK();

  output_types.clear();

  // the spec says all inputs should be provided for the subgraph so default to that first
  auto* subgraph_inputs = &subgraph.GetInputsIncludingInitializers();
  auto num_subgraph_inputs = subgraph_inputs->size();

  if (num_subgraph_inputs != input_types.size()) {
    // we also allow for just the required inputs to be provided to be user friendly due to ONNX requiring
    // initializers to have matching inputs (making them optional inputs that most likely the user doesn't want to
    // override).
    auto& required_subgraph_inputs = subgraph.GetInputs();
    auto num_required_subgraph_inputs = required_subgraph_inputs.size();

    if (num_required_subgraph_inputs != input_types.size()) {
      return ORT_MAKE_STATUS(ONNXRUNTIME, FAIL, "Size mismatch validating subgraph inputs. Got ", input_types.size(),
                             " inputs but subgraph has ", num_subgraph_inputs,
                             " inputs and requires ", num_required_subgraph_inputs,
                             " inputs. Either provide all subgraph inputs, or just the required inputs.");
    }

    subgraph_inputs = &required_subgraph_inputs;
    num_subgraph_inputs = num_required_subgraph_inputs;
  }

  // apply type/shape info to the subgraph's inputs
  for (size_t i = 0; i < num_subgraph_inputs; ++i) {
    const auto& input_type = *input_types[i];
    const auto& subgraph_input = *subgraph_inputs->at(i);

    NodeArg* mutable_nodearg = subgraph.GetNodeArg(subgraph_input.Name());
    status = mutable_nodearg->UpdateTypeAndShape(input_type);
    if (!status.IsOK()) {
      return ORT_MAKE_STATUS(ONNXRUNTIME, FAIL, "Node:", node.Name(), " ", status.ErrorMessage());
    }
  }

  // Apply any current input type/shape information to the Nodes in the subgraph that are implicitly
  // consuming NodeArg's from this scope or higher.
  // The NodeArg's that implicit_input_defs point to would have any type/shape inferencing applied to them
  // by now. As the subgraph is referring to the outer scope NodeArg, we simply replace any information in
  // the subgraph with the details from the outer scope NodeArg.
  auto implicit_input_defs = node.GetDefinitions().implicit_input_defs;
  for (const auto* implicit_node_arg : implicit_input_defs) {
    auto subgraph_nodearg = subgraph.GetNodeArg(implicit_node_arg->Name());

    // the implicit input defs may be for a nested subgraph, so it won't necessarily match here.
    // if that is the case, we will update the type/shape information when we descend into the
    // nested subgraph later.
    if (!subgraph_nodearg)
      continue;

    status = subgraph_nodearg->UpdateTypeAndShape(*implicit_node_arg);
    if (!status.IsOK()) {
      return ORT_MAKE_STATUS(ONNXRUNTIME, FAIL, "Node:", node.Name(), " ", status.ErrorMessage());
    }

    // all values above us should have a type by now due to ONNX requirements.
    if (subgraph_nodearg->Type() == nullptr)
      return ORT_MAKE_STATUS(ONNXRUNTIME, FAIL, "Subgraph input missing type.");
  }

  // now that we have handled the input types, do the type/shape inferencing for the subgraph
  // to flow the type/shape info through it
  status = subgraph.PerformTypeAndShapeInferencing();
  ORT_RETURN_IF_ERROR(status);

  auto& subgraph_outputs = subgraph.GetOutputs();
  for (const auto* output : subgraph_outputs) {
    output_types.push_back(output->TypeAsProto());
  }

  return Status::OK();
}

// Implementation of type-inference and type-checking for a single node
GSL_SUPPRESS(f .23)  // spurious warning about inferred_type never being checked for null
Status Graph::InferAndVerifyTypeMatch(Node& node, const OpSchema& op) {
  auto& node_name = node.Name();

  // if we're building a graph we permit outer scope node args to have no type
  // as the 'real' Resolve at runtime will have type inferencing
  auto is_outer_scope_nodearg = [this](const std::string& name) {
    return outer_scope_node_arg_names_.find(name) != outer_scope_node_arg_names_.cend();
  };

  // <k> index used to navigate node->InputDefs().
  int k = 0;
  std::unordered_map<std::string, DataType> type_parameter_to_type_map;

  for (size_t i = 0; i < node.InputArgCount().size(); ++i) {
    // Number of inputs corresponding to the i-th argument.
    const int arg_count = node.InputArgCount()[i];
    // The i-th formal parameter definition.
    auto op_formal_parameter = op.inputs()[i];

    // Check all <arg_count> actual parameters (corresponding to the k-th input)
    // match the formal parameter definition (i-th argument).
    for (int j = 0; j < arg_count; ++j, ++k) {
      auto& input_def = node.MutableDefinitions().input_defs[k];
      if (!input_def->Exists())
        continue;

      if (input_def->Type() == nullptr) {
        // if we are building a subgraph that uses outer scope values,
        // allow an empty type as it will be copied from the outer scope graph at runtime
        if (is_outer_scope_nodearg(input_def->Name()))
          continue;

        // Logic error: This should not happen if we properly checked that every use has
        // a corresponding def, for which type-inference already produced a valid type
        Status status(ONNXRUNTIME, FAIL,
                      "This is an invalid model. "
                      "Node (" +
                          node_name + ") input arg (" +
                          input_def->Name() + ") does not have type information set by parent node.");
        return status;
      }

      // Verify that the actual parameter's type is one of permitted types of the formal parameter
      DataType input_type = input_def->Type();
      auto& permitted_types = op_formal_parameter.GetTypes();
      if (0 == permitted_types.count(input_type)) {
        std::string null_pointer("(null)");
        if (input_type == nullptr) input_type = &null_pointer;
        // Type error in input model/graph.

        Status status(ONNXRUNTIME, INVALID_GRAPH,
                      "This is an invalid model. "
                      "Type Error: Type '" +
                          *input_type + "' of input parameter (" + input_def->Name() +
                          ") of operator (" + op.Name() + ") in node (" + node_name + ") is invalid.");
        return status;
      }

      // When multiple parameters have the same type-variable, they are all required
      // to have the same type. E.g., when adding tensors A and B, it is an error if
      // input A is of type "tensor(int32)" and B is of type "tensor(float)".
      // For variadic arguments, this verification rule is normally applicable:
      // e.g., Concat/Max/Mean/Min/Sum all require all input tensors to be of same type.
      // However, some ops, like the control-flow constructs (Scan, If, Loop) have variadic
      // inputs and outputs of different types. The check is not applicable to such ops.
      if (op_formal_parameter.GetIsHomogeneous()) {
        auto param_to_type_iter = type_parameter_to_type_map.find(op_formal_parameter.GetTypeStr());
        if (type_parameter_to_type_map.end() == param_to_type_iter) {
          // Bind the corresponding type-parameter's value to the actual type:
          type_parameter_to_type_map[op_formal_parameter.GetTypeStr()] = input_type;
        } else if (param_to_type_iter->second != input_type) {
          // Type error in input model/graph:
          // The type-parameter T is bound to different values for different inputs.
          Status status(ONNXRUNTIME, FAIL,
                        "Type Error: Type parameter (" + op_formal_parameter.GetTypeStr() +
                            ") bound to different types (" + *(param_to_type_iter->second) +
                            " and " + *(input_def->Type()) +
                            " in node (" + node_name + ").");
          return status;
        }
      }
    }
  }

  // Apply ONNX's type/shape inference to this node.
  // This will call InferAndVerifySubgraphTypes if the ONNX level type/shape inferencing for the Node attempts
  // to do subgraph type/shape inferencing (Scan/If/Loop nodes).
  // InferAndVerifySubgraphTypes will call PerformTypeAndShapeInferencing for the subgraph, which will recursively
  // handle type/shape inferencing for it.
  // Once that completes, the outputs from the node containing the subgraph will be updated, and the final values
  // returned here.
  SubgraphInferencingFunc func(Graph::InferAndVerifySubgraphTypes);
  InferenceContextImpl context(node, func, *this);

  try {
    context.RunInferencing();
  } catch (const std::exception& ex) {
    return Status(ONNXRUNTIME, FAIL, ex.what());
  }

  const auto& onnx_inferred_types{context.InferredOutputTypes()};

  // Infer and verify node output arg type information.
  int i = -1;
  for (auto& output_def : node.MutableDefinitions().output_defs) {
    ++i;
    if (!output_def->Exists()) continue;

    // if the number of actual parameters exceeds the number of formal parameters,
    // then the op has variadic outputs and the trailing extra actual parameters
    // correspond to the last formal parameter. (The ONNX schema verification check
    // would have checked that the corresponding formal parameter is variadic.)

    const int num_formal_params = gsl::narrow_cast<int>(op.outputs().size());
    auto operand_index = std::min(i, num_formal_params - 1);
    auto op_formal_parameter = op.outputs().at(operand_index);

    const TypeProto& onnx_inferred_type = onnx_inferred_types[i];
    DataType existing_type = output_def->Type();
    DataType inferred_type = nullptr;

    // Infer output arg type if it is constrained to be of the same type as some input:
    // For example, the output of "Abs" is of the same type as its input.
    bool homogeneous = op_formal_parameter.GetIsHomogeneous();
    auto input_types_iter = type_parameter_to_type_map.find(op_formal_parameter.GetTypeStr());
    if (homogeneous && (type_parameter_to_type_map.end() != input_types_iter)) {
      inferred_type = input_types_iter->second;
    } else if (1 == op_formal_parameter.GetTypes().size()) {
      // Infer output arg type if operator definition specifies unique output type:
      inferred_type = *(op_formal_parameter.GetTypes().begin());
    } else if (FullyDefinedType(onnx_inferred_type)) {
      // Use output type inferred by ONNX inference
      inferred_type = DataTypeUtils::ToType(onnx_inferred_type);
    } else if (existing_type != nullptr) {
      inferred_type = existing_type;
    } else {
      // This should not happen: indicates incompleteness in ONNX inference.
      Status status(ONNXRUNTIME, FAIL,
                    "Node (" + node_name + ") output arg (" + output_def->Name() + ") type inference failed");
      return status;
    }

    if ((existing_type != inferred_type) && (existing_type != nullptr)) {
      // A type exists for this output but does not match the inferred type.
      return Status(ONNXRUNTIME, FAIL,
                    "Type Error: Type (" + *existing_type + ") of output arg (" +
                        output_def->Name() + ") of node (" + node_name +
                        ") does not match expected type (" + *inferred_type + ").");
    }

    if (existing_type == nullptr)
      output_def->SetType(inferred_type);

    // Update output-shape if it was inferred:
    if (utils::HasTensorType(onnx_inferred_type)) {
      auto& tensor_type = onnx_inferred_type.tensor_type();
      if (utils::HasShape(tensor_type)) {
        if (output_def->Shape() == nullptr) {
          output_def->SetShape(tensor_type.shape());
        } else {
          // we need to merge the shapes as a subgraph may have placeholder dimensions to represent the rank
          // that have no values.
          TypeProto_Tensor merge_target;
          (*merge_target.mutable_shape()) = *output_def->Shape();
          auto status = MergeShapeInfo(output_def->Name(), tensor_type, merge_target);
          if (!status.IsOK()) {
            return ORT_MAKE_STATUS(ONNXRUNTIME, FAIL, "Node:", node_name, " ", status.ErrorMessage());
          }

          output_def->SetShape(merge_target.shape());
        }
      }
    }
  }

  return Status::OK();
}

// Apply type-inference and type-checking to all inputs and initializers:
common::Status Graph::TypeCheckInputsAndInitializers() {
  // Check that the type of every input is specified:
  for (auto* graph_input : GetInputs()) {
    if (nullptr == graph_input->Type()) {
      Status status(ONNXRUNTIME, FAIL,
                    "This is an invalid model. "
                    "Model input (" +
                        graph_input->Name() + ") does not have type information.");
      return status;
    }
  }

  // Infer/check type and shape for all initializers from their values
  for (auto& initializer_pair : name_to_initial_tensor_) {
    const std::string& name = initializer_pair.first;
    auto* node_arg = GetNodeArg(name);
    // If node_arg is null, we ignore this as a potentially unused initializer here
    if (nullptr != node_arg) {
      const TensorProto* tensor_proto = initializer_pair.second;
      TypeProto tensor_type;
      tensor_type.mutable_tensor_type()->set_elem_type(tensor_proto->data_type());
      auto inferred_type = DataTypeUtils::ToType(tensor_type);
      auto existing_type = node_arg->Type();
      if (nullptr == existing_type)
        node_arg->SetType(inferred_type);
      else if (inferred_type != existing_type) {
        return Status(ONNXRUNTIME, FAIL,
                      "Type Error: Value of initializer " + name + " does not match its type.");
      }

      // Set shape accordingly.
      TensorShapeProto inferred_shape;
      for (auto dim : tensor_proto->dims()) {
        inferred_shape.add_dim()->set_dim_value(dim);
      }

      const TensorShapeProto* p_existing_shape = node_arg->Shape();
      if (nullptr == p_existing_shape) {
        // use the inferred shape if this is a constant initializer (cannot be overridden).
        // if not it has a matching graph input, and we prefer the shape info (or lack of info) from the graph input
        if (graph_utils::IsConstantInitializer(*this, name, false)) {
          node_arg->SetShape(inferred_shape);
        }
      } else {
        if (p_existing_shape->dim_size() != tensor_proto->dims_size()) {
          return ORT_MAKE_STATUS(ONNXRUNTIME, FAIL,
                                 "Type Error: Shape of initializer ", name, " does not match. ",
                                 *p_existing_shape, " != ", *tensor_proto);
        }

        for (int i = 0; i < p_existing_shape->dim_size(); ++i) {
          auto& d = p_existing_shape->dim(i);
          if (utils::HasDimValue(d) && (d.dim_value() != tensor_proto->dims(i))) {
            return ORT_MAKE_STATUS(ONNXRUNTIME, FAIL,
                                   "Type Error: Shape of initializer ", name, " does not match. ",
                                   *p_existing_shape, " != ", *tensor_proto);
          }
        }
      }
    }
  }

  return Status::OK();
}

Status Graph::VerifyNodeAndOpMatch() {
  CheckerContext ctx;
  ctx.set_ir_version(gsl::narrow_cast<int>(IrVersion()));
  ctx.set_opset_imports(DomainToVersionMap());
  ctx.set_schema_registry(schema_registry_.get());

  LexicalScopeContext lsc;
  lsc.output_names.insert(resolve_context_.inputs_and_initializers.cbegin(),
                          resolve_context_.inputs_and_initializers.cend());

  // technically we could add values from Node.GetDefinitions().implicit_input_defs on a per-node basis inside
  // the below loop so that we only check against the specific outer dependencies of the node.
  // doing that requires lots of copies of LexicalScopeContext.output_names to clear out the per-Node values
  // after each loop. instead add all the outer scope values upfront so we can just accumulate new inner scope values
  // during each loop iteration.
  lsc.output_names.insert(resolve_context_.outer_scope_node_args.cbegin(),
                          resolve_context_.outer_scope_node_args.cend());

  // we may have some locally defined outer scope args if we're in the middle of constructing a subgraph
  // and need to call Resolve
  lsc.output_names.insert(outer_scope_node_arg_names_.cbegin(), outer_scope_node_arg_names_.cend());

  for (auto node_index : nodes_in_topological_order_) {
    // Node verification.
    auto& node = *GetNode(node_index);

    NodeProto node_proto;
    node.ToProto(node_proto);
    auto& node_name = node.Name();
    auto& domain = node.Domain();

    auto iter = model_functions_.find(node.OpType());
    if (iter != model_functions_.end()) {
      const ONNX_NAMESPACE::FunctionProto* model_function_proto = iter->second;
      auto model_func_ptr = std::make_unique<onnxruntime::FunctionImpl>(*this, node.Index(), model_function_proto);
      function_container_.emplace_back(std::move(model_func_ptr));
      node.SetFunctionBody(*function_container_.back());
    }

    if (!node.Op()) {
      try {
        checker::check_node(node_proto, ctx, lsc);
      } catch (const std::exception& ex) {
        return ORT_MAKE_STATUS(ONNXRUNTIME, INVALID_GRAPH, "This is an invalid model. Error in Node:", node_name, " : ", ex.what());
      }

      auto maxInclusiveVersion = DomainToVersionMap().find(domain)->second;
      node.op_ = schema_registry_->GetSchema(node.OpType(), maxInclusiveVersion, node.Domain());

      if (node.op_ && node.op_->Deprecated()) {
        node.op_ = nullptr;
      }

      if (node.op_ && node.op_->HasFunction()) {
        auto onnx_function_proto = node.op_->GetFunction();
        auto func_ptr = std::make_unique<onnxruntime::FunctionImpl>(*this, node.Index(), onnx_function_proto);
        function_container_.emplace_back(std::move(func_ptr));
        node.SetFunctionBody(*function_container_.back());
      }

      if (!node.op_) {
        return Status(ONNXRUNTIME, FAIL, "Fatal error: " + node.OpType() + " is not a registered function/op");
      }
    }

    ORT_RETURN_IF_ERROR(node.UpdateInputArgCount());

    // currently an Op is required by ValidateVersion, so we use gsl::not_null to validate that.
    // This may change in the future to allow a null Op
    const gsl::not_null<const OpSchema*> p_op{node.Op()};

    // Attribute verification and fill node attribute with
    // default value defined in operator definition if needed.
    // Fill node attribute with default value specified in operator definition if any.
    const auto& node_attributes = node.GetAttributes();
    for (const auto& attr_def : p_op->attributes()) {
      auto node_attr_iter = node_attributes.find(attr_def.first);
      if (node_attributes.end() == node_attr_iter) {
        // The attribute was not specified in the node.
        if (!attr_def.second.required) {
          if (utils::HasName(attr_def.second.default_value)) {
            // Set default value to the node attributes.
            node.AddAttribute(attr_def.first, attr_def.second.default_value);
          }
          // TODO: Handle optional attribute but no default value specified in op definition.
        } else {
          Status status(ONNXRUNTIME, FAIL,
                        "This is an invalid model. "
                        "Node (" +
                            node_name + ") attribute (" + attr_def.first +
                            ") is required but not specified.");
          return status;
        }
      }
    }

    NO_CHANGE_ON_SYNC_FLAG(ORT_RETURN_IF_ERROR(InferAndVerifyTypeMatch(node, *p_op)));

    // Accumulate output names of the iterated Node
    for (auto& output_name : node_proto.output()) {
      lsc.output_names.insert(output_name);
    }
  }

  return Status::OK();
}

void Graph::FindAllSubgraphs(std::vector<Graph*>& subgraphs) {
  for (auto& node : Nodes()) {
    for (auto& subgraph : node.MutableSubgraphs()) {
      subgraphs.push_back(subgraph.get());
      subgraph->FindAllSubgraphs(subgraphs);
    }
  }
}

Status Graph::VerifyInputAndInitializerNames() {
  std::unordered_set<std::string>& inputs_and_initializers = resolve_context_.inputs_and_initializers;

  for (auto* input : GetInputs()) {
    auto result = inputs_and_initializers.insert(input->Name());
    if (!result.second) {
      Status status(ONNXRUNTIME, FAIL,
                    "Error: Duplicate definition-site for (" + input->Name() + ").");
      return status;
    }
  }

  for (auto& initializer_pair : name_to_initial_tensor_) {
    GSL_SUPPRESS(es .84)
    inputs_and_initializers.insert(initializer_pair.first);
    // Initializers are expected to be included in inputs (according to ONNX spec).
    // onnxruntime relaxes this constraint. No duplicate-name check here.
  }

  return Status::OK();
}

Status Graph::InitInputsInitializersOutputs() {
  resolve_context_.Clear();

  // clear the previous relationships, as we re-create them when resolving.
  // same applies to the implicit input defs as they are built from any subgraphs within this graph.
  for (auto& node : Nodes()) {
    node.MutableRelationships().Clear();
    node.MutableDefinitions().implicit_input_defs.clear();
  }

  // add the subgraph pointers to the resolve context.
  for (auto& node : Nodes()) {
    auto& subgraphs = node.MutableSubgraphs();
    if (!subgraphs.empty()) {
      resolve_context_.nodes_with_subgraphs.insert(&node);
    }
  }

  ORT_RETURN_IF_ERROR(SetGraphInputsOutputs());
  ORT_RETURN_IF_ERROR(VerifyInputAndInitializerNames());
  ORT_RETURN_IF_ERROR(VerifyNoDuplicateName());

  return Status::OK();
}

Status Graph::PerformTypeAndShapeInferencing() {
  ORT_RETURN_IF_ERROR(TypeCheckInputsAndInitializers());

  // type/shape inferencing on the nodes is done recursively as we need subgraph outputs
  // to be applied to Node outputs for the node containing the subgraph.
  // Call path is
  // VerifyNodeAndOpMatch
  //   Iterates Nodes
  //     Runs ONNX type/shape inferencing for each Node
  //      - If it hits a node with a subgraph, InferenceContext::getGraphAttributeInferencer is called
  //        by the ONNX level type/shape inferencing, which updates the subgraph inputs using GraphInferencerImpl
  //      - GraphInferencerImpl::doInferencing calls PerformTypeShapeInferencing to execute type/shape inferencing
  //        for all nodes in the subgraph. This leads to recursively handling all subgraphs contained in the node.
  //      - once we finish processing the subgraph/s we apply resultant type/shape information to the outputs
  //        of the node that contains the subgraph.
  ORT_RETURN_IF_ERROR(VerifyNodeAndOpMatch());

  return Status::OK();
}

Status Graph::ForThisAndAllSubgraphs(const std::vector<Graph*>& subgraphs, std::function<Status(Graph&)> func) {
  auto status = func(*this);
  ORT_RETURN_IF_ERROR(status);

  for (auto& subgraph : subgraphs) {
    status = func(*subgraph);
    ORT_RETURN_IF_ERROR(status);
  }

  return status;
}

Status Graph::Resolve() {
  return Resolve(false);
}

Status Graph::Resolve(bool no_proto_sync_required) {
  if (parent_graph_) {
    // Resolve must start at the top level graph in-order to handle outer scope
    // connections correctly, so recurse up to that level to start
    return parent_graph_->Resolve(no_proto_sync_required);
  }

  // find all subgraphs including nested ones.
  std::vector<Graph*> all_subgraphs;
  FindAllSubgraphs(all_subgraphs);

  bool subgraphs_need_resolve = std::any_of(all_subgraphs.cbegin(), all_subgraphs.cend(),
                                            [](const Graph* graph) {
                                              return graph->GraphResolveNeeded();
                                            });

  if (!GraphResolveNeeded() && !subgraphs_need_resolve) {
    return Status::OK();
  }

  // init all graph/subgraphs. non-recursive.
  auto init_func = [](Graph& graph) { return graph.InitInputsInitializersOutputs(); };
  ORT_RETURN_IF_ERROR(ForThisAndAllSubgraphs(all_subgraphs, init_func));

  // recursively set the outer scope node args.
  ORT_RETURN_IF_ERROR(SetOuterScopeNodeArgs(resolve_context_.outer_scope_node_args));

  std::unordered_set<std::string> outer_scope_node_args_consumed;

  // recursively build connections between nodes in this graph and all subgraphs
  ORT_RETURN_IF_ERROR(BuildConnections(outer_scope_node_args_consumed));
  ORT_ENFORCE(outer_scope_node_args_consumed.empty(),
              "Shouldn't be possible to have NodeArgs that haven't been handled already.");

  // topological sort of this and any subgraphs is non-recursive
  auto topo_sort_func = [](Graph& graph) { return graph.PerformTopologicalSortAndCheckIsAcyclic(); };
  ORT_RETURN_IF_ERROR(ForThisAndAllSubgraphs(all_subgraphs, topo_sort_func));

  // type/shape validation and inferencing on this and any subgraphs
  // recurses into subgraphs via the ONNX checker, which descends into the GraphProto in node attributes
  // which define a subgraph.
  ORT_RETURN_IF_ERROR(PerformTypeAndShapeInferencing());

  // perform the final steps for this graph and all subgraphs
  auto finalize_func = [&no_proto_sync_required](Graph& graph) {
            graph.CleanUnusedInitializers();
            graph.GraphResolveNeeded(false);

            // if we are resolving immediately after loading from a GraphProto, we don't need to
            // do a proto sync
            if (no_proto_sync_required) {
                graph.GraphProtoSyncNeeded(false);
            }

            return Status::OK(); };

  ORT_RETURN_IF_ERROR(ForThisAndAllSubgraphs(all_subgraphs, finalize_func));

  ++num_resolves_;

  return Status::OK();
}

const std::string& Graph::Name() const noexcept {
  return graph_proto_->name();
}

void Graph::SetName(const std::string& name) {
  graph_proto_->set_name(name);
}

const std::string& Graph::Description() const noexcept {
  return graph_proto_->doc_string();
}

void Graph::SetDescription(const std::string& description) {
  graph_proto_->set_doc_string(description);
}

void Graph::AddInitializedTensor(const TensorProto& tensor) {
  if (name_to_initial_tensor_.end() != name_to_initial_tensor_.find(tensor.name())) {
    return;
  }

  const gsl::not_null<TensorProto*> tensor_added{graph_proto_->add_initializer()};
  *(tensor_added) = tensor;
  name_to_initial_tensor_[tensor.name()] = tensor_added;

  if (!GraphLoadedFromModelFile(graph_proto_) && GetNodeArg(tensor.name()) == nullptr) {
    // make sure there is a NodeArg for the initializer as SetGraphInputsOutputs may add it to the graph inputs.
    // the shape will be set to the correct value in TypeCheckInputsAndInitializers as we don't yet know whether there
    // will be a matching graph input for this initializer (we prefer shape info from the graph input).
    TypeProto t;
    t.mutable_tensor_type()->set_elem_type(tensor.data_type());

    ORT_IGNORE_RETURN_VALUE(GetOrCreateNodeArg(tensor.name(), &t));
  }

  SetGraphProtoSyncNeeded();
  SetGraphResolveNeeded();
}

void Graph::RemoveInitializedTensor(const std::string& tensor_name) {
  auto iter = name_to_initial_tensor_.find(tensor_name);
  if (name_to_initial_tensor_.end() != iter) {
    name_to_initial_tensor_.erase(tensor_name);
    SetGraphProtoSyncNeeded();
    SetGraphResolveNeeded();
  }
}

bool Graph::GetInitializedTensor(const std::string& tensor_name, const TensorProto*& value) const {
  auto iter = name_to_initial_tensor_.find(tensor_name);
  if (name_to_initial_tensor_.end() == iter) {
    value = nullptr;
    return false;
  }
  value = iter->second;
  return true;
}

void Graph::CleanAllInitializedTensors() noexcept {
  name_to_initial_tensor_.clear();
  removed_initializer_indexes_.clear();

  // Clearing RepeatedPtrFields does not free objects' memory. The memory is retained
  // and can be reused. Need to explicitly release the cleared objects and free the
  // memory.
  graph_proto_->mutable_initializer()->Clear();
  const int num_cleared = graph_proto_->initializer().ClearedCount();
  for (int i = 0; i < num_cleared; i++) {
    delete graph_proto_->mutable_initializer()->ReleaseCleared();
  }
}

const InitializedTensorSet& Graph::GetAllInitializedTensors() const noexcept {
  return name_to_initial_tensor_;
}

const std::vector<const NodeArg*>& Graph::GetValueInfo() const noexcept {
  return value_info_;
}

std::vector<NodeArg*> Graph::CreateNodeArgs(const google::protobuf::RepeatedPtrField<std::string>& names,
                                            const ArgNameToTypeMap& name_to_type_map) {
  const auto name_to_type_map_end = name_to_type_map.end();
  std::vector<NodeArg*> results;
  results.reserve(names.size());

  for (auto& name : names) {
    const TypeProto* type = nullptr;

    auto name_to_type_iter = name_to_type_map.find(name);
    if (name_to_type_iter != name_to_type_map_end) {
      // This node input arg type/shape does exist in graph proto.
      // Assign type/shape information to node input arg.
      type = &(name_to_type_iter->second);
    }

    auto node_arg = &GetOrCreateNodeArg(name, type);
    results.push_back(node_arg);
  }

  return results;
}

Node& Graph::AddNode(const Node& other) {
  const auto& definitions = other.GetDefinitions();

  auto& new_node = AddNode(other.Name(), other.OpType(), other.Description(),
                           definitions.input_defs,
                           definitions.output_defs,
                           &other.GetAttributes(),
                           other.Domain());

  return new_node;
}

Node& Graph::AddNode(const NodeProto& node_proto,
                     const ArgNameToTypeMap& name_to_type_map) {
  auto input_defs = CreateNodeArgs(node_proto.input(), name_to_type_map);
  auto output_defs = CreateNodeArgs(node_proto.output(), name_to_type_map);

  const int num_attributes = node_proto.attribute_size();
  NodeAttributes attributes;
  attributes.reserve(num_attributes);

  for (int i = 0; i < num_attributes; ++i) {
    auto& attr = node_proto.attribute(i);
    attributes[attr.name()] = attr;
  }

  return AddNode(node_proto.name(),
                 node_proto.op_type(),
                 node_proto.doc_string(),
                 input_defs,
                 output_defs,
                 &attributes,
                 node_proto.domain());
}

std::string Graph::GenerateNodeArgName(const std::string& base_name) {
  std::string new_name;
  do {
    std::ostringstream str;
    str << base_name << "_" << name_generator_++;
    new_name = str.str();
  } while (node_args_.find(new_name) != node_args_.end());
  return new_name;
}

std::string Graph::GenerateNodeName(const std::string& base_name) {
  std::string new_name;
  bool keep_going = true;

  do {
    std::ostringstream str;
    str << base_name << "_" << name_generator_++;
    new_name = str.str();

    keep_going = std::find_if(nodes_.cbegin(), nodes_.cend(), [&new_name](const std::unique_ptr<Node>& n) {
                   return (n != nullptr) && (n->Name() == new_name);
                 }) != nodes_.end();
  } while (keep_going);

  return new_name;
}

Node& Graph::AddNode(const std::string& name,
                     const std::string& op_type,
                     const std::string& description,
                     const std::vector<NodeArg*>& input_args,
                     const std::vector<NodeArg*>& output_args,
                     const NodeAttributes* attributes,
                     const std::string& domain) {
  std::vector<NodeArg*> inputs;
  std::vector<NodeArg*> outputs;
  inputs.resize(input_args.size());
  outputs.resize(output_args.size());
  int i = 0;
  for (auto input_arg : input_args) {
    inputs[i++] = &GetOrCreateNodeArg(input_arg->Name(), input_arg->TypeAsProto());
  }
  i = 0;
  for (auto output_arg : output_args) {
    outputs[i++] = &GetOrCreateNodeArg(output_arg->Name(), output_arg->TypeAsProto());
  }

  const gsl::not_null<Node*> node = AllocateNode();
  node->Init(name, op_type, description, inputs, outputs, attributes, domain);
  if (0 != op_type.compare(kNoOp)) {
    graph_proto_sync_needed_ = true;
  }

  return *node;
}

bool Graph::RemoveNode(NodeIndex p_index) {
  auto node = GetNode(p_index);
  if (nullptr == node /*|| 0 != node->GetRelationships().output_edges.size()*/) {
    // Node should be removed after all out edges are removed.
    // TODO: add the check commented out back.
    return false;
  }

  // Remove all input edges.
  auto input_edges = node->GetRelationships().input_edges;

  for (auto& input_edge : input_edges) {
    RemoveEdge(input_edge.GetNode().Index(), p_index, input_edge.GetSrcArgIndex(), input_edge.GetDstArgIndex());
  }
  return ReleaseNode(p_index);
}

bool Graph::AddControlEdge(NodeIndex src_node_index, NodeIndex dst_node_index) {
  if (nodes_.size() <= src_node_index ||
      nodes_.size() <= dst_node_index ||
      nullptr == nodes_[src_node_index] ||
      nullptr == nodes_[dst_node_index]) {
    // Invalid node indexes specified.
    return false;
  }

  GSL_SUPPRESS(es .84) {  // ignoring return from insert()
    nodes_[src_node_index]->MutableRelationships().output_edges.insert(Node::EdgeEnd(*nodes_[dst_node_index]));
    nodes_[dst_node_index]->MutableRelationships().input_edges.insert(Node::EdgeEnd(*nodes_[src_node_index]));
    nodes_[dst_node_index]->MutableRelationships().control_inputs.insert(nodes_[src_node_index]->Name());
  }

  return true;
}

const ONNX_NAMESPACE::GraphProto& Graph::ToGraphProto() {
  if (!GraphProtoSyncNeeded()) {
    return *graph_proto_;
  }

  // Nodes.
  ToGraphProtoInternal(*graph_proto_);

  if (!removed_initializer_indexes_.empty()) {
    // Move initializers.
    std::sort(removed_initializer_indexes_.begin(), removed_initializer_indexes_.end());
    int lastInUseInitializerIndex = graph_proto_->initializer_size() - 1;
    int start = 0;
    int end = gsl::narrow_cast<int>(removed_initializer_indexes_.size()) - 1;
    int lastRemovedInitializerIndex = removed_initializer_indexes_[end];

    for (; start <= end; start++) {
      // Find a lastInUseInitializer.
      while (start <= end && lastInUseInitializerIndex == lastRemovedInitializerIndex) {
        graph_proto_->mutable_initializer()->RemoveLast();
        lastInUseInitializerIndex--;
        end--;
        if (start <= end) {
          lastRemovedInitializerIndex = removed_initializer_indexes_[end];
        }
      }

      if (start <= end) {
        // Copy the <lastInUseInitializerIndex> initializer in use to the <start> slot which is removed.
        *graph_proto_->mutable_initializer(removed_initializer_indexes_[start]) = graph_proto_->initializer(lastInUseInitializerIndex);
        graph_proto_->mutable_initializer()->RemoveLast();
        lastInUseInitializerIndex--;
      }
    }
    removed_initializer_indexes_.clear();
  }

  GraphProtoSyncNeeded(false);

  return *graph_proto_;
}

ONNX_NAMESPACE::GraphProto Graph::ToGraphProto() const {
  if (!GraphProtoSyncNeeded()) {
    return *graph_proto_;
  }
  GraphProto result;
  ToGraphProtoInternal(result);

  for (auto initializer : GetAllInitializedTensors()) {
    *result.add_initializer() = *initializer.second;
  }

  return result;
}

void Graph::ToGraphProtoInternal(ONNX_NAMESPACE::GraphProto& graph_proto) const {
  graph_proto_->clear_node();
  graph_proto_->clear_input();
  graph_proto_->clear_output();
  graph_proto_->clear_value_info();
  graph_proto.set_name(Name());
  graph_proto.set_doc_string(Description());

  for (const auto* input_arg : GetInputsIncludingInitializers()) {
    *(graph_proto.mutable_input()->Add()) = input_arg->ToProto();
  }

  for (const auto* output_arg : GetOutputs()) {
    *(graph_proto.mutable_output()->Add()) = output_arg->ToProto();
  }

  for (const auto* value_info : value_info_) {
    *(graph_proto.mutable_value_info()->Add()) = value_info->ToProto();
  }

  // add the NodeArg info for outer scope NodeArgs so we capture the type information
  for (const auto& name : outer_scope_node_arg_names_) {
    auto* node_arg = GetNodeArg(name);
    ORT_ENFORCE(node_arg, "Outer scope node arg name '" + name + "'was added but does not exist. ");
    *(graph_proto.mutable_value_info()->Add()) = node_arg->ToProto();
  }

  GraphViewer graph_viewer(*this);
  // Nodes must be sorted in Topological Order in the GraphProto per ONNX spec.
  for (auto& node_idx : graph_viewer.GetNodesInTopologicalOrder()) {
    const gsl::not_null<NodeProto*> node_proto{graph_proto.add_node()};
    const gsl::not_null<const Node*> p_node{GetNode(node_idx)};
    p_node->ToProto(*node_proto);
  }
}

void Graph::CleanUnusedInitializers() {
  std::unordered_set<std::string> used_args;

  const auto& inputs = GetInputs();
  const auto& outputs = GetOutputs();

  std::for_each(inputs.cbegin(), inputs.cend(), [&used_args](const NodeArg* input) {
    ORT_IGNORE_RETURN_VALUE(used_args.insert(input->Name()));
  });

  std::for_each(outputs.cbegin(), outputs.cend(), [&used_args](const NodeArg* output) {
    ORT_IGNORE_RETURN_VALUE(used_args.insert(output->Name()));
  });

  for (const auto& node : Nodes()) {
    for (const auto* def : node.InputDefs()) {
      ORT_IGNORE_RETURN_VALUE(used_args.insert(def->Name()));
    }

    for (const auto* def : node.ImplicitInputDefs()) {
      ORT_IGNORE_RETURN_VALUE(used_args.insert(def->Name()));
    }
  }

  std::vector<std::string> erase_list;
  auto end = used_args.end();
  for (const auto& pv : name_to_initial_tensor_) {
    const std::string& name = pv.first;
    if (used_args.find(name) == end) {
      // on the first call to Graph::Resolve we are removing unnecessary initializers that should be removed
      // from the model.
      // on later calls we are removing initializers that optimizations have made redundant.
      if (num_resolves_ == 0) {
        LOGS_DEFAULT(WARNING) << "Removing initializer '"
                              << name << "'. It is not used by any node and should be removed from the model.";
      } else {
        LOGS_DEFAULT(INFO) << "Removing initializer '" << name << "'. It is no longer used by any node.";
      }

      erase_list.push_back(name);
    }
  }

  std::for_each(erase_list.cbegin(), erase_list.cend(),
                [this](const std::string& name) { name_to_initial_tensor_.erase(name); });
}

GSL_SUPPRESS(es .84)  // warning about ignoring return value from insert(...)
Status Graph::SetGraphInputsOutputs() {
  // Reset graph inputs excluding initializers/value_info.
  graph_inputs_excluding_initializers_.clear();
  value_info_.clear();

  // Flag indicates that this graph is loaded from model file.
  // If it's true, then graph inputs and outputs will keep the same
  // as what are specified in the model, otherwise, graph inputs
  // and outputs will be inferred.
  const bool loaded_from_model_file = GraphLoadedFromModelFile(graph_proto_);

  if (loaded_from_model_file) {
    // Reset graph inputs/outputs.
    graph_inputs_including_initializers_.clear();
    graph_outputs_.clear();

    // Name to NodeArg mapping of all graph initializers.
    std::unordered_map<std::string, const NodeArg*> graph_initializers;

    // Name to NodeArg mapping of all graph inputs.
    std::unordered_map<std::string, const NodeArg*> graph_inputs;

    // Name to NodeArg mapping of all graph node outputs.
    std::unordered_map<std::string, const NodeArg*> nodes_outputs;

    for (auto& initializer : graph_proto_->initializer()) {
      auto& initializer_name = initializer.name();
      auto initializer_arg = GetNodeArg(initializer_name);
      graph_initializers.insert({initializer_name, initializer_arg});
    }

    // Set graph inputs.
    // <graph_inputs_including_initializers_> contains inputs exactly specified in proto.
    // <graph_inputs_excluding_initializers_> contains inputs without default value (specified as initializer).
    for (auto& graph_input : graph_proto_->input()) {
      auto& name = graph_input.name();
      const auto* node_arg = GetNodeArg(name);
      ORT_ENFORCE(node_arg, "Graph ctor should have created NodeArg for initializer.");
      graph_inputs.insert({name, node_arg});
      graph_inputs_including_initializers_.push_back(node_arg);
      if (graph_initializers.end() == graph_initializers.find(name)) {
        graph_inputs_excluding_initializers_.push_back(node_arg);
      }
    }

    for (const auto& node : Nodes()) {
      for (const auto* output_def : node.OutputDefs()) {
        nodes_outputs.insert({output_def->Name(), output_def});
      }
    }

    // Set graph outputs.
    // Graph outputs specified in the model must be nodes' outputs, initializer or graph inputs.
    for (auto& graph_output : graph_proto_->output()) {
      auto& graph_output_name = graph_output.name();
      auto iter = nodes_outputs.find(graph_output_name);
      if (nodes_outputs.end() == iter) {
        // Graph output is not found as any node's output.
        auto iter2 = graph_initializers.find(graph_output_name);
        if (graph_initializers.end() == iter2) {
          // Graph output is not found as any initializer.
          auto iter3 = graph_inputs.find(graph_output_name);
          if (graph_inputs.end() == iter3) {
            // Graph output is not found as any graph input.
            return Status(ONNXRUNTIME, FAIL,
                          "This is an invalid model. "
                          "Graph output (" +
                              graph_output_name + ") does not exist in the graph.");
          }
          graph_outputs_.push_back(iter3->second);
          continue;
        }
        graph_outputs_.push_back(iter2->second);
        continue;
      }
      graph_outputs_.push_back(iter->second);
    }

    // Set graph value_info_.
    for (auto& graph_value_info : graph_proto_->value_info()) {
      auto& name = graph_value_info.name();
      const auto* node_arg = GetNodeArg(name);
      value_info_.push_back(node_arg);
    }

  } else {
    std::unordered_map<std::string, size_t> output_name_to_node_arg_index;
    std::vector<const NodeArg*> output_node_args_in_order;

    // if something is coming from outer scope, consider it already added
    std::unordered_set<std::string> added_input_names{outer_scope_node_arg_names_};
    if (!graph_inputs_manually_set_) {
      graph_inputs_including_initializers_.clear();
    }

    if (!graph_outputs_manually_set_) {
      graph_outputs_.clear();
    }

    // Collect all nodes' outputs
    for (const auto& node : Nodes()) {
      for (const auto* output_def : node.OutputDefs()) {
        if (output_def->Exists()) {
          output_node_args_in_order.push_back(output_def);
          output_name_to_node_arg_index.insert({output_def->Name(), output_node_args_in_order.size() - 1});
        }
      }
    }

    // Init graph output args with copy of all node output args.
    auto graph_output_args = output_name_to_node_arg_index;
    for (const auto& node : Nodes()) {
      // Go thru all node's inputs.
      for (const auto* input_arg : node.InputDefs()) {
        if (!input_arg->Exists()) {
          // It's an optional input and does not exist in this case.
          continue;
        }

        auto output_arg_iter = output_name_to_node_arg_index.find(input_arg->Name());
        if (output_name_to_node_arg_index.end() == output_arg_iter) {
          // This input arg is not the output of another node so must come from either a graph input or an initializer.
          const std::string& name = input_arg->Name();

          if (added_input_names.end() == added_input_names.find(name)) {
            // This graph input has not been added into <graph_inputs_>.
            bool is_initializer = name_to_initial_tensor_.find(name) != name_to_initial_tensor_.end();

            if (!graph_inputs_manually_set_) {
              // if IR version < 4 all initializers must have a matching graph input
              // (even though the graph input is not allowed to override the initializer).
              // if IR version >= 4 initializers are not required to have a matching graph input.
              // any graph inputs that are to override initializers must be specified by calling SetInputs.
              if (!is_initializer || ir_version_ < 4) {
                graph_inputs_including_initializers_.push_back(input_arg);
              }
            } else {
              // graph_inputs_including_initializers_ has been manually populated by SetInputs.
              // Validation: the <input_arg> must be in graph inputs or initializers when it's manually set.
              if (!is_initializer) {
                const auto& inputs = graph_inputs_including_initializers_;
                bool in_inputs = std::find(inputs.begin(), inputs.end(), input_arg) != inputs.end();
                if (!in_inputs) {
                  return Status(ONNXRUNTIME, FAIL,
                                name + " must be either specified in graph inputs or graph initializers.");
                }
              }
            }

            if (!is_initializer) {
              graph_inputs_excluding_initializers_.push_back(input_arg);
            }

            added_input_names.insert(name);
          }
        } else if (graph_output_args.erase(output_arg_iter->first) >= 1) {
          // Remove the output arg name from graph outputs since it's
          // the input of this node, which we call it intermediate result
          // and store it in <m_valueinfo>.
          value_info_.push_back(input_arg);
        }
      }
    }

    if (!graph_outputs_manually_set_) {
      // Set graph outputs in order.
      std::vector<size_t> graph_output_args_index;
      graph_output_args_index.reserve(graph_output_args.size());
      for (const auto& output_arg : graph_output_args) {
        graph_output_args_index.push_back(output_arg.second);
      }
      std::sort(graph_output_args_index.begin(), graph_output_args_index.end());
      for (auto& output_arg_index : graph_output_args_index) {
        graph_outputs_.push_back(output_node_args_in_order[output_arg_index]);
      }
    }
  }

  ComputeOverridableInitializers();

  return Status::OK();
}

void Graph::ComputeOverridableInitializers() {
  graph_overridable_initializers_.clear();
  if (CanOverrideInitializer()) {
    // graph_inputs_excluding_initializers_ and graph_inputs_including_initializers_
    // are inserted in the same order. So we walk and compute the difference.
    auto f_incl = graph_inputs_including_initializers_.cbegin();
    const auto l_incl = graph_inputs_including_initializers_.cend();
    auto f_excl = graph_inputs_excluding_initializers_.cbegin();
    const auto l_excl = graph_inputs_excluding_initializers_.cend();

    while (f_incl != l_incl) {
      // Equal means not an initializer
      if (f_excl != l_excl && *f_incl == *f_excl) {
        ++f_incl;
        ++f_excl;
        continue;
      }
      graph_overridable_initializers_.push_back(*f_incl);
      ++f_incl;
    }
  }
}

// calling private ctor
GSL_SUPPRESS(r .11)
gsl::not_null<Node*> Graph::AllocateNode() {
  ORT_ENFORCE(nodes_.size() < static_cast<unsigned int>(std::numeric_limits<int>::max()));
  std::unique_ptr<Node> new_node(new Node(nodes_.size(), *this));
  Node* node{new_node.get()};

  nodes_.push_back(std::move(new_node));
  ++num_of_nodes_;
  graph_resolve_needed_ = true;

  return gsl::not_null<Node*>{node};
}

// TODO: Does this need (and maybe AllocateNode) to be threadsafe so nodes_ and num_of_nodes_ managed more carefully?
bool Graph::ReleaseNode(NodeIndex index) {
  if (index >= nodes_.size()) {
    return false;
  }

  // index is valid, but the entry may already be empty
  if (nodes_[index] != nullptr) {
    nodes_[index] = nullptr;
    --num_of_nodes_;
    graph_proto_sync_needed_ = true;
    graph_resolve_needed_ = true;
  }

  return true;
}

IOnnxRuntimeOpSchemaCollectionPtr Graph::GetSchemaRegistry() const {
  return schema_registry_;
}

Node& Graph::FuseSubGraph(std::unique_ptr<::onnxruntime::IndexedSubGraph> sub_graph,
                          const std::string& fused_node_name) {
  ORT_ENFORCE(nullptr != sub_graph && nullptr != sub_graph->GetMetaDef());

  auto func_meta_def = sub_graph->GetMetaDef();
  ORT_ENFORCE(nullptr != func_meta_def);
  std::vector<NodeArg*> input_args;
  std::vector<NodeArg*> output_args;
  for (auto& arg_name : func_meta_def->inputs) {
    input_args.push_back(GetNodeArg(arg_name));
  }
  for (auto& arg_name : func_meta_def->outputs) {
    output_args.push_back(GetNodeArg(arg_name));
  }

  auto& fused_node = AddNode(fused_node_name,
                             func_meta_def->name,
                             func_meta_def->doc_string,
                             input_args,
                             output_args,
                             &func_meta_def->attributes,
                             func_meta_def->domain);

  fused_node.SetNodeType(Node::Type::Fused);
  function_container_.emplace_back(MakeFunction(*this, std::move(sub_graph)));
  fused_node.SetFunctionBody(*function_container_.back());

  // Remove nodes fused above.
  auto& sub_graph_ref = function_container_.back()->GetIndexedSubGraph();
  for (auto node_index : sub_graph_ref.nodes) {
    auto node = GetNode(node_index);
    if (nullptr == node) {
      continue;
    }
    auto output_edges = node->GetRelationships().output_edges;
    for (auto output_edge : output_edges) {
      RemoveEdge(node->Index(), output_edge.GetNode().Index(), output_edge.GetSrcArgIndex(), output_edge.GetDstArgIndex());
    }
    RemoveNode(node_index);
  }
  return fused_node;
}

Status Graph::InlineFunction(Node& node) {
  // Remove the function node, add the nodes in function's subgraph into the
  // main graph.
  const Graph& subgraph = node.GetFunctionBody()->Body();
  auto output_edges = node.GetRelationships().output_edges;
  for (auto output_edge : output_edges) {
    RemoveEdge(node.Index(), output_edge.GetNode().Index(), output_edge.GetSrcArgIndex(), output_edge.GetDstArgIndex());
  }
  RemoveNode(node.Index());
  for (const auto& subgraph_node : subgraph.Nodes()) {
    AddNode(subgraph_node);
  }
  ORT_RETURN_IF_ERROR(this->Resolve());
  return Status::OK();
}

void Graph::SetInputs(const std::vector<const NodeArg*>& inputs) {
  if (GraphLoadedFromModelFile(graph_proto_)) {
    // TODO: add this support.
    ORT_THROW("This API is not supported when model is loaded from proto file right now.");
  }

  graph_inputs_including_initializers_ = inputs;
  graph_inputs_manually_set_ = true;
}

void Graph::SetOutputs(const std::vector<const NodeArg*>& outputs) {
  if (GraphLoadedFromModelFile(graph_proto_)) {
    // TODO: add this support.
    ORT_THROW("This API is not supported when model is loaded from proto file right now.");
  }
  graph_outputs_ = outputs;
  graph_outputs_manually_set_ = true;
}

void Graph::AddFunction(const ONNX_NAMESPACE::FunctionProto* func_proto) {
  this->model_functions_[func_proto->name()] = func_proto;
}

Graph::~Graph() {
  // nothing to do, but we put it here so we don't need to fully define types in Graph that are held in unique_ptr
  // such as   std::unique_ptr<FunctionContainer> function_container_;
}
}  // namespace onnxruntime<|MERGE_RESOLUTION|>--- conflicted
+++ resolved
@@ -665,12 +665,7 @@
     }
 
     // Copy constant nodes _value to name_to_initial_tensor_
-<<<<<<< HEAD
     const gsl::not_null<TensorProto*> tensor{graph_proto_->add_initializer()};
-    *tensor = node.attribute(0).t();
-=======
-    const gsl::not_null<TensorProto*>
-        tensor{graph_proto_->add_initializer()};
     const AttributeProto& constant_attribute = node.attribute(0);
     // TODO: Add support for parsing 'sparse_value' attribute from a 'Constant' node
     // Discussion surrounding handling the SparseTensorProto must be had. 
@@ -678,7 +673,6 @@
     // to use the same downstream flow, but that is going to impact peak memory usage and probably a smarter way is required.
     ORT_ENFORCE(constant_attribute.has_t(), "Only 'value' attribute is supported within a 'Constant' node in ORT");
     *tensor = constant_attribute.t();
->>>>>>> baf75c44
     *(tensor->mutable_name()) = node.output(0);
   }
 

// Copyright (c) Microsoft Corporation. All rights reserved.
// Licensed under the MIT License.

#include "core/graph/graph.h"

#include <cassert>
#include <fstream>
#include <iostream>
#include <numeric>
#include <stack>
#include <queue>

#include "core/common/common.h"
#include "core/common/gsl.h"
#include "core/common/inlined_containers.h"
#include "core/common/logging/logging.h"
#include "core/common/narrow.h"
#include "core/flatbuffers/flatbuffers_utils.h"
#include "core/flatbuffers/schema/ort.fbs.h"
#include "core/framework/tensor_shape.h"
#include "core/framework/tensorprotoutils.h"
#include "core/framework/utils.h"
#include "core/graph/graph_flatbuffers_utils.h"
#include "core/graph/graph_viewer.h"
#include "core/graph/indexed_sub_graph.h"
#include "core/graph/model.h"
#include "core/graph/model_load_utils.h"
#include "core/graph/node_attr_utils.h"
#include "core/graph/op.h"
#include "core/graph/runtime_optimization_record_container.h"
#include "core/graph/function_utils.h"

#if !defined(ORT_MINIMAL_BUILD)
#include "core/graph/function.h"
#include "core/graph/function_impl.h"
#include "core/graph/schema_registry.h"
#include "onnx/checker.h"
using namespace ONNX_NAMESPACE::checker;
#endif

using namespace ONNX_NAMESPACE;
using namespace ONNX_NAMESPACE::Utils;
using namespace ::onnxruntime::common;

namespace onnxruntime {

#if !defined(ORT_MINIMAL_BUILD)
#define NO_CHANGE_ON_SYNC_FLAG(...)                  \
  do {                                               \
    const bool sync_needed = GraphProtoSyncNeeded(); \
    { __VA_ARGS__; }                                 \
    GraphProtoSyncNeeded(sync_needed);               \
  } while (0)

static Status MergeShapeInfo(const std::string& output_name,
                             const TypeProto& source, TypeProto& target,
                             bool strict, const logging::Logger& logger) {
  if (!(utils::HasTensorType(source) && utils::HasTensorType(target))
#if !defined(DISABLE_OPTIONAL_TYPE)
      && !(utils::HasOptionalTensorType(source) && utils::HasOptionalTensorType(target))
#endif

#if !defined(DISABLE_SPARSE_TENSORS)
      && !(utils::HasSparseTensorType(source) && utils::HasSparseTensorType(target))
#endif
  ) {
    std::ostringstream ss;
    ss << "Source and target must both be tensors";

#if !defined(DISABLE_OPTIONAL_TYPE)
    ss << " , or optional typed entities";
#endif

#if !defined(DISABLE_SPARSE_TENSORS)
    ss << " , or sparse tensors";
#endif

    return ORT_MAKE_STATUS(ONNXRUNTIME, FAIL, ss.str());
  }

  auto status = Status::OK();

  ORT_TRY {
    if (utils::HasTensorType(source)) {
      ONNX_NAMESPACE::mergeInShapeInfo(source.tensor_type(), *target.mutable_tensor_type());
    }
#if !defined(DISABLE_OPTIONAL_TYPE)
    else if (utils::HasOptionalTensorType(source)) {
      ONNX_NAMESPACE::mergeInShapeInfo(utils::GetOptionalTypeProto(source).tensor_type(),
                                       *utils::GetMutableOptionalTypeProto(target)->mutable_tensor_type());
    }
#endif

#if !defined(DISABLE_SPARSE_TENSORS)
    else {
      ONNX_NAMESPACE::mergeInShapeInfo(source.sparse_tensor_type(), *target.mutable_sparse_tensor_type());
    }
#endif
  }
  ORT_CATCH(const ONNX_NAMESPACE::InferenceError& ex) {
    // if this model was not created with the latest onnx version, allow the shape inferencing failure (strict == false).
    // we do this to have strict testing of the latest inferencing to detect bugs, but lenient shape inferencing for
    // older models in case later changes to the ONNX shape inferencing or ORT break them.
    if (!strict) {
      // mergeInShapeInfo does nothing unless source.shape() is not null, and there would be no conflict if
      // target.shape() was empty. 'assert' just in case that ever changes.
      assert(utils::HasShape(source) && utils::HasShape(target));
      LOGS(logger, WARNING) << "Error merging shape info for output. '" << output_name
                            << "' source:" << utils::GetTensorShapeFromTensorShapeProto(utils::GetShape(source))
                            << " target:" << utils::GetTensorShapeFromTensorShapeProto(utils::GetShape(target))
                            << ". Falling back to lenient merge.";
      if (utils::HasTensorType(source)) {
        ONNX_NAMESPACE::UnionShapeInfo(utils::GetShape(source), *target.mutable_tensor_type());
      }
#if !defined(DISABLE_OPTIONAL_TYPE)
      else if (utils::HasOptionalTensorType(source)) {
        ONNX_NAMESPACE::UnionShapeInfo(utils::GetShape(source), *utils::GetMutableOptionalTypeProto(target)->mutable_tensor_type());
      }
#endif

#if !defined(DISABLE_SPARSE_TENSORS)
      else {
        ONNX_NAMESPACE::UnionShapeInfo(utils::GetShape(source), *target.mutable_sparse_tensor_type());
      }
#endif
    } else {
      ORT_UNUSED_PARAMETER(logger);
      ORT_UNUSED_PARAMETER(strict);
      ORT_UNUSED_PARAMETER(output_name);
      ORT_HANDLE_EXCEPTION([&]() {
        status = ORT_MAKE_STATUS(ONNXRUNTIME, FAIL, "Output:", output_name, " ", ex.what());
      });
    }
  }

  return status;
}

static bool GraphLoadedFromModelFile(const GraphProto* graph_proto) {
  return graph_proto && (graph_proto->node_size() != 0 ||
                         graph_proto->output_size() != 0);
}

// there are some known invalid usages of dim_param and dim_value. remove them from the TypeProto so that
// they don't affect shape inferencing or the allocation planner
static void RemoveInvalidValues(ONNX_NAMESPACE::TypeProto& type) {
  if (utils::HasTensorType(type) && utils::HasShape(type.tensor_type())) {
    auto* shape = type.mutable_tensor_type()->mutable_shape();
    for (int i = 0, end = shape->dim_size(); i < end; ++i) {
      auto& dim = *shape->mutable_dim(i);
      if (utils::HasDimParam(dim)) {
        if (dim.dim_param().empty()) {
          dim.clear_dim_param();
        }
      } else if (utils::HasDimValue(dim)) {
        if (dim.dim_value() < 0) {
          dim.clear_dim_value();
        }
      }
    }
  }
}

static TypeProto TypeProtoFromTensorProto(const TensorProto& tensor) {
  TypeProto t;
  t.mutable_tensor_type()->set_elem_type(tensor.data_type());
  auto shape = t.mutable_tensor_type()->mutable_shape();
  for (auto dim : tensor.dims())
    shape->add_dim()->set_dim_value(dim);

  return t;
}

static std::string GenerateSchemaKey(const IndexedSubGraph& subgraph_ptr) {
  return MakeString(subgraph_ptr.GetMetaDef()->domain, "_",
                    subgraph_ptr.GetMetaDef()->name, "_",
                    subgraph_ptr.GetMetaDef()->since_version);
}
#endif  // !defined(ORT_MINIMAL_BUILD)

#if !defined(ORT_MINIMAL_BUILD) || defined(ORT_EXTENDED_MINIMAL_BUILD) || defined(ORT_MINIMAL_BUILD_CUSTOM_OPS)
NodeArg::NodeArg(const std::string& name, const TypeProto* p_node_arg_type) {
  node_arg_info_.set_name(name);
  // If the name is empty, it means the arg does not exist.
  exists_ = !(name.empty());
  if (nullptr != p_node_arg_type) {
    (*node_arg_info_.mutable_type()) = *p_node_arg_type;
#if !defined(ORT_MINIMAL_BUILD)
    // should not be possible to have invalid values in the ORT format model, so we don't need this
    // in a minimal build
    RemoveInvalidValues(*node_arg_info_.mutable_type());
#endif
    type_ = DataTypeUtils::ToType(node_arg_info_.type());
  } else {
    type_ = nullptr;
  }
}
#endif  // #if !defined(ORT_MINIMAL_BUILD) || defined(ORT_EXTENDED_MINIMAL_BUILD) || defined(ORT_MINIMAL_BUILD_CUSTOM_OPS)

NodeArg::NodeArg(NodeArgInfo&& node_arg_info) {
  node_arg_info_ = std::move(node_arg_info);

  exists_ = !node_arg_info_.name().empty();
  if (node_arg_info_.has_type())
    type_ = DataTypeUtils::ToType(node_arg_info_.type());
  else {
    type_ = nullptr;
  }
}

const std::string& NodeArg::Name() const noexcept {
  return node_arg_info_.name();
}

DataType NodeArg::Type() const noexcept {
  return type_;
}

const TypeProto* NodeArg::TypeAsProto() const noexcept {
  if (utils::HasType(node_arg_info_))
    return &node_arg_info_.type();

  return nullptr;
}

const TensorShapeProto* NodeArg::Shape() const {
  const TypeProto* type = TypeAsProto();
  if (type == nullptr) return nullptr;
  const auto typeCase = type->value_case();
  switch (typeCase) {
    case TypeProto::kTensorType: {
      if (utils::HasShape(type->tensor_type())) {
        return &(type->tensor_type().shape());
      }
      return nullptr;
    }
#if !defined(DISABLE_SPARSE_TENSORS)
    case TypeProto::kSparseTensorType: {
      if (utils::HasShape(type->sparse_tensor_type())) {
        return &(type->sparse_tensor_type().shape());
      }
      return nullptr;
    }
#endif

#if !defined(DISABLE_OPTIONAL_TYPE)
    case TypeProto::kOptionalType: {
      // Shape is applicable only for optional tensor type
      if (utils::HasOptionalTensorType(*type) &&
          utils::HasShape(utils::GetOptionalTypeProto(*type).tensor_type())) {
        return &(utils::GetOptionalTypeProto(*type).tensor_type().shape());
      }
      return nullptr;
    }
#endif

    case TypeProto::kSequenceType:
    case TypeProto::kMapType:
    case TypeProto::kOpaqueType:
    case TypeProto::VALUE_NOT_SET:
    default:
      return nullptr;
  }
}

bool NodeArg::HasTensorOrScalarShape() const {
  const TypeProto* type = TypeAsProto();
  if (!type) return false;
  const auto type_case = type->value_case();
  switch (type_case) {
    case TypeProto::kTensorType:
#if !defined(DISABLE_SPARSE_TENSORS)
    case TypeProto::kSparseTensorType:
#endif
      // Standard tensor has a valid shape field while
      // scalar's shape is empty. Thus, we don't need to
      // check shape here.
      return true;
    case TypeProto::kSequenceType:
    case TypeProto::kOptionalType:
    case TypeProto::kMapType:
    case TypeProto::kOpaqueType:
    case TypeProto::VALUE_NOT_SET:
    default:
      return false;
  }
}

#if !defined(ORT_MINIMAL_BUILD) || defined(ORT_EXTENDED_MINIMAL_BUILD)
void NodeArg::SetShape(const TensorShapeProto& shape) {
  const auto type_case = node_arg_info_.type().value_case();
  switch (type_case) {
    case TypeProto::kTensorType:
      *(node_arg_info_.mutable_type()->mutable_tensor_type()->mutable_shape()) = shape;
      break;
#if !defined(DISABLE_SPARSE_TENSORS)
    case TypeProto::kSparseTensorType:
      *(node_arg_info_.mutable_type()->mutable_sparse_tensor_type()->mutable_shape()) = shape;
      break;
#endif

#if !defined(DISABLE_OPTIONAL_TYPE)
    case TypeProto::kOptionalType:
      // Set shape only for optional tensors
      if (utils::HasOptionalTensorType(node_arg_info_.type())) {
        *(utils::GetMutableOptionalTypeProto(*(node_arg_info_.mutable_type()))
              ->mutable_tensor_type()
              ->mutable_shape()) = shape;
      }
      break;
#endif
    case TypeProto::kSequenceType:
    case TypeProto::kMapType:
    case TypeProto::kOpaqueType:
    case TypeProto::VALUE_NOT_SET:
    default:
      return;
  }
}

void NodeArg::ClearShape() {
  const auto type_case = node_arg_info_.type().value_case();
  switch (type_case) {
    case TypeProto::kTensorType:
      node_arg_info_.mutable_type()->mutable_tensor_type()->clear_shape();
      break;
#if !defined(DISABLE_SPARSE_TENSORS)
    case TypeProto::kSparseTensorType:
      node_arg_info_.mutable_type()->mutable_sparse_tensor_type()->clear_shape();
      break;
#endif

#if !defined(DISABLE_OPTIONAL_TYPE)
    case TypeProto::kOptionalType:
      // Clear shape only for optional tensors
      if (utils::HasOptionalTensorType(node_arg_info_.type())) {
        utils::GetMutableOptionalTypeProto(*(node_arg_info_.mutable_type()))
            ->mutable_tensor_type()
            ->clear_shape();
      }
      break;
#endif

    case TypeProto::kSequenceType:
    case TypeProto::kMapType:
    case TypeProto::kOpaqueType:
    case TypeProto::VALUE_NOT_SET:
    default:
      return;
  }
}

#endif  // !defined(ORT_MINIMAL_BUILD) || defined(ORT_EXTENDED_MINIMAL_BUILD)

#if !defined(ORT_MINIMAL_BUILD)

common::Status NodeArg::OverrideTypesHelper(const ONNX_NAMESPACE::TypeProto& input_type,
                                            int32_t input_tensor_elem_type,
                                            int32_t current_tensor_elem_type,
                                            bool override_types) {
  if (input_tensor_elem_type != current_tensor_elem_type) {
    if (override_types) {
      DataType inferred_type = DataTypeUtils::ToType(input_type);
      // The "SetType" call will override the shape information to empty.
      // If the original tensor has shape information, need to set it back.
      if (Shape()) {
        auto old_shape = *Shape();
        SetType(inferred_type);
        SetShape(old_shape);
      } else {
        SetType(inferred_type);
      }
    } else {
      return ORT_MAKE_STATUS(ONNXRUNTIME, FAIL, "Tensor element type mismatch. ",
                             static_cast<TensorProto_DataType>(input_tensor_elem_type), " != ",
                             static_cast<TensorProto_DataType>(current_tensor_elem_type));
    }
  }

  return Status::OK();
}

common::Status NodeArg::UpdateTypeAndShape(const ONNX_NAMESPACE::TypeProto& input_type, bool strict,
                                           bool override_types, const logging::Logger& logger) {
  if (!utils::HasType(node_arg_info_)) {
    SetType(input_type);
    return Status::OK();
  }

  auto& current_type = *node_arg_info_.mutable_type();
  const auto current_type_case = current_type.value_case();
  const auto input_type_case = input_type.value_case();

  if (current_type_case != input_type_case)
    return ORT_MAKE_STATUS(ONNXRUNTIME, FAIL, "Type mismatch. Current=",
                           current_type_case, " Input=", input_type_case);

  switch (input_type_case) {
    case TypeProto::kTensorType: {
      const auto& input_tensor_type = input_type.tensor_type();
      const auto& input_tensor_elem_type = input_tensor_type.elem_type();
      const auto& current_tensor_elem_type = current_type.tensor_type().elem_type();

      ORT_RETURN_IF_ERROR(OverrideTypesHelper(input_type, input_tensor_elem_type, current_tensor_elem_type, override_types));

      if (utils::HasShape(input_tensor_type)) {
        if (utils::HasShape(current_type)) {
          ORT_RETURN_IF_ERROR(MergeShapeInfo(Name(), input_type, current_type, strict, logger));
        } else {
          *current_type.mutable_tensor_type() = input_tensor_type;
        }
      }

      break;
    }

#if !defined(DISABLE_SPARSE_TENSORS)
    case TypeProto::kSparseTensorType: {
      const auto& input_tensor_type = input_type.sparse_tensor_type();
      const auto input_tensor_elem_type = input_tensor_type.elem_type();
      const auto current_tensor_elem_type = current_type.sparse_tensor_type().elem_type();

      ORT_RETURN_IF_ERROR(OverrideTypesHelper(input_type, input_tensor_elem_type, current_tensor_elem_type, override_types));

      if (utils::HasShape(input_tensor_type)) {
        if (utils::HasShape(current_type)) {
          ORT_RETURN_IF_ERROR(MergeShapeInfo(Name(), input_type, current_type, strict, logger));
        } else {
          *current_type.mutable_sparse_tensor_type() = input_tensor_type;
        }
      }
      break;
    }
#endif

#if !defined(DISABLE_OPTIONAL_TYPE)
    case TypeProto::kOptionalType: {
      bool is_input_type_optional_tensor_type = utils::HasOptionalTensorType(input_type);
      bool is_current_type_optional_tensor_type = utils::HasOptionalTensorType(current_type);

      // Check for homogeneity within optional type
      if (is_input_type_optional_tensor_type != is_current_type_optional_tensor_type) {
        return ORT_MAKE_STATUS(ONNXRUNTIME, FAIL, "Optional Type mismatch. Expected: ", ONNX_NAMESPACE::Utils::DataTypeUtils::ToType(current_type),
                               " . Got: ", ONNX_NAMESPACE::Utils::DataTypeUtils::ToType(input_type));
      }

      // Updating element type and shape is only applicable for optional tensors
      if (is_input_type_optional_tensor_type) {
        const auto& optional_input_type = utils::GetOptionalTypeProto(input_type);
        auto& optional_current_type = *utils::GetMutableOptionalTypeProto(current_type);

        const auto& input_tensor_type = optional_input_type.tensor_type();
        const auto& input_tensor_elem_type = input_tensor_type.elem_type();
        const auto& current_tensor_elem_type = optional_current_type.tensor_type().elem_type();

        ORT_RETURN_IF_ERROR(OverrideTypesHelper(input_type, input_tensor_elem_type, current_tensor_elem_type, override_types));

        if (utils::HasShape(optional_input_type.tensor_type())) {
          if (utils::HasShape(optional_current_type.tensor_type())) {
            ORT_RETURN_IF_ERROR(MergeShapeInfo(Name(), optional_input_type, optional_current_type, strict, logger));
          } else {
            *optional_current_type.mutable_tensor_type() = input_tensor_type;
          }
        }
      } else {
        // TODO: What is the plan for optional sequence tensors ?
        // Currently, we don't do anything for the generic sequence type
        // as seen below. This section needs an update if we choose to
        // change that in the future.
      }

      break;
    }
#endif

    case TypeProto::kSequenceType:
    case TypeProto::kMapType:
    case TypeProto::kOpaqueType:
    case TypeProto::VALUE_NOT_SET:
    default:
      break;
  }

  return Status::OK();
}

common::Status NodeArg::UpdateTypeAndShape(const NodeArg& node_arg, bool strict, bool override_types,
                                           const logging::Logger& logger) {
  auto status = Status::OK();

  if (utils::HasType(node_arg.node_arg_info_))
    status = UpdateTypeAndShape(node_arg.node_arg_info_.type(), strict, override_types, logger);

  return status;
}

void NodeArg::SetType(DataType p_type) {
  if (nullptr == p_type) {
    return;
  }

  type_ = p_type;
  *(node_arg_info_.mutable_type()) = DataTypeUtils::ToTypeProto(p_type);
}

#endif  // !defined(ORT_MINIMAL_BUILD)

#if !defined(ORT_MINIMAL_BUILD) || defined(ORT_EXTENDED_MINIMAL_BUILD)

void NodeArg::SetType(const TypeProto& type_proto) {
  type_ = DataTypeUtils::ToType(type_proto);
  *(node_arg_info_.mutable_type()) = type_proto;
}

#endif  // !defined(ORT_MINIMAL_BUILD) || defined(ORT_EXTENDED_MINIMAL_BUILD)

bool NodeArg::Exists() const noexcept {
  return exists_;
}

Node::EdgeEnd::EdgeEnd(const Node& node, int src_arg_index, int dst_arg_index) noexcept
    : node_(&node),
      src_arg_index_(src_arg_index),
      dst_arg_index_(dst_arg_index) {
}

Node::EdgeEnd::EdgeEnd(const Node& node) noexcept
    : EdgeEnd(node, INT_MAX, INT_MAX) {
}

Node::NodeConstIterator::NodeConstIterator(EdgeConstIterator p_iter) {
  m_iter = p_iter;
}

bool Node::NodeConstIterator::operator==(const NodeConstIterator& p_other) const {
  return m_iter == p_other.m_iter;
}

bool Node::NodeConstIterator::operator!=(const NodeConstIterator& p_other) const {
  return m_iter != p_other.m_iter;
}

void Node::NodeConstIterator::operator++() {
  ++m_iter;
}

void Node::NodeConstIterator::operator--() {
  --m_iter;
}

const Node& Node::NodeConstIterator::operator*() const {
  return (*m_iter).GetNode();
}

const Node* Node::NodeConstIterator::operator->() const {
  return &(operator*());
}

void Node::SetPriority(int priority) noexcept {
  priority_ = priority;
}

const Path& Node::ModelPath() const noexcept {
  return graph_->ModelPath();
}

#if !defined(ORT_MINIMAL_BUILD)

bool Node::CanBeInlined() const {
  if (func_body_ || func_template_)
    return true;
  if (!op_) return false;
  ONNX_NAMESPACE::FunctionProto function_proto;
  return TryGetFunctionProto(function_proto);
  // Note: We end up doing some redundant work, which can be eliminated if we cache
  // the constructed FunctionProto. Keeping the changes localized for now. A better
  // implementation would require some more invasive refactoring.
}

bool Node::TryGetFunctionProto(ONNX_NAMESPACE::FunctionProto& onnx_function_proto) const {
  if (func_template_) {
    onnx_function_proto = *func_template_->onnx_func_proto_;
    return true;
  } else if (op_) {
    // Check if this node has a schema defined function proto.
    if (op_->HasContextDependentFunction()) {
      NodeProto node_proto;
      ToProto(node_proto, true);
      std::vector<TypeProto> input_types;
      for (size_t i = 0, n = InputDefs().size(); i < n; i++) {
        auto p_node_arg = InputDefs().at(i);
        if ((nullptr != p_node_arg) && p_node_arg->Exists()) {
          auto& type = *(p_node_arg->TypeAsProto());
          input_types.emplace_back(type);
        } else
          input_types.emplace_back();
      }
      ONNX_NAMESPACE::FunctionBodyBuildContextImpl function_body_ctx(node_proto, input_types);
      return op_->BuildContextDependentFunction(function_body_ctx, onnx_function_proto);
    } else if (op_->HasFunction()) {
      const FunctionProto* function_ptr = nullptr;
      // We need to get a function-body suitable for the ONNX opset used by the model.
      // The first-parameter to GetFunction needs to be the ONNX opset used by the model.
      // Unfortunately, ONNX's function-registration code uses the function's since-version
      // as the default-version, which is incorrect in the case of functions belonging to
      // non-onnx domains, like MSDOMAIN.

      // We use the following as a temporary hack.
      function_ptr = op_->GetFunction(SinceVersion(), false);

      // TODO: Switch to following, once ONNX issue is fixed.
      // auto& map = graph_->DomainToVersionMap();
      // const auto iter = map.find(kOnnxDomain);
      // if (iter != map.end()) {
      //   function_ptr = op_->GetFunction(iter->second, true);
      // } else {
      //   function_ptr = op_->GetFunction();
      // }

      if (function_ptr != nullptr) {
        onnx_function_proto = *function_ptr;
        return true;
      }
    }
  }
  return false;
}

void Node::SetFunctionTemplate(const FunctionTemplate& func_template) {
  op_ = func_template.op_schema_.get();
  since_version_ = op_->since_version();
  func_template_ = &func_template;
}

void Node::ToProto(NodeProto& proto, bool update_subgraphs) const {
  proto.set_name(name_);
  proto.set_op_type(op_type_);

  if (!domain_.empty())
    proto.set_domain(domain_);

  if (!description_.empty())
    proto.set_doc_string(description_);

  // Checks an attribute was not removed.
  if (!can_be_saved_) {
    ORT_THROW("Removable attributes were removed before the conversion is started.");
  }

  // Set attributes.
  proto.clear_attribute();
  for (const auto& attribute : attributes_) {
    const gsl::not_null<AttributeProto*> attr{proto.add_attribute()};
    *attr = attribute.second;  // copy
    if (update_subgraphs && attr->has_g()) {
      attr->clear_g();
      *attr->mutable_g() = attr_to_subgraph_map_.find(attribute.first)->second->ToGraphProto();
    }
  }

  // Set inputs' definitions.
  proto.clear_input();
  for (auto& input_def : definitions_.input_defs) {
    proto.add_input(input_def->Name());
  }

  // Set outputs' definitions.
  proto.clear_output();
  for (auto& output_def : definitions_.output_defs) {
    proto.add_output(output_def->Name());
  }
}

Status Node::SaveToOrtFormat(flatbuffers::FlatBufferBuilder& builder,
                             flatbuffers::Offset<fbs::Node>& fbs_node) const {
  // if type is Primitive it's an ONNX function and currently we have kernel implementations for all those
  if (func_body_ != nullptr && node_type_ != Type::Primitive) {
    return ORT_MAKE_STATUS(ONNXRUNTIME, FAIL, "Serialization of fused function body is not currently supported, ",
                           "Node [", name_, "] op_type [", op_type_, "]");
  }

  auto GetNodeArgsOrtFormat = [&builder](const std::vector<NodeArg*>& src) {
    std::vector<flatbuffers::Offset<flatbuffers::String>> node_args(src.size());
    std::transform(src.cbegin(), src.cend(), node_args.begin(),
                   [&builder](const NodeArg* nodearg) {
                     // NodeArg's name will be used by multiple places, create shared string
                     return builder.CreateSharedString(nodearg->Name());
                   });
    return builder.CreateVector(node_args);
  };

  auto name = builder.CreateString(name_);
  auto doc_string = builder.CreateString(description_);
  auto domain = builder.CreateSharedString(domain_);
  auto op_type = builder.CreateSharedString(op_type_);
  auto ep = builder.CreateSharedString(execution_provider_type_);
  auto inputs = GetNodeArgsOrtFormat(definitions_.input_defs);
  auto outputs = GetNodeArgsOrtFormat(definitions_.output_defs);
  auto input_arg_counts = builder.CreateVector(definitions_.input_arg_count);
  auto implicit_inputs = GetNodeArgsOrtFormat(definitions_.implicit_input_defs);

  // Checks an attribute was not removed.
  if (!can_be_saved_) {
    return ORT_MAKE_STATUS(ONNXRUNTIME, FAIL, "Removable attributes were removed before the node is saved.");
  }

  // Node attributes
  std::vector<flatbuffers::Offset<fbs::Attribute>> attributes_vec;
  attributes_vec.reserve(attributes_.size());
  for (const auto& entry : attributes_) {
    const auto& attr_name = entry.first;
    const auto& attr_proto = entry.second;
    flatbuffers::Offset<fbs::Attribute> fbs_attr;
    Graph* subgraph = nullptr;
    if (attr_proto.has_g()) {
      const auto it = attr_to_subgraph_map_.find(attr_name);
      ORT_RETURN_IF_NOT(it != attr_to_subgraph_map_.cend(),
                        "Node [", name_, "] op_type [", op_type_, "] ", "does not have the graph for key ", attr_name);
      subgraph = it->second;
    }
    ORT_RETURN_IF_ERROR(
        fbs::utils::SaveAttributeOrtFormat(builder, attr_proto, fbs_attr, ModelPath(), subgraph));
    attributes_vec.push_back(fbs_attr);
  }
  auto attributes = builder.CreateVector(attributes_vec);

  fbs::NodeBuilder nb(builder);
  nb.add_name(name);
  nb.add_doc_string(doc_string);
  nb.add_domain(domain);
  nb.add_since_version(since_version_);
  nb.add_index(narrow<uint32_t>(index_));
  nb.add_op_type(op_type);
  nb.add_type(static_cast<fbs::NodeType>(node_type_));
  nb.add_execution_provider_type(ep);
  nb.add_inputs(inputs);
  nb.add_outputs(outputs);
  nb.add_attributes(attributes);
  nb.add_input_arg_counts(input_arg_counts);
  nb.add_implicit_inputs(implicit_inputs);
  fbs_node = nb.Finish();
  return Status::OK();
}

flatbuffers::Offset<fbs::NodeEdge> Node::SaveEdgesToOrtFormat(flatbuffers::FlatBufferBuilder& builder) const {
  auto get_edges = [](const EdgeSet& edge_set) {
    std::vector<fbs::EdgeEnd> edges;
    edges.reserve(edge_set.size());
    for (const auto& edge : edge_set)
      edges.push_back(fbs::EdgeEnd(narrow<uint32_t>(edge.GetNode().Index()),
                                   edge.GetSrcArgIndex(), edge.GetDstArgIndex()));

    return edges;
  };

  const auto input_edges = get_edges(relationships_.input_edges);
  const auto output_edges = get_edges(relationships_.output_edges);
  return fbs::CreateNodeEdgeDirect(builder, narrow<uint32_t>(index_), &input_edges, &output_edges);
}

#endif  // !defined(ORT_MINIMAL_BUILD)

Status Node::LoadFromOrtFormat(const onnxruntime::fbs::Node& fbs_node, Graph& graph,
                               const OrtFormatLoadOptions& load_options,
                               const logging::Logger& logger, std::unique_ptr<Node>& node) {
  node = std::make_unique<Node>(fbs_node.index(), graph);
  return node->LoadFromOrtFormat(fbs_node, load_options, logger);
}

Status Node::LoadFromOrtFormat(const onnxruntime::fbs::Node& fbs_node,
                               const OrtFormatLoadOptions& load_options,
                               const logging::Logger& logger) {
  auto LoadNodeArgsFromOrtFormat =
      [&](const flatbuffers::Vector<flatbuffers::Offset<flatbuffers::String>>* fbs_node_arg_names,
          std::vector<NodeArg*>& node_args,
          bool check_parent_graph = false) -> Status {
    ORT_RETURN_IF(nullptr == fbs_node_arg_names, "fbs_node_arg_names cannot be null");
    node_args.reserve(fbs_node_arg_names->size());
    for (const auto* node_arg_name : *fbs_node_arg_names) {
      ORT_RETURN_IF(nullptr == node_arg_name, "node_arg_name cannot be null");
      auto* node_arg = check_parent_graph ? graph_->GetNodeArgIncludingParentGraphs(node_arg_name->str())
                                          : graph_->GetNodeArg(node_arg_name->str());
      ORT_RETURN_IF(nullptr == node_arg, "LoadNodeArgsFromOrtFormat: Node [", name_, "] op_type [", op_type_,
                    "], could not find NodeArg ", node_arg_name->str());
      node_args.push_back(node_arg);
    }
    return Status::OK();
  };

  // index_ was set in the ctor of this Node instance
  fbs::utils::LoadStringFromOrtFormat(name_, fbs_node.name());
  fbs::utils::LoadStringFromOrtFormat(description_, fbs_node.doc_string());
  fbs::utils::LoadStringFromOrtFormat(domain_, fbs_node.domain());
  since_version_ = fbs_node.since_version();
  fbs::utils::LoadStringFromOrtFormat(op_type_, fbs_node.op_type());
  node_type_ = static_cast<Node::Type>(fbs_node.type());
  // we skip populating the saved EP here
  // the node will be assigned to an EP by the ORT format model-specific graph partitioning
  // fbs::utils::LoadStringFromOrtFormat(execution_provider_type_, fbs_node.execution_provider_type());
  ORT_RETURN_IF_ERROR(LoadNodeArgsFromOrtFormat(fbs_node.inputs(), definitions_.input_defs));

  // attributes
  auto fbs_attributes = fbs_node.attributes();
  if (fbs_attributes) {
    for (const auto* fbs_attr : *fbs_attributes) {
      ORT_RETURN_IF(nullptr == fbs_attr, "fbs_attr cannot be null");
      AttributeProto attr_proto;
      std::unique_ptr<Graph> subgraph;
      ORT_RETURN_IF_ERROR(
          fbs::utils::LoadAttributeOrtFormat(*fbs_attr, attr_proto, subgraph, *graph_, *this, load_options, logger));

      // If we have a sub graph in this attributes, it will be loaded into subgraph ptr
      // while the attribute proto contains the sub graph will have the empty g() field
      if (attr_proto.type() == AttributeProto_AttributeType_GRAPH) {
        ORT_RETURN_IF_NOT(subgraph, "Serialization error. Graph attribute was serialized without Graph instance");
        attr_to_subgraph_map_.emplace(attr_proto.name(), gsl::not_null<Graph*>(subgraph.get()));
        subgraphs_.push_back(std::move(subgraph));
      }

      AddAttributeProto(std::move(attr_proto));
    }
  }

  ORT_RETURN_IF_ERROR(LoadNodeArgsFromOrtFormat(fbs_node.implicit_inputs(), definitions_.implicit_input_defs,
                                                /* check parent graphs */ true));

  {  // input_arg_counts
    auto fbs_input_arg_counts = fbs_node.input_arg_counts();
    ORT_RETURN_IF(nullptr == fbs_input_arg_counts, "Node::LoadFromOrtFormat, input_arg_counts is missing");
    auto& input_arg_count = definitions_.input_arg_count;
    input_arg_count.reserve(fbs_input_arg_counts->size());
    input_arg_count.insert(input_arg_count.begin(), fbs_input_arg_counts->cbegin(), fbs_input_arg_counts->cend());
  }

  ORT_RETURN_IF_ERROR(LoadNodeArgsFromOrtFormat(fbs_node.outputs(), definitions_.output_defs));

  return Status::OK();
}

Status Node::LoadEdgesFromOrtFormat(const onnxruntime::fbs::NodeEdge& fbs_node_edges,
                                    const Graph& graph) {
  ORT_RETURN_IF(fbs_node_edges.node_index() != index_,
                "input index: ", fbs_node_edges.node_index(), " is not the same as this node's index:", index_);

  auto add_edges = [&graph](const flatbuffers::Vector<const onnxruntime::fbs::EdgeEnd*>* fbs_edges,
                            EdgeSet& edge_set, const std::string& dst_name) -> Status {
    if (fbs_edges) {
      for (const auto* fbs_edge : *fbs_edges) {
        ORT_RETURN_IF(nullptr == fbs_edge, "Node::LoadEdgesFromOrtFormat, edge is missing for ", dst_name);
        edge_set.emplace(*graph.GetNode(fbs_edge->node_index()), fbs_edge->src_arg_index(), fbs_edge->dst_arg_index());
      }
    }
    return Status::OK();
  };

  ORT_RETURN_IF_ERROR(add_edges(fbs_node_edges.input_edges(), relationships_.input_edges, "input edges"));
  ORT_RETURN_IF_ERROR(add_edges(fbs_node_edges.output_edges(), relationships_.output_edges, "output edges"));

  return Status::OK();
}

#if !defined(ORT_MINIMAL_BUILD) || defined(ORT_EXTENDED_MINIMAL_BUILD) || defined(ORT_MINIMAL_BUILD_CUSTOM_OPS)
void Node::Init(std::string_view name,
                std::string_view op_type,
                std::string_view description,
                gsl::span<NodeArg* const> input_args,
                gsl::span<NodeArg* const> output_args,
                const NodeAttributes* attributes,
                std::string_view domain) {
  name_ = name;
  op_type_ = op_type;
  description_ = description;
  definitions_.input_defs.assign(input_args.begin(), input_args.end());
  definitions_.output_defs.assign(output_args.begin(), output_args.end());
  domain_ = domain;
  can_be_saved_ = true;
  priority_ = 0;
  if (kOnnxDomainAlias == domain_) {
    domain_ = kOnnxDomain;
  }

  // Set each arg count as 1 by default.
  // It could be adjusted when resolving the node with its operator
  // information.
  definitions_.input_arg_count.assign(input_args.size(), 1);

  if (attributes) {
    attributes_ = *attributes;

    for (auto& name_to_attr : attributes_) {
      if (utils::HasGraph(name_to_attr.second)) {
#if !defined(ORT_MINIMAL_BUILD)
        CreateSubgraph(name_to_attr.first);
#else
        ORT_THROW("Creating node with a subgraph via AddNode is not supported in this build.");
#endif
      }
    }
  }
}
#endif  // !defined(ORT_MINIMAL_BUILD) || defined(ORT_EXTENDED_MINIMAL_BUILD) || defined(ORT_MINIMAL_BUILD_CUSTOM_OPS)

#if !defined(ORT_MINIMAL_BUILD) || defined(ORT_EXTENDED_MINIMAL_BUILD)
Node::Definitions& Node::MutableDefinitions() noexcept {
  // someone fetching these is going to change something
  graph_->SetGraphResolveNeeded();
  graph_->SetGraphProtoSyncNeeded();
  return definitions_;
}

Node::Relationships& Node::MutableRelationships() noexcept {
  // someone fetching these is going to change something
  graph_->SetGraphResolveNeeded();
  graph_->SetGraphProtoSyncNeeded();
  return relationships_;
}
#endif  // !defined(ORT_MINIMAL_BUILD) || defined(ORT_EXTENDED_MINIMAL_BUILD)

#if !defined(ORT_MINIMAL_BUILD)
void Node::CreateSubgraph(const std::string& attr_name) {
  auto attr = attributes_.find(attr_name);

  if (attr != attributes_.cend() && utils::HasGraph(attr->second)) {
    GraphProto& mutable_graph = *attr->second.mutable_g();
    std::unique_ptr<Graph> subgraph = std::make_unique<Graph>(*graph_, *this, mutable_graph);
    attr_to_subgraph_map_.insert({std::string(attr_name), gsl::not_null<Graph*>{subgraph.get()}});
    subgraphs_.emplace_back(std::move(subgraph));
  }
}

#endif  // !defined(ORT_MINIMAL_BUILD)

void Node::AddAttributeProto(AttributeProto value) {
  utils::SetNodeAttribute(std::move(value), attributes_);
  if (graph_) {
    graph_->SetGraphResolveNeeded();
    graph_->SetGraphProtoSyncNeeded();
  }
}

#define ADD_ATTR_SINGLE_IMPL(Type)                                                   \
  void Node::AddAttribute(std::string attr_name, Type value) {                       \
    AttributeProto a = utils::MakeAttribute(std::move(attr_name), std::move(value)); \
    AddAttributeProto(std::move(a));                                                 \
  }

#define ADD_ATTR_LIST_IMPL(Type)                                                 \
  void Node::AddAttribute(std::string attr_name, gsl::span<const Type> values) { \
    AttributeProto a = utils::MakeAttribute(std::move(attr_name), values);       \
    AddAttributeProto(std::move(a));                                             \
  }

#define ADD_ATTR_IMPLS(Type) \
  ADD_ATTR_SINGLE_IMPL(Type) \
  ADD_ATTR_LIST_IMPL(Type)

ADD_ATTR_IMPLS(int64_t)
ADD_ATTR_IMPLS(float)
ADD_ATTR_IMPLS(std::string)
ADD_ATTR_IMPLS(TensorProto)
#if !defined(DISABLE_SPARSE_TENSORS)
ADD_ATTR_IMPLS(SparseTensorProto)
#endif
ADD_ATTR_IMPLS(TypeProto)

#undef ADD_ATTR_SINGLE_IMPL
#undef ADD_ATTR_LIST_IMPL
#undef ADD_ATTR_IMPLS

void Node::AddAttribute(std::string attr_name, GraphProto value) {
  // Do not move attr_name as it is needed below
  AttributeProto a = utils::MakeAttribute(attr_name, std::move(value));
  AddAttributeProto(std::move(a));

#if !defined(ORT_MINIMAL_BUILD)
  // subgraph is created via deserialization and not here in a minimal build
  CreateSubgraph(attr_name);
#endif
};

#if !defined(ORT_MINIMAL_BUILD) || defined(ORT_EXTENDED_MINIMAL_BUILD)
bool Node::ClearAttribute(const std::string& attr_name) {
  graph_->SetGraphResolveNeeded();
  graph_->SetGraphProtoSyncNeeded();
  return attributes_.erase(attr_name) > 0;
}
#endif  // !defined(ORT_MINIMAL_BUILD) || defined(ORT_EXTENDED_MINIMAL_BUILD)

int Node::PruneRemovableAttributes(gsl::span<const std::string> removable_attributes) {
  graph_->SetGraphResolveNeeded();
  graph_->SetGraphProtoSyncNeeded();
  int n_removed = 0;
  for (const auto& name : removable_attributes) {
    n_removed += static_cast<int>(attributes_.erase(name));
  }
  can_be_saved_ = can_be_saved_ && n_removed == 0;
  return n_removed;
}

#if !defined(ORT_MINIMAL_BUILD)
Status Node::UpdateInputArgCount() {
  // The node refers to a primitive operator.
  // Infer and verify node input arg type information.
  int total_arg_count = std::accumulate(definitions_.input_arg_count.cbegin(),
                                        definitions_.input_arg_count.cend(), 0);

  if (total_arg_count < 0 || static_cast<size_t>(total_arg_count) != definitions_.input_defs.size()) {
    return ORT_MAKE_STATUS(ONNXRUNTIME, FAIL,
                           "This is an invalid model. "
                           "The sum of input arg count is not equal to size of input defs in node (",
                           name_, ")");
  }

  // op_ is always valid when this is called
  const ONNX_NAMESPACE::OpSchema& op = *Op();

  // Verify size of node arg count is same as input number in
  // operator definition.
  if (op.inputs().size() != definitions_.input_arg_count.size()) {
    // Adjust input arg count array with op definition
    // The adjustment will work as below,
    // In total, there're <total_arg_count> inputs, which
    // will be split as <1, 1, 1, 1, ... 1, x> or
    // <1, 1, 1, 1, ...1, 0, 0, ...0>. The final input
    // arg count array's element number will be the same
    // as op definition, and the sum of all elements will
    // be equal to <total_arg_count>.
    auto& input_arg_count = definitions_.input_arg_count;
    input_arg_count.clear();
    size_t m = 0;
    auto arg_count_left = total_arg_count;

    if (!op.inputs().empty()) {
      for (; m < op.inputs().size() - 1; ++m) {
        if (arg_count_left > 0) {
          input_arg_count.push_back(1);
          arg_count_left--;
        } else {
          input_arg_count.push_back(0);
        }
      }
    }

    // Set the arg count for the last input formal parameter.
    // NOTE: in the case that there's no .input(...) defined
    // in op schema, all input args will be fed as one input
    // of the operator.
    input_arg_count.push_back(arg_count_left);

    graph_->SetGraphResolveNeeded();
    graph_->SetGraphProtoSyncNeeded();
  }

  return Status::OK();
}

Graph* Node::GetMutableGraphAttribute(const std::string& attr_name) {
  Graph* subgraph = nullptr;

  const auto& entry = attr_to_subgraph_map_.find(attr_name);
  if (entry != attr_to_subgraph_map_.cend()) {
    subgraph = entry->second;
  }

  return subgraph;
}

const Graph* Node::GetGraphAttribute(const std::string& attr_name) const {
  return const_cast<Node*>(this)->GetMutableGraphAttribute(attr_name);
}

void Node::ReplaceDefs(const std::map<const onnxruntime::NodeArg*, onnxruntime::NodeArg*>& replacements) {
  std::vector<std::vector<NodeArg*>*> all_defs = {&definitions_.input_defs, &definitions_.output_defs};

  for (auto pair : replacements)
    for (auto* defs : all_defs)
      for (auto& def : *defs)
        if (def == pair.first)
          def = pair.second;
}

#endif  // !defined(ORT_MINIMAL_BUILD)

std::vector<gsl::not_null<const Graph*>> Node::GetSubgraphs() const {
  std::vector<gsl::not_null<const Graph*>> subgraphs;
  subgraphs.reserve(attr_to_subgraph_map_.size());
  using value_type = std::unordered_map<std::string, gsl::not_null<Graph*>>::value_type;
  std::transform(attr_to_subgraph_map_.cbegin(), attr_to_subgraph_map_.cend(), std::back_inserter(subgraphs),
                 [](const value_type& entry) { return entry.second; });

  return subgraphs;
}

std::unordered_map<std::string, gsl::not_null<const Graph*>> Node::GetAttributeNameToSubgraphMap() const {
  std::unordered_map<std::string, gsl::not_null<const Graph*>> attr_to_subgraphs;
  for (auto& entry : attr_to_subgraph_map_) {
    attr_to_subgraphs.insert({entry.first, entry.second});
  }
  return attr_to_subgraphs;
}

void Node::ForEachDef(std::function<void(const onnxruntime::NodeArg&, bool is_input)> func,
                      bool include_missing_optional_defs) const {
  for (const auto* arg : InputDefs()) {
    if (include_missing_optional_defs || arg->Exists())
      func(*arg, true);
  }

  for (const auto* arg : ImplicitInputDefs()) {
    if (include_missing_optional_defs || arg->Exists())
      func(*arg, true);
  }

  for (const auto* arg : OutputDefs()) {
    if (include_missing_optional_defs || arg->Exists())
      func(*arg, false);
  }
};

// Constructor: Given a <GraphProto> loaded from model file, construct
// a <Graph> object and Resolve() it.
// Status Graph::LoadGraph(const GraphProto& graph_proto,
//                        const std::unordered_map<std::string, int>& domain_to_version,
//                        Version ir_version,
//                        std::unique_ptr<Graph>& new_graph) {
//  // create instance. need to call private ctor so can't use make_unique
//  GSL_SUPPRESS(r.11)
//  new_graph.reset(new Graph(nullptr, &graph_proto, domain_to_version, ir_version));
//
//  // as we just loaded from file we want to fully initialize/Resolve, but not let that change
//  // the proto sync flag
//  ResolveOptions options;
//  options.no_proto_sync_required = true;
//  auto status = new_graph->Resolve(options);
//  return status;
//}
using google::protobuf::RepeatedPtrField;

#if !defined(ORT_MINIMAL_BUILD)

Graph::Graph(const Model& owning_model,
             GraphProto* graph_proto,
             const std::unordered_map<std::string, int>& domain_to_version,
             Version ir_version,
             IOnnxRuntimeOpSchemaCollectionPtr schema_registry,
             const logging::Logger& logger,
             bool strict_shape_type_inference,
             std::function<void(const InlinedHashSet<std::string>&)> model_functions_remover)
    : Graph(owning_model, graph_proto, domain_to_version, ir_version,
            schema_registry, nullptr, nullptr, logger,
            strict_shape_type_inference, std::move(model_functions_remover)) {}

Graph::Graph(const Model& owning_model,
             GraphProto* graph_proto, const std::unordered_map<std::string, int>& domain_to_version, Version ir_version,
             IOnnxRuntimeOpSchemaCollectionPtr schema_registry, Graph* parent_graph, const Node* parent_node,
             const logging::Logger& logger,
             bool strict_shape_type_inference,
             std::function<void(const InlinedHashSet<std::string>&)> model_functions_remover)
    : owning_model_(owning_model),
      graph_proto_(graph_proto),
#if !defined(ORT_MINIMAL_BUILD) || defined(ORT_EXTENDED_MINIMAL_BUILD)
      runtime_optimizations_ptr_(std::make_unique<RuntimeOptimizationRecordContainer>()),
      runtime_optimizations_(*runtime_optimizations_ptr_),
#endif
      schema_registry_(schema_registry),
      model_functions_remover_(std::move(model_functions_remover)),
      graph_resolve_needed_(true),
      domain_to_version_(domain_to_version),
      ir_version_(ir_version),
      parent_graph_(parent_graph),
      parent_node_(parent_node),
      logger_(logger),
      strict_shape_type_inference_(strict_shape_type_inference),
      is_loaded_from_model_file_(GraphLoadedFromModelFile(graph_proto_)) {
  ORT_ENFORCE(graph_proto != nullptr, "graph_proto cannot be null");
  ArgNameToTypeMap name_to_type_map;
  const auto& model_path = ModelPath();

  // Process 'Constant' nodes
  // Put the 'TensorProto' stored in the 'Constant' nodes attribute into the graphs initializer list
  for (auto& node : graph_proto_->node()) {
    if (node.op_type() != kConstant) {
      continue;
    }

    const gsl::not_null<TensorProto*> tensor{graph_proto_->add_initializer()};
    auto status = utils::ConstantNodeProtoToTensorProto(node, model_path, *tensor);
    ORT_ENFORCE(status.IsOK(), status.ToString());
    // Ensure initializers are also graph inputs.
    if (ir_version_ < 4) {
      TypeProto t{TypeProtoFromTensorProto(*tensor)};
      const NodeArg& node_arg = GetOrCreateNodeArg(tensor->name(), &t);
      *(graph_proto_->add_input()) = node_arg.ToProto();
    }
#if !defined(DISABLE_SPARSE_TENSORS)
    if (node.attribute(0).type() == AttributeProto_AttributeType_SPARSE_TENSOR) {
      auto p = sparse_tensor_names_.emplace(tensor->name());
      ORT_ENFORCE(p.second, "Duplicate constant node sparse initializer name: '", tensor->name(), "' Model is invalid.");
    }
#endif
  }

  // Remove constant nodes as they're replaced with initializers above.
  const gsl::not_null<RepeatedPtrField<NodeProto>*> graph_mutable_nodes{graph_proto_->mutable_node()};
  graph_mutable_nodes->erase(
      std::remove_if(graph_mutable_nodes->begin(), graph_mutable_nodes->end(),
                     [](NodeProto& p) {
                       return (p.op_type() == kConstant);
                     }),
      graph_mutable_nodes->end());

#if !defined(DISABLE_SPARSE_TENSORS)
  // For now we convert sparse_intializer to dense tensors
  // since there are currently no supported ops that consume sparse
  // initializers directly. We remove them from graph_proto. We will reconstitute them
  // when saving to ORT format to save space on disk.
  if (graph_proto_->sparse_initializer_size() > 0) {
    for (const auto& sparse_tensor : graph_proto_->sparse_initializer()) {
      ORT_ENFORCE(utils::HasName(sparse_tensor), "Sparse initializer must have a name. This model is invalid");
      const gsl::not_null<TensorProto*> tensor{graph_proto_->add_initializer()};
      auto status = utils::SparseTensorProtoToDenseTensorProto(sparse_tensor, model_path, *tensor);
      ORT_ENFORCE(status.IsOK(), status.ToString());
      auto p = sparse_tensor_names_.emplace(tensor->name());
      ORT_ENFORCE(p.second, "Duplicate sparse_tensor_initializer: '", tensor->name(), "' Model is invalid.");
    }

    // Remove sparse_initializers from protobuf to save memory as they are converted to dense now
    graph_proto_->mutable_sparse_initializer()->Clear();
    const int sparse_num_cleared = graph_proto_->sparse_initializer().ClearedCount();
    for (int i = 0; i < sparse_num_cleared; ++i) {
      delete graph_proto_->mutable_sparse_initializer()->ReleaseCleared();
    }
  }
#endif

  // Collect all node arg name, type, shape information in the graph.
  // type/shape information will be assigned to each node arg when going
  // thru all nodes later.

  // process graph inputs first as we want the type/shape from them to be preferred if a graph input
  // has a matching initializer
  for (auto& graph_input : graph_proto_->input()) {
    if (utils::HasName(graph_input)) {
      if (utils::HasType(graph_input)) {
        name_to_type_map[graph_input.name()] = graph_input.type();
        GetOrCreateNodeArg(graph_input.name(), &graph_input.type());
      } else {
        // subgraph inputs can have type inferred later. need to create a NodeArg in case this input is only used in
        // a nested subgraph (a NodeArg won't be added by AddNode for the nodes in this subgraph)
        if (IsSubgraph()) {
          GetOrCreateNodeArg(graph_input.name(), nullptr);
        }
      }
    }
  }

  // Copy initial tensors to a map.
  for (auto& tensor : graph_proto_->initializer()) {
    auto p = name_to_initial_tensor_.emplace(tensor.name(), &tensor);
    if (!p.second) {
      LOGS(logger_, WARNING) << "Duplicate initializer (dense, sparse or ConstantNode): '" << tensor.name()
                             << "' the model will use the latest encountered initializer"
                             << ". Please, fix your model.";
      p.first->second = &tensor;
    }

    NodeArg* matching_graph_input = GetNodeArg(tensor.name());
    TypeProto t{TypeProtoFromTensorProto(tensor)};

    if (!utils::HasElemType(t.tensor_type())) {
      ORT_THROW("This is an invalid model. Tensor does not have type information.");
    }

    if (ir_version_ < 4) {
      // initializers can have matching graph inputs but are treated as constant,
      // so we prefer the shape from the initializer
      name_to_type_map[tensor.name()] = t;
      if (matching_graph_input != nullptr) {
        ORT_THROW_IF_ERROR(matching_graph_input->UpdateTypeAndShape(t, true, false, logger));
      }
    } else {
      // v4 and later allows a constant initializer with no matching graph input. create a NodeArg for these.
      // otherwise we prefer the shape from the graph input so leave matching_graph_input as is.
      if (matching_graph_input == nullptr) {
        name_to_type_map[tensor.name()] = t;
        ORT_IGNORE_RETURN_VALUE(GetOrCreateNodeArg(tensor.name(), &t));
      } else {
        LOGS(logger_, WARNING) << "Initializer " << tensor.name()
                               << " appears in graph inputs and will not be treated as constant value/weight. "
                               << "This may prevent some of the graph optimizations, like const folding. "
                               << "Move it out of graph inputs if there is no need to override it, "
                               << "by either re-generating the model with latest exporter/converter "
                               << "or with the tool onnxruntime/tools/python/remove_initializer_from_input.py.";
      }
    }
  }

  for (auto& graph_output : graph_proto_->output()) {
    if (utils::HasName(graph_output) && utils::HasType(graph_output)) {
      auto& name = graph_output.name();
      name_to_type_map[name] = graph_output.type();
      // always create NodeArg for graph output, in case it's from initializer
      GetOrCreateNodeArg(name, &graph_output.type());
    }
  }

  for (auto& node_arg : graph_proto_->value_info()) {
    if (utils::HasName(node_arg) && utils::HasType(node_arg)) {
      if (node_arg.name().size() > 0) {
        name_to_type_map[node_arg.name()] = node_arg.type();
      }
    }
  }

  for (const auto& node_proto : graph_proto_->node()) {
    AddNode(node_proto, name_to_type_map);
  }

  if (is_loaded_from_model_file_) {
    InitializeStateFromModelFileGraphProto();
  }
}

Graph::Graph(Graph& parent_graph, const Node& parent_node, ONNX_NAMESPACE::GraphProto& subgraph_proto)
    : Graph(parent_graph.owning_model_,
            &subgraph_proto,
            parent_graph.DomainToVersionMap(), parent_graph.IrVersion(), parent_graph.schema_registry_,
            &parent_graph,
            &parent_node,
            parent_graph.logger_,
            parent_graph.strict_shape_type_inference_,
            std::function<void(const InlinedHashSet<std::string>&)>()) {
}

Graph::Graph(const Model& owning_model,
             IOnnxRuntimeOpSchemaCollectionPtr schema_registry,
             ONNX_NAMESPACE::GraphProto& subgraph_proto,
             const std::unordered_map<std::string, int>& domain_version_map,
             const logging::Logger& logger,
             bool strict_shape_type_inference)
    : Graph(owning_model,
            &subgraph_proto,
            domain_version_map,
            owning_model.IrVersion(),
            schema_registry,
            nullptr,
            nullptr,
            logger,
            strict_shape_type_inference,
            std::function<void(const InlinedHashSet<std::string>&)>()) {
}

void Graph::InitializeStateFromModelFileGraphProto() {
  ORT_ENFORCE(
      graph_inputs_excluding_initializers_.empty() && graph_inputs_including_initializers_.empty() &&
          value_info_.empty() && graph_outputs_.empty(),
      "Graph state to be loaded into must be empty.");

  // Name to NodeArg mapping of all graph initializers.
  std::unordered_map<std::string, const NodeArg*> graph_initializers;

  // Name to NodeArg mapping of all graph inputs.
  std::unordered_map<std::string, const NodeArg*> graph_inputs;

  // Name to NodeArg mapping of all graph node outputs.
  std::unordered_map<std::string, const NodeArg*> nodes_outputs;

  for (auto& initializer : graph_proto_->initializer()) {
    auto& initializer_name = initializer.name();
    auto initializer_arg = GetNodeArg(initializer_name);
    graph_initializers.insert({initializer_name, initializer_arg});
  }

  // Set graph inputs.
  // <graph_inputs_including_initializers_> contains inputs exactly specified in proto.
  // <graph_inputs_excluding_initializers_> contains inputs without default value (specified as initializer).
  for (auto& graph_input : graph_proto_->input()) {
    auto& name = graph_input.name();
    const auto* node_arg = GetNodeArg(name);
    ORT_ENFORCE(node_arg, "Graph ctor should have created NodeArg for initializer. Missing:", name);
    graph_inputs.insert({name, node_arg});
    graph_inputs_including_initializers_.push_back(node_arg);
    if (graph_initializers.end() == graph_initializers.find(name)) {
      graph_inputs_excluding_initializers_.push_back(node_arg);
    }
  }

  for (const auto& node : Nodes()) {
    for (const auto* output_def : node.OutputDefs()) {
      nodes_outputs.insert({output_def->Name(), output_def});
    }
  }

  // Set graph outputs.
  // Graph outputs specified in the model must be nodes' outputs, initializers or graph inputs.
  for (auto& graph_output : graph_proto_->output()) {
    auto& graph_output_name = graph_output.name();
    auto iter = nodes_outputs.find(graph_output_name);
    if (nodes_outputs.end() == iter) {
      // Graph output is not found as any node's output.
      auto iter2 = graph_initializers.find(graph_output_name);
      if (graph_initializers.end() == iter2) {
        // Graph output is not found as any initializer.
        auto iter3 = graph_inputs.find(graph_output_name);
        if (graph_inputs.end() == iter3) {
          if (parent_graph_ == nullptr ||
              parent_graph_->GetNodeArgIncludingParentGraphs(graph_output_name) == nullptr) {
            // Graph output is not found as any graph input.
            ORT_THROW("This is an invalid model. Graph output (", graph_output_name, ") does not exist in the graph.");
          } else {
            // Special case of a subgraph directly returning an outer scope value. This is not explicitly allowed
            // by the ONNX spec, and supporting it would potentially be complicated.
            ORT_THROW("This is an invalid model. Subgraph output (", graph_output_name,
                      ") is an outer scope value being returned directly. Please update the model to add an "
                      "Identity node between the outer scope value and the subgraph output.");
          }
        }
        graph_outputs_.push_back(iter3->second);
        continue;
      }
      graph_outputs_.push_back(iter2->second);
      continue;
    }
    graph_outputs_.push_back(iter->second);
  }

  // Set graph value_info_.
  for (const auto& graph_value_info : graph_proto_->value_info()) {
    const auto& name = graph_value_info.name();
    const auto* node_arg = GetNodeArg(name);
    if (node_arg != nullptr) {
      value_info_.insert(node_arg);
    }
  }

  ComputeOverridableInitializers();
}

Status Graph::VerifyNoDuplicateName() {
  auto& inputs_and_initializers = resolve_context_.inputs_and_initializers;
  auto& output_args = resolve_context_.output_args;
  auto& node_name_to_index = resolve_context_.node_name_to_index;

  output_args.clear();
  node_name_to_index.clear();
  // inputs_and_initializers: this is passed in as a parameter, since functions don't have initializers
  // but graphs have them.

  for (auto& node : Nodes()) {
    // Verify node name should be unique.
    auto& node_name = node.Name();

    if (!node_name.empty() && node_name_to_index.end() != node_name_to_index.find(node_name)) {
      // The node has name and its name was used by another node.
      Status status(ONNXRUNTIME, onnxruntime::common::StatusCode::FAIL,
                    "This is an invalid model. Error: two nodes with same node name (" + node_name + ").");
      return status;
    }

    node_name_to_index[node_name] = node.Index();

    // Verify node outputs' name should be unique.
    int output_index = -1;
    for (const auto* output_def : node.OutputDefs()) {
      ++output_index;
      if (output_def->Exists()) {
        auto& output_arg_name = output_def->Name();
        if (inputs_and_initializers.count(output_arg_name)) {
          Status status(ONNXRUNTIME, onnxruntime::common::StatusCode::FAIL,
                        "This is an invalid model. Error: Duplicate definition of name (" + output_arg_name + ").");
          return status;
        }
        auto result = output_args.insert({output_arg_name, {&node, output_index}});
        if (!result.second) {
          // Two outputs with same name, so that insertion fails.
          Status status(ONNXRUNTIME, onnxruntime::common::StatusCode::FAIL,
                        "This is an invalid model. Error: Duplicate definition of name (" + output_arg_name + ").");
          return status;
        }
      }
    }
  }
  return Status::OK();
}

#endif  // !defined(ORT_MINIMAL_BUILD)

#if !defined(ORT_MINIMAL_BUILD) || defined(ORT_EXTENDED_MINIMAL_BUILD)
void Graph::AddEdge(NodeIndex src_node_index, NodeIndex dst_node_index, int src_arg_slot, int dst_arg_slot) {
  if (nodes_.size() <= src_node_index || src_arg_slot < 0 || nodes_.size() <= dst_node_index || dst_arg_slot < 0 ||
      nullptr == nodes_[src_node_index] || nullptr == nodes_[dst_node_index]) {
    // Invalid node indexes specified.
    ORT_THROW("Invalid node indexes specified when adding edge.");
  }

  NodeArg* src_arg = nullptr;
  NodeArg* dst_arg = nullptr;
  if (nodes_[src_node_index]->MutableDefinitions().output_defs.size() > static_cast<size_t>(src_arg_slot)) {
    src_arg = nodes_[src_node_index]->MutableDefinitions().output_defs[src_arg_slot];
  }

  if (nullptr == src_arg) {
    ORT_THROW("Invalid source node arg slot specified when adding edge.");
  }

  auto& dst_node_defs = nodes_[dst_node_index]->MutableDefinitions();
  NodeArg** dst_arg_pointer = nullptr;
  if (dst_node_defs.input_defs.size() > static_cast<size_t>(dst_arg_slot)) {
    dst_arg_pointer = &dst_node_defs.input_defs[dst_arg_slot];
    dst_arg = *dst_arg_pointer;
  } else {
    auto num_of_explicit_inputs = dst_node_defs.input_defs.size();
    if (num_of_explicit_inputs + dst_node_defs.implicit_input_defs.size() > static_cast<size_t>(dst_arg_slot)) {
      dst_arg_pointer = &dst_node_defs.implicit_input_defs[dst_arg_slot - num_of_explicit_inputs];
      dst_arg = *dst_arg_pointer;
    }
  }
  if (nullptr == dst_arg) {
    ORT_THROW("Invalid destination node arg slot specified when adding edge.");
  }

  if (src_arg != dst_arg) {
    if (src_arg->Type() != dst_arg->Type()) {
      // The output type of source node arg does not match the input type of destination node arg.
      ORT_THROW("Argument type mismatch when adding edge.");
    }
    *dst_arg_pointer = src_arg;
  }

  nodes_[src_node_index]->MutableRelationships().output_edges.insert(Node::EdgeEnd(*nodes_[dst_node_index], src_arg_slot, dst_arg_slot));
  nodes_[dst_node_index]->MutableRelationships().input_edges.insert(Node::EdgeEnd(*nodes_[src_node_index], src_arg_slot, dst_arg_slot));
}

void Graph::RemoveEdge(NodeIndex src_node_index, NodeIndex dst_node_index, int src_arg_slot, int dst_arg_slot) {
  if (nodes_.size() <= src_node_index || src_arg_slot < 0 || nodes_.size() <= dst_node_index || dst_arg_slot < 0 ||
      nullptr == nodes_[src_node_index] || nullptr == nodes_[dst_node_index]) {
    // Invalid node indexes specified.
    ORT_THROW("Invalid node indexes specified when removing edge.");
  }

  const NodeArg* src_arg = nullptr;
  const NodeArg* dst_arg = nullptr;
  if (nodes_[src_node_index]->GetDefinitions().output_defs.size() > static_cast<size_t>(src_arg_slot)) {
    src_arg = nodes_[src_node_index]->GetDefinitions().output_defs[src_arg_slot];
  }

  if (nullptr == src_arg) {
    ORT_THROW("Invalid source node arg slot specified when removing edge.");
  }

  auto& dst_node_defs = nodes_[dst_node_index]->GetDefinitions();
  if (dst_node_defs.input_defs.size() > static_cast<size_t>(dst_arg_slot)) {
    dst_arg = dst_node_defs.input_defs[dst_arg_slot];
  } else {
    auto num_of_explicit_inputs = dst_node_defs.input_defs.size();
    if (num_of_explicit_inputs + dst_node_defs.implicit_input_defs.size() > static_cast<size_t>(dst_arg_slot)) {
      dst_arg = dst_node_defs.implicit_input_defs[dst_arg_slot - num_of_explicit_inputs];
    }
  }
  if (nullptr == dst_arg) {
    ORT_THROW("Invalid destination node arg slot specified when removing edge.");
  }

  if (src_arg != dst_arg) {
    // The edge ends specified by source and destination arg slot are not referring to same node arg.
    // It means there was no edge between these two slots before.
    ORT_THROW("Argument mismatch when removing edge.");
  }

  nodes_[dst_node_index]->MutableRelationships().input_edges.erase(Node::EdgeEnd(*nodes_[src_node_index], src_arg_slot, dst_arg_slot));
  nodes_[src_node_index]->MutableRelationships().output_edges.erase(Node::EdgeEnd(*nodes_[dst_node_index], src_arg_slot, dst_arg_slot));
}
#endif  // !defined(ORT_MINIMAL_BUILD) || defined(ORT_EXTENDED_MINIMAL_BUILD)

#if !defined(ORT_MINIMAL_BUILD)
GSL_SUPPRESS(es.84)  // ignoring return value from unordered_map::insert causes noisy complaint
Status Graph::BuildConnections(std::unordered_set<std::string>& outer_scope_node_args_consumed) {
  // recurse into subgraphs first so we can update any nodes in this graph that are used by those subgraphs
  if (!resolve_context_.nodes_with_subgraphs.empty()) {
    for (auto* node : resolve_context_.nodes_with_subgraphs) {
      for (auto& subgraph : node->MutableSubgraphs()) {
        std::unordered_set<std::string> node_args_consumed;
        ORT_RETURN_IF_ERROR(subgraph->BuildConnections(node_args_consumed));

        for (auto& node_arg_name : node_args_consumed) {
          auto node_arg = GetNodeArg(node_arg_name);

          if (node_arg == nullptr) {
            // it's a node arg from outside this graph's scope, so add that to the list we return
            // so that we can add the dependency at the next level up. this happens if you have multiple
            // levels of subgraphs between the graph with the original NodeArg and the subgraph with implicit usage.
            ORT_IGNORE_RETURN_VALUE(outer_scope_node_args_consumed.insert(node_arg_name));

            if (!parent_graph_) {
              return ORT_MAKE_STATUS(
                  ONNXRUNTIME, INVALID_GRAPH,
                  "This is an invalid model. At top level graph without matching NodeArg that subgraph consumes. Name=",
                  node_arg_name,
                  " Graph may not conform to the ONNX spec and contain initializers that are not graph inputs.");
            }

            node_arg = parent_graph_->GetNodeArgIncludingParentGraphs(node_arg_name);

            // make sure the node arg is found in the parent graph/s
            if (!node_arg) {
              return ORT_MAKE_STATUS(
                  ONNXRUNTIME, INVALID_GRAPH,
                  "This is an invalid model. Failed to find NodeArg in all parent graphs. Name=", node_arg_name,
                  " Graph may not conform to the ONNX spec and contain initializers that are not graph inputs.");
            }
          } else {
            // as we create a NodeArg instance for all Node inputs the value could be produced by this graph,
            // or could be coming from outer scope. check the valid values for just this Graph using resolve_context_.
            // if none are found, it's an outer scope value.
            if (resolve_context_.IsLocalValue(node_arg_name) == false) {
              ORT_IGNORE_RETURN_VALUE(outer_scope_node_args_consumed.insert(node_arg_name));
            }
          }

          // add it to the Node's list of implicit inputs
          auto& implicit_inputs = node->MutableDefinitions().implicit_input_defs;
          int input_slot_index = static_cast<int>(node->GetDefinitions().input_defs.size());
          auto iter = std::find(implicit_inputs.cbegin(), implicit_inputs.cend(), node_arg);
          if (implicit_inputs.cend() == iter) {
            implicit_inputs.push_back(node_arg);
            input_slot_index += static_cast<int>(implicit_inputs.size() - 1);
          } else {
            input_slot_index += static_cast<int>(iter - implicit_inputs.cbegin());
          }

          auto entry = resolve_context_.output_args.find(node_arg_name);
          if (entry != resolve_context_.output_args.end()) {
            // Create relationship between this node (node), and the node providing the output (output_node).
            Node& output_node = *entry->second.first;
            AddEdge(output_node.Index(), node->Index(), entry->second.second, input_slot_index);

            // If this Graph was built manually and the outputs were not manually set, remove the implicit input from
            // the graph outputs if it is present there.
            //
            // Otherwise, if the Graph was loaded from a GraphProto or the outputs were manually set, honor the
            // explicit graph outputs and leave as is.
            if (!is_loaded_from_model_file_ && !graph_outputs_manually_set_) {
              graph_outputs_.erase(std::remove(graph_outputs_.begin(), graph_outputs_.end(), node_arg),
                                   graph_outputs_.end());
            }
          }
        }
      }
    }
  }

  // now build connections within this Graph instance
  for (auto& node : Nodes()) {
    const auto input_args = node.InputDefs();

    if (!input_args.empty()) {
      // This node needs inputs.

      int input_slot_index = -1;
      for (const auto* input_arg : input_args) {
        ++input_slot_index;
        if (!input_arg->Exists()) {
          // This input could be optional and it does not exist in this case.
          continue;
        }

        const auto& input_arg_name = input_arg->Name();
        auto output_arg_iter = resolve_context_.output_args.find(input_arg_name);
        if (resolve_context_.output_args.end() != output_arg_iter) {
          // The input to this node is an output from a previous node in this graph.
          // Create relationship between this node (node), and the node providing the output (output_node).
          Node& output_node = *output_arg_iter->second.first;
          AddEdge(output_node.Index(), node.Index(), output_arg_iter->second.second, input_slot_index);
        } else {
          // the value is either an input, an initializer, or coming from outer scope. we only need to take action
          // if coming from outer scope, so first check if this is a subgraph (otherwise there is no outer scope).
          if (parent_graph_ != nullptr) {
            // make sure it's not an input or initializer first as those override any outer scope values
            if (resolve_context_.inputs_and_initializers.find(input_arg_name) ==
                resolve_context_.inputs_and_initializers.cend()) {
              // If it is present in the outer scope it will be 'fed' by the execution frame
              // providing access to the OrtValue from the outer scope. Pass the name back up so nodes can
              // be linked correctly at that level.
              if (resolve_context_.IsOuterScopeValue(input_arg_name)) {
                ORT_IGNORE_RETURN_VALUE(outer_scope_node_args_consumed.insert(input_arg_name));
              }
            }
          } else {
            // Check all the inputs are found.
            //
            // Ignore a Fused node as it could have moved things like initializers to a different device
            // (they're internally available to the fused node but removed from the Graph instance).
            // Fusion happens after the model was loaded in full so we know the inputs were valid originally.
            bool check = node.NodeType() != Node::Type::Fused;
#if defined(ENABLE_TRAINING_CORE)
            // Only check initial model load for training as graph modifications there also render inputs 'invalid'.
            check = check && num_resolves_ == 0;
#endif
            if (check &&
                resolve_context_.inputs_and_initializers.find(input_arg_name) ==
                    resolve_context_.inputs_and_initializers.cend() &&
                // if we're manually creating a Graph for use as a subgraph the outer scope names are manually set
                outer_scope_node_arg_names_.find(input_arg_name) == outer_scope_node_arg_names_.cend()) {
              return ORT_MAKE_STATUS(ONNXRUNTIME, INVALID_ARGUMENT, "Invalid model. Node input '", input_arg_name,
                                     "' is not a graph input, initializer, or output of a previous node.");
            }
          }
        }
      }
    } else if (node.OutputDefs().empty()) {
      // This is a useless node.
      // It has no input/output.
      RemoveNode(node.Index());
    }
  }

  ORT_RETURN_IF_ERROR(PopulateNodeArgToProducerConsumerLookupsFromNodes());

  return Status::OK();
}

#endif  // !defined(ORT_MINIMAL_BUILD)

NodeArg* Graph::GetNodeArgIncludingParentGraphs(const std::string& node_arg_name) {
  NodeArg* node_arg = GetNodeArg(node_arg_name);

  if (!node_arg && parent_graph_) {
    node_arg = parent_graph_->GetNodeArgIncludingParentGraphs(node_arg_name);
  }

  return node_arg;
}

void Graph::ReverseDFSFrom(gsl::span<NodeIndex const> from,
                           const std::function<void(const Node*)>& enter,
                           const std::function<void(const Node*)>& leave,
                           const std::function<bool(const Node*, const Node*)>& comp) const {
  InlinedVector<const Node*> node_vec;
  node_vec.reserve(from.size());
  for (auto i : from) {
    node_vec.push_back(GetNode(i));
  }

  ReverseDFSFrom(node_vec, enter, leave, comp, {});
}

void Graph::ReverseDFSFrom(gsl::span<const Node* const> from,
                           const std::function<void(const Node*)>& enter,
                           const std::function<void(const Node*)>& leave,
                           const std::function<bool(const Node*, const Node*)>& comp) const {
  ReverseDFSFrom(from, enter, leave, comp, {});
}

void Graph::ReverseDFSFrom(gsl::span<const Node* const> from,
                           const std::function<void(const Node*)>& enter,
                           const std::function<void(const Node*)>& leave,
                           const std::function<bool(const Node*, const Node*)>& comp,
                           const std::function<bool(const Node* from, const Node* to)>& stop) const {
  using WorkEntry = std::pair<const Node*, bool>;  // bool represents leave or not
  InlinedVector<WorkEntry> stack;
  stack.reserve(from.size());
  for (auto node : from) {
    stack.emplace_back(node, false);
  }

  InlinedVector<bool> visited(MaxNodeIndex(), false);
  while (!stack.empty()) {
    const WorkEntry last_entry = stack.back();
    stack.pop_back();

    if (last_entry.first == nullptr) {
      continue;
    }
    const Node& n = *last_entry.first;

    if (last_entry.second) {
      // leave node
      leave(&n);
      continue;
    }

    if (visited[n.Index()]) continue;

    visited[n.Index()] = true;

    if (enter) enter(&n);

    if (leave) stack.emplace_back(&n, true);

    if (comp) {
      InlinedVector<const Node*> sorted_nodes;
      for (auto iter = n.InputNodesBegin(); iter != n.InputNodesEnd(); ++iter) {
        if (stop && stop(&n, &(*iter))) continue;
        sorted_nodes.push_back(&(*iter));
      }
      std::sort(sorted_nodes.begin(), sorted_nodes.end(), comp);
      for (const auto* in : sorted_nodes) {
        const NodeIndex idx = in->Index();
        if (!visited[idx]) {
          stack.emplace_back(in, false);
        }
      }
    } else {
      for (auto iter = n.InputNodesBegin(); iter != n.InputNodesEnd(); ++iter) {
        if (stop && stop(&n, &(*iter))) continue;
        const NodeIndex idx = (*iter).Index();
        if (!visited[idx]) {
          stack.emplace_back(GetNode(idx), false);
        }
      }
    }
  }
}

#if !defined(ORT_MINIMAL_BUILD)
void Graph::KahnsTopologicalSort(const std::function<void(const Node*)>& enter,
                                 const std::function<bool(const Node*, const Node*)>& comp) const {
  std::unordered_map<NodeIndex, size_t> in_degree;
  std::priority_queue<const Node*, std::vector<const Node*>, decltype(comp)> to_visit(comp);
  std::vector<NodeIndex> topo_order;

  for (auto& node : Nodes()) {
    size_t input_edge_count = node.GetInputEdgesCount();
    in_degree.insert({node.Index(), input_edge_count});
    if (input_edge_count == 0) {
      to_visit.push(&node);
    }
  }

  while (!to_visit.empty()) {
    const Node* current = to_visit.top();
    to_visit.pop();

    if (!current) continue;

    if (enter) {
      enter(current);
    }

    for (auto node_it = current->OutputNodesBegin(); node_it != current->OutputNodesEnd(); ++node_it) {
      in_degree[node_it->Index()]--;

      if (in_degree[node_it->Index()] == 0) {
        to_visit.push(&*node_it);
      }
    }
    topo_order.push_back(current->Index());
  }

  if (NumberOfNodes() != static_cast<int>(topo_order.size())) {
    ORT_THROW("Some nodes are not included in the topological sort, graph have a cycle.");
  }
}

GSL_SUPPRESS(es.84)  // noisy warning about ignoring return value from insert(...)
Status Graph::PerformTopologicalSortAndCheckIsAcyclic() {
  nodes_in_topological_order_.clear();
  std::unordered_set<NodeIndex> downstream_nodes;  // nodes downstream of the node we're currently checking
  std::unordered_set<NodeIndex> nodes_seen;        // nodes we have seen but may not have been added to nodes_added yet
  std::unordered_set<NodeIndex> nodes_added;       // nodes added to topo order
  std::stack<NodeIndex> stack;

  // push the root nodes into nodes_in_topological_order in the order they were defined in the model
  // to ensure that is consistent.
  auto& nodes_in_original_order = Nodes();
  std::for_each(nodes_in_original_order.cbegin(), nodes_in_original_order.cend(),
                [&](const Node& node) {
                  auto index = node.Index();

                  // find the top level nodes in the graph.
                  // need to also consider nodes that only have Constants as inputs as top level nodes,
                  // as the constant will get replaced by an initializer.
                  auto input_edges = node.GetRelationships().input_edges;
                  auto has_inputs = std::any_of(input_edges.cbegin(), input_edges.cend(),
                                                [](const Node::EdgeEnd& edge) {
                                                  return edge.GetNode().OpType() != kConstant;
                                                });

                  if (!has_inputs) {
                    // add to the topological list, and ensure we skip these nodes when walking the graph
                    nodes_in_topological_order_.push_back(index);
                    nodes_added.insert(index);
                    nodes_seen.insert(index);
                  }
                });

  // find all the leaf nodes (nodes with no output edges as there's no edge to a graph output)
  for (auto iter = Nodes().begin(); iter != Nodes().end(); ++iter) {
    if (iter->relationships_.output_edges.empty()) {
      stack.push(iter->Index());
    }
  }

  // work our way up from the leaf nodes
  while (!stack.empty()) {
    const NodeIndex current = stack.top();
    stack.pop();

    if (nodes_added.find(current) != nodes_added.end()) {
      continue;
    }

    if (nodes_seen.find(current) != nodes_seen.end()) {
      // we popped the stack and are back to a node that was seen previously,
      // so we know all the upstream nodes from it have been added.
      nodes_in_topological_order_.push_back(current);
      nodes_added.insert(current);
      downstream_nodes.erase(current);
      continue;
    }

    const Node* node = GetNode(current);
    if (!node) {
      continue;
    }

    // node hasn't been seen before, so mark it as seen and re-add it along with its inputs
    // also mark it as downstream of anything new that is added to the stack to detect acyclic graphs
    nodes_seen.insert(current);
    downstream_nodes.insert(current);

    stack.push(current);

    for (auto iter = node->InputNodesBegin(), end = node->InputNodesEnd(); iter != end; ++iter) {
      const NodeIndex idx = iter->Index();
      // the input to this node is also downstream of this node
      if (downstream_nodes.find(idx) != downstream_nodes.end()) {
        Status status(ONNXRUNTIME, onnxruntime::common::StatusCode::FAIL, "This is an invalid model. Error: the graph is not acyclic.");
        return status;
      }

      // avoid re-processing nodes
      if (nodes_seen.find(idx) == nodes_seen.end()) {
        stack.push(idx);
      }
    }
  }

  if (num_of_nodes_ >= 0 && static_cast<size_t>(num_of_nodes_) == nodes_in_topological_order_.size()) {
    return Status::OK();
  }

  return Status(ONNXRUNTIME, onnxruntime::common::StatusCode::FAIL, "This is an invalid model. Error: the graph is not acyclic.");
}

bool FullyDefinedType(const TypeProto& type_proto) {
  switch (type_proto.value_case()) {
    case TypeProto::kTensorType: {
      auto& tensor_type = type_proto.tensor_type();
      return utils::HasElemType(tensor_type);
    }
#if !defined(DISABLE_SPARSE_TENSORS)
    case TypeProto::kSparseTensorType: {
      auto& tensor_type = type_proto.sparse_tensor_type();
      return utils::HasElemType(tensor_type);
    }
#endif
    case TypeProto::kSequenceType: {
      auto& seq_type = type_proto.sequence_type();
      return utils::HasElemType(seq_type) && FullyDefinedType(seq_type.elem_type());
    }
#if !defined(DISABLE_OPTIONAL_TYPE)
    case TypeProto::kOptionalType: {
      auto& optional_type = type_proto.optional_type();
      return utils::HasElemType(optional_type) && FullyDefinedType(optional_type.elem_type());
    }
#endif
    case TypeProto::kMapType: {
      auto& map_type = type_proto.map_type();
      return utils::HasKeyType(map_type) &&
             utils::HasValueType(map_type) &&
             FullyDefinedType(map_type.value_type());
    }
    case TypeProto::kOpaqueType:
      return true;
    case TypeProto::VALUE_NOT_SET:
    default:
      return false;
  }
}

// function to handle type/shape inferencing of a subgraph.
// parameters are the Graph instance for the subgraph, the input types from the control flow node that contains
// the subgraph, and the vector to write the output from the inferencing.
using SubgraphInferencingFunc =
    std::function<Status(const Node&, Graph&, const std::vector<const TypeProto*>&, std::vector<const TypeProto*>&, const Graph::ResolveOptions&)>;

class GraphInferencerImpl : public ONNX_NAMESPACE::GraphInferencer {
 public:
  GraphInferencerImpl(const Node& node, Graph& graph, SubgraphInferencingFunc& inferencing_func, const Graph::ResolveOptions& options)
      : node_(node), graph_(graph), inferencing_func_(inferencing_func), options_(options) {
  }

  // Perform inferencing on the graph contained in GraphInferencer.
  // Returns the graph output types post-inferencing.
  // We ignore input_data currently as the inferencing happens prior to receiving user input.
  std::vector<const TypeProto*> doInferencing(const std::vector<const TypeProto*>& input_types,
                                              const std::vector<const TensorProto*>& /*input_data*/) override {
    std::vector<const TypeProto*> output_types;

    auto status = inferencing_func_(node_, graph_, input_types, output_types, options_);

    if (status != Status::OK()) {
      fail_type_inference("Graph attribute inferencing failed: ", status.ErrorMessage());
    }

    return output_types;
  }

 private:
  const Node& node_;
  Graph& graph_;
  SubgraphInferencingFunc& inferencing_func_;
  const Graph::ResolveOptions& options_;
};

// An implementation of the InferenceContext interface required by operator-specific
// shape inference for onnxruntime graphs.
class InferenceContextImpl : public ONNX_NAMESPACE::InferenceContext {
  using AttributeGraphMap = std::unordered_map<std::string, Graph*>;

 public:
  InferenceContextImpl(Node& node,
                       SubgraphInferencingFunc subgraph_inferencing_func,
                       const Graph& graph,
                       const Graph::ResolveOptions& options) noexcept
      : node_(node),
        subgraph_inferencing_func_(subgraph_inferencing_func),
        graph_(graph),
        options_(options) {
    node_output_types_.resize(node.OutputDefs().size());
  }

  void RunInferencing() {
    auto schema = node_.Op();
    if (nullptr != schema) {
      schema->GetTypeAndShapeInferenceFunction()(*this);
    }
  }

  std::vector<TypeProto> InferredOutputTypes() const { return node_output_types_; }

  const AttributeProto* getAttribute(const std::string& name) const override {
    auto& attribute_value_map = node_.GetAttributes();
    auto iter = attribute_value_map.find(name);
    if (iter == attribute_value_map.end()) {
      return nullptr;
    }
    return &iter->second;
  }

  size_t getNumInputs() const noexcept override {
    return node_.InputDefs().size();
  }

  const TypeProto* getInputType(size_t index) const override {
    const TypeProto* type = nullptr;
    auto p_node_arg = node_.InputDefs().at(index);
    if ((nullptr != p_node_arg) && p_node_arg->Exists()) {
      type = p_node_arg->TypeAsProto();
    }

    return type;
  }

  size_t getNumOutputs() const noexcept override {
    return node_output_types_.size();
  }

  TypeProto* getOutputType(size_t index) override {
    return &node_output_types_[index];
  }

  const TensorProto* getInputData(size_t index) const override {
    auto def = node_.InputDefs()[index];
    if (!def)
      return nullptr;

    // only return data if it's for a constant initializer. checks for outer scope initializers
    // if this is a subgraph and the name isn't found locally.
    const TensorProto* initializer = graph_.GetConstantInitializer(def->Name(), true);
    return initializer;
  }

  // ORT does not implement partial data propagation yet so just return nullptr.
  const TensorShapeProto* getSymbolicInput(size_t) const override {
    return nullptr;
  }

  GraphInferencer* getGraphAttributeInferencer(const std::string& attribute_name) override {
    GraphInferencer* graph_inferencer = nullptr;

    auto* subgraph = node_.GetMutableGraphAttribute(attribute_name);

    if (subgraph) {
      auto inferencer = std::make_unique<GraphInferencerImpl>(node_, *subgraph, subgraph_inferencing_func_, options_);
      graph_inferencer = inferencer.get();
      graph_inferencers_.push_back(std::move(inferencer));
    } else {
      fail_type_inference("No Graph instance was found for attribute ",
                          attribute_name, " in node ", node_.Name());
    }

    return graph_inferencer;
  }

  // XXX: When we changed and kept sparse constant initializers in sparse form,
  // we would adjust this method
  const SparseTensorProto* getInputSparseData(size_t) const override {
    return nullptr;
  }

 private:
  Node& node_;
  // node_output_types_ will be populated by the operator-specific shape inference.
  std::vector<TypeProto> node_output_types_;
  SubgraphInferencingFunc subgraph_inferencing_func_;
  std::vector<std::unique_ptr<GraphInferencerImpl>> graph_inferencers_;
  const Graph& graph_;
  const Graph::ResolveOptions& options_;
};

Status Graph::InferAndVerifySubgraphTypes(const Node& node, Graph& subgraph,
                                          const std::vector<const TypeProto*>& input_types,
                                          std::vector<const TypeProto*>& output_types,
                                          const Graph::ResolveOptions& options) {
  auto status = Status::OK();

  output_types.clear();

  // the spec says all inputs should be provided for the subgraph so default to that first
  auto* subgraph_inputs = &subgraph.GetInputsIncludingInitializers();
  auto num_subgraph_inputs = subgraph_inputs->size();

  if (num_subgraph_inputs != input_types.size()) {
    // we also allow for just the required inputs to be provided to be user friendly due to ONNX requiring
    // initializers to have matching inputs (making them optional inputs that most likely the user doesn't want to
    // override).
    auto& required_subgraph_inputs = subgraph.GetInputs();
    auto num_required_subgraph_inputs = required_subgraph_inputs.size();

    if (num_required_subgraph_inputs != input_types.size()) {
      return ORT_MAKE_STATUS(ONNXRUNTIME, FAIL, "Size mismatch validating subgraph inputs. Got ", input_types.size(),
                             " inputs but subgraph has ", num_subgraph_inputs,
                             " inputs and requires ", num_required_subgraph_inputs,
                             " inputs. Either provide all subgraph inputs, or just the required inputs.");
    }

    subgraph_inputs = &required_subgraph_inputs;
    num_subgraph_inputs = num_required_subgraph_inputs;
  }

  // apply type/shape info to the subgraph's inputs
  for (size_t i = 0; i < num_subgraph_inputs; ++i) {
    const auto* input_type = input_types[i];
    if (input_type == nullptr) {
      // optional input
      continue;
    }

    const auto& subgraph_input = *subgraph_inputs->at(i);

    NodeArg* mutable_nodearg = subgraph.GetNodeArg(subgraph_input.Name());
    status = mutable_nodearg->UpdateTypeAndShape(*input_type, true, options.override_types, subgraph.logger_);
    if (!status.IsOK()) {
      return ORT_MAKE_STATUS(ONNXRUNTIME, FAIL, "Node:", node.Name(), " ", status.ErrorMessage());
    }
  }

  // Apply any current input type/shape information to the Nodes in the subgraph that are implicitly
  // consuming NodeArg's from this scope or higher.
  // The NodeArg's that implicit_input_defs point to would have any type/shape inferencing applied to them
  // by now. As the subgraph is referring to the outer scope NodeArg, we simply replace any information in
  // the subgraph with the details from the outer scope NodeArg.
  const auto& implicit_input_defs = node.GetDefinitions().implicit_input_defs;
  for (const auto* implicit_node_arg : implicit_input_defs) {
    auto subgraph_nodearg = subgraph.GetNodeArg(implicit_node_arg->Name());

    // the implicit input defs may be for a nested subgraph, so it won't necessarily match here.
    // if that is the case, we will update the type/shape information when we descend into the
    // nested subgraph later.
    if (!subgraph_nodearg)
      continue;

    status = subgraph_nodearg->UpdateTypeAndShape(*implicit_node_arg, true, options.override_types, subgraph.logger_);
    if (!status.IsOK()) {
      return ORT_MAKE_STATUS(ONNXRUNTIME, FAIL, "Node:", node.Name(), " ", status.ErrorMessage());
    }

    // all values above us should have a type by now due to ONNX requirements.
    if (subgraph_nodearg->Type() == nullptr)
      return ORT_MAKE_STATUS(ONNXRUNTIME, FAIL, "Subgraph input missing type.");
  }

  // now that we have handled the input types, do the type/shape inferencing for the subgraph
  // to flow the type/shape info through it
  status = subgraph.PerformTypeAndShapeInferencing(options);
  ORT_RETURN_IF_ERROR(status);

  auto& subgraph_outputs = subgraph.GetOutputs();
  for (const auto* output : subgraph_outputs) {
    output_types.push_back(output->TypeAsProto());
  }

  return Status::OK();
}

Status Graph::UpdateShapeInference(Node& node) {
  // We only use this during constant folding, and we don't constant fold control flow nodes.
  ORT_ENFORCE(node.GetAttributeNameToMutableSubgraphMap().empty(),
              "UpdateTypeShapeInference is not intended to be used with control flow nodes containing subgraphs");

  // Whilst the type inferencing will run again we don't allow type overrides due to using the default
  // ResolveOptions settings, so essentially this can only change the shape information.
  return InferAndVerifyTypeMatch(node, *node.Op(), {});
}

// Implementation of type-inference and type-checking for a single node
GSL_SUPPRESS(f.23)  // spurious warning about inferred_type never being checked for null
Status Graph::InferAndVerifyTypeMatch(Node& node, const OpSchema& op, const ResolveOptions& options) {
  auto& node_name = node.Name();

  // if we're building a graph we permit outer scope node args to have no type
  // as the 'real' Resolve at runtime will have type inferencing
  auto is_outer_scope_nodearg = [this](const std::string& name) {
    return outer_scope_node_arg_names_.find(name) != outer_scope_node_arg_names_.cend();
  };

  // <k> index used to navigate node->InputDefs().
  int k = 0;
  std::unordered_map<std::string, DataType> type_parameter_to_type_map;

  for (size_t i = 0; i < node.InputArgCount().size(); ++i) {
    // Number of inputs corresponding to the i-th argument.
    const int arg_count = node.InputArgCount()[i];
    // The i-th formal parameter definition.
    auto op_formal_parameter = op.inputs()[i];

    // Check all <arg_count> actual parameters (corresponding to the k-th input)
    // match the formal parameter definition (i-th argument).
    for (int j = 0; j < arg_count; ++j, ++k) {
      const auto* input_def = node.GetDefinitions().input_defs[k];
      if (!input_def->Exists())
        continue;

      if (input_def->Type() == nullptr) {
        // if we are building a subgraph that uses outer scope values,
        // allow an empty type as it will be copied from the outer scope graph at runtime
        if (is_outer_scope_nodearg(input_def->Name()))
          continue;

        // Logic error: This should not happen if we properly checked that every use has
        // a corresponding def, for which type-inference already produced a valid type
        Status status(ONNXRUNTIME, onnxruntime::common::StatusCode::FAIL,
                      "This is an invalid model. "
                      "Node (" +
                          node_name + ") input arg (" +
                          input_def->Name() + ") does not have type information set by parent node.");
        return status;
      }

      // Verify that the actual parameter's type is one of permitted types of the formal parameter
      DataType input_type = input_def->Type();
      auto& permitted_types = op_formal_parameter.GetTypes();
      if (0 == permitted_types.count(input_type)) {
        std::string null_pointer("(null)");
        if (input_type == nullptr) input_type = &null_pointer;
        // Type error in input model/graph.

        Status status(ONNXRUNTIME, INVALID_GRAPH,
                      "This is an invalid model. "
                      "Type Error: Type '" +
                          *input_type + "' of input parameter (" + input_def->Name() +
                          ") of operator (" + op.Name() + ") in node (" + node_name + ") is invalid.");
        return status;
      }

      // When multiple parameters have the same type-variable, they are all required
      // to have the same type. E.g., when adding tensors A and B, it is an error if
      // input A is of type "tensor(int32)" and B is of type "tensor(float)".
      // For variadic arguments, this verification rule is normally applicable:
      // e.g., Concat/Max/Mean/Min/Sum all require all input tensors to be of same type.
      // However, some ops, like the control-flow constructs (Scan, If, Loop) have variadic
      // inputs and outputs of different types. The check is not applicable to such ops.
      if (op_formal_parameter.GetIsHomogeneous()) {
        auto param_to_type_iter = type_parameter_to_type_map.find(op_formal_parameter.GetTypeStr());
        if (type_parameter_to_type_map.end() == param_to_type_iter) {
          // Bind the corresponding type-parameter's value to the actual type:
          type_parameter_to_type_map[op_formal_parameter.GetTypeStr()] = input_type;
        } else if (param_to_type_iter->second != input_type) {
          // Type error in input model/graph:
          // The type-parameter T is bound to different values for different inputs.
          Status status(ONNXRUNTIME, onnxruntime::common::StatusCode::FAIL,
                        "Type Error: Type parameter (" + op_formal_parameter.GetTypeStr() +
                            ") of Optype (" + op.Name() + ") bound to different types (" + *(param_to_type_iter->second) +
                            " and " + *(input_def->Type()) +
                            " in node (" + node_name + ").");
          return status;
        }
      }
    }
  }

  // Apply ONNX's type/shape inference to this node.
  // This will call InferAndVerifySubgraphTypes if the ONNX level type/shape inferencing for the Node attempts
  // to do subgraph type/shape inferencing (Scan/If/Loop nodes).
  // InferAndVerifySubgraphTypes will call PerformTypeAndShapeInferencing for the subgraph, which will recursively
  // handle type/shape inferencing for it.
  // Once that completes, the outputs from the node containing the subgraph will be updated, and the final values
  // returned here.
  SubgraphInferencingFunc func(Graph::InferAndVerifySubgraphTypes);
  InferenceContextImpl context(node, func, *this, options);

  {
    auto status = Status::OK();
    ORT_TRY {
      context.RunInferencing();
    }
    ORT_CATCH(const std::exception& ex) {
      ORT_HANDLE_EXCEPTION([&]() {
        status = ORT_MAKE_STATUS(ONNXRUNTIME, FAIL, "Node (", node.Name(), ") Op (", node.OpType(), ") ", ex.what());
      });
    }
    ORT_RETURN_IF_ERROR(status);
  }

  const auto& onnx_inferred_types(context.InferredOutputTypes());

  // Infer and verify node output arg type information.
  int i = -1;
  for (auto& output_def : node.MutableDefinitions().output_defs) {
    ++i;
    if (!output_def->Exists()) continue;

    // if the number of actual parameters exceeds the number of formal parameters,
    // then the op has variadic outputs and the trailing extra actual parameters
    // correspond to the last formal parameter. (The ONNX schema verification check
    // would have checked that the corresponding formal parameter is variadic.)

    const int num_formal_params = gsl::narrow_cast<int>(op.outputs().size());
    auto operand_index = std::min(i, num_formal_params - 1);
    auto op_formal_parameter = op.outputs().at(operand_index);

    const TypeProto& onnx_inferred_type = onnx_inferred_types[i];
    DataType existing_type = output_def->Type();
    DataType inferred_type = nullptr;

    // Infer output arg type if it is constrained to be of the same type as some input:
    // For example, the output of "Abs" is of the same type as its input.
    bool homogeneous = op_formal_parameter.GetIsHomogeneous();
    auto input_types_iter = type_parameter_to_type_map.find(op_formal_parameter.GetTypeStr());
    if (homogeneous && (type_parameter_to_type_map.end() != input_types_iter)) {
      inferred_type = input_types_iter->second;
    } else if (1 == op_formal_parameter.GetTypes().size()) {
      // Infer output arg type if operator definition specifies unique output type:
      inferred_type = *(op_formal_parameter.GetTypes().begin());
    } else if (FullyDefinedType(onnx_inferred_type)) {
      // Use output type inferred by ONNX inference
      inferred_type = DataTypeUtils::ToType(onnx_inferred_type);
    } else if (existing_type != nullptr) {
      inferred_type = existing_type;
    } else {
      // This should not happen: indicates incompleteness in ONNX inference.
      Status status(ONNXRUNTIME, onnxruntime::common::StatusCode::FAIL,
                    "Node (" + node_name + ") output arg (" + output_def->Name() + ") type inference failed");
      return status;
    }

    if ((existing_type != inferred_type) && (existing_type != nullptr)) {
      // A type exists for this output but does not match the inferred type.

      if (options.override_types) {
        // Replace existing type by inferred type: for use after graph-transformations
        // that change types of variables such as mixed-precision transformation.
        // Note: This reuses the original shape, with inferred type. Transformations
        // that can affect the shape are not yet supported.

        // The "SetType" call will override the shape information to empty.
        // If the original tensor has shape information, need to set it back.
        if (output_def->Shape()) {
          auto old_shape = *output_def->Shape();
          output_def->SetType(inferred_type);
          output_def->SetShape(old_shape);
        } else {
          output_def->SetType(inferred_type);
        }
      } else
        return Status(ONNXRUNTIME, onnxruntime::common::StatusCode::FAIL,
                      "Type Error: Type (" + *existing_type + ") of output arg (" +
                          output_def->Name() + ") of node (" + node_name +
                          ") does not match expected type (" + *inferred_type + ").");
    }

    if (existing_type == nullptr)
      output_def->SetType(inferred_type);

    // Update output-shape if it was inferred:
    // HasShape()/GetShape() work for tensor types
    // if the behavior changes the below may need adjustment
    if (utils::HasShape(onnx_inferred_type)) {
      if (output_def->Shape() == nullptr) {
        output_def->SetShape(utils::GetShape(onnx_inferred_type));
      } else {
        // we need to merge the shapes as a subgraph may have placeholder dimensions to represent the rank
        // that have no values.
        TypeProto merge_target;
        if (utils::HasTensorType(onnx_inferred_type)) {
          *merge_target.mutable_tensor_type()->mutable_shape() = *output_def->Shape();
        }
#if !defined(DISABLE_OPTIONAL_TYPE)
        else if (utils::HasOptionalTensorType(onnx_inferred_type)) {
          *utils::GetMutableOptionalTypeProto(merge_target)
               ->mutable_tensor_type()
               ->mutable_shape() = *output_def->Shape();
        }
#endif

#if !defined(DISABLE_SPARSE_TENSORS)
        else if (utils::HasSparseTensorType(onnx_inferred_type)) {
          *merge_target.mutable_sparse_tensor_type()->mutable_shape() = *output_def->Shape();
        }
#endif
        auto status = MergeShapeInfo(output_def->Name(), onnx_inferred_type, merge_target, strict_shape_type_inference_, logger_);
        if (!status.IsOK()) {
          return ORT_MAKE_STATUS(ONNXRUNTIME, FAIL, "Node:", node_name, " ", status.ErrorMessage());
        }
        // we may have cleared the shape if there was a mismatch so handle that
        if (utils::HasShape(merge_target))
          output_def->SetShape(utils::GetShape(merge_target));
        else
          output_def->ClearShape();
      }
    }
  }

  return Status::OK();
}

// Apply type-inference and type-checking to all inputs and initializers:
common::Status Graph::TypeCheckInputsAndInitializers() {
  // Check that the type of every input is specified:
  for (auto* graph_input : GetInputs()) {
    if (nullptr == graph_input->Type()) {
      Status status(ONNXRUNTIME, onnxruntime::common::StatusCode::FAIL,
                    "This is an invalid model. "
                    "Model input (" +
                        graph_input->Name() + ") does not have type information.");
      return status;
    }
  }

  // Infer/check type and shape for all initializers from their values
  for (auto& initializer_pair : name_to_initial_tensor_) {
    const std::string& name = initializer_pair.first;
    auto* node_arg = GetNodeArg(name);
    // If node_arg is null, we ignore this as a potentially unused initializer here
    if (nullptr != node_arg) {
      const TensorProto* tensor_proto = initializer_pair.second;
      TypeProto tensor_type;
      tensor_type.mutable_tensor_type()->set_elem_type(tensor_proto->data_type());
      auto initializer_type = DataTypeUtils::ToType(tensor_type);
      auto nodearg_type = node_arg->Type();
      if (nullptr == nodearg_type)
        node_arg->SetType(initializer_type);
      else if (initializer_type != nodearg_type) {
        return ORT_MAKE_STATUS(ONNXRUNTIME, FAIL,
                               "Type Error: Data in initializer '", name, "' has element type ", *initializer_type,
                               " but usage of initializer in graph expects ", *nodearg_type);
      }

      // Set shape accordingly.
      TensorShapeProto inferred_shape;
      for (auto dim : tensor_proto->dims()) {
        inferred_shape.add_dim()->set_dim_value(dim);
      }

      const TensorShapeProto* p_existing_shape = node_arg->Shape();
      if (nullptr == p_existing_shape) {
        // use the inferred shape if this is a constant initializer (cannot be overridden).
        // if not it has a matching graph input, and we prefer the shape info (or lack of info) from the graph input
        if (GetConstantInitializer(name, false) != nullptr) {
          node_arg->SetShape(inferred_shape);
        }
      } else {
        bool invalid = false;

        if (p_existing_shape->dim_size() != tensor_proto->dims_size()) {
          invalid = true;
        } else {
          for (int i = 0; i < p_existing_shape->dim_size(); ++i) {
            auto& d = p_existing_shape->dim(i);
            if (utils::HasDimValue(d) && (d.dim_value() != tensor_proto->dims(i))) {
              invalid = true;
              break;
            }
          }
        }

        if (invalid) {
          return ORT_MAKE_STATUS(ONNXRUNTIME, FAIL,
                                 "Type Error: Shape of initializer ", name, " does not match. ",
                                 utils::GetTensorShapeFromTensorShapeProto(*p_existing_shape), " != ",
                                 utils::GetTensorShapeFromTensorProto(*tensor_proto));
        }
      }
    }
  }

  return Status::OK();
}

Status Graph::VerifyNodeAndOpMatch(const ResolveOptions& options) {
  CheckerContext ctx;
  ctx.set_ir_version(gsl::narrow_cast<int>(IrVersion()));
  ctx.set_opset_imports(DomainToVersionMap());
  ctx.set_schema_registry(schema_registry_.get());
  // Set the parent directory of model path to load external tensors if exist
  ctx.set_model_dir(ToUTF8String(ModelPath().ParentPath().ToPathString()));

  LexicalScopeContext parent;
  if (parent_node_) {
    // add outer scope values. these are set as implicit inputs to the node containing the subgraph
    // in BuildConnections, which happens prior to this being called during Graph::Resolve
    const auto& outer_scope_values = parent_node_->ImplicitInputDefs();
    parent.output_names.reserve(outer_scope_values.size());

    for (const auto* implicit_inputs : outer_scope_values) {
      parent.output_names.insert(implicit_inputs->Name());
    }
  } else {
    // we may have some locally defined outer scope args if we're in the middle of constructing a subgraph
    // and need to call Resolve. parent_node_ would be null in this case
    parent.output_names.insert(outer_scope_node_arg_names_.cbegin(), outer_scope_node_arg_names_.cend());
  }

  LexicalScopeContext lsc{parent};
  lsc.output_names.reserve(resolve_context_.inputs_and_initializers.size() + resolve_context_.output_args.size());

  for (const std::string_view& input : resolve_context_.inputs_and_initializers) {
    lsc.output_names.insert(std::string(input));
  }

  for (auto node_index : nodes_in_topological_order_) {
    // Node verification.
    auto& node = *GetNode(node_index);

    NodeProto node_proto;
    node.ToProto(node_proto);
    const auto& node_name = node.Name();

    if (!node.Op()) {
      {
        auto status = Status::OK();
        ORT_TRY {
          checker::check_node(node_proto, ctx, lsc);
        }
        ORT_CATCH(const std::exception& ex) {
          ORT_HANDLE_EXCEPTION([&]() {
            status = ORT_MAKE_STATUS(ONNXRUNTIME, INVALID_GRAPH,
                                     "This is an invalid model. In Node, ", node, ", Error ", ex.what());
          });
        }
        ORT_RETURN_IF_ERROR(status);
      }

      SetOpSchemaFromRegistryForNode(node);

      if (!node.op_) {
        // check whether it refer to a function.
        std::string func_identifier = function_utils::GetFunctionIdentifier(node.Domain(), node.OpType());
        const auto& model_local_func_templates = owning_model_.GetModelLocalFunctionTemplates();
        auto iter = model_local_func_templates.find(func_identifier);
        if (iter != model_local_func_templates.end()) {
          // This node has a model local function proto.
          node.SetFunctionTemplate(*(iter->second));
        }
      }

      if (!node.op_) {
        return ORT_MAKE_STATUS(ONNXRUNTIME, FAIL,
                               "Fatal error: ", (node.Domain() == kOnnxDomain ? kOnnxDomainAlias : node.Domain()), ":",
                               node.OpType(), "(", node.SinceVersion(), ") is not a registered function/op");
      }

      // For ops without schema (like model local functions set the since version after constructing the schema.
      // schema construction will happen during function body initialization.
      if (node.since_version_ == -1) {
        node.since_version_ = node.op_->since_version();
      }
    }

    ORT_RETURN_IF_ERROR(node.UpdateInputArgCount());

    // currently an Op is required by ValidateVersion, so we use gsl::not_null to validate that.
    // This may change in the future to allow a null Op
    const gsl::not_null<const OpSchema*> p_op{node.Op()};

    // Attribute verification and fill node attribute with
    // default value defined in operator definition if needed.
    // Fill node attribute with default value specified in operator definition if any.
    const auto& node_attributes = node.GetAttributes();
    for (const auto& attr_def : p_op->attributes()) {
      auto node_attr_iter = node_attributes.find(attr_def.first);
      if (node_attributes.end() == node_attr_iter) {
        // The attribute was not specified in the node.
        if (!attr_def.second.required) {
          if (utils::HasName(attr_def.second.default_value)) {
            assert(attr_def.first == attr_def.second.default_value.name());
            // Set default value to the node attributes.
            node.AddAttributeProto(attr_def.second.default_value);
          }
          // TODO: Handle optional attribute but no default value specified in op definition.
        } else {
          Status status(ONNXRUNTIME, onnxruntime::common::StatusCode::FAIL,
                        "This is an invalid model. "
                        "Node (" +
                            node_name + ") attribute (" + attr_def.first +
                            ") is required but not specified.");
          return status;
        }
      }
    }

    NO_CHANGE_ON_SYNC_FLAG(ORT_RETURN_IF_ERROR(InferAndVerifyTypeMatch(node, *p_op, options)));

    // Accumulate output names of the iterated Node
    for (auto& output_name : node_proto.output()) {
      lsc.output_names.insert(output_name);
    }
  }

  // verify subgraphs
  for (auto node_index : nodes_in_topological_order_) {
    auto& node = *GetNode(node_index);
    for (auto& entry : node.GetAttributeNameToMutableSubgraphMap()) {
      Graph* subgraph = entry.second;
      ORT_RETURN_IF_ERROR(subgraph->VerifyNodeAndOpMatch(options));
    }
  }

  return Status::OK();
}

Status Graph::VerifyInputAndInitializerNames() {
  std::unordered_set<std::string_view>& inputs_and_initializers = resolve_context_.inputs_and_initializers;

  const auto& graph_inputs = GetInputs();
  inputs_and_initializers.reserve(graph_inputs.size() + name_to_initial_tensor_.size());

  for (auto* input : graph_inputs) {
    auto result = inputs_and_initializers.insert(input->Name());
    if (!result.second) {
      Status status(ONNXRUNTIME, onnxruntime::common::StatusCode::FAIL,
                    "Error: Duplicate definition-site for (" + input->Name() + ").");
      return status;
    }
  }

  for (auto& initializer_pair : name_to_initial_tensor_) {
    GSL_SUPPRESS(es.84)
    inputs_and_initializers.insert(initializer_pair.first);
    // Initializers are expected to be included in inputs (according to ONNX spec).
    // onnxruntime relaxes this constraint. No duplicate-name check here.
  }

  return Status::OK();
}

Status Graph::InitInputsInitializersOutputs() {
  // clear the previous relationships, as we re-create them when resolving.
  // same applies to the implicit input defs as they are built from any subgraphs within this graph.
  for (auto& node : Nodes()) {
    node.MutableRelationships().Clear();
    node.MutableDefinitions().implicit_input_defs.clear();
  }

  // add the subgraph pointers to the resolve context.
  for (auto& node : Nodes()) {
    auto& subgraphs = node.MutableSubgraphs();
    if (!subgraphs.empty()) {
      resolve_context_.nodes_with_subgraphs.insert(&node);
    }
  }

  ORT_RETURN_IF_ERROR(SetGraphInputsOutputs());
  ORT_RETURN_IF_ERROR(VerifyInputAndInitializerNames());
  ORT_RETURN_IF_ERROR(VerifyNoDuplicateName());

  return Status::OK();
}

Status Graph::PerformTypeAndShapeInferencing(const ResolveOptions& options) {
  ORT_RETURN_IF_ERROR(TypeCheckInputsAndInitializers());

  // type/shape inferencing on the nodes is done recursively as we need subgraph outputs
  // to be applied to Node outputs for the node containing the subgraph.
  // Call path is
  // VerifyNodeAndOpMatch
  //   Iterates Nodes
  //     Runs ONNX type/shape inferencing for each Node
  //      - If it hits a node with a subgraph, InferenceContext::getGraphAttributeInferencer is called
  //        by the ONNX level type/shape inferencing, which updates the subgraph inputs using GraphInferencerImpl
  //      - GraphInferencerImpl::doInferencing calls PerformTypeShapeInferencing to execute type/shape inferencing
  //        for all nodes in the subgraph. This leads to recursively handling all subgraphs contained in the node.
  //      - once we finish processing the subgraph/s we apply resultant type/shape information to the outputs
  //        of the node that contains the subgraph.
  ORT_RETURN_IF_ERROR(VerifyNodeAndOpMatch(options));

  return Status::OK();
}

void Graph::FindAllSubgraphs(std::vector<Graph*>& subgraphs) {
  for (auto& node : Nodes()) {
    for (auto& subgraph : node.MutableSubgraphs()) {
      subgraphs.push_back(subgraph.get());
      subgraph->FindAllSubgraphs(subgraphs);
    }
  }
}

Status Graph::ForThisAndAllSubgraphs(const std::vector<Graph*>& subgraphs, std::function<Status(Graph&)> func) {
  auto status = func(*this);
  ORT_RETURN_IF_ERROR(status);

  for (auto& subgraph : subgraphs) {
    status = func(*subgraph);
    ORT_RETURN_IF_ERROR(status);
  }

  return status;
}

Status Graph::Resolve(const ResolveOptions& options) {
  if (parent_graph_) {
    // Resolve must start at the top level graph in-order to handle outer scope
    // connections correctly, so recurse up to that level to start
    return parent_graph_->Resolve(options);
  }

  // find all subgraphs including nested ones.
  std::vector<Graph*> all_subgraphs;
  FindAllSubgraphs(all_subgraphs);

  bool subgraphs_need_resolve = std::any_of(all_subgraphs.cbegin(), all_subgraphs.cend(),
                                            [](const Graph* graph) {
                                              return graph->GraphResolveNeeded();
                                            });

  if (!GraphResolveNeeded() && !subgraphs_need_resolve) {
    return Status::OK();
  }

  // init all graph/subgraphs. non-recursive so call via ForThisAndAllSubgraphs.
  auto init_func = [](Graph& graph) { return graph.InitInputsInitializersOutputs(); };
  ORT_RETURN_IF_ERROR(ForThisAndAllSubgraphs(all_subgraphs, init_func));

  std::unordered_set<std::string> outer_scope_node_args_consumed;

  // recursively build connections between nodes in this graph and all subgraphs
  ORT_RETURN_IF_ERROR(BuildConnections(outer_scope_node_args_consumed));
  ORT_ENFORCE(outer_scope_node_args_consumed.empty(),
              "Shouldn't be possible to have NodeArgs that haven't been handled already.");

  // topological sort of this and any subgraphs is non-recursive
  auto topo_sort_func = [](Graph& graph) { return graph.PerformTopologicalSortAndCheckIsAcyclic(); };
  ORT_RETURN_IF_ERROR(ForThisAndAllSubgraphs(all_subgraphs, topo_sort_func));

  // type/shape validation and inferencing on this and any subgraphs
  // recurses into subgraphs via the ONNX checker, which descends into the GraphProto in node attributes
  // which define a subgraph.
  ORT_RETURN_IF_ERROR(PerformTypeAndShapeInferencing(options));

  // perform the final steps for this graph and all subgraphs
  auto finalize_func = [&options](Graph& graph) {
            // we don't need the resolve context any more. call Clear first to workaround bug in
            // MSVC std::unordered_set<std::string_view>.clear() when the underlying string is invalidated.
            // this can happen to ResolveContext.inputs_and_initializers during CleanUnusedInitializersAndNodeArgs.
            graph.resolve_context_.Clear();

            graph.CleanUnusedInitializersAndNodeArgs(options.initializer_names_to_preserve);
            graph.GraphResolveNeeded(false);

            // if we are resolving immediately after loading from a GraphProto, we don't need to
            // do a proto sync
            if (options.no_proto_sync_required) {
                graph.GraphProtoSyncNeeded(false);
            }

            return Status::OK(); };

  ORT_RETURN_IF_ERROR(ForThisAndAllSubgraphs(all_subgraphs, finalize_func));

  ++num_resolves_;

  return Status::OK();
}

void Graph::SetName(const std::string& name) {
  graph_proto_->set_name(name);
}

void Graph::SetDescription(const std::string& description) {
  graph_proto_->set_doc_string(description);
}

bool Graph::ResolveContext::IsLocalValue(const std::string& name) const {
  return output_args.find(name) != output_args.cend() ||
         inputs_and_initializers.find(name) != inputs_and_initializers.cend();
}

bool Graph::ResolveContext::IsInputInitializerOrOutput(const std::string& name, bool check_ancestors) const {
  return IsLocalValue(name) ||
         (check_ancestors && graph.parent_graph_ &&
          graph.parent_graph_->resolve_context_.IsInputInitializerOrOutput(name, check_ancestors));
}

bool Graph::ResolveContext::IsOuterScopeValue(const std::string& name) const {
  return graph.parent_graph_ && graph.parent_graph_->resolve_context_.IsInputInitializerOrOutput(name, true);
}
#endif  // !defined(ORT_MINIMAL_BUILD)

#if !defined(ORT_MINIMAL_BUILD) || defined(ORT_EXTENDED_MINIMAL_BUILD)
void Graph::AddInitializedTensor(const TensorProto& tensor) {
  auto existing = name_to_initial_tensor_.find(tensor.name());
  if (existing != name_to_initial_tensor_.cend()) {
    ORT_ENFORCE(existing->second == &tensor,
                "AddInitializedTensor already has tensor with name ", tensor.name(), " but different TensorProto.");
    return;
  }

  const gsl::not_null<TensorProto*> tensor_added{graph_proto_->add_initializer()};
  *(tensor_added) = tensor;
  name_to_initial_tensor_[tensor.name()] = tensor_added;
  SetGraphResolveNeeded();
  if (!is_loaded_from_model_file_ && GetNodeArg(tensor.name()) == nullptr) {
    // make sure there is a NodeArg for the initializer as SetGraphInputsOutputs may add it to the graph inputs.
    // the shape will be set to the correct value in TypeCheckInputsAndInitializers as we don't yet know whether there
    // will be a matching graph input for this initializer (we prefer shape info from the graph input).
    TypeProto t;
    t.mutable_tensor_type()->set_elem_type(tensor.data_type());
    ORT_IGNORE_RETURN_VALUE(GetOrCreateNodeArg(tensor.name(), &t));
  }
}
#endif  // !defined(ORT_MINIMAL_BUILD) || defined(ORT_EXTENDED_MINIMAL_BUILD)

const std::string& Graph::Name() const noexcept {
  return graph_proto_->name();
}

const std::string& Graph::Description() const noexcept {
  return graph_proto_->doc_string();
}

const Path& Graph::ModelPath() const {
  return owning_model_.ModelPath();
}

template <typename T, typename TIter>
static void RemoveRepeatedFieldEntry(T& repeated_field, const TIter& entry_to_remove) {
  auto num_entries = repeated_field.size();
  if (num_entries > 1) {
    // swap the entry being deleted with the last one, and delete it.
    // we do this so we don't have to move all the entries past the one being deleted down one.
    auto slot = entry_to_remove - repeated_field.begin();
    auto last_entry = repeated_field.end() - 1;
    repeated_field.SwapElements(narrow<int>(slot), narrow<int>(num_entries - 1));
    repeated_field.erase(last_entry);
  } else {
    repeated_field.erase(entry_to_remove);
  }
}

bool Graph::IsInitializedTensor(const std::string& name) const {
  return name_to_initial_tensor_.count(name) > 0;
}

#if !defined(DISABLE_SPARSE_TENSORS)
bool Graph::IsSparseInitializer(const std::string& name) const {
  return sparse_tensor_names_.count(name) > 0;
}
#endif

void Graph::RemoveInitializedTensor(const std::string& tensor_name) {
  bool found = false;
  auto iter = name_to_initial_tensor_.find(tensor_name);
  found = iter != name_to_initial_tensor_.end();
  if (found) {
    name_to_initial_tensor_.erase(iter);
#if !defined(DISABLE_SPARSE_TENSORS)
    sparse_tensor_names_.erase(tensor_name);
#endif
    SetGraphResolveNeeded();
  } else {
#if !defined(DISABLE_SPARSE_TENSORS)
    ORT_ENFORCE(sparse_tensor_names_.count(tensor_name) == 0, "sparse_tensor_names_ not in sync with name_to_initial_tensor_");
#endif
  }

  auto& mutable_initializers = *(graph_proto_->mutable_initializer());
  auto proto_entry = std::find_if(mutable_initializers.begin(), mutable_initializers.end(),
                                  [&tensor_name](const TensorProto& entry) { return entry.name() == tensor_name; });

  if (proto_entry != mutable_initializers.end()) {
    RemoveRepeatedFieldEntry(mutable_initializers, proto_entry);
  } else {
    // these should always be in sync as the pointer in name_to_initial_tensor_ is to memory owned by graph_proto_
    ORT_ENFORCE(!found, "graph_proto_ is not in sync with name_to_initial_tensor_.");
  }
}

#if !defined(ORT_MINIMAL_BUILD)
Status Graph::ReplaceInitializedTensorImpl(ONNX_NAMESPACE::TensorProto new_initializer, bool is_external) {
  // name_to_initial_tensor_ maps from name to const TensorProto*, so we first
  // look up the const pointer by name, then find and modify the mutable
  // pointed-to TensorProto in graph_proto_.
  const auto& initializer_name = new_initializer.name();
  const auto name_to_initializer_it = name_to_initial_tensor_.find(initializer_name);
  ORT_RETURN_IF_NOT(name_to_initializer_it != name_to_initial_tensor_.end(),
                    "Failed to find existing initializer with name ", initializer_name, ".");

  const auto& old_initializer = *(name_to_initializer_it->second);

  auto dims_eq = [&old_initializer, &new_initializer]() {
    if (old_initializer.dims_size() != new_initializer.dims_size()) return false;
    for (int i = 0; i < old_initializer.dims_size(); ++i) {
      if (old_initializer.dims(i) != new_initializer.dims(i)) return false;
    }
    return true;
  };

  ORT_RETURN_IF_NOT(!is_external || utils::HasExternalData(old_initializer), "Trying to replace non-external initializer with external data");

  ORT_RETURN_IF_NOT(dims_eq(), "Replacement tensor's dimensions do not match.");
  ORT_RETURN_IF_NOT(old_initializer.data_type() == new_initializer.data_type(),
                    "Replacement tensor's data type does not match.");

  auto& mutable_initializers = *(graph_proto_->mutable_initializer());
  // use cheaper pointer comparison to find old entry
  auto existing_entry = std::find(mutable_initializers.pointer_begin(), mutable_initializers.pointer_end(),
                                  &old_initializer);

  // these should always be in sync as the pointer in name_to_initial_tensor_ is to memory owned by graph_proto_
  ORT_ENFORCE(existing_entry != mutable_initializers.pointer_end(),
              "graph_proto_ is not in sync with name_to_initial_tensor_");

  **existing_entry = std::move(new_initializer);

  return Status::OK();
}

Status Graph::ReplaceInitializedTensor(ONNX_NAMESPACE::TensorProto new_initializer) {
  return ReplaceInitializedTensorImpl(std::move(new_initializer), false);
}

#if !defined(DISABLE_EXTERNAL_INITIALIZERS)
Status Graph::InjectExternalInitializedTensors(const InlinedHashMap<std::string, OrtValue>& external_initializers) {
  for (const auto& e : external_initializers) {
    const auto& name = e.first;
    const OrtValue& ort_value = e.second;
    auto tensor_proto = utils::TensorToTensorProto(ort_value.Get<Tensor>(), name);
    ORT_RETURN_IF_ERROR(ReplaceInitializedTensorImpl(std::move(tensor_proto), true));
    LOGS(logger_, INFO) << "Replaced external initializer: " << name;
  }
  return Status::OK();
}
#endif  // DISABLE_EXTERNAL_INITIALIZERS

#endif  // !defined(ORT_MINIMAL_BUILD)

bool Graph::GetInitializedTensor(const std::string& tensor_name, const TensorProto*& value) const {
  auto iter = name_to_initial_tensor_.find(tensor_name);
  if (name_to_initial_tensor_.end() == iter) {
    value = nullptr;
    return false;
  }
  value = iter->second;
  return true;
}

void Graph::CleanAllInitializedTensors() noexcept {
  name_to_initial_tensor_.clear();
#if !defined(DISABLE_SPARSE_TENSORS)
  sparse_tensor_names_.clear();
#endif

  // Clearing RepeatedPtrFields does not free objects' memory. The memory is retained
  // and can be reused. Need to explicitly release the cleared objects and free the
  // memory.
  graph_proto_->mutable_initializer()->Clear();
  const int num_cleared = graph_proto_->initializer().ClearedCount();
  for (int i = 0; i < num_cleared; i++) {
    delete graph_proto_->mutable_initializer()->ReleaseCleared();
  }
}

const ONNX_NAMESPACE::TensorProto* Graph::GetConstantInitializer(const std::string& initializer_name,
                                                                 bool check_outer_scope) const {
  const ONNX_NAMESPACE::TensorProto* initializer = nullptr;
  if (GetInitializedTensor(initializer_name, initializer)) {
    if (CanOverrideInitializer()) {
      const auto& graph_inputs = GetInputsIncludingInitializers();
      bool is_constant = std::none_of(graph_inputs.cbegin(), graph_inputs.cend(),
                                      [&initializer_name](const NodeArg* input) {
                                        return input->Name() == initializer_name;
                                      });

      if (!is_constant) {
        initializer = nullptr;
      }
    }
  } else if (check_outer_scope && IsSubgraph()) {
    // make sure there's not a local value with the same name. if there is it shadows any initializer in outer scope.
    if (IsOuterScopeValue(initializer_name)) {
      initializer = parent_graph_->GetConstantInitializer(initializer_name, check_outer_scope);
    }
  }

  return initializer;
}

const ONNX_NAMESPACE::TensorProto* Graph::GetInitializer(const std::string& initializer_name,
                                                         bool check_outer_scope) const {
  const ONNX_NAMESPACE::TensorProto* initializer = nullptr;
  if (GetInitializedTensor(initializer_name, initializer)) {
    return initializer;
  } else if (check_outer_scope && IsSubgraph()) {
    // make sure there's not a local value with the same name. if there is it shadows any initializer in outer scope.
    if (IsOuterScopeValue(initializer_name)) {
      initializer = parent_graph_->GetInitializer(initializer_name, check_outer_scope);
    }
  }

  return initializer;
}

#if !defined(ORT_MINIMAL_BUILD)
void Graph::AddValueInfo(const NodeArg* new_value_info) {
  NodeArg* node_arg = GetNodeArg(new_value_info->Name());
  ORT_ENFORCE(node_arg && node_arg == new_value_info, "Error: trying to add an value info that are no in graph.");
  value_info_.insert(new_value_info);
}

std::vector<NodeArg*> Graph::CreateNodeArgs(const google::protobuf::RepeatedPtrField<std::string>& names,
                                            const ArgNameToTypeMap& name_to_type_map) {
  const auto name_to_type_map_end = name_to_type_map.end();
  std::vector<NodeArg*> results;
  results.reserve(names.size());

  for (auto& name : names) {
    const TypeProto* type = nullptr;

    auto name_to_type_iter = name_to_type_map.find(name);
    if (name_to_type_iter != name_to_type_map_end) {
      // This node input arg type/shape does exist in graph proto.
      // Assign type/shape information to node input arg.
      type = &(name_to_type_iter->second);
    }

    auto node_arg = &GetOrCreateNodeArg(name, type);
    results.push_back(node_arg);
  }

  return results;
}

Node& Graph::AddNode(const Node& other) {
  const auto& definitions = other.GetDefinitions();

  auto& new_node = AddNode(other.Name(), other.OpType(), other.Description(),
                           definitions.input_defs,
                           definitions.output_defs,
                           &other.GetAttributes(),
                           other.Domain());

  return new_node;
}

Node& Graph::AddNode(const NodeProto& node_proto,
                     const ArgNameToTypeMap& name_to_type_map) {
  auto input_defs = CreateNodeArgs(node_proto.input(), name_to_type_map);
  auto output_defs = CreateNodeArgs(node_proto.output(), name_to_type_map);

  const int num_attributes = node_proto.attribute_size();
  NodeAttributes attributes;
  attributes.reserve(num_attributes);

  for (int i = 0; i < num_attributes; ++i) {
    auto& attr = node_proto.attribute(i);
    attributes[attr.name()] = attr;
  }

  return AddNode(node_proto.name(),
                 node_proto.op_type(),
                 node_proto.doc_string(),
                 input_defs,
                 output_defs,
                 &attributes,
                 node_proto.domain());
}

static flatbuffers::Offset<flatbuffers::Vector<flatbuffers::Offset<flatbuffers::String>>>
SaveInputsOutputsToOrtFormat(flatbuffers::FlatBufferBuilder& builder, const std::vector<const NodeArg*>& src) {
  std::vector<flatbuffers::Offset<flatbuffers::String>> vec(src.size());
  std::transform(src.cbegin(), src.cend(), vec.begin(),
                 [&builder](const NodeArg* entry) {
                   return builder.CreateSharedString(entry->Name());
                 });
  return builder.CreateVector(vec);
}

common::Status Graph::SaveToOrtFormat(flatbuffers::FlatBufferBuilder& builder,
                                      flatbuffers::Offset<fbs::Graph>& fbs_graph) const {
  auto inputs = SaveInputsOutputsToOrtFormat(builder, graph_inputs_including_initializers_);
  auto outputs = SaveInputsOutputsToOrtFormat(builder, graph_outputs_);

#if !defined(DISABLE_SPARSE_TENSORS)
  std::vector<flatbuffers::Offset<fbs::SparseTensor>> sparse_initializers_data;
  sparse_initializers_data.reserve(sparse_tensor_names_.size());
#endif
  const auto sparse_end = sparse_tensor_names_.end();

  std::vector<flatbuffers::Offset<fbs::Tensor>> initializers_data;
#if !defined(DISABLE_SPARSE_TENSORS)
  assert(sparse_tensor_names_.size() <= name_to_initial_tensor_.size());
  initializers_data.reserve(name_to_initial_tensor_.size() - sparse_tensor_names_.size());
#else
  initializers_data.reserve(name_to_initial_tensor_.size());
#endif
  const auto& model_path = ModelPath();

  for (const auto& pair : name_to_initial_tensor_) {
    if (sparse_tensor_names_.find(pair.first) == sparse_end) {
      flatbuffers::Offset<fbs::Tensor> fbs_tensor;
      ORT_RETURN_IF_ERROR(
          fbs::utils::SaveInitializerOrtFormat(builder, *pair.second, model_path, fbs_tensor));
      initializers_data.push_back(fbs_tensor);
    }
#if !defined(DISABLE_SPARSE_TENSORS)
    else {
      SparseTensorProto sparse_initializer;
      ORT_RETURN_IF_ERROR(utils::DenseTensorToSparseTensorProto(*pair.second, model_path, sparse_initializer));
      flatbuffers::Offset<fbs::SparseTensor> fbs_sparse_tensor;
      ORT_RETURN_IF_ERROR(
          fbs::utils::SaveSparseInitializerOrtFormat(builder, sparse_initializer, model_path, fbs_sparse_tensor));
      sparse_initializers_data.push_back(fbs_sparse_tensor);
    }
#endif
  }
#if !defined(DISABLE_SPARSE_TENSORS)
  auto sparse_initializers = builder.CreateVector(sparse_initializers_data);
#endif
  auto initializers = builder.CreateVector(initializers_data);

  std::vector<flatbuffers::Offset<fbs::ValueInfo>> node_args_data;
  node_args_data.reserve(node_args_.size());
  for (const auto& pair : node_args_) {
    flatbuffers::Offset<fbs::ValueInfo> fbs_val_info;
    ORT_RETURN_IF_ERROR(
        fbs::utils::SaveValueInfoOrtFormat(builder, pair.second->ToProto(), fbs_val_info));
    node_args_data.push_back(fbs_val_info);
  }
  auto node_args = builder.CreateVector(node_args_data);

  std::vector<flatbuffers::Offset<fbs::Node>> nodes_vec;
  std::vector<flatbuffers::Offset<fbs::NodeEdge>> node_edges_vec;
  node_edges_vec.reserve(nodes_.size());
  for (const auto& node : nodes_) {
    if (node != nullptr) {
      flatbuffers::Offset<fbs::Node> fbs_node;
      ORT_RETURN_IF_ERROR(node->SaveToOrtFormat(builder, fbs_node));
      nodes_vec.push_back(fbs_node);
      node_edges_vec.push_back(node->SaveEdgesToOrtFormat(builder));
    }
  }
  auto nodes = builder.CreateVector(nodes_vec);
  auto node_edges = builder.CreateVector(node_edges_vec);

#if !defined(ORT_MINIMAL_BUILD) || defined(ORT_EXTENDED_MINIMAL_BUILD)
  auto runtime_optimizations = flatbuffers::Offset<fbs::RuntimeOptimizations>{};  // null value
  if (!RuntimeOptimizations().IsEmpty()) {
    flatbuffers::Offset<RuntimeOptimizationRecordContainer::FbsRuntimeOptimizationRecordContainer>
        runtime_optimization_records;
    ORT_RETURN_IF_ERROR(RuntimeOptimizations().SaveToOrtFormat(builder, runtime_optimization_records));
    runtime_optimizations = fbs::CreateRuntimeOptimizations(builder, runtime_optimization_records);
  }
#endif

  fbs::GraphBuilder gb(builder);
  gb.add_initializers(initializers);
  gb.add_node_args(node_args);
  gb.add_nodes(nodes);
  gb.add_max_node_index(gsl::narrow_cast<uint32_t>(nodes_.size()));
  gb.add_node_edges(node_edges);
  gb.add_inputs(inputs);
  gb.add_outputs(outputs);
#if !defined(DISABLE_SPARSE_TENSORS)
  gb.add_sparse_initializers(sparse_initializers);
#endif
#if !defined(ORT_MINIMAL_BUILD) || defined(ORT_EXTENDED_MINIMAL_BUILD)
  gb.add_runtime_optimizations(runtime_optimizations);
#endif
  fbs_graph = gb.Finish();
  return Status::OK();
}
#endif  // !defined(ORT_MINIMAL_BUILD)

#if !defined(ORT_MINIMAL_BUILD) || defined(ORT_EXTENDED_MINIMAL_BUILD)
std::string Graph::GenerateNodeArgName(const std::string& base_name) {
  std::string new_name = base_name;
  // Check if new_name has been used in as any of node_args_' names.
  // Check if new_name has been generated by this function.
  // If both are not, add new_name into name set and return the new_name
  // as the generated name. Otherwise, keep generating new names.
  while (node_args_.find(new_name) != node_args_.end() ||
         generated_node_arg_names_.find(new_name) != generated_node_arg_names_.end()) {
    std::ostringstream str;
    str << base_name << "_token_" << name_generator_++;
    new_name = str.str();
  }

  generated_node_arg_names_.insert(new_name);
  return new_name;
}

std::string Graph::GenerateNodeName(const std::string& base_name) {
  // Define name-checking function for node name.
  // Return true if the input name hasn't been used. Otherwise, return false.
  auto name_is_ok = [&](const std::string name) {
    for (auto it = nodes_.begin(); it != nodes_.end(); ++it) {
      if (*it == nullptr) {
        continue;
      }
      if (it->get()->Name() != name) {
        continue;
      }
      // Find a matched name so we cannot reuse the input name.
      return false;
    }

    if (generated_node_names_.find(name) != generated_node_names_.end()) {
      // Find a matched name so we cannot reuse the input name.
      return false;
    }

    // The input name can be reused.
    return true;
  };

  // Start with the input name.
  std::string new_name = base_name;

  while (!name_is_ok(new_name)) {
    std::ostringstream str;
    str << base_name << "_token_" << name_generator_++;
    new_name = str.str();
  }

  // Make sure this new_name is not going to be reused.
  generated_node_names_.insert(new_name);

  return new_name;
}

Node& Graph::AddNode(const std::string& name,
                     const std::string& op_type,
                     const std::string& description,
                     gsl::span<NodeArg* const> input_args,
                     gsl::span<NodeArg* const> output_args,
                     const NodeAttributes* attributes,
                     const std::string& domain) {
  InlinedVector<NodeArg*> inputs;
  InlinedVector<NodeArg*> outputs;
  inputs.resize(input_args.size());
  outputs.resize(output_args.size());
  int i = 0;
  for (auto input_arg : input_args) {
    inputs[i++] = &GetOrCreateNodeArg(input_arg->Name(), input_arg->TypeAsProto());
  }
  i = 0;
  for (auto output_arg : output_args) {
    outputs[i++] = &GetOrCreateNodeArg(output_arg->Name(), output_arg->TypeAsProto());
  }

  const gsl::not_null<Node*> node = AllocateNode();
  node->Init(name, op_type, description, inputs, outputs, attributes, domain);
  if (0 != op_type.compare(kNoOp)) {
    GraphProtoSyncNeeded(true);
  }

  return *node;
}

bool Graph::RemoveNode(NodeIndex p_index) {
  auto node = GetNode(p_index);
  if (nullptr == node) {
    return false;
  }

  // Node must be disconnected from any downstream nodes before removal
  ORT_ENFORCE(node->GetOutputEdgesCount() == 0, "Can't remove node ", node->Name(), " as it still has output edges.");

  // Remove all input edges.
  // Need to copy the edge info first so we can remove the real edges while iterating the copy of edge info.
  auto input_edges = node->GetRelationships().input_edges;

  for (auto& input_edge : input_edges) {
    RemoveEdge(input_edge.GetNode().Index(), p_index, input_edge.GetSrcArgIndex(), input_edge.GetDstArgIndex());
  }

  return ReleaseNode(p_index);
}
#endif  // !defined(ORT_MINIMAL_BUILD) || defined(ORT_EXTENDED_MINIMAL_BUILD)

#if !defined(ORT_MINIMAL_BUILD)
bool Graph::AddControlEdge(NodeIndex src_node_index, NodeIndex dst_node_index) {
  if (nodes_.size() <= src_node_index ||
      nodes_.size() <= dst_node_index ||
      nullptr == nodes_[src_node_index] ||
      nullptr == nodes_[dst_node_index]) {
    // Invalid node indexes specified.
    return false;
  }

  GSL_SUPPRESS(es.84) {  // ignoring return from insert()
    nodes_[src_node_index]->MutableRelationships().output_edges.insert(Node::EdgeEnd(*nodes_[dst_node_index]));
    nodes_[dst_node_index]->MutableRelationships().input_edges.insert(Node::EdgeEnd(*nodes_[src_node_index]));
    nodes_[dst_node_index]->MutableRelationships().control_inputs.insert(nodes_[src_node_index]->Name());
  }

  return true;
}

const ONNX_NAMESPACE::GraphProto& Graph::ToGraphProto() {
  if (!GraphProtoSyncNeeded()) {
    return *graph_proto_;
  }

  // Nodes.
  ToGraphProtoInternal(*graph_proto_);

  GraphProtoSyncNeeded(false);

  return *graph_proto_;
}

ONNX_NAMESPACE::GraphProto Graph::ToGraphProto() const {
#if !defined(DISABLE_SPARSE_TENSORS)
  if (!GraphProtoSyncNeeded() && sparse_tensor_names_.empty()) {
    return *graph_proto_;
  }
#else
  if (!GraphProtoSyncNeeded()) {
    return *graph_proto_;
  }
#endif

  GraphProto result;
  ToGraphProtoInternal(result);
  // Path of the owning model
  // This is used for constructing full path for external data
  // if it exists

#if !defined(DISABLE_SPARSE_TENSORS)
  const auto& model_path = ModelPath();
  // We want to make sure that sparse initializers do not appear
  // as dense duplicates within the initializers list.
  if (!sparse_tensor_names_.empty()) {
    const auto sparse_end = sparse_tensor_names_.end();
    auto* mutable_initializer = result.mutable_initializer();
    for (const auto& initializer : graph_proto_->initializer()) {
      if (sparse_end == sparse_tensor_names_.find(initializer.name())) {
        *mutable_initializer->Add() = initializer;
      } else {
        auto& sparse_initializer = *result.add_sparse_initializer();
        auto status = utils::DenseTensorToSparseTensorProto(initializer, model_path, sparse_initializer);
        ORT_ENFORCE(status.IsOK(), "Failed to convert dense initializer to sparse");
      }
    }
  } else {
    *result.mutable_initializer() = graph_proto_->initializer();
  }
#else
  *result.mutable_initializer() = graph_proto_->initializer();
#endif

  return result;
}

ONNX_NAMESPACE::GraphProto Graph::ToGraphProtoWithExternalInitializers(const std::string& external_file_name,
                                                                       const PathString& destination_file_path,
                                                                       size_t initializer_size_threshold) const {
  GraphProto result;
  ToGraphProtoInternal(result);

  Path parent_path = Path::Parse(destination_file_path).ParentPath();
  Path external_file_path = Path::Parse(ToPathString(external_file_name));
  // Check if parent_path is relative path (length = 0)
  if (parent_path.ToPathString().length()) {
    // Save external data file in same directory as model
    external_file_path = parent_path.Append(external_file_path);
  }

  std::ofstream external_stream(external_file_path.ToPathString(), std::ofstream::out | std::ofstream::binary);
  ORT_ENFORCE(external_stream.is_open());
  int64_t external_offset = 0;

  // Add the initializers to the result graph.
  const auto& model_path = ModelPath();
#if !defined(DISABLE_SPARSE_TENSORS)
  const auto sparse_end = sparse_tensor_names_.end();
#endif

  for (const auto& initializer : graph_proto_->initializer()) {
#if !defined(DISABLE_SPARSE_TENSORS)
    if (sparse_end != sparse_tensor_names_.find(initializer.name())) {
      // Sparse tensors are added to the ONNX file.
      auto& sparse_initializer = *result.add_sparse_initializer();
      auto status = utils::DenseTensorToSparseTensorProto(initializer, model_path, sparse_initializer);
      ORT_ENFORCE(status.IsOK(), "Failed to convert dense initializer to sparse");
    } else {
#endif
      // Dense tensors larger than the threshold are added to the external file.
      TensorProto* output_proto = result.add_initializer();

      std::vector<uint8_t> raw_data;
      ORT_THROW_IF_ERROR(utils::UnpackInitializerData(initializer, model_path, raw_data));
      size_t tensor_bytes_size = raw_data.size();
      if (tensor_bytes_size < initializer_size_threshold) {
        *output_proto = initializer;
        continue;
      }

      for (size_t index = 0; index != tensor_bytes_size; ++index) {
        external_stream << raw_data[index];
      }

      output_proto->set_data_location(ONNX_NAMESPACE::TensorProto_DataLocation::TensorProto_DataLocation_EXTERNAL);
      ONNX_NAMESPACE::StringStringEntryProto* location = output_proto->add_external_data();
      location->set_key("location");
      location->set_value(external_file_name);
      ONNX_NAMESPACE::StringStringEntryProto* offset = output_proto->add_external_data();
      offset->set_key("offset");
      offset->set_value(std::to_string(external_offset));
      ONNX_NAMESPACE::StringStringEntryProto* length = output_proto->add_external_data();
      length->set_key("length");
      length->set_value(std::to_string(tensor_bytes_size));

      output_proto->set_name(initializer.name());
      output_proto->set_data_type(initializer.data_type());
      for (int i = 0; i != initializer.dims_size(); ++i) {
        output_proto->add_dims(initializer.dims(i));
      }
      output_proto->set_doc_string(initializer.doc_string());

      external_offset += tensor_bytes_size;
#if !defined(DISABLE_SPARSE_TENSORS)
    }
#endif
  }

  return result;
}

void Graph::ToGraphProtoInternal(ONNX_NAMESPACE::GraphProto& graph_proto) const {
  graph_proto_->clear_node();
  graph_proto_->clear_input();
  graph_proto_->clear_output();
  graph_proto_->clear_value_info();
  graph_proto.set_name(Name());
  graph_proto.set_doc_string(Description());

  for (const auto* input_arg : GetInputsIncludingInitializers()) {
    *(graph_proto.mutable_input()->Add()) = input_arg->ToProto();
  }

  for (const auto* output_arg : GetOutputs()) {
    *(graph_proto.mutable_output()->Add()) = output_arg->ToProto();
  }

  for (const auto* value_info : value_info_) {
    *(graph_proto.mutable_value_info()->Add()) = value_info->ToProto();
  }

  // add the NodeArg info for outer scope NodeArgs so we capture the type information
  for (const auto& name : outer_scope_node_arg_names_) {
    auto* node_arg = GetNodeArg(name);
    ORT_ENFORCE(node_arg, "Outer scope node arg name '" + name + "'was added but does not exist. ");
    *(graph_proto.mutable_value_info()->Add()) = node_arg->ToProto();
  }

  GraphViewer graph_viewer(*this);
  // Nodes must be sorted in Topological Order in the GraphProto per ONNX spec.
  for (auto& node_idx : graph_viewer.GetNodesInTopologicalOrder()) {
    const gsl::not_null<NodeProto*> node_proto{graph_proto.add_node()};
    const gsl::not_null<const Node*> p_node{GetNode(node_idx)};
    // we need to update any GraphProto attributes for subgraphs so that any changes made by things
    // such as the optimizers are captured. otherwise we can end up saving an invalid graph.
    p_node->ToProto(*node_proto, /* update_subgraphs */ true);
  }
}

void Graph::CleanUnusedInitializersAndNodeArgs(const std::unordered_set<std::string>* initializer_names_to_preserve) {
  // Node Args being used
  std::unordered_set<const NodeArg*> used_args;
  used_args.reserve(node_args_.size());

  // Node Args we want to preserved even not being used
  std::unordered_set<const NodeArg*> node_args_to_preserve;
  if (initializer_names_to_preserve) {
    node_args_to_preserve.reserve(initializer_names_to_preserve->size());
    for (const auto& initializer_name : *initializer_names_to_preserve) {
      const auto* initializer_node_arg = GetNodeArg(initializer_name);
      if (initializer_node_arg != nullptr) {
        ORT_IGNORE_RETURN_VALUE(node_args_to_preserve.insert(initializer_node_arg));
      }
    }
  }

  // anything that provides a required graph input (GetInputs), an optional graph input (GetOverridableInitializers)
  // or a graph output (GetOutputs) cannot be removed
  const auto& inputs = GetInputs();
  const auto& overridable_initializers = GetOverridableInitializers();
  const auto& outputs = GetOutputs();

  std::for_each(inputs.cbegin(), inputs.cend(), [&used_args](const NodeArg* input) {
    ORT_IGNORE_RETURN_VALUE(used_args.insert(input));
  });

  std::for_each(overridable_initializers.cbegin(), overridable_initializers.cend(),
                [&used_args](const NodeArg* input) {
                  ORT_IGNORE_RETURN_VALUE(used_args.insert(input));
                });

  std::for_each(outputs.cbegin(), outputs.cend(), [&used_args](const NodeArg* output) {
    ORT_IGNORE_RETURN_VALUE(used_args.insert(output));
  });

  for (const auto& node : Nodes()) {
    for (const auto* def : node.InputDefs()) {
      ORT_IGNORE_RETURN_VALUE(used_args.insert(def));
    }

    for (const auto* def : node.ImplicitInputDefs()) {
      ORT_IGNORE_RETURN_VALUE(used_args.insert(def));
    }
  }

  std::vector<std::string> erase_list;
  auto used_args_end = used_args.cend();
  for (const auto& pv : name_to_initial_tensor_) {
    const std::string& name = pv.first;
    const auto* initializer_node_arg = GetNodeArg(name);
    ORT_ENFORCE(initializer_node_arg != nullptr, "Cannot find NodeArgs for [", name, "]");
    if (used_args.find(initializer_node_arg) == used_args_end &&
        node_args_to_preserve.find(initializer_node_arg) == node_args_to_preserve.cend()) {
      // on the first call to Graph::Resolve we are removing unnecessary initializers that should be removed
      // from the model.
      // on later calls we are removing initializers that optimizations have made redundant.
      if (num_resolves_ == 0) {
        LOGS(logger_, WARNING) << "Removing initializer '"
                               << name << "'. It is not used by any node and should be removed from the model.";
      } else {
        LOGS(logger_, INFO) << "Removing initializer '" << name << "'. It is no longer used by any node.";
      }

      erase_list.push_back(name);
    }
  }

  std::for_each(erase_list.cbegin(), erase_list.cend(),
                [this](const std::string& name) {
                  RemoveInitializedTensor(name);

                  // handle edge case where the unused initializer has a matching graph input.
                  // this can only happen when initializers cannot be overridden via an optional graph input.
                  // (otherwise this initializer wouldn't be allowed to be removed due to it backing an optional
                  // graph input).
                  if (CanOverrideInitializer() == false) {
                    auto& proto_inputs = *graph_proto_->mutable_input();
                    auto i = std::find_if(proto_inputs.begin(), proto_inputs.end(),
                                          [&name](const ONNX_NAMESPACE::ValueInfoProto& input) {
                                            return input.name() == name;
                                          });

                    if (i != proto_inputs.end()) {
                      RemoveRepeatedFieldEntry(proto_inputs, i);
                    }

                    auto& inputs_including_initializers = graph_inputs_including_initializers_;
                    auto j = std::find_if(inputs_including_initializers.begin(), inputs_including_initializers.end(),
                                          [&name](const NodeArg* input) { return input->Name() == name; });

                    if (j != inputs_including_initializers.end()) {
                      inputs_including_initializers.erase(j);
                    }
                  }
                });

  // Clear the unused NodeArgs
  // We also want to scan the output NodeArgs of each node
  // In case one output of a node is neither used as an input of another node nor an output of graph
  for (const auto& node : Nodes()) {
    for (const auto* def : node.OutputDefs()) {
      ORT_IGNORE_RETURN_VALUE(used_args.insert(def));
    }
  }

  // We also need to check the Outer Scope NodeArgs
  for (const auto& outer_scope_node_arg_name : outer_scope_node_arg_names_) {
    const auto* outer_scope_node_arg = GetNodeArg(outer_scope_node_arg_name);
    ORT_ENFORCE(outer_scope_node_arg != nullptr, "Cannot find NodeArgs for [", outer_scope_node_arg_name, "]");
    ORT_IGNORE_RETURN_VALUE(node_args_to_preserve.insert(outer_scope_node_arg));
  }

  auto node_args_to_preserve_end = node_args_to_preserve.cend();
  for (auto it = node_args_.cbegin(), node_args_end = node_args_.cend(); it != node_args_end; /* no increment */) {
    auto current_entry = it++;
    const auto* current_node_arg = current_entry->second.get();
    const auto& node_arg_name = current_entry->first;
    // For some reason, we still have some code hold the raw pointer to the unused NodeArgs,
    // Remove only the NodeArgs with no type for now
    // TODO, investigate the issue when running using mpirun
    if (!node_arg_name.empty() && used_args.find(current_node_arg) == used_args_end &&
        node_args_to_preserve.find(current_node_arg) == node_args_to_preserve_end &&
        !current_node_arg->ToProto().has_type()) {
      LOGS(logger_, INFO) << "Removing NodeArg '" << node_arg_name << "'. It is no longer used by any node.";
      // Need to remove the NodeArg from both value_info_ and node_args_
      value_info_.erase(current_node_arg);
      node_args_.erase(current_entry);
    }
  }
}

#endif  // !defined(ORT_MINIMAL_BUILD)

void Graph::ComputeOverridableInitializers() {
  graph_overridable_initializers_.clear();
  if (CanOverrideInitializer()) {
    // graph_inputs_excluding_initializers_ and graph_inputs_including_initializers_
    // are inserted in the same order. So we walk and compute the difference.
    auto f_incl = graph_inputs_including_initializers_.cbegin();
    const auto l_incl = graph_inputs_including_initializers_.cend();
    auto f_excl = graph_inputs_excluding_initializers_.cbegin();
    const auto l_excl = graph_inputs_excluding_initializers_.cend();

    while (f_incl != l_incl) {
      // Equal means not an initializer
      if (f_excl != l_excl && *f_incl == *f_excl) {
        ++f_incl;
        ++f_excl;
        continue;
      }
      graph_overridable_initializers_.push_back(*f_incl);
      ++f_incl;
    }
  }
}

#if !defined(ORT_MINIMAL_BUILD)

GSL_SUPPRESS(es.84)  // warning about ignoring return value from insert(...)
Status Graph::SetGraphInputsOutputs() {
  // If loaded from a model file, we start from the specified inputs and
  // outputs set earlier by InitializeStateFromModelFileGraphProto().
  // Otherwise (!is_loaded_from_model_file_), we need to fix up the inputs and
  // may also need to infer inputs and outputs.
  // In either case, calls to SetInputs() or SetOutputs() may affect the actual
  // inputs and outputs.
  if (is_loaded_from_model_file_) return Status::OK();

  // Reset value_info.
  value_info_.clear();

  std::unordered_map<std::string, size_t> output_name_to_node_arg_index;
  std::vector<const NodeArg*> output_node_args_in_order;

  // if something is coming from outer scope, consider it already added
  std::unordered_set<std::string> added_input_names{outer_scope_node_arg_names_};
  graph_inputs_excluding_initializers_.clear();
  if (!graph_inputs_manually_set_) {
    graph_inputs_including_initializers_.clear();
  } else {
    // If we've set graph_inputs_including_initializers_ by calling SetInputs,
    // we copy its non-duplicate elements to graph_inputs_excluding_initializers_.
    // Later, we will erase initializers from graph_inputs_excluding_initializers_
    // if graph_inputs_manually_set_ is true.
    // In this way, we can ensure graph_inputs_excluding_initializers_ is the full
    // set of inputs less initializers, which could be a graph input used only
    // by a subgraph and thereby only an implicit input to a node, or a graph input
    // not used anywhere.
    // We also make sure graph_inputs_excluding_initializers_ list doesn't have any
    // duplicate names.
    std::unordered_set<std::string> existing_names;
    for (auto arg : graph_inputs_including_initializers_) {
      const std::string& name = arg->Name();
      if (existing_names.count(name) == 0) {
        graph_inputs_excluding_initializers_.push_back(arg);
        existing_names.insert(name);
      }
    }
  }

  if (!graph_outputs_manually_set_) {
    graph_outputs_.clear();
  }

  // Collect all nodes' outputs
  for (const auto& node : Nodes()) {
    for (const auto* output_def : node.OutputDefs()) {
      if (output_def->Exists()) {
        output_node_args_in_order.push_back(output_def);
        output_name_to_node_arg_index.insert({output_def->Name(), output_node_args_in_order.size() - 1});
      }
    }
  }

  // Init graph output args with copy of all node output args.
  auto graph_output_args = output_name_to_node_arg_index;
  for (const auto& node : Nodes()) {
    // Go thru all node's inputs.
    for (const auto* input_arg : node.InputDefs()) {
      if (!input_arg->Exists()) {
        // It's an optional input and does not exist in this case.
        continue;
      }

      auto output_arg_iter = output_name_to_node_arg_index.find(input_arg->Name());
      if (output_name_to_node_arg_index.end() == output_arg_iter) {
        // This input arg is not the output of another node so must come from either a graph input or an initializer.
        const std::string& name = input_arg->Name();

        if (added_input_names.end() == added_input_names.find(name)) {
          // This graph input has not been added into <graph_inputs_>.
          bool is_initializer = name_to_initial_tensor_.find(name) != name_to_initial_tensor_.end();

          if (!graph_inputs_manually_set_) {
            // if IR version < 4 all initializers must have a matching graph input
            // (even though the graph input is not allowed to override the initializer).
            // if IR version >= 4 initializers are not required to have a matching graph input.
            // any graph inputs that are to override initializers must be specified by calling SetInputs.
            if (!is_initializer || ir_version_ < 4) {
              graph_inputs_including_initializers_.push_back(input_arg);
            }
            if (!is_initializer) {
              // If input_arg is not of an initializer, we add it into graph_inputs_excluding_initializers_.
              graph_inputs_excluding_initializers_.push_back(input_arg);
            }
          } else {
            // graph_inputs_including_initializers_ has been manually populated by SetInputs.
            // Validation: the <input_arg> must be in graph inputs or initializers when it's manually set.
            if (!is_initializer) {
              const auto& inputs = graph_inputs_including_initializers_;
              bool in_inputs = std::find(inputs.begin(), inputs.end(), input_arg) != inputs.end();
              if (!in_inputs) {
                return Status(ONNXRUNTIME, onnxruntime::common::StatusCode::FAIL,
                              name + " must be either specified in graph inputs or graph initializers.");
              }
            } else {
              // If arg_input is of an initializer, we remove it from graph_inputs_excluding_initializers_
              // whose initial content has both initializers and non-initializers.
              auto input_pos = std::find(graph_inputs_excluding_initializers_.begin(),
                                         graph_inputs_excluding_initializers_.end(),
                                         input_arg);
              if (input_pos != graph_inputs_excluding_initializers_.end()) {
                graph_inputs_excluding_initializers_.erase(input_pos);
              }
            }
          }

          added_input_names.insert(name);
        }
      } else if (graph_output_args.erase(output_arg_iter->first) >= 1) {
        // Remove the output arg name from graph outputs since it's
        // the input of this node, which we call it intermediate result
        // and store it in <m_valueinfo>.
        value_info_.insert(input_arg);
      }
    }
  }

  if (!graph_outputs_manually_set_) {
    // Set graph outputs in order.
    std::vector<size_t> graph_output_args_index;
    graph_output_args_index.reserve(graph_output_args.size());
    for (const auto& output_arg : graph_output_args) {
      graph_output_args_index.push_back(output_arg.second);
    }

    std::sort(graph_output_args_index.begin(), graph_output_args_index.end());
    for (auto& output_arg_index : graph_output_args_index) {
      graph_outputs_.push_back(output_node_args_in_order[output_arg_index]);
    }
  }

  ComputeOverridableInitializers();

  return Status::OK();
}

IOnnxRuntimeOpSchemaCollectionPtr Graph::GetSchemaRegistry() const {
  return schema_registry_;
}

bool Graph::SetOpSchemaFromRegistryForNode(Node& node) {
  if (node.op_ != nullptr) return true;

  node.op_ = [&]() -> const ONNX_NAMESPACE::OpSchema* {
    const auto domain_to_version_it = DomainToVersionMap().find(node.Domain());
    if (domain_to_version_it == DomainToVersionMap().end()) {
      return nullptr;
    }
    const auto max_inclusive_version = domain_to_version_it->second;
    return schema_registry_->GetSchema(node.OpType(), max_inclusive_version, node.Domain());
  }();

  if (node.op_) {
    node.since_version_ = node.op_->since_version();

    if (node.op_->Deprecated()) {
      node.op_ = nullptr;
    }
  }

  return node.op_ != nullptr;
}
#endif  // !defined(ORT_MINIMAL_BUILD)

#if !defined(ORT_MINIMAL_BUILD) || defined(ORT_EXTENDED_MINIMAL_BUILD)
Status Graph::PopulateNodeArgToProducerConsumerLookupsFromNodes() {
  node_arg_to_producer_node_.clear();
  node_arg_to_consumer_nodes_.clear();

  for (const auto& node : Nodes()) {
    node.ForEachDef([&](const NodeArg& node_arg, bool is_input) {
      if (is_input) {
        node_arg_to_consumer_nodes_[node_arg.Name()].insert(node.Index());
      } else {
        node_arg_to_producer_node_.insert({node_arg.Name(), node.Index()});
      }
    });
  }

  return Status::OK();
}

// calling private ctor
GSL_SUPPRESS(r.11)
gsl::not_null<Node*> Graph::AllocateNode() {
  ORT_ENFORCE(nodes_.size() < static_cast<unsigned int>(std::numeric_limits<int>::max()));
  std::unique_ptr<Node> new_node(new Node(nodes_.size(), *this));
  Node* node{new_node.get()};

  nodes_.push_back(std::move(new_node));
  ++num_of_nodes_;
  GraphResolveNeeded(true);

  return gsl::not_null<Node*>{node};
}

// TODO: Does this need (and maybe AllocateNode) to be threadsafe so nodes_ and num_of_nodes_ managed more carefully?
bool Graph::ReleaseNode(NodeIndex index) {
  if (index >= nodes_.size()) {
    return false;
  }

  // index is valid, but the entry may already be empty
  if (nodes_[index] != nullptr) {
    nodes_[index] = nullptr;
    --num_of_nodes_;
    GraphProtoSyncNeeded(true);
    GraphResolveNeeded(true);
  }

  return true;
}

Node& Graph::CreateFusedSubGraphNode(const IndexedSubGraph& sub_graph, const std::string& fused_node_name) {
  const auto* func_meta_def = sub_graph.GetMetaDef();
  ORT_ENFORCE(nullptr != func_meta_def);
  std::vector<NodeArg*> input_args;
  std::vector<NodeArg*> output_args;
  std::unordered_map<std::string, int> input_indexes;
  std::unordered_map<std::string, int> output_indexes;

  int cur_idx = 0;
  for (const auto& arg_name : func_meta_def->inputs) {
    // In some cases, it needs to get the NodeArgs from ancestors.
    // For example, if the subgraph we are going to build is the subgraph of the original graph
    // and the NodeArgs of the outer scope values are defined in the top-level original graph.
    input_args.push_back(GetNodeArgIncludingParentGraphs(arg_name));
    input_indexes[arg_name] = cur_idx++;
  }

  cur_idx = 0;
  for (const auto& arg_name : func_meta_def->outputs) {
    // In some cases, it needs to get the NodeArgs from ancestors.
    output_args.push_back(GetNodeArgIncludingParentGraphs(arg_name));
    output_indexes[arg_name] = cur_idx++;
  }

  auto& fused_node = AddNode(fused_node_name,
                             func_meta_def->name,
                             func_meta_def->doc_string,
                             input_args,
                             output_args,
                             &func_meta_def->attributes,
                             func_meta_def->domain);

  fused_node.SetNodeType(Node::Type::Fused);
  fused_node.SetSinceVersion(func_meta_def->since_version);

#if !defined(ORT_MINIMAL_BUILD)
  // if this is a full build create the lightweight Function implementation that provides the schema so that
  // kernel lookup works as per usual, if not using an existing schema.
  if (sub_graph.schema_source == IndexedSubGraph::SourceOfSchema::EXISTING) {
    ORT_ENFORCE(SetOpSchemaFromRegistryForNode(fused_node),
                "Schema was not found for fused node. Domain:", fused_node.Domain(), " OpType:", fused_node.OpType());
  } else if (IndexedSubGraph::SourceOfSchema::REUSE_OR_CREATE == sub_graph.schema_source) {
    auto schema_key = GenerateSchemaKey(sub_graph);
    if (reusable_fused_schema_map_.count(schema_key) == 0) {
      fused_schemas_containers_.push_back(
          function_utils::CreateSchema(*this, sub_graph, /*allow_aggregated_tensor_type=*/true));
      reusable_fused_schema_map_.emplace(schema_key, *fused_schemas_containers_.back());
    }

    fused_node.op_ = &(reusable_fused_schema_map_.at(schema_key).get());
  } else {
    fused_schemas_containers_.push_back(function_utils::CreateSchema(*this, sub_graph));
    fused_node.op_ = fused_schemas_containers_.back().get();
  }
#endif
  return fused_node;
}

Node& Graph::BeginFuseSubGraph(const IndexedSubGraph& sub_graph, const std::string& fused_node_name) {
  Node& node = CreateFusedSubGraphNode(sub_graph, fused_node_name);

  return node;
}

void Graph::FinalizeFuseSubGraph(const IndexedSubGraph& sub_graph, Node& fused_node) {
  const auto* func_meta_def = sub_graph.GetMetaDef();
  ORT_ENFORCE(nullptr != func_meta_def);

  std::unordered_map<std::string, int> input_indexes;
  std::unordered_map<std::string, int> output_indexes;

  int cur_idx = 0;
  for (auto& arg_name : func_meta_def->inputs) {
    input_indexes[arg_name] = cur_idx++;
  }

  cur_idx = 0;
  for (auto& arg_name : func_meta_def->outputs) {
    output_indexes[arg_name] = cur_idx++;
  }

  auto new_node_idx = fused_node.Index();

  // Remove nodes that were fused
  for (auto node_index : sub_graph.nodes) {
    auto node = GetNode(node_index);
    if (nullptr == node) {
      continue;
    }

    // move any applicable input edges to the new node. remove all others
    auto input_edges = node->GetRelationships().input_edges;  // copy so RemoveEdge doesn't invalidate iterator
    for (const auto& input_edge : input_edges) {
      const auto& producer = input_edge.GetNode();
      auto producer_idx = producer.Index();
      auto src_idx = input_edge.GetSrcArgIndex();
      auto dst_idx = input_edge.GetDstArgIndex();

      // if this input is an input of the fused node add an edge for that
      if (dst_idx < (int)node->InputDefs().size()) {
        auto it = input_indexes.find(node->InputDefs()[dst_idx]->Name());
        if (it != input_indexes.cend()) {
          AddEdge(producer_idx, new_node_idx, src_idx, it->second);
        }
      } else {
        int dst_implicit_input_idx = dst_idx - (int)node->InputDefs().size();
        ORT_ENFORCE(dst_implicit_input_idx < (int)node->ImplicitInputDefs().size());
        auto it = input_indexes.find(node->ImplicitInputDefs()[dst_implicit_input_idx]->Name());
        if (it != input_indexes.cend()) {
          AddEdge(producer_idx, new_node_idx, src_idx, it->second);
        }
      }
      RemoveEdge(producer_idx, node_index, src_idx, dst_idx);
    }

    // move any applicable output edges to the new node
    auto output_edges = node->GetRelationships().output_edges;  // copy so RemoveEdge doesn't invalidate iterator
    for (const auto& output_edge : output_edges) {
      const auto& consumer = output_edge.GetNode();
      auto consumer_idx = consumer.Index();
      auto src_idx = output_edge.GetSrcArgIndex();
      auto dst_idx = output_edge.GetDstArgIndex();

      // if this output is an output of the fused node add an edge for that
      auto it = output_indexes.find(node->OutputDefs()[src_idx]->Name());
      if (it != output_indexes.cend()) {
        AddEdge(new_node_idx, consumer_idx, it->second, dst_idx);
      }

      RemoveEdge(node_index, consumer_idx, src_idx, dst_idx);
    }

    RemoveNode(node_index);
  }
}

#endif  // #if !defined(ORT_MINIMAL_BUILD) || defined(ORT_EXTENDED_MINIMAL_BUILD)

#if !defined(ORT_MINIMAL_BUILD)

Node& Graph::FuseSubGraph(const IndexedSubGraph& sub_graph,
                          const std::string& fused_node_name) {
  Node& fused_node = CreateFusedSubGraphNode(sub_graph, fused_node_name);

  // create Function before we remove nodes
  fused_node.func_body_ = std::make_unique<FunctionImpl>(*this, sub_graph);
  // remove nodes and update edges
  FinalizeFuseSubGraph(sub_graph, fused_node);

  return fused_node;
}

Status Graph::AddConstantProtoAsInitializer(const ONNX_NAMESPACE::NodeProto& node_proto,
                                            std::optional<std::string_view> new_name) {
  const gsl::not_null<TensorProto*> tensor{graph_proto_->add_initializer()};
  ORT_RETURN_IF_ERROR(utils::ConstantNodeProtoToTensorProto(node_proto, ModelPath(), *tensor, node_proto.output(0)));

  if (new_name.has_value()) {
    tensor->set_name(std::string(new_name.value()));
  }

  auto insert_result = name_to_initial_tensor_.emplace(tensor->name(), tensor);
  ORT_ENFORCE(insert_result.second, "Constant node name: ", tensor->name(),
              " conflicts with graph initializer. Check that the node names have been made unique.");
  if (GetNodeArg(tensor->name()) == nullptr) {
    TypeProto t{TypeProtoFromTensorProto(*tensor)};
    ORT_IGNORE_RETURN_VALUE(GetOrCreateNodeArg(tensor->name(), &t));
  }

#if !defined(DISABLE_SPARSE_TENSORS)
  if (node_proto.attribute(0).type() == AttributeProto_AttributeType_SPARSE_TENSOR) {
    ORT_IGNORE_RETURN_VALUE(sparse_tensor_names_.emplace(tensor->name()));
  }
#endif

  return Status::OK();
}

static void RenameSubgraphDependentNames(const InlinedHashMap<std::string, std::string>& name_mapping,
                                         ONNX_NAMESPACE::GraphProto& graph_proto) {
  for (auto& node : *graph_proto.mutable_node()) {
    for (auto& attr : *node.mutable_attribute()) {
      if (attr.has_g()) {
        RenameSubgraphDependentNames(name_mapping, *attr.mutable_g());
      }

      for (auto& subgraph : *attr.mutable_graphs()) {
        RenameSubgraphDependentNames(name_mapping, subgraph);
      }
    }

    for (auto& input : *node.mutable_input()) {
      auto hit = name_mapping.find(input);
      if (hit != name_mapping.cend()) {
        input = hit->second;
      }
    }

    // XXX: Can output names depend on the outer scope?
    // for (auto& output : *node.mutable_output()) {
    //  auto hit = name_mapping.find(output);
    //  if (hit != name_mapping.cend()) {
    //    output = hit->second;
    //  }
    //}
  }
}

static void RenameNodeAttributesSubgraphDependentNames(const InlinedHashMap<std::string, std::string>& name_mapping,
                                                         NodeAttributes& attributes) {
  for (auto& attribute : attributes) {
    auto& attr_proto = attribute.second;
    if (attr_proto.has_g()) {
      RenameSubgraphDependentNames(name_mapping, *attr_proto.mutable_g());
    }

    for (auto& subgraph : *attr_proto.mutable_graphs()) {
      RenameSubgraphDependentNames(name_mapping, subgraph);
    }
  }
}

Status Graph::InlineIfSubgraph(const Graph& graph_to_inline, Node& if_node) {
  std::string unique_id{if_node.Name()};
  unique_id.append("/if_subgraph/").append(graph_to_inline.Name());

  unique_id = GenerateNodeName(unique_id);

  auto make_unique = [&unique_id](const std::string& name) {
    return unique_id + '/' + name;
  };

  InlinedHashSet<std::string_view> if_all_inputs;
  const auto if_inputs = if_node.InputDefs();
  const auto if_implicit_inputs = if_node.ImplicitInputDefs();
  if_all_inputs.reserve(if_inputs.size() + if_implicit_inputs.size());
  for (const auto* input : if_inputs) {
    const auto& name = input->Name();
    ORT_IGNORE_RETURN_VALUE(if_all_inputs.emplace(name));
  }

  for (const auto* input : if_implicit_inputs) {
    const auto& name = input->Name();
    ORT_IGNORE_RETURN_VALUE(if_all_inputs.emplace(name));
  }

  // Name mapping from the graph to inline to the graph we are inlining into
  // we also use this to process any subgraphs in the graph we are inlining
  InlinedHashMap<std::string, std::string> name_mapping;

  // We are going to map the inputs of the graph to inline to the inputs of the If node
  // assuming they are in the same order
  const auto node_output_defs = if_node.OutputDefs();
  const auto graph_output_defs = graph_to_inline.GetOutputs();
  ORT_ENFORCE(node_output_defs.size() >= graph_output_defs.size());
  for (size_t i = 0; i < graph_output_defs.size(); ++i) {
    name_mapping.emplace(graph_output_defs[i]->Name(), node_output_defs[i]->Name());
  }

  // Process constant nodes and initializers first
  // to create defs from them and make renaming easier
  for (const auto& node : graph_to_inline.Nodes()) {
    if (node.OpType() == kConstant) {
      // Copy constant nodes _value to name_to_initial_tensor_
      ONNX_NAMESPACE::NodeProto constant_node_proto{};
      node.ToProto(constant_node_proto);

      const auto& constant_name = constant_node_proto.output(0);
      // Check if this is an output of the graph
      std::string new_name;
      auto hit = name_mapping.find(constant_name);
      if (hit != name_mapping.cend()) {
        new_name = hit->second;
      } else {
        new_name = GenerateNodeArgName(make_unique(constant_name));
        name_mapping.emplace(constant_name, std::move(new_name));
      }

      ORT_RETURN_IF_ERROR(AddConstantProtoAsInitializer(constant_node_proto, new_name));
    }
  }

  for (const auto& init : graph_to_inline.name_to_initial_tensor_) {
    const gsl::not_null<TensorProto*> tensor{graph_proto_->add_initializer()};
    *tensor = *init.second;

    const auto& init_name = init.second->name();
    // Check if this is an output of the graph
    auto hit = name_mapping.find(init_name);
    if (hit != name_mapping.cend()) {
      tensor->set_name(hit->second);
    } else {
      auto new_name = GenerateNodeArgName(make_unique(init_name));
      ORT_IGNORE_RETURN_VALUE(name_mapping.emplace(init_name, new_name));
      tensor->set_name(std::move(new_name));
    }

    auto insert_result = name_to_initial_tensor_.emplace(tensor->name(), tensor);
    ORT_ENFORCE(insert_result.second, "Initializer name: ", tensor->name(), " from graph: ",
                graph_to_inline.Name(), " conflicts with graph initializer. Check Specializing code.");

    const NodeArg* node_arg = graph_to_inline.GetNodeArg(init_name);
    ORT_ENFORCE(node_arg != nullptr,
                "The graph being inlined is expected to have NodeArg for initializer: ", init.second->name());
    ORT_IGNORE_RETURN_VALUE(GetOrCreateNodeArg(tensor->name(), node_arg->TypeAsProto()));

#if !defined(DISABLE_SPARSE_TENSORS)
    if (graph_to_inline.IsSparseInitializer(init.first)) {
      ORT_IGNORE_RETURN_VALUE(sparse_tensor_names_.emplace(tensor->name()));
    }
#endif
  }

  GraphViewer graph(graph_to_inline);
  for (const auto node_idx : graph.GetNodesInTopologicalOrder()) {
    const auto* node = graph_to_inline.GetNode(node_idx);
    if (node == nullptr || node->OpType() == kConstant) {
      continue;
    }

    InlinedVector<NodeArg*> new_node_input_defs;
    for (const auto* input_def : node->InputDefs()) {
      // Check if this is one of the implicit graph inputs
      // then leave the name as is and reuse the NodeArg
      const auto& input_name = input_def->Name();
      if (if_all_inputs.count(input_name) > 0) {
        auto* node_arg = GetNodeArgIncludingParentGraphs(input_name);
        ORT_ENFORCE(node_arg != nullptr,
                    "Implicit input expected to have existing node_arg: ", input_name);
        new_node_input_defs.push_back(node_arg);
      } else {
        auto hit = name_mapping.find(input_name);
        if (hit != name_mapping.cend()) {
          auto* node_arg = GetNodeArg(hit->second);
          ORT_ENFORCE(node_arg != nullptr,
                      "Expecting to exist node_arg: ", input_name);
          new_node_input_defs.push_back(node_arg);
        } else {
          // This requires the nodes to be in topological order
          auto new_name = GenerateNodeArgName(make_unique(input_name));
          new_node_input_defs.push_back(&GetOrCreateNodeArg(new_name, input_def->TypeAsProto()));
          ORT_IGNORE_RETURN_VALUE(name_mapping.emplace(input_name, std::move(new_name)));
        }
      }
    }

    InlinedVector<NodeArg*> new_node_output_defs;
    for (const auto* output_def : node->OutputDefs()) {
      const auto& output_name = output_def->Name();
      auto hit = name_mapping.find(output_name);
      if (hit != name_mapping.cend()) {
        auto* node_arg = GetNodeArg(hit->second);
        ORT_ENFORCE(node_arg != nullptr,
                    "Expecting to exist output node_arg: ", output_name);
        new_node_output_defs.push_back(node_arg);
      } else {
        // This requires the nodes to be in topological order
        auto new_name = GenerateNodeArgName(make_unique(output_name));
        new_node_output_defs.push_back(&GetOrCreateNodeArg(new_name, output_def->TypeAsProto()));
        ORT_IGNORE_RETURN_VALUE(name_mapping.emplace(output_name, std::move(new_name)));
      }
    }

    const auto new_node_name = GenerateNodeName(make_unique(node->Name()));
    if (node->ContainsSubgraph()) {
      // Make a copy
      auto attributes = node->GetAttributes();
      RenameNodeAttributesSubgraphDependentNames(name_mapping, attributes);
      ORT_IGNORE_RETURN_VALUE(AddNode(new_node_name, node->OpType(), node->Description(),
                                      new_node_input_defs,
                                      new_node_output_defs,
                                      &attributes,
                                      node->Domain()));
    } else {
      // we simply copy the attributes to the new node
      ORT_IGNORE_RETURN_VALUE(AddNode(new_node_name, node->OpType(), node->Description(),
                                      new_node_input_defs,
                                      new_node_output_defs,
                                      &node->GetAttributes(),
                                      node->Domain()));
    }
  }

  return Status::OK();
}

Status Graph::FunctionToGraph(const ONNX_NAMESPACE::FunctionProto& func_to_inline) {
  auto to_node_arg = [this](const std::string& name) {
    return &this->GetOrCreateNodeArg(name, nullptr);
  };

  // Process constant nodes first and create NodeArg for these as they become initializers
  // It is important for the initializers to have NodeArg created, first they are needed
  // if the initializer is unused and removed, second if the node depends on the initializer,
  // we can have Type attached to it.
  InlinedVector<const NodeProto*> non_constant_nodes;
  non_constant_nodes.reserve(func_to_inline.node_size());
  for (const auto& inlined_node : func_to_inline.node()) {
    if (inlined_node.op_type() == kConstant) {
      // Copy constant nodes _value to name_to_initial_tensor_
      ORT_RETURN_IF_ERROR(AddConstantProtoAsInitializer(inlined_node, std::nullopt));
    } else {
      non_constant_nodes.push_back(&inlined_node);
    }
  }

  for (const auto* inlined_node : non_constant_nodes) {
    InlinedVector<onnxruntime::NodeArg*> inputs;
    InlinedVector<onnxruntime::NodeArg*> outputs;

    for (const auto& tensor_name : inlined_node->input())
      inputs.push_back(to_node_arg(tensor_name));

    for (const auto& tensor_name : inlined_node->output())
      outputs.push_back(to_node_arg(tensor_name));

    onnxruntime::NodeAttributes new_attr_map;
    new_attr_map.reserve(inlined_node->attribute_size());
    for (const auto& node_attr : inlined_node->attribute()) {
      new_attr_map.insert_or_assign(node_attr.name(), node_attr);
    }
    ORT_IGNORE_RETURN_VALUE(AddNode(inlined_node->name(), inlined_node->op_type(),
                                    inlined_node->doc_string(), inputs, outputs,
                                    &new_attr_map, inlined_node->domain()));
  }

  return Status::OK();
}

Status Graph::InlineFunction(Node& callnode) {
  // Remove output edges. Requirement for RemoveNode() below.
  auto output_edges = callnode.GetRelationships().output_edges;  // copy so RemoveEdge doesn't invalidate iterator
  for (const auto& output_edge : output_edges) {
    RemoveEdge(callnode.Index(), output_edge.GetNode().Index(), output_edge.GetSrcArgIndex(), output_edge.GetDstArgIndex());
  }

  // create a uniq_identifier to append to every node name and intermediate input\outputs
  // to make sure there are no unintended duplicates
<<<<<<< HEAD
  std::string base_uniq_identifier{"_inlfunc/"};
=======
  std::string base_uniq_identifier{"_inlfunc_"};
>>>>>>> c945f964
  base_uniq_identifier.append(callnode.OpType());
  const auto uniq_identifier = GenerateNodeName(base_uniq_identifier);

  // Replace a (function-call) node by an inlined graph.
  if (!callnode.GetFunctionBody()) {
    // This is the normal use-case: inlining a FunctionProto (representing
    // a model-local function or a schema-defined function).
    ONNX_NAMESPACE::FunctionProto inlined_fp;
    ORT_ENFORCE(callnode.TryGetFunctionProto(inlined_fp), "Node has no function body and cannot be inlined.");

    // Make all the names unique and resolve nested graphs inputs to the outer scope.
    function_utils::Specialize(inlined_fp, callnode, uniq_identifier);

    // In this case, global Resolve() will take care of everything.
    ORT_RETURN_IF_ERROR(FunctionToGraph(inlined_fp));
  } else {
    // Uncommon scenario. Inlining a node representing a fused sub-graph.
    // TODO: Unclear that this feature is needed. Can this be removed?
    const Graph& subgraph = callnode.GetFunctionBody()->Body();

    for (const auto& subgraph_node : subgraph.Nodes()) {
      if (subgraph_node.OpType() != kConstant) {
        InlinedVector<onnxruntime::NodeArg*> inputs;
        InlinedVector<onnxruntime::NodeArg*> outputs;
        for (auto* input : subgraph_node.InputDefs()) {
          auto& n_input = GetOrCreateNodeArg(input->Name(), input->TypeAsProto());
          inputs.push_back(&n_input);
        }
        for (auto* output : subgraph_node.OutputDefs()) {
          auto& n_output = GetOrCreateNodeArg(output->Name(), output->TypeAsProto());
          outputs.push_back(&n_output);
        }

        AddNode(subgraph_node.Name() + uniq_identifier, subgraph_node.OpType(), subgraph_node.Description(),
                inputs,
                outputs,
                &subgraph_node.GetAttributes(),
                subgraph_node.Domain());
      }
    }

    // Process constant nodes and iniitalizers after all other nodes
    // so NodeArgs are created from the nodes
    for (const auto& subgraph_node : subgraph.Nodes()) {
      if (subgraph_node.OpType() == kConstant) {
        // Copy constant nodes _value to name_to_initial_tensor_
        ONNX_NAMESPACE::NodeProto subgraph_node_proto{};
        subgraph_node.ToProto(subgraph_node_proto);
        ORT_RETURN_IF_ERROR(AddConstantProtoAsInitializer(subgraph_node_proto, std::nullopt));
      }
    }

    for (auto& init : subgraph.name_to_initial_tensor_) {
      const gsl::not_null<TensorProto*> tensor{graph_proto_->add_initializer()};
      *tensor = *init.second;
      tensor->set_name(tensor->name() + uniq_identifier);
      auto insert_result = name_to_initial_tensor_.emplace(tensor->name(), tensor);
      ORT_ENFORCE(insert_result.second, "Initializer name: ", tensor->name(), " in inlined subgraph: ",
                  subgraph.Name(), " conflicts with graph initializer. Check Specializing code.");
      if (GetNodeArg(tensor->name()) == nullptr) {
        TypeProto t{TypeProtoFromTensorProto(*tensor)};
        ORT_IGNORE_RETURN_VALUE(GetOrCreateNodeArg(tensor->name(), &t));
      }
    }
  }

  RemoveNode(callnode.Index());

  // std::cout << "Graph after inlining\n\n" << *this << std::endl << std::flush;

  return Status::OK();
}

void Graph::SetInputs(gsl::span<const NodeArg* const> inputs) {
  // creating graph from scratch
  // rely on SetGraphInputsOutputs() to fix up graph_inputs_excluding_initializers_
  // if is_loaded_from_model_file_ == false
  graph_inputs_including_initializers_.reserve(inputs.size());
  graph_inputs_including_initializers_.assign(inputs.begin(), inputs.end());

  if (is_loaded_from_model_file_) {
    // graph loaded from model file
    graph_inputs_excluding_initializers_.clear();
    for (const auto* input : inputs) {
      ORT_ENFORCE(input->Exists(), "Input to set must exist.");
      if (name_to_initial_tensor_.find(input->Name()) == name_to_initial_tensor_.end()) {
        graph_inputs_excluding_initializers_.emplace_back(input);
      }
    }

    ComputeOverridableInitializers();
  }

  graph_inputs_manually_set_ = true;
  GraphProtoSyncNeeded(true);
  GraphResolveNeeded(true);
}

void Graph::SetOutputs(gsl::span<const NodeArg* const> outputs) {
  graph_outputs_.reserve(outputs.size());
  graph_outputs_.assign(outputs.begin(), outputs.end());

  graph_outputs_manually_set_ = true;
  GraphProtoSyncNeeded(true);
  GraphResolveNeeded(true);
}

#endif  // !defined(ORT_MINIMAL_BUILD)

#if !defined(ORT_MINIMAL_BUILD) || defined(ORT_EXTENDED_MINIMAL_BUILD)
void Graph::SetNodeArgType(NodeArg& arg, const ONNX_NAMESPACE::TypeProto& type_proto) {
  arg.SetType(type_proto);
  GraphResolveNeeded(true);
}
#endif  // !defined(ORT_MINIMAL_BUILD) || defined(ORT_EXTENDED_MINIMAL_BUILD)

Graph::~Graph() {
  // nothing to do, but we put it here so we don't need to fully define types in Graph that are held in unique_ptr
  // such as   std::unique_ptr<FunctionContainer> function_container_;
}

#if !defined(ORT_MINIMAL_BUILD)
std::ostream& operator<<(std::ostream& out, const NodeArg& node_arg) {
  out << "\"" << node_arg.Name() << "\"";
  if (node_arg.Type()) {
    out << ": " << *node_arg.Type();
  }
  return out;
}

std::ostream& operator<<(std::ostream& out, const Node& node) {
  out << "(\"" << node.Name() << "\""
      << ", "
      << node.OpType()
      << ", "
      // Use quote so default ONNX domain is shown as ""
      // rather than misleading empty string.
      << "\"" << node.Domain() << "\""
      << ", "
      << node.SinceVersion()
      << ") : (";
  for (const auto* x : node.InputDefs()) {
    if (x->Exists()) {
      out << *x << ",";
    } else {
      // Print missing (or optional) inputs
      // because operator schema uses positional
      // arguments in ONNX.
      out << "\"\""
          << ",";
    }
  }
  out << ") -> (";
  for (const auto* x : node.OutputDefs()) {
    if (x->Exists()) {
      out << *x << ",";
    } else {
      // Print missing (or optional) outputs
      // because operator schema uses positional
      // arguments in ONNX.
      out << "\"\""
          << ",";
    }
  }
  out << ") ";
  return out;
}

std::ostream& operator<<(std::ostream& out, const Graph& graph) {
  out << "Inputs:\n";
  for (const auto* x : graph.GetInputs()) {
    // Unlike we print missing input and output for operator, we don't
    // print missing input for graph because they are not helpful (we
    // don't have a fixed schema for graph to match arguments).
    if (x) {
      out << "   " << *x << "\n";
    }
  }
  out << "Nodes:\n";
  for (const auto& node : graph.Nodes()) {
    out << "   " << node << "\n";
  }
  out << "Outputs:\n";
  for (const auto* x : graph.GetOutputs()) {
    // Similar to graph input, missing graph output is not printed.
    if (x) {
      out << "   " << *x << "\n";
    }
  }
  return out;
}
#endif  // !defined(ORT_MINIMAL_BUILD)

Status Graph::LoadFromOrtFormat(const onnxruntime::fbs::Graph& fbs_graph,
                                const Model& owning_model,
                                const std::unordered_map<std::string, int>& domain_to_version,
#if !defined(ORT_MINIMAL_BUILD)
                                IOnnxRuntimeOpSchemaCollectionPtr schema_registry,
#endif
                                const OrtFormatLoadOptions& load_options,
                                const logging::Logger& logger, std::unique_ptr<Graph>& graph) {
  graph = std::make_unique<Graph>(owning_model, domain_to_version,
#if !defined(ORT_MINIMAL_BUILD)
                                  schema_registry,
#endif
                                  nullptr, nullptr, logger,
                                  // Assume anything in ORT format has already been validated.
                                  false);

  ORT_RETURN_IF_ERROR(graph->LoadFromOrtFormat(fbs_graph, load_options));

#if !defined(ORT_MINIMAL_BUILD)
  // in a full build we need to run Resolve to fully populate ResolveContext and Node::op_,
  // which will allow optimizers to run or non-ORT EPs to take nodes.
  // TODO: We could decide that an ORT model is load only even in a full build,
  // and in InferenceSession::Initialize skip partitioning and running optimizers.
  graph->SetGraphResolveNeeded();
  ORT_RETURN_IF_ERROR(graph->Resolve());
#endif

  return Status::OK();
}

Status Graph::LoadFromOrtFormat(const onnxruntime::fbs::Graph& fbs_graph,
                                Graph& parent_graph, const Node& parent_node,
                                const OrtFormatLoadOptions& load_options,
                                const logging::Logger& logger, std::unique_ptr<Graph>& graph) {
  graph = std::make_unique<Graph>(parent_graph.owning_model_,
                                  parent_graph.domain_to_version_,
#if !defined(ORT_MINIMAL_BUILD)
                                  parent_graph.schema_registry_,
#endif
                                  &parent_graph, &parent_node,
                                  logger,
                                  // Assume anything in ORT format has already been validated.
                                  false);

  return graph->LoadFromOrtFormat(fbs_graph, load_options);
}

Graph::Graph(const Model& owning_model,
             const std::unordered_map<std::string, int>& domain_to_version,
#if !defined(ORT_MINIMAL_BUILD)
             IOnnxRuntimeOpSchemaCollectionPtr schema_registry,
#endif
             Graph* parent_graph, const Node* parent_node,
             const logging::Logger& logger,
             bool strict_shape_type_inference)
    : owning_model_(owning_model),
      graph_proto_(&deserialized_proto_data_),
#if !defined(ORT_MINIMAL_BUILD) || defined(ORT_EXTENDED_MINIMAL_BUILD)
      runtime_optimizations_ptr_(std::make_unique<RuntimeOptimizationRecordContainer>()),
      runtime_optimizations_(*runtime_optimizations_ptr_),
#endif
#if !defined(ORT_MINIMAL_BUILD)
      schema_registry_(schema_registry),
#endif
      domain_to_version_(domain_to_version),
      ir_version_(owning_model.IrVersion()),
      parent_graph_(parent_graph),
      parent_node_(parent_node),
      logger_(logger),
      strict_shape_type_inference_(strict_shape_type_inference),
      is_loaded_from_model_file_(true) {  // true as the Graph isn't manually constructed from scratch
}

common::Status Graph::LoadFromOrtFormat(const onnxruntime::fbs::Graph& fbs_graph,
                                        const OrtFormatLoadOptions& load_options) {
  // We deserialize the graph from ORT format in the following order:
  // 1. Deserialize the initializers and sparse initializers. Convert sparse to dense.
  // 2. Deserialize the NodeArgs
  //        We need all NodeArg instances to exist when deserializing Nodes to setup the Node's
  //        inputs/outputs/implicit inputs which are collections of NodeArg*.
  // 3. Deserialize the Nodes
  // 4. Deserialize the NodeEdges
  //        We need all the Node instances to exist as the EdgeEnd has a Node* for the other end of the edge
  // 5. Deserialize the Inputs/Outputs/outer_scope_node_args
  // 6. Deserialize the runtime optimizations, if enabled

  // Initializers
  auto fbs_initializers = fbs_graph.initializers();
#if !defined(DISABLE_SPARSE_TENSORS)
  auto fbs_sparse_initializers = fbs_graph.sparse_initializers();
  flatbuffers::uoffset_t map_size = (fbs_initializers != nullptr ? fbs_initializers->size() : 0U) +
                                    (fbs_sparse_initializers != nullptr ? fbs_sparse_initializers->size() : 0U);
#else
  flatbuffers::uoffset_t map_size = (fbs_initializers != nullptr ? fbs_initializers->size() : 0U);
#endif

  if (map_size > 0) {
    name_to_initial_tensor_.reserve(map_size);
  }

  if (fbs_initializers) {
    for (const auto* fbs_tensor : *fbs_initializers) {
      ORT_RETURN_IF(nullptr == fbs_tensor, "Initializer tensor is missing. Invalid ORT format model.");
      TensorProto* initializer = deserialized_proto_data_.add_initializer();
      ORT_RETURN_IF_ERROR(fbs::utils::LoadInitializerOrtFormat(*fbs_tensor, *initializer, load_options));
      auto p = name_to_initial_tensor_.emplace(initializer->name(), initializer);
      if (!p.second) {
        LOGS(logger_, WARNING) << "Duplicate initializer (dense or ConstantNode): '" << initializer->name()
                               << "' the model will use the latest encountered initializer"
                               << ". Please, fix your model.";
        p.first->second = initializer;
      }
    }
  }

#if !defined(DISABLE_SPARSE_TENSORS)
  if (fbs_sparse_initializers) {
    sparse_tensor_names_.reserve(fbs_sparse_initializers->size());
    const auto& model_path = ModelPath();

    for (const auto* fbs_sparse_tensor : *fbs_sparse_initializers) {
      ORT_RETURN_IF(nullptr == fbs_sparse_tensor, "Sparse Initializer tensor is missing. Invalid ORT format model.");
      SparseTensorProto sparse_initializer;
      ORT_RETURN_IF_ERROR(fbs::utils::LoadSparseInitializerOrtFormat(*fbs_sparse_tensor, sparse_initializer,
                                                                     load_options));
      TensorProto& initializer = *deserialized_proto_data_.add_initializer();
      ORT_RETURN_IF_ERROR(utils::SparseTensorProtoToDenseTensorProto(sparse_initializer, model_path, initializer));
      auto p = name_to_initial_tensor_.emplace(initializer.name(), &initializer);
      if (!p.second) {
        LOGS(logger_, WARNING) << "Duplicate initializer (dense, sparse or ConstantNode): '" << initializer.name()
                               << "' the model will use the latest encountered initializer"
                               << ". Please, fix your model.";
        p.first->second = &initializer;
      }
      sparse_tensor_names_.emplace(initializer.name());
    }
  }
#endif

  // NodeArgs
  auto fbs_node_args = fbs_graph.node_args();
  if (fbs_node_args) {
    node_args_.reserve(fbs_node_args->size());
    for (const auto* fbs_value_info : *fbs_node_args) {
      ORT_RETURN_IF(nullptr == fbs_value_info, "NodeArg is missing. Invalid ORT format model.");
      NodeArgInfo node_arg_info;
      ORT_RETURN_IF_ERROR(fbs::utils::LoadValueInfoOrtFormat(*fbs_value_info, node_arg_info));
      node_args_[fbs_value_info->name()->str()] = std::make_unique<NodeArg>(std::move(node_arg_info));
    }
  }

  // Nodes
  //
  // Since we access a node using its index, we need to have nodes_ with size max_node_index to avoid
  // out of bounds access.
  nodes_.resize(fbs_graph.max_node_index());
  auto* fbs_nodes = fbs_graph.nodes();

  // It is possible to have no nodes in the model. Most likely scenario is the subgraph of an If Node
  // where the subgraph returns a Constant node. The Constant node will be lifted to an initializer by ORT
  // (prior to serializing to ORT format), leaving a valid Graph that contains no nodes.
  if (fbs_nodes != nullptr) {
    for (const auto* fbs_node : *fbs_nodes) {
      ORT_RETURN_IF(nullptr == fbs_node, "Node is missing. Invalid ORT format model.");
      std::unique_ptr<Node> node;
      ORT_RETURN_IF_ERROR(Node::LoadFromOrtFormat(*fbs_node, *this, load_options, logger_, node));
      ORT_RETURN_IF(node->Index() >= fbs_graph.max_node_index(), "Node index is out of range");
      nodes_[node->Index()] = std::move(node);
      ++num_of_nodes_;
    }
  }

  // NodeEdges
  auto* fbs_node_edges = fbs_graph.node_edges();
  if (fbs_node_edges != nullptr) {
    for (const auto* fbs_node_edge : *fbs_node_edges) {
      ORT_RETURN_IF(nullptr == fbs_node_edge, "NodeEdge is missing. Invalid ORT format model.");
      ORT_RETURN_IF(fbs_node_edge->node_index() >= fbs_graph.max_node_index(), "Node index is out of range");
      ORT_RETURN_IF_ERROR(nodes_[fbs_node_edge->node_index()]->LoadEdgesFromOrtFormat(*fbs_node_edge, *this));
    }
  }

  // Inputs/Outputs/outer_scope_node_args
  auto add_node_args = [&](const flatbuffers::Vector<flatbuffers::Offset<flatbuffers::String>>* fbs_node_args,
                           std::vector<const NodeArg*>& node_args) -> Status {
    if (fbs_node_args != nullptr) {
      node_args.reserve(fbs_node_args->size());
      for (const auto* fbs_node_arg_name : *fbs_node_args) {
        ORT_RETURN_IF(nullptr == fbs_node_arg_name, "NodeArg Name is missing. Invalid ORT format model.");
        gsl::not_null<NodeArg*> node_arg = GetNodeArg(fbs_node_arg_name->str());
        node_args.push_back(node_arg);
      }
    }
    return Status::OK();
  };

  ORT_RETURN_IF_ERROR(add_node_args(fbs_graph.inputs(), graph_inputs_including_initializers_));
  for (const auto* input_arg : graph_inputs_including_initializers_) {
    if (name_to_initial_tensor_.count(input_arg->Name()) == 0) {
      graph_inputs_excluding_initializers_.push_back(input_arg);
    }
  }

  ComputeOverridableInitializers();

  ORT_RETURN_IF_ERROR(add_node_args(fbs_graph.outputs(), graph_outputs_));

#if !defined(ORT_MINIMAL_BUILD) || defined(ORT_EXTENDED_MINIMAL_BUILD)
  // populate NodeArg lookups after loading Nodes and NodeArgs
  ORT_RETURN_IF_ERROR(PopulateNodeArgToProducerConsumerLookupsFromNodes());

  // runtime optimizations
  if (!load_options.ignore_saved_runtime_optimizations) {
    if (const auto* fbs_runtime_optimizations = fbs_graph.runtime_optimizations()) {
      if (const auto* fbs_runtime_optimization_records = fbs_runtime_optimizations->records()) {
        ORT_RETURN_IF_ERROR(MutableRuntimeOptimizations().LoadFromOrtFormat(*fbs_runtime_optimization_records));
      }
    }
  }
#endif  // !defined(ORT_MINIMAL_BUILD) || defined(ORT_EXTENDED_MINIMAL_BUILD)

  return Status::OK();
}

}  // namespace onnxruntime<|MERGE_RESOLUTION|>--- conflicted
+++ resolved
@@ -4083,7 +4083,7 @@
 }
 
 static void RenameNodeAttributesSubgraphDependentNames(const InlinedHashMap<std::string, std::string>& name_mapping,
-                                                         NodeAttributes& attributes) {
+                                                       NodeAttributes& attributes) {
   for (auto& attribute : attributes) {
     auto& attr_proto = attribute.second;
     if (attr_proto.has_g()) {
@@ -4312,11 +4312,7 @@
 
   // create a uniq_identifier to append to every node name and intermediate input\outputs
   // to make sure there are no unintended duplicates
-<<<<<<< HEAD
-  std::string base_uniq_identifier{"_inlfunc/"};
-=======
   std::string base_uniq_identifier{"_inlfunc_"};
->>>>>>> c945f964
   base_uniq_identifier.append(callnode.OpType());
   const auto uniq_identifier = GenerateNodeName(base_uniq_identifier);
 

--- conflicted
+++ resolved
@@ -481,43 +481,6 @@
     }
   }
   return nullptr;
-}
-
-<<<<<<< HEAD
-std::vector<const Node*> FindParentsByType(const Node& node, const std::string& parent_type) {
-  // find parents and sort them by destination argument index
-  // as there is at most one input edge for each input argument,
-  // there is no need of extra work like FindChildrenByType
-  std::vector<const Node*> parents(node.InputDefs().size(), nullptr);
-  for (auto it = node.InputEdgesBegin(); it != node.InputEdgesEnd(); it++) {
-    if (it->GetNode().OpType().compare(parent_type) == 0) {
-      parents[it->GetDstArgIndex()] = &(it->GetNode());
-    }
-  }
-
-  // remove unmatched nodes
-  parents.erase(std::remove(parents.begin(), parents.end(), nullptr), parents.end());
-  return parents;
-=======
-NodeArg& AddInitializer(Graph& graph, const ONNX_NAMESPACE::TensorProto& new_initializer) {
-  // sanity check as AddInitializedTensor silently ignores attempts to add a duplicate initializer
-  const ONNX_NAMESPACE::TensorProto* existing = nullptr;
-  ORT_ENFORCE(!graph.GetInitializedTensor(new_initializer.name(), existing),
-              "Initializer with same name exists. Name:", new_initializer.name());
-
-  graph.AddInitializedTensor(new_initializer);
-
-  ONNX_NAMESPACE::TypeProto new_type;
-  auto* typeproto_tensor = new_type.mutable_tensor_type();
-  typeproto_tensor->set_elem_type(new_initializer.data_type());
-
-  auto* shape = typeproto_tensor->mutable_shape();
-  for (auto dim : new_initializer.dims()) {
-    shape->add_dim()->set_dim_value(dim);
-  }
-
-  return graph.GetOrCreateNodeArg(new_initializer.name(), &new_type);
->>>>>>> 66acf504
 }
 
 void ReplaceDownstreamNodeInput(Graph& graph, Node& node, int output_idx, Node& replacement, int replacement_output_idx) {

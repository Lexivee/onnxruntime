// Copyright (c) Microsoft Corporation. All rights reserved.
// Licensed under the MIT License.

#include "core/language_interop_ops/torch/custom_function_register.h"
<<<<<<< HEAD
#include "core/language_interop_ops/torch/refcount_tracker.h"
=======

#include "core/common/common.h"
>>>>>>> 0e01f3ae
#include "core/platform/env.h"

namespace onnxruntime {
namespace language_interop_ops {
namespace torch {

// Perform a thread-unsafe registration for "map".
// Remember to acquire a lock before calling this function.
template <typename TKey>
static void RegisterEntry(
    TKey key,  // used in move-constructor of tuple below.
    PyObject* obj,
    std::unordered_map<TKey, PyObject*>& pool,
    const bool override) {
  // Get iterator to the existing entry, if exists.
  auto it = pool.find(key);
  if (!override) {
    // Cannot override existing registered function.
    ORT_ENFORCE(it == pool.end(), "Duplicated registration found: ", key);
  }

  // Own the Python object.
  Py_INCREF(obj);

  if (it != pool.end()) {
    // If an obj has been registered for the key, we release
    // the ownership of the old one.
    Py_DECREF(it->second);
    it->second = obj;
  } else {
    // Add new entry if key hasn't been registered.
    pool.emplace(key, obj);
  }
}

static bool EnsureTorchAutogradFunction(PyObject* obj) {
  PyObject* bases = PyObject_GetAttrString(obj, "__bases__");
  PyObject* expected_base_name = PyUnicode_FromString("Function");
  PyObject* expected_module_name = PyUnicode_FromString("torch.autograd.function");
  const auto n_bases = static_cast<size_t>(PyTuple_GET_SIZE(bases));

  bool correct = false;

  for (size_t i = 0; i < n_bases; ++i) {
    // Borrow reference.
    PyObject* base = PyTuple_GetItem(bases, i);
    // New reference.
    PyObject* base_name = PyObject_GetAttrString(base, "__name__");
    // New reference.
    PyObject* module_name = PyObject_GetAttrString(base, "__module__");

    const bool correct_base_name = PyObject_RichCompareBool(
                                       base_name, expected_base_name, Py_EQ) == 1;
    const bool correct_module_name = PyObject_RichCompareBool(
                                         module_name, expected_module_name, Py_EQ) == 1;

    if (correct_base_name && correct_module_name) {
      correct = true;
      break;
    }

    Py_DECREF(base_name);
    Py_DECREF(module_name);
  }

  Py_DECREF(bases);
  Py_DECREF(expected_base_name);
  Py_DECREF(expected_module_name);

  return correct;
}

void OrtTorchFunctionPool::RegisterTorchAutogradFunction(
    const std::string& key,
    PyObject* obj,
    const bool override) {
  auto correct = EnsureTorchAutogradFunction(obj);
  ORT_ENFORCE(correct, "Only torch.autograd.Function is allowed to be registered with key ", key);

  std::lock_guard<std::mutex> lock(func_context_pool_mutex_);
  PyObject* forward = PyObject_GetAttrString(obj, "apply");
  PyObject* backward = PyObject_GetAttrString(obj, "backward");

  ORT_ENFORCE(forward, "apply attribute not found when registering ", key);
  ORT_ENFORCE(backward, "backward attribute not found when registering ", key);

  RegisterEntry(key, forward, forward_core_pool, override);
  RegisterEntry(key, backward, backward_core_pool, override);

  Py_DECREF(forward);
  Py_DECREF(backward);
}

template <typename TKey>
static void UnregisterEntry(
    const TKey& key,
    std::unordered_map<TKey, PyObject*>& pool) {
  auto it = pool.find(key);

  ORT_ENFORCE(it != pool.end(), "Cannot unregister unexisting key: ", key);

  // Release the ownership.
  Py_DECREF(it->second);
  pool.erase(it);
}

void OrtTorchFunctionPool::UnregisterTorchAutogradFunction(const std::string& key) {
  std::lock_guard<std::mutex> lock(func_context_pool_mutex_);
  UnregisterEntry(key, forward_core_pool);
  UnregisterEntry(key, backward_core_pool);
}

void OrtTorchFunctionPool::RegisterObject(PyObject* obj) {
  ORT_ENFORCE(obj, "Cannot register NULL.");
  std::lock_guard<std::mutex> lock(func_context_pool_mutex_);
  Py_INCREF(obj);
  obj_pool.push_back(obj);
}

static void RegisterEntry(
    PyObject* obj,
    PyObject** storage,
    const bool override) {
  // Basic checks.
  ORT_ENFORCE(storage, "Cannot store PyObject* on NULL pointer.");
  ORT_ENFORCE(obj, "Cannot register NULL PyObject*.");

  // Get iterator to the existing entry, if exists.
  if (!override) {
    // Cannot override existing registered function.
    ORT_ENFORCE(*storage == nullptr, "Duplicated registration found.");
  }

  // Own the Python object.
  Py_INCREF(obj);

  if (*storage) {
    // If an obj has been registered, we release
    // the ownership of the old one.
    Py_DECREF(*storage);
  }

  // Point to the new registered object.
  *storage = obj;
}

void OrtTorchFunctionPool::RegisterForwardRunner(PyObject* obj, bool override) {
  std::lock_guard<std::mutex> lock(func_context_pool_mutex_);
  RegisterEntry(obj, &forward_runner, override);
}

void OrtTorchFunctionPool::RegisterBackwardRunner(PyObject* obj, bool override) {
  std::lock_guard<std::mutex> lock(func_context_pool_mutex_);
  RegisterEntry(obj, &backward_runner, override);
}

static void UnregisterEntry(
    PyObject** storage) {
  // Basic checks.
  ORT_ENFORCE(storage, "Cannot unregister PyObject* on NULL storage.");
  ORT_ENFORCE(*storage, "Cannot unregister NULL PyObject*.");

  // Release the ownership.
  Py_DECREF(*storage);
  // Avoid accessing the released object.
  *storage = nullptr;
}

void OrtTorchFunctionPool::UnregisterForwardRunner() {
  std::lock_guard<std::mutex> lock(func_context_pool_mutex_);
  UnregisterEntry(&forward_runner);
}

void OrtTorchFunctionPool::UnregisterBackwardRunner() {
  std::lock_guard<std::mutex> lock(func_context_pool_mutex_);
  UnregisterEntry(&backward_runner);
}

PyObject* OrtTorchFunctionPool::GetForwardRunner() {
  std::lock_guard<std::mutex> lock(func_context_pool_mutex_);
  ORT_ENFORCE(forward_runner, "Forward runner cannot be NULL. Do you forget register it by calling RegisterForwardRunner(...)?");
  return forward_runner;
}

PyObject* OrtTorchFunctionPool::GetBackwardRunner() {
  std::lock_guard<std::mutex> lock(func_context_pool_mutex_);
  ORT_ENFORCE(backward_runner, "backward runner cannot be NULL. Do you forget register it by calling RegisterBackwardRunner(...)?");
  return backward_runner;
}

// The "key" is the "name" attribute in PythonOp.
PyObject* OrtTorchFunctionPool::GetForwardCore(const std::string& key) {
  ORT_ENFORCE(!key.empty(), "Cannot be empty string.");
  std::lock_guard<std::mutex> lock(func_context_pool_mutex_);
  auto iter = forward_core_pool.find(key);
  ORT_ENFORCE(iter != forward_core_pool.end(), "No forward registered for ", key);
  return iter->second;
}

// The "key" is the "name" attribute in PythonOp.
PyObject* OrtTorchFunctionPool::GetBackwardCore(const std::string& key) {
  ORT_ENFORCE(!key.empty(), "Cannot be empty string.");
  std::lock_guard<std::mutex> lock(func_context_pool_mutex_);
  auto iter = backward_core_pool.find(key);
  ORT_ENFORCE(iter != backward_core_pool.end(), "No backward registered for ", key);
  return iter->second;
}

int64_t OrtTorchFunctionPool::RegisterContext(PyObject* auto_grad_context) {
  static int64_t index_ = 0x1000000;
  std::lock_guard<std::mutex> lock(func_context_pool_mutex_);
  index_++;
  RefCountTracker::GetInstance().TrackPyObject(RefCountTracker::ObjCategory::AutoGradContext,
                                               auto_grad_context, "autograd_context_register");
  func_context_pool.insert({index_, auto_grad_context});
  Py_INCREF(auto_grad_context);
  return index_;
}

PyObject* OrtTorchFunctionPool::GetContext(int64_t context_index) {
  std::lock_guard<std::mutex> lock(func_context_pool_mutex_);
  auto iter = func_context_pool.find(context_index);
  ORT_ENFORCE(iter != func_context_pool.end(), "No context registered for ", context_index);
  return iter->second;
}

void OrtTorchFunctionPool::UnRegisterContext(int64_t context_index) {
  std::lock_guard<std::mutex> lock(func_context_pool_mutex_);
<<<<<<< HEAD
  auto iter = func_context_pool.find(context_index);
  ORT_ENFORCE(iter != func_context_pool.end(), "No context registered for ", context_index);
  RefCountTracker::GetInstance().TrackPyObject(RefCountTracker::ObjCategory::AutoGradContext,
                                               iter->second, "autograd_context_unregister");
  Py_XDECREF(iter->second);
  func_context_pool.erase(iter);
=======
  UnregisterEntry(context_index, func_context_pool);
}

template <typename TKey>
void UnregisterAllEntries(
    std::unordered_map<TKey, PyObject*>& pool) {
  auto it = pool.begin();
  while (it != pool.end()) {
    Py_DECREF(it->second);
    it = pool.erase(it);
  }
>>>>>>> 0e01f3ae
}

OrtTorchFunctionPool::OrtTorchFunctionPool() : forward_runner(nullptr), backward_runner(nullptr){};
OrtTorchFunctionPool::~OrtTorchFunctionPool() {
  std::lock_guard<std::mutex> lock(func_context_pool_mutex_);

  UnregisterEntry(&forward_runner);
  UnregisterEntry(&backward_runner);

  UnregisterAllEntries(forward_core_pool);
  UnregisterAllEntries(backward_core_pool);

  UnregisterAllEntries(func_context_pool);
};

}  // namespace torch
}  // namespace language_interop_ops
}  // namespace onnxruntime<|MERGE_RESOLUTION|>--- conflicted
+++ resolved
@@ -1,14 +1,10 @@
 // Copyright (c) Microsoft Corporation. All rights reserved.
 // Licensed under the MIT License.
 
+#include "core/common/common.h"
+#include "core/platform/env.h"
 #include "core/language_interop_ops/torch/custom_function_register.h"
-<<<<<<< HEAD
 #include "core/language_interop_ops/torch/refcount_tracker.h"
-=======
-
-#include "core/common/common.h"
->>>>>>> 0e01f3ae
-#include "core/platform/env.h"
 
 namespace onnxruntime {
 namespace language_interop_ops {
@@ -108,7 +104,6 @@
   auto it = pool.find(key);
 
   ORT_ENFORCE(it != pool.end(), "Cannot unregister unexisting key: ", key);
-
   // Release the ownership.
   Py_DECREF(it->second);
   pool.erase(it);
@@ -236,14 +231,7 @@
 
 void OrtTorchFunctionPool::UnRegisterContext(int64_t context_index) {
   std::lock_guard<std::mutex> lock(func_context_pool_mutex_);
-<<<<<<< HEAD
-  auto iter = func_context_pool.find(context_index);
-  ORT_ENFORCE(iter != func_context_pool.end(), "No context registered for ", context_index);
-  RefCountTracker::GetInstance().TrackPyObject(RefCountTracker::ObjCategory::AutoGradContext,
-                                               iter->second, "autograd_context_unregister");
-  Py_XDECREF(iter->second);
-  func_context_pool.erase(iter);
-=======
+
   UnregisterEntry(context_index, func_context_pool);
 }
 
@@ -255,7 +243,6 @@
     Py_DECREF(it->second);
     it = pool.erase(it);
   }
->>>>>>> 0e01f3ae
 }
 
 OrtTorchFunctionPool::OrtTorchFunctionPool() : forward_runner(nullptr), backward_runner(nullptr){};

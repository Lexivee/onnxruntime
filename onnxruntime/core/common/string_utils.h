--- conflicted
+++ resolved
@@ -66,13 +66,14 @@
 }
 
 /**
-<<<<<<< HEAD
  * @brief A consistent way to construct the full qualified op name.
  */
 inline std::string GetFullQualifiedOpName(const std::string& op_type, const std::string& domain) {
   return MakeString(domain, "::", op_type);
-=======
- * So use this simple hash to generate unique int by given string input.
+}
+
+/**
+ * Use this simple hash to generate unique int by given string input.
  */
 inline uint32_t GetHashFromString(const std::string& str_value) {
   uint32_t hash = 0;
@@ -81,7 +82,6 @@
   }
 
   return hash;
->>>>>>> d9bf8561
 }
 
 }  // namespace utils

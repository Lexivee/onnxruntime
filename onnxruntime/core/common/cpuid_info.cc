--- conflicted
+++ resolved
@@ -21,23 +21,10 @@
 #include <mutex>
 #include "core/common/cpuid_info.h"
 
-<<<<<<< HEAD
-#if defined(CPUIDINFO_ARCH_X86) || defined(CPUIDINFO_ARCH_ARM)
 #if _WIN32
-#define NO_WINDOWS_DESKTOP !WINAPI_FAMILY_PARTITION(WINAPI_PARTITION_DESKTOP)
+#define HAS_WINDOWS_DESKTOP WINAPI_FAMILY_PARTITION(WINAPI_PARTITION_DESKTOP)
 #endif
-#if NO_WINDOWS_DESKTOP || (defined(_MSC_VER) && defined(CPUIDINFO_ARCH_ARM))
-// pytorch cpu info does not work for Windows UWP or ARM
-// UWP: Some APIs are not available
-// ARM:
-// 1. msvc report syntax error in file src/arm/api.h
-// 2. features reporting micro-arch in Windows is missing
-#else
-
-#define CPUINFO_INCLUDED
-=======
-#if (defined(CPUIDINFO_ARCH_X86) || defined(CPUIDINFO_ARCH_ARM)) && defined(CPUINFO_SUPPORTED)
->>>>>>> aa12d68c
+#if (defined(CPUIDINFO_ARCH_X86) || defined(CPUIDINFO_ARCH_ARM)) && defined(CPUINFO_SUPPORTED) && (!_WIN32 || HAS_WINDOWS_DESKTOP)
 #include <cpuinfo.h>
 #endif
 

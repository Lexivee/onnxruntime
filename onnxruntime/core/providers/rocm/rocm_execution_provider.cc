// Copyright (c) Microsoft Corporation. All rights reserved.
// Licensed under the MIT License.

#include "core/common/inlined_containers.h"
#include "core/providers/shared_library/provider_api.h"
#include "core/platform/env_var_utils.h"
#include "core/providers/rocm/rocm_execution_provider.h"
#include "core/providers/rocm/rocm_common.h"
#include "core/providers/rocm/rocm_allocator.h"
#include "core/providers/rocm/rocm_fwd.h"
#include "core/providers/rocm/gpu_data_transfer.h"
#include "core/providers/rocm/rocm_profiler.h"

#ifndef DISABLE_CONTRIB_OPS
#include "contrib_ops/rocm/rocm_contrib_kernels.h"
#endif

#ifdef ENABLE_TRAINING_OPS
#include "orttraining/training_ops/rocm/rocm_training_kernels.h"
#endif

#ifdef USE_TRITON_KERNEL
#include "core/providers/rocm/triton_kernel.h"
#endif

#include "core/providers/rocm/rocm_stream_handle.h"

using namespace onnxruntime::common;

namespace onnxruntime {

class Memcpy final : public OpKernel {
 public:
  Memcpy(const OpKernelInfo& info) : OpKernel{info} {}

  Status Compute(OpKernelContext* ctx) const override {
    auto X_type = ctx->InputType(0);
    if (X_type->IsTensorType()) {
      const auto* X = ctx->Input<Tensor>(0);
      ORT_ENFORCE(X != nullptr, "Memcpy: Input tensor is nullptr.");
      Tensor* Y = ctx->Output(0, X->Shape());
      ORT_ENFORCE(Y != nullptr, "Memcpy: Failed to allocate output tensor.");
      // do we support async copy?
      // The rocmMemCpyAsync will handle the pinned memory and non-pinned memory,
      // so we don't need the check here.
      auto* gpu_data_transfer = Info().GetDataTransferManager().GetDataTransfer(X->Location().device, Y->Location().device);
      ORT_RETURN_IF_ERROR(gpu_data_transfer->CopyTensorAsync(*X, *Y, *ctx->GetComputeStream()));
      return Status::OK();
    } else {
      if (X_type->IsSparseTensorType()) {
        // TODO: support aysnc copy for sparse tensor
        // sync the stream first, since it is a sync memory copy
        HIP_CALL_THROW(hipStreamSynchronize(static_cast<hipStream_t>(ctx->GetComputeStream()->GetHandle())));
        const auto* X = ctx->Input<SparseTensor>(0);
        ORT_ENFORCE(X != nullptr, "Memcpy: Input tensor is nullptr.");
        SparseTensor* Y = ctx->OutputSparse(0, X->DenseShape());
        ORT_ENFORCE(Y != nullptr, "Memcpy: Failed to allocate output sparse tensor.");
        return X->Copy(Info().GetDataTransferManager(), *Y);
      } else if (X_type->IsTensorSequenceType()) {
        const TensorSeq* X = ctx->Input<TensorSeq>(0);
        ORT_ENFORCE(X != nullptr, "Memcpy: Input tensor sequence is nullptr.");
        TensorSeq* Y = ctx->Output<TensorSeq>(0);
        ORT_ENFORCE(Y != nullptr, "Memcpy: Failed to allocate output tensor sequence.");
        auto X_dtype = X->DataType();
        Y->SetType(X_dtype);
        AllocatorPtr alloc;

        // If we are copying contents to ROCM, the allocator to use
        // to allocate the buffers of the new tensors in the sequence
        // can be temp space allocator associated with the ROCM EP
        if (Node().OpType() == "MemcpyFromHost") {
          auto status = ctx->GetTempSpaceAllocator(&alloc);
          if (!status.IsOK()) {
            return Status(common::ONNXRUNTIME, common::FAIL,
                          "Memcpy rocm: unable to get an allocator.");
          }
        } else {
          // If we are copying contents to CPU (op type is "MemcpyToHost"),
          // the allocator to use to allocate the buffers of the new tensors
          // in the sequence will be the allocator from the CPU EP
          auto status = ctx->GetTempSpaceCPUAllocator(&alloc);
          if (!status.IsOK()) {
            return Status(common::ONNXRUNTIME, common::FAIL,
                          "Memcpy rocm: unable to get the CPU allocator.");
          }
        }
        auto X_size = X->Size();
        Y->Reserve(X_size);
        for (size_t i = 0; i < X_size; ++i) {
          const Tensor& source_tensor = X->Get(i);
          std::unique_ptr<Tensor> target_tensor = Tensor::Create(source_tensor.DataType(), source_tensor.Shape(), alloc);
          auto* gpu_data_transfer = Info().GetDataTransferManager().GetDataTransfer(source_tensor.Location().device,
                                                                                    target_tensor->Location().device);
          ORT_RETURN_IF_ERROR(gpu_data_transfer->CopyTensorAsync(source_tensor, *target_tensor, *ctx->GetComputeStream()));
          Y->Add(std::move(*target_tensor));
        }
        return Status::OK();
      }
      return Status(common::ONNXRUNTIME, common::FAIL, "Memcpy: Unsupported input type.");
    }
  }
};

namespace rocm {
ONNX_OPERATOR_KERNEL_EX(
    MemcpyFromHost,
    kOnnxDomain,
    1,
    kRocmExecutionProvider,
    (*KernelDefBuilder::Create())
        .InputMemoryType(OrtMemTypeCPUInput, 0)
        .TypeConstraint("T", DataTypeImpl::AllFixedSizeTensorAndSequenceTensorTypes()),
    Memcpy);

ONNX_OPERATOR_KERNEL_EX(
    MemcpyToHost,
    kOnnxDomain,
    1,
    kRocmExecutionProvider,
    (*KernelDefBuilder::Create())
        .OutputMemoryType(OrtMemTypeCPUOutput, 0)
        .TypeConstraint("T", DataTypeImpl::AllFixedSizeTensorAndSequenceTensorTypes()),
    Memcpy);

}  // namespace rocm

AllocatorPtr ROCMExecutionProvider::CreateRocmAllocator(OrtDevice::DeviceId device_id,
                                                        size_t gpu_mem_limit,
                                                        ArenaExtendStrategy arena_extend_strategy,
                                                        ROCMExecutionProviderExternalAllocatorInfo external_allocator_info,
                                                        const OrtArenaCfg* default_memory_arena_cfg) {
  if (external_allocator_info.UseExternalAllocator()) {
    AllocatorCreationInfo default_memory_info(
        [external_allocator_info](OrtDevice::DeviceId id) {
          return std::make_unique<ROCMExternalAllocator>(id, HIP,
                                                         external_allocator_info.alloc,
                                                         external_allocator_info.free,
                                                         external_allocator_info.empty_cache);
        },
        device_id,
        false);

    return CreateAllocator(default_memory_info);
  } else {
    AllocatorCreationInfo default_memory_info(
        [](OrtDevice::DeviceId id) {
          return std::make_unique<ROCMAllocator>(id, HIP);
        },
        device_id,
        true,
        {default_memory_arena_cfg ? *default_memory_arena_cfg
                                  : OrtArenaCfg(gpu_mem_limit, static_cast<int>(arena_extend_strategy), -1, -1, -1, -1L)},
        // make it stream aware
        true,
        // enable cross stream sharing?
        false);

    // ROCM malloc/free is expensive so always use an arena
    return CreateAllocator(default_memory_info);
  }
}

ROCMExecutionProvider::PerThreadContext::PerThreadContext(OrtDevice::DeviceId device_id, hipStream_t stream, size_t /*gpu_mem_limit*/,
                                                          ArenaExtendStrategy /*arena_extend_strategy*/, ROCMExecutionProviderExternalAllocatorInfo /*external_allocator_info*/,
                                                          OrtArenaCfg* /*default_memory_arena_cfg*/) {
  HIP_CALL_THROW(hipSetDevice(device_id));

  ROCBLAS_CALL_THROW(rocblas_create_handle(&rocblas_handle_));
  ROCBLAS_CALL_THROW(rocblas_set_stream(rocblas_handle_, stream));

  MIOPEN_CALL_THROW(miopenCreate(&miopen_handle_));
  MIOPEN_CALL_THROW(miopenSetStream(miopen_handle_, stream));

  hip_graph_.SetStream(stream);
}

ROCMExecutionProvider::PerThreadContext::~PerThreadContext() {
  ORT_IGNORE_RETURN_VALUE(ROCBLAS_CALL(rocblas_destroy_handle(rocblas_handle_)));
  ORT_IGNORE_RETURN_VALUE(MIOPEN_CALL(miopenDestroy(miopen_handle_)));
}

bool ROCMExecutionProvider::PerThreadContext::IsGraphCaptureAllowed() const {
  return regular_run_count_before_graph_capture_ >= min_num_runs_before_hip_graph_capture_;
}

void ROCMExecutionProvider::PerThreadContext::CaptureBegin() {
  hip_graph_.Reset();
  hip_graph_.CaptureBegin();
}

void ROCMExecutionProvider::PerThreadContext::CaptureEnd() {
  hip_graph_.CaptureEnd();
  is_graph_captured_ = true;
}

bool ROCMExecutionProvider::PerThreadContext::IsGraphCaptured() const {
  return is_graph_captured_;
}

Status ROCMExecutionProvider::PerThreadContext::ReplayGraph() {
  ORT_ENFORCE(IsGraphCaptured());
  return hip_graph_.Replay();
}

void ROCMExecutionProvider::PerThreadContext::IncrementRegularRunCountBeforeGraphCapture() {
  ++regular_run_count_before_graph_capture_;
}

void OverrideTunableOpInfoByEnv(ROCMExecutionProviderInfo& info) {
  if (auto env_tunable_op_enable = onnxruntime::ParseTestOnlyEnvironmentVariable<bool>(
          "ORT_ROCM_TUNABLE_OP_ENABLE", {"0", "1"}, "Use provider_options \"tunable_op_enable\" instead.");
      env_tunable_op_enable.has_value() && env_tunable_op_enable != info.tunable_op.enable) {
    LOGS_DEFAULT(INFO) << "ORT_ROCM_TUNABLE_OP_ENABLE is set to " << *env_tunable_op_enable;
    info.tunable_op.enable = *env_tunable_op_enable;
  }

  if (auto env_tunable_op_tuning_enable = onnxruntime::ParseTestOnlyEnvironmentVariable<bool>(
          "ORT_ROCM_TUNABLE_OP_TUNING_ENABLE", {"0", "1"},
          "Use provider_options \"tunable_op_tuning_enable\" instead.");
      env_tunable_op_tuning_enable.has_value() && env_tunable_op_tuning_enable != info.tunable_op.tuning_enable) {
    LOGS_DEFAULT(INFO) << "ORT_ROCM_TUNABLE_OP_TUNING_ENABLE is set to " << *env_tunable_op_tuning_enable;
    info.tunable_op.tuning_enable = *env_tunable_op_tuning_enable;
  }

  if (info.tunable_op.tuning_enable && !info.tunable_op.enable) {
    LOGS_DEFAULT(WARNING) << "TunableOp is enabled for tuning but is not enabled for using. This will have no effect.";
  }
}

ROCMExecutionProvider::ROCMExecutionProvider(const ROCMExecutionProviderInfo& info)
    : IExecutionProvider{onnxruntime::kRocmExecutionProvider, OrtDevice(OrtDevice::GPU, OrtDevice::MemType::DEFAULT, info.device_id)},
      info_{info},
      tuning_context_(this, &info_.tunable_op) {
  HIP_CALL_THROW(hipSetDevice(info_.device_id));

  // must wait GPU idle, otherwise hipGetDeviceProperties might fail
  HIP_CALL_THROW(hipDeviceSynchronize());
  HIP_CALL_THROW(hipGetDeviceProperties(&device_prop_, info_.device_id));

  // This scenario is not supported.
  ORT_ENFORCE(!(info.has_user_compute_stream && info.external_allocator_info.UseExternalAllocator()));

  if (info.has_user_compute_stream) {
    external_stream_ = true;
    use_ep_level_unified_stream_ = true;
    stream_ = static_cast<hipStream_t>(info.user_compute_stream);
  } else {
    if (info.external_allocator_info.UseExternalAllocator()) {
      use_ep_level_unified_stream_ = true;
      stream_ = nullptr;
    } else if (info.enable_hip_graph) {
      // current hip graph implementation only works with single stream
      // use EP level unified stream for all the reqeust
      HIP_CALL_THROW(hipStreamCreateWithFlags(&stream_, hipStreamNonBlocking));
      use_ep_level_unified_stream_ = true;
    } else {
      stream_ = nullptr;
    }
  }

  size_t free = 0;
  size_t total = 0;
  HIP_CALL_THROW(hipMemGetInfo(&free, &total));

  OverrideTunableOpInfoByEnv(info_);

#ifdef USE_TRITON_KERNEL
  onnxruntime::rocm::LoadOrtTritonKernel();
#endif
}

ROCMExecutionProvider::~ROCMExecutionProvider() {
  // clean up thread local context caches
  {
    std::lock_guard<OrtMutex> lock(context_state_.mutex);
    for (const auto& cache_weak : context_state_.caches_to_update_on_destruction) {
      const auto cache = cache_weak.lock();
      if (!cache) continue;
      ORT_IGNORE_RETURN_VALUE(cache->erase(this));
    }
  }

  if (!external_stream_ && stream_) {
    ORT_IGNORE_RETURN_VALUE(HIP_CALL(hipStreamDestroy(stream_)));
  }
}

ITuningContext* ROCMExecutionProvider::GetTuningContext() const {
  return const_cast<rocm::tunable::RocmTuningContext*>(&tuning_context_);
}

std::unique_ptr<profiling::EpProfiler> ROCMExecutionProvider::GetProfiler() {
  return std::make_unique<profiling::RocmProfiler>();
}

ROCMExecutionProvider::PerThreadContext& ROCMExecutionProvider::GetPerThreadContext() const {
  const auto& per_thread_context_cache = PerThreadContextCache();

  // try to use cached context
  auto cached_context_it = per_thread_context_cache->find(this);
  if (cached_context_it != per_thread_context_cache->end()) {
    auto cached_context = cached_context_it->second.lock();
    ORT_ENFORCE(cached_context);
    return *cached_context;
  }

  // get context and update cache
  std::shared_ptr<PerThreadContext> context;
  {
    std::lock_guard<OrtMutex> lock(context_state_.mutex);

    // get or create a context
    if (context_state_.retired_context_pool.empty()) {
      context = std::make_shared<PerThreadContext>(info_.device_id, stream_, info_.gpu_mem_limit,
                                                   info_.arena_extend_strategy, info_.external_allocator_info, info_.default_memory_arena_cfg);
    } else {
      context = context_state_.retired_context_pool.back();
      context_state_.retired_context_pool.pop_back();
    }

    // insert into active_contexts, should not already be present
    const auto active_contexts_insert_result = context_state_.active_contexts.insert(context);
    ORT_ENFORCE(active_contexts_insert_result.second);

    // insert into caches_to_update_on_destruction, may already be present
    ORT_IGNORE_RETURN_VALUE(context_state_.caches_to_update_on_destruction.insert(per_thread_context_cache));
  }

  per_thread_context_cache->insert(std::make_pair(this, context));

  return *context;
}

void ROCMExecutionProvider::ReleasePerThreadContext() const {
  const auto& per_thread_context_cache = PerThreadContextCache();

  auto cached_context_it = per_thread_context_cache->find(this);
  ORT_ENFORCE(cached_context_it != per_thread_context_cache->end());
  auto cached_context = cached_context_it->second.lock();
  ORT_ENFORCE(cached_context);

  {
    std::lock_guard<OrtMutex> lock(context_state_.mutex);
    context_state_.active_contexts.erase(cached_context);
    context_state_.retired_context_pool.push_back(cached_context);
  }

  per_thread_context_cache->erase(cached_context_it);
}

Status ROCMExecutionProvider::Sync() const {
  HIP_RETURN_IF_ERROR(hipDeviceSynchronize());
  return Status::OK();
}

Status ROCMExecutionProvider::OnRunStart(const onnxruntime::RunOptions& /*run_options*/) {
  // always set ROCM device when session::Run() in case it runs in a worker thread
  HIP_RETURN_IF_ERROR(hipSetDevice(GetDeviceId()));
  if (IsGraphCaptureEnabled() && GetPerThreadContext().IsGraphCaptureAllowed() && !GetPerThreadContext().IsGraphCaptured()) {
    LOGS_DEFAULT(INFO) << "Capturing the hip graph for this model";
    GetPerThreadContext().CaptureBegin();
  }
  return Status::OK();
}

Status ROCMExecutionProvider::OnRunEnd(bool sync_stream, const onnxruntime::RunOptions& /*run_options*/) {
  if (IsGraphCaptureEnabled() && !GetPerThreadContext().IsGraphCaptured()) {
    if (GetPerThreadContext().IsGraphCaptureAllowed()) {
      GetPerThreadContext().CaptureEnd();
      // HIP work issued to a capturing stream doesn’t actually run on the GPU,
      // so run the captured graph here to actually execute the work.
      ORT_RETURN_IF_ERROR(GetPerThreadContext().ReplayGraph());
    } else {
      GetPerThreadContext().IncrementRegularRunCountBeforeGraphCapture();
    }
  }

  if (sync_stream) {
    HIP_RETURN_IF_ERROR(hipStreamSynchronize(static_cast<hipStream_t>(stream_)));
  }

  // The reason of !IsGraphCaptureEnabled():
  //  If hip graph is enabled, the per thread context will not be released
  //  because the per thread hip graph needs to be maintained and replayed for
  //  the next run.
  // The reason of PerThreadContextCache()->find(this) != PerThreadContextCache()->end():
  //  In extreme cases (e.g., 1-op graph and that op fallbacks to CPU),
  //  PerThreadContext won't be created and there is nothing to
  //  release. This didn't happen before because we always call
  //  GetPerThreadContext in OnRunStart.
  if (!IsGraphCaptureEnabled() &&
      PerThreadContextCache()->find(this) != PerThreadContextCache()->end()) {
    ReleasePerThreadContext();
  }

  return Status::OK();
}

bool ROCMExecutionProvider::IsGraphCaptureEnabled() const {
  return info_.enable_hip_graph;
}

bool ROCMExecutionProvider::IsGraphCaptured() const {
  return GetPerThreadContext().IsGraphCaptured();
}

Status ROCMExecutionProvider::ReplayGraph() {
  return GetPerThreadContext().ReplayGraph();
}

namespace rocm {
// opset 1 to 9
class ONNX_OPERATOR_KERNEL_CLASS_NAME(kRocmExecutionProvider, kOnnxDomain, 1, MemcpyFromHost);
class ONNX_OPERATOR_KERNEL_CLASS_NAME(kRocmExecutionProvider, kOnnxDomain, 1, MemcpyToHost);
class ONNX_OPERATOR_TYPED_KERNEL_CLASS_NAME(kRocmExecutionProvider, kOnnxDomain, 7, float, Cos);
class ONNX_OPERATOR_TYPED_KERNEL_CLASS_NAME(kRocmExecutionProvider, kOnnxDomain, 7, double, Cos);
class ONNX_OPERATOR_TYPED_KERNEL_CLASS_NAME(kRocmExecutionProvider, kOnnxDomain, 7, MLFloat16, Cos);
class ONNX_OPERATOR_TYPED_KERNEL_CLASS_NAME(kRocmExecutionProvider, kOnnxDomain, 7, float, Sin);
class ONNX_OPERATOR_TYPED_KERNEL_CLASS_NAME(kRocmExecutionProvider, kOnnxDomain, 7, double, Sin);
class ONNX_OPERATOR_TYPED_KERNEL_CLASS_NAME(kRocmExecutionProvider, kOnnxDomain, 7, MLFloat16, Sin);
class ONNX_OPERATOR_VERSIONED_KERNEL_CLASS_NAME(kRocmExecutionProvider, kOnnxDomain, 4, 10, Concat);
class ONNX_OPERATOR_VERSIONED_KERNEL_CLASS_NAME(kRocmExecutionProvider, kOnnxDomain, 1, 10, Unsqueeze);
class ONNX_OPERATOR_VERSIONED_KERNEL_CLASS_NAME(kRocmExecutionProvider, kOnnxDomain, 1, 8, Flatten);
class ONNX_OPERATOR_VERSIONED_KERNEL_CLASS_NAME(kRocmExecutionProvider, kOnnxDomain, 1, 10, Squeeze);
class ONNX_OPERATOR_VERSIONED_KERNEL_CLASS_NAME(kRocmExecutionProvider, kOnnxDomain, 1, 12, Identity);
class ONNX_OPERATOR_VERSIONED_KERNEL_CLASS_NAME(kRocmExecutionProvider, kOnnxDomain, 7, 9, Dropout);
class ONNX_OPERATOR_VERSIONED_KERNEL_CLASS_NAME(kRocmExecutionProvider, kOnnxDomain, 1, 10, Gather);
class ONNX_OPERATOR_VERSIONED_TYPED_KERNEL_CLASS_NAME(kRocmExecutionProvider, kOnnxDomain, 7, 8, float, Gemm);
class ONNX_OPERATOR_VERSIONED_TYPED_KERNEL_CLASS_NAME(kRocmExecutionProvider, kOnnxDomain, 7, 8, double, Gemm);
class ONNX_OPERATOR_VERSIONED_TYPED_KERNEL_CLASS_NAME(kRocmExecutionProvider, kOnnxDomain, 7, 8, MLFloat16, Gemm);
class ONNX_OPERATOR_VERSIONED_TYPED_KERNEL_CLASS_NAME(kRocmExecutionProvider, kOnnxDomain, 9, 10, float, Gemm);
class ONNX_OPERATOR_VERSIONED_TYPED_KERNEL_CLASS_NAME(kRocmExecutionProvider, kOnnxDomain, 9, 10, double, Gemm);
class ONNX_OPERATOR_VERSIONED_TYPED_KERNEL_CLASS_NAME(kRocmExecutionProvider, kOnnxDomain, 9, 10, MLFloat16, Gemm);
class ONNX_OPERATOR_VERSIONED_TYPED_KERNEL_CLASS_NAME(kRocmExecutionProvider, kOnnxDomain, 1, 8, float, MatMul);
class ONNX_OPERATOR_VERSIONED_TYPED_KERNEL_CLASS_NAME(kRocmExecutionProvider, kOnnxDomain, 1, 8, double, MatMul);
class ONNX_OPERATOR_VERSIONED_TYPED_KERNEL_CLASS_NAME(kRocmExecutionProvider, kOnnxDomain, 1, 8, MLFloat16, MatMul);
class ONNX_OPERATOR_VERSIONED_TYPED_KERNEL_CLASS_NAME(kRocmExecutionProvider, kOnnxDomain, 9, 12, float, MatMul);
class ONNX_OPERATOR_VERSIONED_TYPED_KERNEL_CLASS_NAME(kRocmExecutionProvider, kOnnxDomain, 9, 12, double, MatMul);
class ONNX_OPERATOR_VERSIONED_TYPED_KERNEL_CLASS_NAME(kRocmExecutionProvider, kOnnxDomain, 9, 12, MLFloat16, MatMul);
class ONNX_OPERATOR_TYPED_KERNEL_CLASS_NAME(kRocmExecutionProvider, kOnnxDomain, 10, int8_t, MatMulInteger);
class ONNX_OPERATOR_TYPED_KERNEL_CLASS_NAME(kRocmExecutionProvider, kOnnxDomain, 6, float, Elu);
class ONNX_OPERATOR_TYPED_KERNEL_CLASS_NAME(kRocmExecutionProvider, kOnnxDomain, 6, double, Elu);
class ONNX_OPERATOR_TYPED_KERNEL_CLASS_NAME(kRocmExecutionProvider, kOnnxDomain, 6, MLFloat16, Elu);
class ONNX_OPERATOR_TYPED_KERNEL_CLASS_NAME(kRocmExecutionProvider, kOnnxDomain, 6, float, HardSigmoid);
class ONNX_OPERATOR_TYPED_KERNEL_CLASS_NAME(kRocmExecutionProvider, kOnnxDomain, 6, double, HardSigmoid);
class ONNX_OPERATOR_TYPED_KERNEL_CLASS_NAME(kRocmExecutionProvider, kOnnxDomain, 6, MLFloat16, HardSigmoid);
class ONNX_OPERATOR_VERSIONED_TYPED_KERNEL_CLASS_NAME(kRocmExecutionProvider, kOnnxDomain, 6, 15, float, LeakyRelu);
class ONNX_OPERATOR_VERSIONED_TYPED_KERNEL_CLASS_NAME(kRocmExecutionProvider, kOnnxDomain, 6, 15, double, LeakyRelu);
class ONNX_OPERATOR_VERSIONED_TYPED_KERNEL_CLASS_NAME(kRocmExecutionProvider, kOnnxDomain, 6, 15, MLFloat16, LeakyRelu);
class ONNX_OPERATOR_VERSIONED_TYPED_KERNEL_CLASS_NAME(kRocmExecutionProvider, kOnnxDomain, 6, 12, float, Relu);
class ONNX_OPERATOR_VERSIONED_TYPED_KERNEL_CLASS_NAME(kRocmExecutionProvider, kOnnxDomain, 6, 12, double, Relu);
class ONNX_OPERATOR_VERSIONED_TYPED_KERNEL_CLASS_NAME(kRocmExecutionProvider, kOnnxDomain, 6, 12, MLFloat16, Relu);
class ONNX_OPERATOR_TYPED_KERNEL_CLASS_NAME(kRocmExecutionProvider, kOnnxDomain, 6, float, Selu);
class ONNX_OPERATOR_TYPED_KERNEL_CLASS_NAME(kRocmExecutionProvider, kOnnxDomain, 6, double, Selu);
class ONNX_OPERATOR_TYPED_KERNEL_CLASS_NAME(kRocmExecutionProvider, kOnnxDomain, 6, MLFloat16, Selu);
class ONNX_OPERATOR_VERSIONED_TYPED_KERNEL_CLASS_NAME(kRocmExecutionProvider, kOnnxDomain, 6, 12, float, Sigmoid);
class ONNX_OPERATOR_VERSIONED_TYPED_KERNEL_CLASS_NAME(kRocmExecutionProvider, kOnnxDomain, 6, 12, double, Sigmoid);
class ONNX_OPERATOR_VERSIONED_TYPED_KERNEL_CLASS_NAME(kRocmExecutionProvider, kOnnxDomain, 6, 12, MLFloat16, Sigmoid);
class ONNX_OPERATOR_TYPED_KERNEL_CLASS_NAME(kRocmExecutionProvider, kOnnxDomain, 1, float, Softsign);
class ONNX_OPERATOR_TYPED_KERNEL_CLASS_NAME(kRocmExecutionProvider, kOnnxDomain, 1, double, Softsign);
class ONNX_OPERATOR_TYPED_KERNEL_CLASS_NAME(kRocmExecutionProvider, kOnnxDomain, 1, MLFloat16, Softsign);
class ONNX_OPERATOR_VERSIONED_TYPED_KERNEL_CLASS_NAME(kRocmExecutionProvider, kOnnxDomain, 6, 12, float, Tanh);
class ONNX_OPERATOR_VERSIONED_TYPED_KERNEL_CLASS_NAME(kRocmExecutionProvider, kOnnxDomain, 6, 12, double, Tanh);
class ONNX_OPERATOR_VERSIONED_TYPED_KERNEL_CLASS_NAME(kRocmExecutionProvider, kOnnxDomain, 6, 12, MLFloat16, Tanh);
class ONNX_OPERATOR_TYPED_KERNEL_CLASS_NAME(kRocmExecutionProvider, kOnnxDomain, 1, float, Softplus);
class ONNX_OPERATOR_TYPED_KERNEL_CLASS_NAME(kRocmExecutionProvider, kOnnxDomain, 1, double, Softplus);
class ONNX_OPERATOR_TYPED_KERNEL_CLASS_NAME(kRocmExecutionProvider, kOnnxDomain, 1, MLFloat16, Softplus);
class ONNX_OPERATOR_VERSIONED_TYPED_KERNEL_CLASS_NAME(kRocmExecutionProvider, kOnnxDomain, 1, 10, float, Softmax);
class ONNX_OPERATOR_VERSIONED_TYPED_KERNEL_CLASS_NAME(kRocmExecutionProvider, kOnnxDomain, 1, 10, double, Softmax);
class ONNX_OPERATOR_VERSIONED_TYPED_KERNEL_CLASS_NAME(kRocmExecutionProvider, kOnnxDomain, 1, 10, MLFloat16, Softmax);
class ONNX_OPERATOR_VERSIONED_TYPED_KERNEL_CLASS_NAME(kRocmExecutionProvider, kOnnxDomain, 1, 10, float, LogSoftmax);
class ONNX_OPERATOR_VERSIONED_TYPED_KERNEL_CLASS_NAME(kRocmExecutionProvider, kOnnxDomain, 1, 10, double, LogSoftmax);
class ONNX_OPERATOR_VERSIONED_TYPED_KERNEL_CLASS_NAME(kRocmExecutionProvider, kOnnxDomain, 1, 10, MLFloat16, LogSoftmax);
class ONNX_OPERATOR_VERSIONED_TYPED_KERNEL_CLASS_NAME(kRocmExecutionProvider, kOnnxDomain, 7, 11, float, Pow);
class ONNX_OPERATOR_VERSIONED_TYPED_KERNEL_CLASS_NAME(kRocmExecutionProvider, kOnnxDomain, 7, 11, double, Pow);
class ONNX_OPERATOR_VERSIONED_TYPED_KERNEL_CLASS_NAME(kRocmExecutionProvider, kOnnxDomain, 7, 11, MLFloat16, Pow);
class ONNX_OPERATOR_VERSIONED_TYPED_KERNEL_CLASS_NAME(kRocmExecutionProvider, kOnnxDomain, 7, 8, float, PRelu);
class ONNX_OPERATOR_VERSIONED_TYPED_KERNEL_CLASS_NAME(kRocmExecutionProvider, kOnnxDomain, 7, 8, double, PRelu);
class ONNX_OPERATOR_VERSIONED_TYPED_KERNEL_CLASS_NAME(kRocmExecutionProvider, kOnnxDomain, 7, 8, MLFloat16, PRelu);
class ONNX_OPERATOR_VERSIONED_TYPED_KERNEL_CLASS_NAME(kRocmExecutionProvider, kOnnxDomain, 9, 15, float, PRelu);
class ONNX_OPERATOR_VERSIONED_TYPED_KERNEL_CLASS_NAME(kRocmExecutionProvider, kOnnxDomain, 9, 15, double, PRelu);
class ONNX_OPERATOR_VERSIONED_TYPED_KERNEL_CLASS_NAME(kRocmExecutionProvider, kOnnxDomain, 9, 15, MLFloat16, PRelu);
class ONNX_OPERATOR_TYPED_KERNEL_CLASS_NAME(kRocmExecutionProvider, kOnnxDomain, 7, bool, And);
class ONNX_OPERATOR_TYPED_KERNEL_CLASS_NAME(kRocmExecutionProvider, kOnnxDomain, 7, bool, Or);
class ONNX_OPERATOR_TYPED_KERNEL_CLASS_NAME(kRocmExecutionProvider, kOnnxDomain, 7, bool, Xor);
class ONNX_OPERATOR_VERSIONED_KERNEL_CLASS_NAME(kRocmExecutionProvider, kOnnxDomain, 6, 7, Sum);
class ONNX_OPERATOR_VERSIONED_KERNEL_CLASS_NAME(kRocmExecutionProvider, kOnnxDomain, 8, 12, Sum);
class ONNX_OPERATOR_VERSIONED_KERNEL_CLASS_NAME(kRocmExecutionProvider, kOnnxDomain, 6, 11, Max);
class ONNX_OPERATOR_VERSIONED_KERNEL_CLASS_NAME(kRocmExecutionProvider, kOnnxDomain, 12, 12, Max);
class ONNX_OPERATOR_VERSIONED_KERNEL_CLASS_NAME(kRocmExecutionProvider, kOnnxDomain, 6, 11, Min);
class ONNX_OPERATOR_VERSIONED_KERNEL_CLASS_NAME(kRocmExecutionProvider, kOnnxDomain, 12, 12, Min);
class ONNX_OPERATOR_VERSIONED_TYPED_KERNEL_CLASS_NAME(kRocmExecutionProvider, kOnnxDomain, 7, 8, float, Greater);
class ONNX_OPERATOR_VERSIONED_TYPED_KERNEL_CLASS_NAME(kRocmExecutionProvider, kOnnxDomain, 7, 8, double, Greater);
class ONNX_OPERATOR_VERSIONED_TYPED_KERNEL_CLASS_NAME(kRocmExecutionProvider, kOnnxDomain, 7, 8, MLFloat16, Greater);
class ONNX_OPERATOR_VERSIONED_TYPED_KERNEL_CLASS_NAME(kRocmExecutionProvider, kOnnxDomain, 7, 10, bool, Equal);
class ONNX_OPERATOR_VERSIONED_TYPED_KERNEL_CLASS_NAME(kRocmExecutionProvider, kOnnxDomain, 7, 10, int32_t, Equal);
class ONNX_OPERATOR_VERSIONED_TYPED_KERNEL_CLASS_NAME(kRocmExecutionProvider, kOnnxDomain, 7, 10, int64_t, Equal);
class ONNX_OPERATOR_VERSIONED_KERNEL_CLASS_NAME(kRocmExecutionProvider, kOnnxDomain, 8, 12, Expand);
class ONNX_OPERATOR_VERSIONED_TYPED_KERNEL_CLASS_NAME(kRocmExecutionProvider, kOnnxDomain, 9, 12, int32_t, Greater);
class ONNX_OPERATOR_VERSIONED_TYPED_KERNEL_CLASS_NAME(kRocmExecutionProvider, kOnnxDomain, 9, 12, int64_t, Greater);
class ONNX_OPERATOR_VERSIONED_TYPED_KERNEL_CLASS_NAME(kRocmExecutionProvider, kOnnxDomain, 9, 12, uint32_t, Greater);
class ONNX_OPERATOR_VERSIONED_TYPED_KERNEL_CLASS_NAME(kRocmExecutionProvider, kOnnxDomain, 9, 12, uint64_t, Greater);
class ONNX_OPERATOR_VERSIONED_TYPED_KERNEL_CLASS_NAME(kRocmExecutionProvider, kOnnxDomain, 9, 12, float, Greater);
class ONNX_OPERATOR_VERSIONED_TYPED_KERNEL_CLASS_NAME(kRocmExecutionProvider, kOnnxDomain, 9, 12, double, Greater);
class ONNX_OPERATOR_VERSIONED_TYPED_KERNEL_CLASS_NAME(kRocmExecutionProvider, kOnnxDomain, 9, 12, MLFloat16, Greater);
class ONNX_OPERATOR_VERSIONED_TYPED_KERNEL_CLASS_NAME(kRocmExecutionProvider, kOnnxDomain, 12, 15, int32_t, GreaterOrEqual);
class ONNX_OPERATOR_VERSIONED_TYPED_KERNEL_CLASS_NAME(kRocmExecutionProvider, kOnnxDomain, 12, 15, int64_t, GreaterOrEqual);
class ONNX_OPERATOR_VERSIONED_TYPED_KERNEL_CLASS_NAME(kRocmExecutionProvider, kOnnxDomain, 12, 15, uint32_t, GreaterOrEqual);
class ONNX_OPERATOR_VERSIONED_TYPED_KERNEL_CLASS_NAME(kRocmExecutionProvider, kOnnxDomain, 12, 15, uint64_t, GreaterOrEqual);
class ONNX_OPERATOR_VERSIONED_TYPED_KERNEL_CLASS_NAME(kRocmExecutionProvider, kOnnxDomain, 12, 15, float, GreaterOrEqual);
class ONNX_OPERATOR_VERSIONED_TYPED_KERNEL_CLASS_NAME(kRocmExecutionProvider, kOnnxDomain, 12, 15, double, GreaterOrEqual);
class ONNX_OPERATOR_VERSIONED_TYPED_KERNEL_CLASS_NAME(kRocmExecutionProvider, kOnnxDomain, 12, 15, MLFloat16, GreaterOrEqual);
class ONNX_OPERATOR_VERSIONED_TYPED_KERNEL_CLASS_NAME(kRocmExecutionProvider, kOnnxDomain, 12, 15, int32_t, LessOrEqual);
class ONNX_OPERATOR_VERSIONED_TYPED_KERNEL_CLASS_NAME(kRocmExecutionProvider, kOnnxDomain, 12, 15, int64_t, LessOrEqual);
class ONNX_OPERATOR_VERSIONED_TYPED_KERNEL_CLASS_NAME(kRocmExecutionProvider, kOnnxDomain, 12, 15, uint32_t, LessOrEqual);
class ONNX_OPERATOR_VERSIONED_TYPED_KERNEL_CLASS_NAME(kRocmExecutionProvider, kOnnxDomain, 12, 15, uint64_t, LessOrEqual);
class ONNX_OPERATOR_VERSIONED_TYPED_KERNEL_CLASS_NAME(kRocmExecutionProvider, kOnnxDomain, 12, 15, float, LessOrEqual);
class ONNX_OPERATOR_VERSIONED_TYPED_KERNEL_CLASS_NAME(kRocmExecutionProvider, kOnnxDomain, 12, 15, double, LessOrEqual);
class ONNX_OPERATOR_VERSIONED_TYPED_KERNEL_CLASS_NAME(kRocmExecutionProvider, kOnnxDomain, 12, 15, MLFloat16, LessOrEqual);
class ONNX_OPERATOR_VERSIONED_TYPED_KERNEL_CLASS_NAME(kRocmExecutionProvider, kOnnxDomain, 7, 12, int32_t, Add);
class ONNX_OPERATOR_VERSIONED_TYPED_KERNEL_CLASS_NAME(kRocmExecutionProvider, kOnnxDomain, 7, 12, int64_t, Add);
class ONNX_OPERATOR_VERSIONED_TYPED_KERNEL_CLASS_NAME(kRocmExecutionProvider, kOnnxDomain, 7, 12, uint32_t, Add);
class ONNX_OPERATOR_VERSIONED_TYPED_KERNEL_CLASS_NAME(kRocmExecutionProvider, kOnnxDomain, 7, 12, uint64_t, Add);
class ONNX_OPERATOR_VERSIONED_TYPED_KERNEL_CLASS_NAME(kRocmExecutionProvider, kOnnxDomain, 7, 12, float, Add);
class ONNX_OPERATOR_VERSIONED_TYPED_KERNEL_CLASS_NAME(kRocmExecutionProvider, kOnnxDomain, 7, 12, double, Add);
class ONNX_OPERATOR_VERSIONED_TYPED_KERNEL_CLASS_NAME(kRocmExecutionProvider, kOnnxDomain, 7, 12, MLFloat16, Add);
class ONNX_OPERATOR_VERSIONED_TYPED_KERNEL_CLASS_NAME(kRocmExecutionProvider, kOnnxDomain, 7, 12, int32_t, Sub);
class ONNX_OPERATOR_VERSIONED_TYPED_KERNEL_CLASS_NAME(kRocmExecutionProvider, kOnnxDomain, 7, 12, int64_t, Sub);
class ONNX_OPERATOR_VERSIONED_TYPED_KERNEL_CLASS_NAME(kRocmExecutionProvider, kOnnxDomain, 7, 12, uint32_t, Sub);
class ONNX_OPERATOR_VERSIONED_TYPED_KERNEL_CLASS_NAME(kRocmExecutionProvider, kOnnxDomain, 7, 12, uint64_t, Sub);
class ONNX_OPERATOR_VERSIONED_TYPED_KERNEL_CLASS_NAME(kRocmExecutionProvider, kOnnxDomain, 7, 12, float, Sub);
class ONNX_OPERATOR_VERSIONED_TYPED_KERNEL_CLASS_NAME(kRocmExecutionProvider, kOnnxDomain, 7, 12, double, Sub);
class ONNX_OPERATOR_VERSIONED_TYPED_KERNEL_CLASS_NAME(kRocmExecutionProvider, kOnnxDomain, 7, 12, MLFloat16, Sub);
class ONNX_OPERATOR_VERSIONED_TYPED_KERNEL_CLASS_NAME(kRocmExecutionProvider, kOnnxDomain, 7, 12, int32_t, Mul);
class ONNX_OPERATOR_VERSIONED_TYPED_KERNEL_CLASS_NAME(kRocmExecutionProvider, kOnnxDomain, 7, 12, int64_t, Mul);
class ONNX_OPERATOR_VERSIONED_TYPED_KERNEL_CLASS_NAME(kRocmExecutionProvider, kOnnxDomain, 7, 12, uint32_t, Mul);
class ONNX_OPERATOR_VERSIONED_TYPED_KERNEL_CLASS_NAME(kRocmExecutionProvider, kOnnxDomain, 7, 12, uint64_t, Mul);
class ONNX_OPERATOR_VERSIONED_TYPED_KERNEL_CLASS_NAME(kRocmExecutionProvider, kOnnxDomain, 7, 12, float, Mul);
class ONNX_OPERATOR_VERSIONED_TYPED_KERNEL_CLASS_NAME(kRocmExecutionProvider, kOnnxDomain, 7, 12, double, Mul);
class ONNX_OPERATOR_VERSIONED_TYPED_KERNEL_CLASS_NAME(kRocmExecutionProvider, kOnnxDomain, 7, 12, MLFloat16, Mul);
class ONNX_OPERATOR_VERSIONED_TYPED_KERNEL_CLASS_NAME(kRocmExecutionProvider, kOnnxDomain, 7, 12, int32_t, Div);
class ONNX_OPERATOR_VERSIONED_TYPED_KERNEL_CLASS_NAME(kRocmExecutionProvider, kOnnxDomain, 7, 12, int64_t, Div);
class ONNX_OPERATOR_VERSIONED_TYPED_KERNEL_CLASS_NAME(kRocmExecutionProvider, kOnnxDomain, 7, 12, uint32_t, Div);
class ONNX_OPERATOR_VERSIONED_TYPED_KERNEL_CLASS_NAME(kRocmExecutionProvider, kOnnxDomain, 7, 12, uint64_t, Div);
class ONNX_OPERATOR_VERSIONED_TYPED_KERNEL_CLASS_NAME(kRocmExecutionProvider, kOnnxDomain, 7, 12, float, Div);
class ONNX_OPERATOR_VERSIONED_TYPED_KERNEL_CLASS_NAME(kRocmExecutionProvider, kOnnxDomain, 7, 12, double, Div);
class ONNX_OPERATOR_VERSIONED_TYPED_KERNEL_CLASS_NAME(kRocmExecutionProvider, kOnnxDomain, 7, 12, MLFloat16, Div);
class ONNX_OPERATOR_VERSIONED_TYPED_KERNEL_CLASS_NAME(kRocmExecutionProvider, kOnnxDomain, 6, 12, int8_t, Abs);
class ONNX_OPERATOR_VERSIONED_TYPED_KERNEL_CLASS_NAME(kRocmExecutionProvider, kOnnxDomain, 6, 12, int16_t, Abs);
class ONNX_OPERATOR_VERSIONED_TYPED_KERNEL_CLASS_NAME(kRocmExecutionProvider, kOnnxDomain, 6, 12, int32_t, Abs);
class ONNX_OPERATOR_VERSIONED_TYPED_KERNEL_CLASS_NAME(kRocmExecutionProvider, kOnnxDomain, 6, 12, int64_t, Abs);
class ONNX_OPERATOR_VERSIONED_TYPED_KERNEL_CLASS_NAME(kRocmExecutionProvider, kOnnxDomain, 6, 12, uint8_t, Abs);
class ONNX_OPERATOR_VERSIONED_TYPED_KERNEL_CLASS_NAME(kRocmExecutionProvider, kOnnxDomain, 6, 12, uint16_t, Abs);
class ONNX_OPERATOR_VERSIONED_TYPED_KERNEL_CLASS_NAME(kRocmExecutionProvider, kOnnxDomain, 6, 12, uint32_t, Abs);
class ONNX_OPERATOR_VERSIONED_TYPED_KERNEL_CLASS_NAME(kRocmExecutionProvider, kOnnxDomain, 6, 12, uint64_t, Abs);
class ONNX_OPERATOR_VERSIONED_TYPED_KERNEL_CLASS_NAME(kRocmExecutionProvider, kOnnxDomain, 6, 12, float, Abs);
class ONNX_OPERATOR_VERSIONED_TYPED_KERNEL_CLASS_NAME(kRocmExecutionProvider, kOnnxDomain, 6, 12, double, Abs);
class ONNX_OPERATOR_VERSIONED_TYPED_KERNEL_CLASS_NAME(kRocmExecutionProvider, kOnnxDomain, 6, 12, MLFloat16, Abs);
class ONNX_OPERATOR_VERSIONED_TYPED_KERNEL_CLASS_NAME(kRocmExecutionProvider, kOnnxDomain, 6, 12, int8_t, Neg);
class ONNX_OPERATOR_VERSIONED_TYPED_KERNEL_CLASS_NAME(kRocmExecutionProvider, kOnnxDomain, 6, 12, int16_t, Neg);
class ONNX_OPERATOR_VERSIONED_TYPED_KERNEL_CLASS_NAME(kRocmExecutionProvider, kOnnxDomain, 6, 12, int32_t, Neg);
class ONNX_OPERATOR_VERSIONED_TYPED_KERNEL_CLASS_NAME(kRocmExecutionProvider, kOnnxDomain, 6, 12, int64_t, Neg);
class ONNX_OPERATOR_VERSIONED_TYPED_KERNEL_CLASS_NAME(kRocmExecutionProvider, kOnnxDomain, 6, 12, float, Neg);
class ONNX_OPERATOR_VERSIONED_TYPED_KERNEL_CLASS_NAME(kRocmExecutionProvider, kOnnxDomain, 6, 12, double, Neg);
class ONNX_OPERATOR_VERSIONED_TYPED_KERNEL_CLASS_NAME(kRocmExecutionProvider, kOnnxDomain, 6, 12, MLFloat16, Neg);
class ONNX_OPERATOR_VERSIONED_TYPED_KERNEL_CLASS_NAME(kRocmExecutionProvider, kOnnxDomain, 6, 12, float, Floor);
class ONNX_OPERATOR_VERSIONED_TYPED_KERNEL_CLASS_NAME(kRocmExecutionProvider, kOnnxDomain, 6, 12, double, Floor);
class ONNX_OPERATOR_VERSIONED_TYPED_KERNEL_CLASS_NAME(kRocmExecutionProvider, kOnnxDomain, 6, 12, MLFloat16, Floor);
class ONNX_OPERATOR_VERSIONED_TYPED_KERNEL_CLASS_NAME(kRocmExecutionProvider, kOnnxDomain, 6, 12, float, Ceil);
class ONNX_OPERATOR_VERSIONED_TYPED_KERNEL_CLASS_NAME(kRocmExecutionProvider, kOnnxDomain, 6, 12, double, Ceil);
class ONNX_OPERATOR_VERSIONED_TYPED_KERNEL_CLASS_NAME(kRocmExecutionProvider, kOnnxDomain, 6, 12, MLFloat16, Ceil);
class ONNX_OPERATOR_VERSIONED_TYPED_KERNEL_CLASS_NAME(kRocmExecutionProvider, kOnnxDomain, 6, 10, float, Clip);
class ONNX_OPERATOR_VERSIONED_TYPED_KERNEL_CLASS_NAME(kRocmExecutionProvider, kOnnxDomain, 6, 12, float, Reciprocal);
class ONNX_OPERATOR_VERSIONED_TYPED_KERNEL_CLASS_NAME(kRocmExecutionProvider, kOnnxDomain, 6, 12, double, Reciprocal);
class ONNX_OPERATOR_VERSIONED_TYPED_KERNEL_CLASS_NAME(kRocmExecutionProvider, kOnnxDomain, 6, 12, MLFloat16, Reciprocal);
class ONNX_OPERATOR_VERSIONED_TYPED_KERNEL_CLASS_NAME(kRocmExecutionProvider, kOnnxDomain, 6, 12, float, Sqrt);
class ONNX_OPERATOR_VERSIONED_TYPED_KERNEL_CLASS_NAME(kRocmExecutionProvider, kOnnxDomain, 6, 12, double, Sqrt);
class ONNX_OPERATOR_VERSIONED_TYPED_KERNEL_CLASS_NAME(kRocmExecutionProvider, kOnnxDomain, 6, 12, MLFloat16, Sqrt);
class ONNX_OPERATOR_VERSIONED_TYPED_KERNEL_CLASS_NAME(kRocmExecutionProvider, kOnnxDomain, 6, 12, float, Log);
class ONNX_OPERATOR_VERSIONED_TYPED_KERNEL_CLASS_NAME(kRocmExecutionProvider, kOnnxDomain, 6, 12, double, Log);
class ONNX_OPERATOR_VERSIONED_TYPED_KERNEL_CLASS_NAME(kRocmExecutionProvider, kOnnxDomain, 6, 12, MLFloat16, Log);
class ONNX_OPERATOR_VERSIONED_TYPED_KERNEL_CLASS_NAME(kRocmExecutionProvider, kOnnxDomain, 6, 12, float, Exp);
class ONNX_OPERATOR_VERSIONED_TYPED_KERNEL_CLASS_NAME(kRocmExecutionProvider, kOnnxDomain, 6, 12, double, Exp);
class ONNX_OPERATOR_VERSIONED_TYPED_KERNEL_CLASS_NAME(kRocmExecutionProvider, kOnnxDomain, 6, 12, MLFloat16, Exp);
class ONNX_OPERATOR_VERSIONED_TYPED_KERNEL_CLASS_NAME(kRocmExecutionProvider, kOnnxDomain, 9, 12, float, Erf);
class ONNX_OPERATOR_VERSIONED_TYPED_KERNEL_CLASS_NAME(kRocmExecutionProvider, kOnnxDomain, 9, 12, double, Erf);
class ONNX_OPERATOR_VERSIONED_TYPED_KERNEL_CLASS_NAME(kRocmExecutionProvider, kOnnxDomain, 9, 12, MLFloat16, Erf);
class ONNX_OPERATOR_TYPED_KERNEL_CLASS_NAME(kRocmExecutionProvider, kOnnxDomain, 1, bool, Not);
class ONNX_OPERATOR_VERSIONED_TYPED_KERNEL_CLASS_NAME(kRocmExecutionProvider, kOnnxDomain, 7, 8, float, BatchNormalization);
class ONNX_OPERATOR_VERSIONED_TYPED_KERNEL_CLASS_NAME(kRocmExecutionProvider, kOnnxDomain, 7, 8, double, BatchNormalization);
class ONNX_OPERATOR_VERSIONED_TYPED_KERNEL_CLASS_NAME(kRocmExecutionProvider, kOnnxDomain, 7, 8, MLFloat16, BatchNormalization);
class ONNX_OPERATOR_VERSIONED_TYPED_KERNEL_CLASS_NAME(kRocmExecutionProvider, kOnnxDomain, 9, 13, float, BatchNormalization);
class ONNX_OPERATOR_VERSIONED_TYPED_KERNEL_CLASS_NAME(kRocmExecutionProvider, kOnnxDomain, 9, 13, double, BatchNormalization);
class ONNX_OPERATOR_VERSIONED_TYPED_KERNEL_CLASS_NAME(kRocmExecutionProvider, kOnnxDomain, 9, 13, MLFloat16, BatchNormalization);
class ONNX_OPERATOR_VERSIONED_TYPED_KERNEL_CLASS_NAME(kRocmExecutionProvider, kOnnxDomain, 1, 12, float, LRN);
class ONNX_OPERATOR_VERSIONED_TYPED_KERNEL_CLASS_NAME(kRocmExecutionProvider, kOnnxDomain, 1, 12, double, LRN);
class ONNX_OPERATOR_VERSIONED_TYPED_KERNEL_CLASS_NAME(kRocmExecutionProvider, kOnnxDomain, 1, 12, MLFloat16, LRN);
class ONNX_OPERATOR_VERSIONED_TYPED_KERNEL_CLASS_NAME(kRocmExecutionProvider, kOnnxDomain, 1, 10, float, Conv);
class ONNX_OPERATOR_VERSIONED_TYPED_KERNEL_CLASS_NAME(kRocmExecutionProvider, kOnnxDomain, 1, 10, double, Conv);
class ONNX_OPERATOR_VERSIONED_TYPED_KERNEL_CLASS_NAME(kRocmExecutionProvider, kOnnxDomain, 1, 10, MLFloat16, Conv);
class ONNX_OPERATOR_VERSIONED_TYPED_KERNEL_CLASS_NAME(kRocmExecutionProvider, kOnnxDomain, 1, 10, float, ConvTranspose);
class ONNX_OPERATOR_VERSIONED_TYPED_KERNEL_CLASS_NAME(kRocmExecutionProvider, kOnnxDomain, 1, 10, double, ConvTranspose);
class ONNX_OPERATOR_VERSIONED_TYPED_KERNEL_CLASS_NAME(kRocmExecutionProvider, kOnnxDomain, 1, 10, MLFloat16, ConvTranspose);
class ONNX_OPERATOR_VERSIONED_TYPED_KERNEL_CLASS_NAME(kRocmExecutionProvider, kOnnxDomain, 7, 9, float, AveragePool);
class ONNX_OPERATOR_VERSIONED_TYPED_KERNEL_CLASS_NAME(kRocmExecutionProvider, kOnnxDomain, 7, 9, double, AveragePool);
class ONNX_OPERATOR_VERSIONED_TYPED_KERNEL_CLASS_NAME(kRocmExecutionProvider, kOnnxDomain, 7, 9, MLFloat16, AveragePool);
class ONNX_OPERATOR_TYPED_KERNEL_CLASS_NAME(kRocmExecutionProvider, kOnnxDomain, 1, float, GlobalAveragePool);
class ONNX_OPERATOR_TYPED_KERNEL_CLASS_NAME(kRocmExecutionProvider, kOnnxDomain, 1, double, GlobalAveragePool);
class ONNX_OPERATOR_TYPED_KERNEL_CLASS_NAME(kRocmExecutionProvider, kOnnxDomain, 1, MLFloat16, GlobalAveragePool);
class ONNX_OPERATOR_VERSIONED_TYPED_KERNEL_CLASS_NAME(kRocmExecutionProvider, kOnnxDomain, 1, 7, float, MaxPool);
class ONNX_OPERATOR_VERSIONED_TYPED_KERNEL_CLASS_NAME(kRocmExecutionProvider, kOnnxDomain, 1, 7, double, MaxPool);
class ONNX_OPERATOR_VERSIONED_TYPED_KERNEL_CLASS_NAME(kRocmExecutionProvider, kOnnxDomain, 1, 7, MLFloat16, MaxPool);
class ONNX_OPERATOR_VERSIONED_TYPED_KERNEL_CLASS_NAME(kRocmExecutionProvider, kOnnxDomain, 8, 9, float, MaxPool);
class ONNX_OPERATOR_VERSIONED_TYPED_KERNEL_CLASS_NAME(kRocmExecutionProvider, kOnnxDomain, 8, 9, double, MaxPool);
class ONNX_OPERATOR_VERSIONED_TYPED_KERNEL_CLASS_NAME(kRocmExecutionProvider, kOnnxDomain, 8, 9, MLFloat16, MaxPool);
class ONNX_OPERATOR_TYPED_KERNEL_CLASS_NAME(kRocmExecutionProvider, kOnnxDomain, 1, float, GlobalMaxPool);
class ONNX_OPERATOR_TYPED_KERNEL_CLASS_NAME(kRocmExecutionProvider, kOnnxDomain, 1, double, GlobalMaxPool);
class ONNX_OPERATOR_TYPED_KERNEL_CLASS_NAME(kRocmExecutionProvider, kOnnxDomain, 1, MLFloat16, GlobalMaxPool);
class ONNX_OPERATOR_VERSIONED_TYPED_KERNEL_CLASS_NAME(kRocmExecutionProvider, kOnnxDomain, 1, 10, float, ArgMax);
class ONNX_OPERATOR_VERSIONED_TYPED_KERNEL_CLASS_NAME(kRocmExecutionProvider, kOnnxDomain, 1, 10, double, ArgMax);
class ONNX_OPERATOR_VERSIONED_TYPED_KERNEL_CLASS_NAME(kRocmExecutionProvider, kOnnxDomain, 1, 10, MLFloat16, ArgMax);
class ONNX_OPERATOR_VERSIONED_TYPED_KERNEL_CLASS_NAME(kRocmExecutionProvider, kOnnxDomain, 1, 10, float, ArgMin);
class ONNX_OPERATOR_VERSIONED_TYPED_KERNEL_CLASS_NAME(kRocmExecutionProvider, kOnnxDomain, 1, 10, double, ArgMin);
class ONNX_OPERATOR_VERSIONED_TYPED_KERNEL_CLASS_NAME(kRocmExecutionProvider, kOnnxDomain, 1, 10, MLFloat16, ArgMin);
class ONNX_OPERATOR_VERSIONED_TYPED_KERNEL_CLASS_NAME(kRocmExecutionProvider, kOnnxDomain, 1, 10, float, ReduceL1);
class ONNX_OPERATOR_VERSIONED_TYPED_KERNEL_CLASS_NAME(kRocmExecutionProvider, kOnnxDomain, 1, 10, double, ReduceL1);
class ONNX_OPERATOR_VERSIONED_TYPED_KERNEL_CLASS_NAME(kRocmExecutionProvider, kOnnxDomain, 1, 10, MLFloat16, ReduceL1);
class ONNX_OPERATOR_VERSIONED_TYPED_KERNEL_CLASS_NAME(kRocmExecutionProvider, kOnnxDomain, 1, 10, int32_t, ReduceL1);
class ONNX_OPERATOR_VERSIONED_TYPED_KERNEL_CLASS_NAME(kRocmExecutionProvider, kOnnxDomain, 1, 10, float, ReduceL2);
class ONNX_OPERATOR_VERSIONED_TYPED_KERNEL_CLASS_NAME(kRocmExecutionProvider, kOnnxDomain, 1, 10, double, ReduceL2);
class ONNX_OPERATOR_VERSIONED_TYPED_KERNEL_CLASS_NAME(kRocmExecutionProvider, kOnnxDomain, 1, 10, MLFloat16, ReduceL2);
class ONNX_OPERATOR_VERSIONED_TYPED_KERNEL_CLASS_NAME(kRocmExecutionProvider, kOnnxDomain, 1, 10, int32_t, ReduceL2);
class ONNX_OPERATOR_VERSIONED_TYPED_KERNEL_CLASS_NAME(kRocmExecutionProvider, kOnnxDomain, 1, 10, float, ReduceMax);
class ONNX_OPERATOR_VERSIONED_TYPED_KERNEL_CLASS_NAME(kRocmExecutionProvider, kOnnxDomain, 1, 10, double, ReduceMax);
class ONNX_OPERATOR_VERSIONED_TYPED_KERNEL_CLASS_NAME(kRocmExecutionProvider, kOnnxDomain, 1, 10, MLFloat16, ReduceMax);
class ONNX_OPERATOR_VERSIONED_TYPED_KERNEL_CLASS_NAME(kRocmExecutionProvider, kOnnxDomain, 1, 10, int32_t, ReduceMax);
class ONNX_OPERATOR_VERSIONED_TYPED_KERNEL_CLASS_NAME(kRocmExecutionProvider, kOnnxDomain, 1, 10, int64_t, ReduceMax);
class ONNX_OPERATOR_VERSIONED_TYPED_KERNEL_CLASS_NAME(kRocmExecutionProvider, kOnnxDomain, 1, 10, float, ReduceMean);
class ONNX_OPERATOR_VERSIONED_TYPED_KERNEL_CLASS_NAME(kRocmExecutionProvider, kOnnxDomain, 1, 10, double, ReduceMean);
class ONNX_OPERATOR_VERSIONED_TYPED_KERNEL_CLASS_NAME(kRocmExecutionProvider, kOnnxDomain, 1, 10, MLFloat16, ReduceMean);
class ONNX_OPERATOR_VERSIONED_TYPED_KERNEL_CLASS_NAME(kRocmExecutionProvider, kOnnxDomain, 1, 10, int32_t, ReduceMean);
class ONNX_OPERATOR_VERSIONED_TYPED_KERNEL_CLASS_NAME(kRocmExecutionProvider, kOnnxDomain, 1, 10, float, ReduceMin);
class ONNX_OPERATOR_VERSIONED_TYPED_KERNEL_CLASS_NAME(kRocmExecutionProvider, kOnnxDomain, 1, 10, double, ReduceMin);
class ONNX_OPERATOR_VERSIONED_TYPED_KERNEL_CLASS_NAME(kRocmExecutionProvider, kOnnxDomain, 1, 10, MLFloat16, ReduceMin);
class ONNX_OPERATOR_VERSIONED_TYPED_KERNEL_CLASS_NAME(kRocmExecutionProvider, kOnnxDomain, 1, 10, int32_t, ReduceMin);
class ONNX_OPERATOR_VERSIONED_TYPED_KERNEL_CLASS_NAME(kRocmExecutionProvider, kOnnxDomain, 1, 10, float, ReduceProd);
class ONNX_OPERATOR_VERSIONED_TYPED_KERNEL_CLASS_NAME(kRocmExecutionProvider, kOnnxDomain, 1, 10, double, ReduceProd);
class ONNX_OPERATOR_VERSIONED_TYPED_KERNEL_CLASS_NAME(kRocmExecutionProvider, kOnnxDomain, 1, 10, MLFloat16, ReduceProd);
class ONNX_OPERATOR_VERSIONED_TYPED_KERNEL_CLASS_NAME(kRocmExecutionProvider, kOnnxDomain, 1, 10, int32_t, ReduceProd);
class ONNX_OPERATOR_VERSIONED_TYPED_KERNEL_CLASS_NAME(kRocmExecutionProvider, kOnnxDomain, 1, 10, float, ReduceSum);
class ONNX_OPERATOR_VERSIONED_TYPED_KERNEL_CLASS_NAME(kRocmExecutionProvider, kOnnxDomain, 1, 10, double, ReduceSum);
class ONNX_OPERATOR_VERSIONED_TYPED_KERNEL_CLASS_NAME(kRocmExecutionProvider, kOnnxDomain, 1, 10, MLFloat16, ReduceSum);
class ONNX_OPERATOR_VERSIONED_TYPED_KERNEL_CLASS_NAME(kRocmExecutionProvider, kOnnxDomain, 1, 10, int32_t, ReduceSum);
class ONNX_OPERATOR_VERSIONED_TYPED_KERNEL_CLASS_NAME(kRocmExecutionProvider, kOnnxDomain, 1, 10, int64_t, ReduceSum);
class ONNX_OPERATOR_VERSIONED_TYPED_KERNEL_CLASS_NAME(kRocmExecutionProvider, kOnnxDomain, 1, 10, float, ReduceLogSum);
class ONNX_OPERATOR_VERSIONED_TYPED_KERNEL_CLASS_NAME(kRocmExecutionProvider, kOnnxDomain, 1, 10, double, ReduceLogSum);
class ONNX_OPERATOR_VERSIONED_TYPED_KERNEL_CLASS_NAME(kRocmExecutionProvider, kOnnxDomain, 1, 10, MLFloat16, ReduceLogSum);
class ONNX_OPERATOR_VERSIONED_TYPED_KERNEL_CLASS_NAME(kRocmExecutionProvider, kOnnxDomain, 1, 10, float, ReduceSumSquare);
class ONNX_OPERATOR_VERSIONED_TYPED_KERNEL_CLASS_NAME(kRocmExecutionProvider, kOnnxDomain, 1, 10, double, ReduceSumSquare);
class ONNX_OPERATOR_VERSIONED_TYPED_KERNEL_CLASS_NAME(kRocmExecutionProvider, kOnnxDomain, 1, 10, MLFloat16, ReduceSumSquare);
class ONNX_OPERATOR_VERSIONED_TYPED_KERNEL_CLASS_NAME(kRocmExecutionProvider, kOnnxDomain, 1, 10, float, ReduceLogSumExp);
class ONNX_OPERATOR_VERSIONED_TYPED_KERNEL_CLASS_NAME(kRocmExecutionProvider, kOnnxDomain, 1, 10, double, ReduceLogSumExp);
class ONNX_OPERATOR_VERSIONED_TYPED_KERNEL_CLASS_NAME(kRocmExecutionProvider, kOnnxDomain, 1, 10, MLFloat16, ReduceLogSumExp);
class ONNX_OPERATOR_VERSIONED_TYPED_KERNEL_CLASS_NAME(kRocmExecutionProvider, kOnnxDomain, 6, 8, float, Cast);
class ONNX_OPERATOR_VERSIONED_TYPED_KERNEL_CLASS_NAME(kRocmExecutionProvider, kOnnxDomain, 6, 8, double, Cast);
class ONNX_OPERATOR_VERSIONED_TYPED_KERNEL_CLASS_NAME(kRocmExecutionProvider, kOnnxDomain, 6, 8, MLFloat16, Cast);
class ONNX_OPERATOR_VERSIONED_TYPED_KERNEL_CLASS_NAME(kRocmExecutionProvider, kOnnxDomain, 6, 8, int8_t, Cast);
class ONNX_OPERATOR_VERSIONED_TYPED_KERNEL_CLASS_NAME(kRocmExecutionProvider, kOnnxDomain, 6, 8, int16_t, Cast);
class ONNX_OPERATOR_VERSIONED_TYPED_KERNEL_CLASS_NAME(kRocmExecutionProvider, kOnnxDomain, 6, 8, int32_t, Cast);
class ONNX_OPERATOR_VERSIONED_TYPED_KERNEL_CLASS_NAME(kRocmExecutionProvider, kOnnxDomain, 6, 8, int64_t, Cast);
class ONNX_OPERATOR_VERSIONED_TYPED_KERNEL_CLASS_NAME(kRocmExecutionProvider, kOnnxDomain, 6, 8, uint8_t, Cast);
class ONNX_OPERATOR_VERSIONED_TYPED_KERNEL_CLASS_NAME(kRocmExecutionProvider, kOnnxDomain, 6, 8, uint16_t, Cast);
class ONNX_OPERATOR_VERSIONED_TYPED_KERNEL_CLASS_NAME(kRocmExecutionProvider, kOnnxDomain, 6, 8, uint32_t, Cast);
class ONNX_OPERATOR_VERSIONED_TYPED_KERNEL_CLASS_NAME(kRocmExecutionProvider, kOnnxDomain, 6, 8, uint64_t, Cast);
class ONNX_OPERATOR_VERSIONED_TYPED_KERNEL_CLASS_NAME(kRocmExecutionProvider, kOnnxDomain, 6, 8, bool, Cast);
class ONNX_OPERATOR_VERSIONED_TYPED_KERNEL_CLASS_NAME(kRocmExecutionProvider, kOnnxDomain, 9, 12, float, Cast);
class ONNX_OPERATOR_VERSIONED_TYPED_KERNEL_CLASS_NAME(kRocmExecutionProvider, kOnnxDomain, 9, 12, double, Cast);
class ONNX_OPERATOR_VERSIONED_TYPED_KERNEL_CLASS_NAME(kRocmExecutionProvider, kOnnxDomain, 9, 12, MLFloat16, Cast);
class ONNX_OPERATOR_VERSIONED_TYPED_KERNEL_CLASS_NAME(kRocmExecutionProvider, kOnnxDomain, 9, 12, int8_t, Cast);
class ONNX_OPERATOR_VERSIONED_TYPED_KERNEL_CLASS_NAME(kRocmExecutionProvider, kOnnxDomain, 9, 12, int16_t, Cast);
class ONNX_OPERATOR_VERSIONED_TYPED_KERNEL_CLASS_NAME(kRocmExecutionProvider, kOnnxDomain, 9, 12, int32_t, Cast);
class ONNX_OPERATOR_VERSIONED_TYPED_KERNEL_CLASS_NAME(kRocmExecutionProvider, kOnnxDomain, 9, 12, int64_t, Cast);
class ONNX_OPERATOR_VERSIONED_TYPED_KERNEL_CLASS_NAME(kRocmExecutionProvider, kOnnxDomain, 9, 12, uint8_t, Cast);
class ONNX_OPERATOR_VERSIONED_TYPED_KERNEL_CLASS_NAME(kRocmExecutionProvider, kOnnxDomain, 9, 12, uint16_t, Cast);
class ONNX_OPERATOR_VERSIONED_TYPED_KERNEL_CLASS_NAME(kRocmExecutionProvider, kOnnxDomain, 9, 12, uint32_t, Cast);
class ONNX_OPERATOR_VERSIONED_TYPED_KERNEL_CLASS_NAME(kRocmExecutionProvider, kOnnxDomain, 9, 12, uint64_t, Cast);
class ONNX_OPERATOR_VERSIONED_TYPED_KERNEL_CLASS_NAME(kRocmExecutionProvider, kOnnxDomain, 9, 12, bool, Cast);
class ONNX_OPERATOR_VERSIONED_TYPED_KERNEL_CLASS_NAME(kRocmExecutionProvider, kOnnxDomain, 2, 10, float, Pad);
class ONNX_OPERATOR_VERSIONED_TYPED_KERNEL_CLASS_NAME(kRocmExecutionProvider, kOnnxDomain, 2, 10, double, Pad);
class ONNX_OPERATOR_VERSIONED_TYPED_KERNEL_CLASS_NAME(kRocmExecutionProvider, kOnnxDomain, 2, 10, MLFloat16, Pad);
class ONNX_OPERATOR_VERSIONED_KERNEL_CLASS_NAME(kRocmExecutionProvider, kOnnxDomain, 1, 4, Reshape);
class ONNX_OPERATOR_VERSIONED_KERNEL_CLASS_NAME(kRocmExecutionProvider, kOnnxDomain, 5, 12, Reshape);
class ONNX_OPERATOR_VERSIONED_KERNEL_CLASS_NAME(kRocmExecutionProvider, kOnnxDomain, 1, 12, Shape);
class ONNX_OPERATOR_VERSIONED_KERNEL_CLASS_NAME(kRocmExecutionProvider, kOnnxDomain, 1, 12, Size);
class ONNX_OPERATOR_VERSIONED_KERNEL_CLASS_NAME(kRocmExecutionProvider, kOnnxDomain, 6, 12, Tile);
class ONNX_OPERATOR_KERNEL_CLASS_NAME(kRocmExecutionProvider, kOnnxDomain, 13, Tile);
class ONNX_OPERATOR_VERSIONED_KERNEL_CLASS_NAME(kRocmExecutionProvider, kOnnxDomain, 1, 12, Transpose);
class ONNX_OPERATOR_TYPED_KERNEL_CLASS_NAME(kRocmExecutionProvider, kOnnxDomain, 6, float, InstanceNormalization);
class ONNX_OPERATOR_TYPED_KERNEL_CLASS_NAME(kRocmExecutionProvider, kOnnxDomain, 6, double, InstanceNormalization);
class ONNX_OPERATOR_TYPED_KERNEL_CLASS_NAME(kRocmExecutionProvider, kOnnxDomain, 6, MLFloat16, InstanceNormalization);
class ONNX_OPERATOR_VERSIONED_TYPED_KERNEL_CLASS_NAME(kRocmExecutionProvider, kOnnxDomain, 7, 13, float, RNN);
class ONNX_OPERATOR_VERSIONED_TYPED_KERNEL_CLASS_NAME(kRocmExecutionProvider, kOnnxDomain, 7, 13, double, RNN);
class ONNX_OPERATOR_VERSIONED_TYPED_KERNEL_CLASS_NAME(kRocmExecutionProvider, kOnnxDomain, 7, 13, MLFloat16, RNN);
class ONNX_OPERATOR_VERSIONED_TYPED_KERNEL_CLASS_NAME(kRocmExecutionProvider, kOnnxDomain, 7, 13, float, GRU);
class ONNX_OPERATOR_VERSIONED_TYPED_KERNEL_CLASS_NAME(kRocmExecutionProvider, kOnnxDomain, 7, 13, double, GRU);
class ONNX_OPERATOR_VERSIONED_TYPED_KERNEL_CLASS_NAME(kRocmExecutionProvider, kOnnxDomain, 7, 13, MLFloat16, GRU);
class ONNX_OPERATOR_VERSIONED_TYPED_KERNEL_CLASS_NAME(kRocmExecutionProvider, kOnnxDomain, 7, 13, float, LSTM);
class ONNX_OPERATOR_VERSIONED_TYPED_KERNEL_CLASS_NAME(kRocmExecutionProvider, kOnnxDomain, 7, 13, double, LSTM);
class ONNX_OPERATOR_VERSIONED_TYPED_KERNEL_CLASS_NAME(kRocmExecutionProvider, kOnnxDomain, 7, 13, MLFloat16, LSTM);
class ONNX_OPERATOR_VERSIONED_TYPED_KERNEL_CLASS_NAME(kRocmExecutionProvider, kOnnxDomain, 1, 9, int64_t, Slice);
class ONNX_OPERATOR_VERSIONED_KERNEL_CLASS_NAME(kRocmExecutionProvider, kOnnxDomain, 9, 10, Compress);
class ONNX_OPERATOR_VERSIONED_KERNEL_CLASS_NAME(kRocmExecutionProvider, kOnnxDomain, 9, 10, Flatten);
class ONNX_OPERATOR_VERSIONED_TYPED_KERNEL_CLASS_NAME(kRocmExecutionProvider, kOnnxDomain, 7, 8, float, Upsample);
class ONNX_OPERATOR_VERSIONED_TYPED_KERNEL_CLASS_NAME(kRocmExecutionProvider, kOnnxDomain, 7, 8, double, Upsample);
class ONNX_OPERATOR_VERSIONED_TYPED_KERNEL_CLASS_NAME(kRocmExecutionProvider, kOnnxDomain, 7, 8, MLFloat16, Upsample);
class ONNX_OPERATOR_VERSIONED_TYPED_KERNEL_CLASS_NAME(kRocmExecutionProvider, kOnnxDomain, 7, 8, int32_t, Upsample);
class ONNX_OPERATOR_VERSIONED_TYPED_KERNEL_CLASS_NAME(kRocmExecutionProvider, kOnnxDomain, 7, 8, uint8_t, Upsample);
class ONNX_OPERATOR_VERSIONED_TYPED_KERNEL_CLASS_NAME(kRocmExecutionProvider, kOnnxDomain, 9, 9, float, Upsample);
class ONNX_OPERATOR_VERSIONED_TYPED_KERNEL_CLASS_NAME(kRocmExecutionProvider, kOnnxDomain, 9, 9, double, Upsample);
class ONNX_OPERATOR_VERSIONED_TYPED_KERNEL_CLASS_NAME(kRocmExecutionProvider, kOnnxDomain, 9, 9, MLFloat16, Upsample);
class ONNX_OPERATOR_VERSIONED_TYPED_KERNEL_CLASS_NAME(kRocmExecutionProvider, kOnnxDomain, 9, 9, int32_t, Upsample);
class ONNX_OPERATOR_VERSIONED_TYPED_KERNEL_CLASS_NAME(kRocmExecutionProvider, kOnnxDomain, 9, 9, uint8_t, Upsample);
class ONNX_OPERATOR_VERSIONED_KERNEL_CLASS_NAME(kRocmExecutionProvider, kOnnxDomain, 2, 10, Split);
class ONNX_OPERATOR_KERNEL_CLASS_NAME(kRocmExecutionProvider, kOnnxDomain, 9, ConstantOfShape);
class ONNX_OPERATOR_TYPED_KERNEL_CLASS_NAME(kRocmExecutionProvider, kOnnxDomain, 9, int8_t, Shrink);
class ONNX_OPERATOR_TYPED_KERNEL_CLASS_NAME(kRocmExecutionProvider, kOnnxDomain, 9, int16_t, Shrink);
class ONNX_OPERATOR_TYPED_KERNEL_CLASS_NAME(kRocmExecutionProvider, kOnnxDomain, 9, int32_t, Shrink);
class ONNX_OPERATOR_TYPED_KERNEL_CLASS_NAME(kRocmExecutionProvider, kOnnxDomain, 9, int64_t, Shrink);
class ONNX_OPERATOR_TYPED_KERNEL_CLASS_NAME(kRocmExecutionProvider, kOnnxDomain, 9, uint8_t, Shrink);
class ONNX_OPERATOR_TYPED_KERNEL_CLASS_NAME(kRocmExecutionProvider, kOnnxDomain, 9, uint16_t, Shrink);
class ONNX_OPERATOR_TYPED_KERNEL_CLASS_NAME(kRocmExecutionProvider, kOnnxDomain, 9, uint32_t, Shrink);
class ONNX_OPERATOR_TYPED_KERNEL_CLASS_NAME(kRocmExecutionProvider, kOnnxDomain, 9, uint64_t, Shrink);
class ONNX_OPERATOR_TYPED_KERNEL_CLASS_NAME(kRocmExecutionProvider, kOnnxDomain, 9, float, Shrink);
class ONNX_OPERATOR_TYPED_KERNEL_CLASS_NAME(kRocmExecutionProvider, kOnnxDomain, 9, double, Shrink);
class ONNX_OPERATOR_TYPED_KERNEL_CLASS_NAME(kRocmExecutionProvider, kOnnxDomain, 9, MLFloat16, Shrink);
class ONNX_OPERATOR_VERSIONED_TYPED_KERNEL_CLASS_NAME(kRocmExecutionProvider, kOnnxDomain, 7, 8, float, Less);
class ONNX_OPERATOR_VERSIONED_TYPED_KERNEL_CLASS_NAME(kRocmExecutionProvider, kOnnxDomain, 7, 8, double, Less);
class ONNX_OPERATOR_VERSIONED_TYPED_KERNEL_CLASS_NAME(kRocmExecutionProvider, kOnnxDomain, 7, 8, MLFloat16, Less);
class ONNX_OPERATOR_VERSIONED_TYPED_KERNEL_CLASS_NAME(kRocmExecutionProvider, kOnnxDomain, 9, 12, int32_t, Less);
class ONNX_OPERATOR_VERSIONED_TYPED_KERNEL_CLASS_NAME(kRocmExecutionProvider, kOnnxDomain, 9, 12, int64_t, Less);
class ONNX_OPERATOR_VERSIONED_TYPED_KERNEL_CLASS_NAME(kRocmExecutionProvider, kOnnxDomain, 9, 12, uint32_t, Less);
class ONNX_OPERATOR_VERSIONED_TYPED_KERNEL_CLASS_NAME(kRocmExecutionProvider, kOnnxDomain, 9, 12, uint64_t, Less);
class ONNX_OPERATOR_VERSIONED_TYPED_KERNEL_CLASS_NAME(kRocmExecutionProvider, kOnnxDomain, 9, 12, float, Less);
class ONNX_OPERATOR_VERSIONED_TYPED_KERNEL_CLASS_NAME(kRocmExecutionProvider, kOnnxDomain, 9, 12, double, Less);
class ONNX_OPERATOR_VERSIONED_TYPED_KERNEL_CLASS_NAME(kRocmExecutionProvider, kOnnxDomain, 9, 12, MLFloat16, Less);
class ONNX_OPERATOR_KERNEL_CLASS_NAME(kRocmExecutionProvider, kOnnxDomain, 9, EyeLike);
class ONNX_OPERATOR_VERSIONED_KERNEL_CLASS_NAME(kRocmExecutionProvider, kOnnxDomain, 9, 10, Scatter);
class ONNX_OPERATOR_VERSIONED_TYPED_KERNEL_CLASS_NAME(kRocmExecutionProvider, kOnnxDomain, 9, 15, MLFloat16, Where);
class ONNX_OPERATOR_VERSIONED_TYPED_KERNEL_CLASS_NAME(kRocmExecutionProvider, kOnnxDomain, 9, 15, float, Where);
class ONNX_OPERATOR_VERSIONED_TYPED_KERNEL_CLASS_NAME(kRocmExecutionProvider, kOnnxDomain, 9, 15, double_t, Where);
class ONNX_OPERATOR_VERSIONED_TYPED_KERNEL_CLASS_NAME(kRocmExecutionProvider, kOnnxDomain, 9, 15, int32_t, Where);
class ONNX_OPERATOR_VERSIONED_TYPED_KERNEL_CLASS_NAME(kRocmExecutionProvider, kOnnxDomain, 9, 15, int64_t, Where);
class ONNX_OPERATOR_VERSIONED_TYPED_KERNEL_CLASS_NAME(kRocmExecutionProvider, kOnnxDomain, 9, 15, uint8_t, Where);
class ONNX_OPERATOR_VERSIONED_TYPED_KERNEL_CLASS_NAME(kRocmExecutionProvider, kOnnxDomain, 9, 12, bool, NonZero);
class ONNX_OPERATOR_VERSIONED_TYPED_KERNEL_CLASS_NAME(kRocmExecutionProvider, kOnnxDomain, 9, 12, uint8_t, NonZero);
class ONNX_OPERATOR_VERSIONED_TYPED_KERNEL_CLASS_NAME(kRocmExecutionProvider, kOnnxDomain, 9, 12, int32_t, NonZero);
class ONNX_OPERATOR_VERSIONED_TYPED_KERNEL_CLASS_NAME(kRocmExecutionProvider, kOnnxDomain, 9, 12, int64_t, NonZero);
class ONNX_OPERATOR_VERSIONED_TYPED_KERNEL_CLASS_NAME(kRocmExecutionProvider, kOnnxDomain, 9, 12, float, NonZero);
class ONNX_OPERATOR_VERSIONED_TYPED_KERNEL_CLASS_NAME(kRocmExecutionProvider, kOnnxDomain, 9, 12, MLFloat16, NonZero);
class ONNX_OPERATOR_VERSIONED_KERNEL_CLASS_NAME(kRocmExecutionProvider, kOnnxDomain, 1, 9, TopK);
class ONNX_OPERATOR_VERSIONED_KERNEL_CLASS_NAME(kRocmExecutionProvider, kOnnxDomain, 1, 10, If);
class ONNX_OPERATOR_VERSIONED_KERNEL_CLASS_NAME(kRocmExecutionProvider, kOnnxDomain, 8, 8, Scan);
class ONNX_OPERATOR_VERSIONED_KERNEL_CLASS_NAME(kRocmExecutionProvider, kOnnxDomain, 9, 10, Scan);
class ONNX_OPERATOR_VERSIONED_KERNEL_CLASS_NAME(kRocmExecutionProvider, kOnnxDomain, 1, 10, Loop);
class ONNX_OPERATOR_VERSIONED_KERNEL_CLASS_NAME(kRocmExecutionProvider, kOnnxDomain, 1, 10, DepthToSpace);
class ONNX_OPERATOR_VERSIONED_KERNEL_CLASS_NAME(kRocmExecutionProvider, kOnnxDomain, 1, 12, SpaceToDepth);
class ONNX_OPERATOR_KERNEL_CLASS_NAME(kRocmExecutionProvider, kOnnxDomain, 1, RandomNormal);
class ONNX_OPERATOR_KERNEL_CLASS_NAME(kRocmExecutionProvider, kOnnxDomain, 1, RandomNormalLike);
class ONNX_OPERATOR_KERNEL_CLASS_NAME(kRocmExecutionProvider, kOnnxDomain, 1, RandomUniform);
class ONNX_OPERATOR_KERNEL_CLASS_NAME(kRocmExecutionProvider, kOnnxDomain, 1, RandomUniformLike);

// opset 10
class ONNX_OPERATOR_VERSIONED_TYPED_KERNEL_CLASS_NAME(kRocmExecutionProvider, kOnnxDomain, 10, 10, float, AveragePool);
class ONNX_OPERATOR_VERSIONED_TYPED_KERNEL_CLASS_NAME(kRocmExecutionProvider, kOnnxDomain, 10, 10, double, AveragePool);
class ONNX_OPERATOR_VERSIONED_TYPED_KERNEL_CLASS_NAME(kRocmExecutionProvider, kOnnxDomain, 10, 10, MLFloat16, AveragePool);
class ONNX_OPERATOR_VERSIONED_KERNEL_CLASS_NAME(kRocmExecutionProvider, kOnnxDomain, 10, 11, Dropout);
class ONNX_OPERATOR_VERSIONED_TYPED_KERNEL_CLASS_NAME(kRocmExecutionProvider, kOnnxDomain, 10, 10, float, MaxPool);
class ONNX_OPERATOR_VERSIONED_TYPED_KERNEL_CLASS_NAME(kRocmExecutionProvider, kOnnxDomain, 10, 10, double, MaxPool);
class ONNX_OPERATOR_VERSIONED_TYPED_KERNEL_CLASS_NAME(kRocmExecutionProvider, kOnnxDomain, 10, 10, MLFloat16, MaxPool);
class ONNX_OPERATOR_VERSIONED_KERNEL_CLASS_NAME(kRocmExecutionProvider, kOnnxDomain, 10, 10, NonMaxSuppression);
class ONNX_OPERATOR_VERSIONED_TYPED_KERNEL_CLASS_NAME(kRocmExecutionProvider, kOnnxDomain, 10, 10, float, Resize);
class ONNX_OPERATOR_VERSIONED_TYPED_KERNEL_CLASS_NAME(kRocmExecutionProvider, kOnnxDomain, 10, 10, double, Resize);
class ONNX_OPERATOR_VERSIONED_TYPED_KERNEL_CLASS_NAME(kRocmExecutionProvider, kOnnxDomain, 10, 10, MLFloat16, Resize);
class ONNX_OPERATOR_VERSIONED_TYPED_KERNEL_CLASS_NAME(kRocmExecutionProvider, kOnnxDomain, 10, 10, int32_t, Resize);
class ONNX_OPERATOR_VERSIONED_TYPED_KERNEL_CLASS_NAME(kRocmExecutionProvider, kOnnxDomain, 10, 10, uint8_t, Resize);
class ONNX_OPERATOR_KERNEL_CLASS_NAME(kRocmExecutionProvider, kOnnxDomain, 10, ReverseSequence);
class ONNX_OPERATOR_TYPED_KERNEL_CLASS_NAME(kRocmExecutionProvider, kOnnxDomain, 10, float, RoiAlign);
class ONNX_OPERATOR_TYPED_KERNEL_CLASS_NAME(kRocmExecutionProvider, kOnnxDomain, 10, double, RoiAlign);
class ONNX_OPERATOR_VERSIONED_TYPED_KERNEL_CLASS_NAME(kRocmExecutionProvider, kOnnxDomain, 10, 10, int32_t, Slice);
class ONNX_OPERATOR_VERSIONED_TYPED_KERNEL_CLASS_NAME(kRocmExecutionProvider, kOnnxDomain, 10, 10, int64_t, Slice);
class ONNX_OPERATOR_TYPED_KERNEL_CLASS_NAME(kRocmExecutionProvider, kOnnxDomain, 10, float, ThresholdedRelu);
class ONNX_OPERATOR_TYPED_KERNEL_CLASS_NAME(kRocmExecutionProvider, kOnnxDomain, 10, double, ThresholdedRelu);
class ONNX_OPERATOR_TYPED_KERNEL_CLASS_NAME(kRocmExecutionProvider, kOnnxDomain, 10, MLFloat16, ThresholdedRelu);
class ONNX_OPERATOR_VERSIONED_KERNEL_CLASS_NAME(kRocmExecutionProvider, kOnnxDomain, 10, 10, TopK);
class ONNX_OPERATOR_VERSIONED_KERNEL_CLASS_NAME(kRocmExecutionProvider, kOnnxDomain, 10, 12, Mod);

// opset 11
class ONNX_OPERATOR_VERSIONED_TYPED_KERNEL_CLASS_NAME(kRocmExecutionProvider, kOnnxDomain, 11, 11, float, ArgMax);
class ONNX_OPERATOR_VERSIONED_TYPED_KERNEL_CLASS_NAME(kRocmExecutionProvider, kOnnxDomain, 11, 11, double, ArgMax);
class ONNX_OPERATOR_VERSIONED_TYPED_KERNEL_CLASS_NAME(kRocmExecutionProvider, kOnnxDomain, 11, 11, MLFloat16, ArgMax);
class ONNX_OPERATOR_VERSIONED_TYPED_KERNEL_CLASS_NAME(kRocmExecutionProvider, kOnnxDomain, 11, 11, float, ArgMin);
class ONNX_OPERATOR_VERSIONED_TYPED_KERNEL_CLASS_NAME(kRocmExecutionProvider, kOnnxDomain, 11, 11, double, ArgMin);
class ONNX_OPERATOR_VERSIONED_TYPED_KERNEL_CLASS_NAME(kRocmExecutionProvider, kOnnxDomain, 11, 11, MLFloat16, ArgMin);
class ONNX_OPERATOR_KERNEL_CLASS_NAME(kRocmExecutionProvider, kOnnxDomain, 11, Compress);
class ONNX_OPERATOR_VERSIONED_KERNEL_CLASS_NAME(kRocmExecutionProvider, kOnnxDomain, 11, 12, Concat);
class ONNX_OPERATOR_VERSIONED_KERNEL_CLASS_NAME(kRocmExecutionProvider, kOnnxDomain, 11, 12, Flatten);
class ONNX_OPERATOR_VERSIONED_KERNEL_CLASS_NAME(kRocmExecutionProvider, kOnnxDomain, 11, 12, Gather);
class ONNX_OPERATOR_VERSIONED_KERNEL_CLASS_NAME(kRocmExecutionProvider, kOnnxDomain, 11, 12, GatherElements);
class ONNX_OPERATOR_VERSIONED_TYPED_KERNEL_CLASS_NAME(kRocmExecutionProvider, kOnnxDomain, 11, 11, int64_t, GatherND);
class ONNX_OPERATOR_VERSIONED_TYPED_KERNEL_CLASS_NAME(kRocmExecutionProvider, kOnnxDomain, 11, 12, float, Gemm);
class ONNX_OPERATOR_VERSIONED_TYPED_KERNEL_CLASS_NAME(kRocmExecutionProvider, kOnnxDomain, 11, 12, double, Gemm);
class ONNX_OPERATOR_VERSIONED_TYPED_KERNEL_CLASS_NAME(kRocmExecutionProvider, kOnnxDomain, 11, 12, MLFloat16, Gemm);
class ONNX_OPERATOR_VERSIONED_KERNEL_CLASS_NAME(kRocmExecutionProvider, kOnnxDomain, 11, 12, If);
class ONNX_OPERATOR_VERSIONED_KERNEL_CLASS_NAME(kRocmExecutionProvider, kOnnxDomain, 11, 12, Loop);
class ONNX_OPERATOR_KERNEL_CLASS_NAME(kRocmExecutionProvider, kOnnxDomain, 11, NonMaxSuppression);
class ONNX_OPERATOR_KERNEL_CLASS_NAME(kRocmExecutionProvider, kOnnxDomain, 11, Range);
class ONNX_OPERATOR_VERSIONED_TYPED_KERNEL_CLASS_NAME(kRocmExecutionProvider, kOnnxDomain, 11, 12, float, ReduceL1);
class ONNX_OPERATOR_VERSIONED_TYPED_KERNEL_CLASS_NAME(kRocmExecutionProvider, kOnnxDomain, 11, 12, double, ReduceL1);
class ONNX_OPERATOR_VERSIONED_TYPED_KERNEL_CLASS_NAME(kRocmExecutionProvider, kOnnxDomain, 11, 12, MLFloat16, ReduceL1);
class ONNX_OPERATOR_VERSIONED_TYPED_KERNEL_CLASS_NAME(kRocmExecutionProvider, kOnnxDomain, 11, 12, int32_t, ReduceL1);
class ONNX_OPERATOR_VERSIONED_TYPED_KERNEL_CLASS_NAME(kRocmExecutionProvider, kOnnxDomain, 11, 12, float, ReduceL2);
class ONNX_OPERATOR_VERSIONED_TYPED_KERNEL_CLASS_NAME(kRocmExecutionProvider, kOnnxDomain, 11, 12, double, ReduceL2);
class ONNX_OPERATOR_VERSIONED_TYPED_KERNEL_CLASS_NAME(kRocmExecutionProvider, kOnnxDomain, 11, 12, MLFloat16, ReduceL2);
class ONNX_OPERATOR_VERSIONED_TYPED_KERNEL_CLASS_NAME(kRocmExecutionProvider, kOnnxDomain, 11, 12, int32_t, ReduceL2);
class ONNX_OPERATOR_VERSIONED_TYPED_KERNEL_CLASS_NAME(kRocmExecutionProvider, kOnnxDomain, 11, 12, float, ReduceLogSum);
class ONNX_OPERATOR_VERSIONED_TYPED_KERNEL_CLASS_NAME(kRocmExecutionProvider, kOnnxDomain, 11, 12, double, ReduceLogSum);
class ONNX_OPERATOR_VERSIONED_TYPED_KERNEL_CLASS_NAME(kRocmExecutionProvider, kOnnxDomain, 11, 12, MLFloat16, ReduceLogSum);
class ONNX_OPERATOR_VERSIONED_TYPED_KERNEL_CLASS_NAME(kRocmExecutionProvider, kOnnxDomain, 11, 12, float, ReduceLogSumExp);
class ONNX_OPERATOR_VERSIONED_TYPED_KERNEL_CLASS_NAME(kRocmExecutionProvider, kOnnxDomain, 11, 12, double, ReduceLogSumExp);
class ONNX_OPERATOR_VERSIONED_TYPED_KERNEL_CLASS_NAME(kRocmExecutionProvider, kOnnxDomain, 11, 12, MLFloat16, ReduceLogSumExp);
class ONNX_OPERATOR_VERSIONED_TYPED_KERNEL_CLASS_NAME(kRocmExecutionProvider, kOnnxDomain, 11, 11, float, ReduceMax);
class ONNX_OPERATOR_VERSIONED_TYPED_KERNEL_CLASS_NAME(kRocmExecutionProvider, kOnnxDomain, 11, 11, double, ReduceMax);
class ONNX_OPERATOR_VERSIONED_TYPED_KERNEL_CLASS_NAME(kRocmExecutionProvider, kOnnxDomain, 11, 11, MLFloat16, ReduceMax);
class ONNX_OPERATOR_VERSIONED_TYPED_KERNEL_CLASS_NAME(kRocmExecutionProvider, kOnnxDomain, 11, 11, int32_t, ReduceMax);
class ONNX_OPERATOR_VERSIONED_TYPED_KERNEL_CLASS_NAME(kRocmExecutionProvider, kOnnxDomain, 11, 11, int64_t, ReduceMax);
class ONNX_OPERATOR_VERSIONED_TYPED_KERNEL_CLASS_NAME(kRocmExecutionProvider, kOnnxDomain, 11, 12, float, ReduceMean);
class ONNX_OPERATOR_VERSIONED_TYPED_KERNEL_CLASS_NAME(kRocmExecutionProvider, kOnnxDomain, 11, 12, double, ReduceMean);
class ONNX_OPERATOR_VERSIONED_TYPED_KERNEL_CLASS_NAME(kRocmExecutionProvider, kOnnxDomain, 11, 12, MLFloat16, ReduceMean);
class ONNX_OPERATOR_VERSIONED_TYPED_KERNEL_CLASS_NAME(kRocmExecutionProvider, kOnnxDomain, 11, 12, int32_t, ReduceMean);
class ONNX_OPERATOR_VERSIONED_TYPED_KERNEL_CLASS_NAME(kRocmExecutionProvider, kOnnxDomain, 11, 11, float, ReduceMin);
class ONNX_OPERATOR_VERSIONED_TYPED_KERNEL_CLASS_NAME(kRocmExecutionProvider, kOnnxDomain, 11, 11, double, ReduceMin);
class ONNX_OPERATOR_VERSIONED_TYPED_KERNEL_CLASS_NAME(kRocmExecutionProvider, kOnnxDomain, 11, 11, MLFloat16, ReduceMin);
class ONNX_OPERATOR_VERSIONED_TYPED_KERNEL_CLASS_NAME(kRocmExecutionProvider, kOnnxDomain, 11, 11, int32_t, ReduceMin);
class ONNX_OPERATOR_VERSIONED_TYPED_KERNEL_CLASS_NAME(kRocmExecutionProvider, kOnnxDomain, 11, 12, float, ReduceProd);
class ONNX_OPERATOR_VERSIONED_TYPED_KERNEL_CLASS_NAME(kRocmExecutionProvider, kOnnxDomain, 11, 12, double, ReduceProd);
class ONNX_OPERATOR_VERSIONED_TYPED_KERNEL_CLASS_NAME(kRocmExecutionProvider, kOnnxDomain, 11, 12, MLFloat16, ReduceProd);
class ONNX_OPERATOR_VERSIONED_TYPED_KERNEL_CLASS_NAME(kRocmExecutionProvider, kOnnxDomain, 11, 12, int32_t, ReduceProd);
class ONNX_OPERATOR_VERSIONED_TYPED_KERNEL_CLASS_NAME(kRocmExecutionProvider, kOnnxDomain, 11, 12, float, ReduceSum);
class ONNX_OPERATOR_VERSIONED_TYPED_KERNEL_CLASS_NAME(kRocmExecutionProvider, kOnnxDomain, 11, 12, double, ReduceSum);
class ONNX_OPERATOR_VERSIONED_TYPED_KERNEL_CLASS_NAME(kRocmExecutionProvider, kOnnxDomain, 11, 12, MLFloat16, ReduceSum);
class ONNX_OPERATOR_VERSIONED_TYPED_KERNEL_CLASS_NAME(kRocmExecutionProvider, kOnnxDomain, 11, 12, int32_t, ReduceSum);
class ONNX_OPERATOR_VERSIONED_TYPED_KERNEL_CLASS_NAME(kRocmExecutionProvider, kOnnxDomain, 11, 12, int64_t, ReduceSum);
class ONNX_OPERATOR_VERSIONED_TYPED_KERNEL_CLASS_NAME(kRocmExecutionProvider, kOnnxDomain, 11, 12, float, ReduceSumSquare);
class ONNX_OPERATOR_VERSIONED_TYPED_KERNEL_CLASS_NAME(kRocmExecutionProvider, kOnnxDomain, 11, 12, double, ReduceSumSquare);
class ONNX_OPERATOR_VERSIONED_TYPED_KERNEL_CLASS_NAME(kRocmExecutionProvider, kOnnxDomain, 11, 12, MLFloat16, ReduceSumSquare);
class ONNX_OPERATOR_VERSIONED_KERNEL_CLASS_NAME(kRocmExecutionProvider, kOnnxDomain, 11, 15, Scan);
class ONNX_OPERATOR_VERSIONED_KERNEL_CLASS_NAME(kRocmExecutionProvider, kOnnxDomain, 11, 12, ScatterElements);
class ONNX_OPERATOR_VERSIONED_TYPED_KERNEL_CLASS_NAME(kRocmExecutionProvider, kOnnxDomain, 11, 12, int32_t, Slice);
class ONNX_OPERATOR_VERSIONED_TYPED_KERNEL_CLASS_NAME(kRocmExecutionProvider, kOnnxDomain, 11, 12, int64_t, Slice);
class ONNX_OPERATOR_VERSIONED_TYPED_KERNEL_CLASS_NAME(kRocmExecutionProvider, kOnnxDomain, 11, 12, float, Softmax);
class ONNX_OPERATOR_VERSIONED_TYPED_KERNEL_CLASS_NAME(kRocmExecutionProvider, kOnnxDomain, 11, 12, double, Softmax);
class ONNX_OPERATOR_VERSIONED_TYPED_KERNEL_CLASS_NAME(kRocmExecutionProvider, kOnnxDomain, 11, 12, MLFloat16, Softmax);
class ONNX_OPERATOR_VERSIONED_TYPED_KERNEL_CLASS_NAME(kRocmExecutionProvider, kOnnxDomain, 11, 12, float, LogSoftmax);
class ONNX_OPERATOR_VERSIONED_TYPED_KERNEL_CLASS_NAME(kRocmExecutionProvider, kOnnxDomain, 11, 12, double, LogSoftmax);
class ONNX_OPERATOR_VERSIONED_TYPED_KERNEL_CLASS_NAME(kRocmExecutionProvider, kOnnxDomain, 11, 12, MLFloat16, LogSoftmax);
class ONNX_OPERATOR_VERSIONED_KERNEL_CLASS_NAME(kRocmExecutionProvider, kOnnxDomain, 11, 12, Split);
class ONNX_OPERATOR_VERSIONED_KERNEL_CLASS_NAME(kRocmExecutionProvider, kOnnxDomain, 11, 12, Squeeze);
class ONNX_OPERATOR_KERNEL_CLASS_NAME(kRocmExecutionProvider, kOnnxDomain, 11, TopK);
class ONNX_OPERATOR_KERNEL_CLASS_NAME(kRocmExecutionProvider, kOnnxDomain, 11, SequenceAt);
class ONNX_OPERATOR_KERNEL_CLASS_NAME(kRocmExecutionProvider, kOnnxDomain, 11, SequenceConstruct);
class ONNX_OPERATOR_KERNEL_CLASS_NAME(kRocmExecutionProvider, kOnnxDomain, 11, SequenceEmpty);
class ONNX_OPERATOR_KERNEL_CLASS_NAME(kRocmExecutionProvider, kOnnxDomain, 11, SequenceLength);
class ONNX_OPERATOR_KERNEL_CLASS_NAME(kRocmExecutionProvider, kOnnxDomain, 11, ConcatFromSequence);
class ONNX_OPERATOR_KERNEL_CLASS_NAME(kRocmExecutionProvider, kOnnxDomain, 11, SequenceErase);
class ONNX_OPERATOR_KERNEL_CLASS_NAME(kRocmExecutionProvider, kOnnxDomain, 11, SequenceInsert);
class ONNX_OPERATOR_VERSIONED_KERNEL_CLASS_NAME(kRocmExecutionProvider, kOnnxDomain, 11, 12, Unsqueeze);
class ONNX_OPERATOR_TYPED_KERNEL_CLASS_NAME(kRocmExecutionProvider, kOnnxDomain, 11, float, Conv);
class ONNX_OPERATOR_TYPED_KERNEL_CLASS_NAME(kRocmExecutionProvider, kOnnxDomain, 11, double, Conv);
class ONNX_OPERATOR_TYPED_KERNEL_CLASS_NAME(kRocmExecutionProvider, kOnnxDomain, 11, MLFloat16, Conv);
class ONNX_OPERATOR_TYPED_KERNEL_CLASS_NAME(kRocmExecutionProvider, kOnnxDomain, 11, float, ConvTranspose);
class ONNX_OPERATOR_TYPED_KERNEL_CLASS_NAME(kRocmExecutionProvider, kOnnxDomain, 11, double, ConvTranspose);
class ONNX_OPERATOR_TYPED_KERNEL_CLASS_NAME(kRocmExecutionProvider, kOnnxDomain, 11, MLFloat16, ConvTranspose);
class ONNX_OPERATOR_TYPED_KERNEL_CLASS_NAME(kRocmExecutionProvider, kOnnxDomain, 11, float, AveragePool);
class ONNX_OPERATOR_TYPED_KERNEL_CLASS_NAME(kRocmExecutionProvider, kOnnxDomain, 11, double, AveragePool);
class ONNX_OPERATOR_TYPED_KERNEL_CLASS_NAME(kRocmExecutionProvider, kOnnxDomain, 11, MLFloat16, AveragePool);
class ONNX_OPERATOR_VERSIONED_TYPED_KERNEL_CLASS_NAME(kRocmExecutionProvider, kOnnxDomain, 11, 11, float, MaxPool);
class ONNX_OPERATOR_VERSIONED_TYPED_KERNEL_CLASS_NAME(kRocmExecutionProvider, kOnnxDomain, 11, 11, double, MaxPool);
class ONNX_OPERATOR_VERSIONED_TYPED_KERNEL_CLASS_NAME(kRocmExecutionProvider, kOnnxDomain, 11, 11, MLFloat16, MaxPool);
class ONNX_OPERATOR_VERSIONED_TYPED_KERNEL_CLASS_NAME(kRocmExecutionProvider, kOnnxDomain, 11, 12, float, Resize);
class ONNX_OPERATOR_VERSIONED_TYPED_KERNEL_CLASS_NAME(kRocmExecutionProvider, kOnnxDomain, 11, 12, double, Resize);
class ONNX_OPERATOR_VERSIONED_TYPED_KERNEL_CLASS_NAME(kRocmExecutionProvider, kOnnxDomain, 11, 12, MLFloat16, Resize);
class ONNX_OPERATOR_VERSIONED_TYPED_KERNEL_CLASS_NAME(kRocmExecutionProvider, kOnnxDomain, 11, 12, int32_t, Resize);
class ONNX_OPERATOR_VERSIONED_TYPED_KERNEL_CLASS_NAME(kRocmExecutionProvider, kOnnxDomain, 11, 12, uint8_t, Resize);
class ONNX_OPERATOR_VERSIONED_KERNEL_CLASS_NAME(kRocmExecutionProvider, kOnnxDomain, 11, 11, Clip);
class ONNX_OPERATOR_VERSIONED_TYPED_KERNEL_CLASS_NAME(kRocmExecutionProvider, kOnnxDomain, 11, 12, float, Pad);
class ONNX_OPERATOR_VERSIONED_TYPED_KERNEL_CLASS_NAME(kRocmExecutionProvider, kOnnxDomain, 11, 12, double, Pad);
class ONNX_OPERATOR_VERSIONED_TYPED_KERNEL_CLASS_NAME(kRocmExecutionProvider, kOnnxDomain, 11, 12, MLFloat16, Pad);
class ONNX_OPERATOR_VERSIONED_TYPED_KERNEL_CLASS_NAME(kRocmExecutionProvider, kOnnxDomain, 11, 12, bool, Equal);
class ONNX_OPERATOR_VERSIONED_TYPED_KERNEL_CLASS_NAME(kRocmExecutionProvider, kOnnxDomain, 11, 12, int32_t, Equal);
class ONNX_OPERATOR_VERSIONED_TYPED_KERNEL_CLASS_NAME(kRocmExecutionProvider, kOnnxDomain, 11, 12, int64_t, Equal);
class ONNX_OPERATOR_VERSIONED_TYPED_KERNEL_CLASS_NAME(kRocmExecutionProvider, kOnnxDomain, 11, 12, uint32_t, Equal);
class ONNX_OPERATOR_VERSIONED_TYPED_KERNEL_CLASS_NAME(kRocmExecutionProvider, kOnnxDomain, 11, 12, uint64_t, Equal);
class ONNX_OPERATOR_VERSIONED_TYPED_KERNEL_CLASS_NAME(kRocmExecutionProvider, kOnnxDomain, 11, 12, float, Equal);
class ONNX_OPERATOR_VERSIONED_TYPED_KERNEL_CLASS_NAME(kRocmExecutionProvider, kOnnxDomain, 11, 12, double, Equal);
class ONNX_OPERATOR_VERSIONED_TYPED_KERNEL_CLASS_NAME(kRocmExecutionProvider, kOnnxDomain, 11, 12, MLFloat16, Equal);
class ONNX_OPERATOR_TYPED_KERNEL_CLASS_NAME(kRocmExecutionProvider, kOnnxDomain, 11, float, Round);
class ONNX_OPERATOR_TYPED_KERNEL_CLASS_NAME(kRocmExecutionProvider, kOnnxDomain, 11, double, Round);
class ONNX_OPERATOR_TYPED_KERNEL_CLASS_NAME(kRocmExecutionProvider, kOnnxDomain, 11, MLFloat16, Round);
class ONNX_OPERATOR_VERSIONED_TYPED_KERNEL_CLASS_NAME(kRocmExecutionProvider, kOnnxDomain, 10, 12, int8_t, QuantizeLinear);
class ONNX_OPERATOR_VERSIONED_TYPED_KERNEL_CLASS_NAME(kRocmExecutionProvider, kOnnxDomain, 10, 12, uint8_t, QuantizeLinear);
class ONNX_OPERATOR_VERSIONED_TYPED_KERNEL_CLASS_NAME(kRocmExecutionProvider, kOnnxDomain, 10, 12, int8_t, DequantizeLinear);
class ONNX_OPERATOR_VERSIONED_TYPED_KERNEL_CLASS_NAME(kRocmExecutionProvider, kOnnxDomain, 10, 12, uint8_t, DequantizeLinear);
class ONNX_OPERATOR_VERSIONED_KERNEL_CLASS_NAME(kRocmExecutionProvider, kOnnxDomain, 11, 13, CumSum);
class ONNX_OPERATOR_TYPED_KERNEL_CLASS_NAME(kRocmExecutionProvider, kOnnxDomain, 11, int64_t_int64_t_int64_t, OneHot);
class ONNX_OPERATOR_TYPED_KERNEL_CLASS_NAME(kRocmExecutionProvider, kOnnxDomain, 11, int64_t_float_int64_t, OneHot);
class ONNX_OPERATOR_TYPED_KERNEL_CLASS_NAME(kRocmExecutionProvider, kOnnxDomain, 11, int32_t_float_int32_t, OneHot);
class ONNX_OPERATOR_TYPED_KERNEL_CLASS_NAME(kRocmExecutionProvider, kOnnxDomain, 11, int64_t_MLFloat16_int64_t, OneHot);
class ONNX_OPERATOR_TYPED_KERNEL_CLASS_NAME(kRocmExecutionProvider, kOnnxDomain, 11, int32_t_MLFloat16_int32_t, OneHot);
class ONNX_OPERATOR_VERSIONED_KERNEL_CLASS_NAME(kRocmExecutionProvider, kOnnxDomain, 11, 12, ScatterND);
class ONNX_OPERATOR_VERSIONED_KERNEL_CLASS_NAME(kRocmExecutionProvider, kOnnxDomain, 11, 12, DepthToSpace);

// OpSet 12
class ONNX_OPERATOR_VERSIONED_KERNEL_CLASS_NAME(kRocmExecutionProvider, kOnnxDomain, 12, 12, Clip);

class ONNX_OPERATOR_TYPED_KERNEL_CLASS_NAME(kRocmExecutionProvider, kOnnxDomain, 12, float, MaxPool);
class ONNX_OPERATOR_TYPED_KERNEL_CLASS_NAME(kRocmExecutionProvider, kOnnxDomain, 12, double, MaxPool);
class ONNX_OPERATOR_TYPED_KERNEL_CLASS_NAME(kRocmExecutionProvider, kOnnxDomain, 12, MLFloat16, MaxPool);
class ONNX_OPERATOR_TYPED_KERNEL_CLASS_NAME(kRocmExecutionProvider, kOnnxDomain, 12, int8_t, MaxPool);
class ONNX_OPERATOR_TYPED_KERNEL_CLASS_NAME(kRocmExecutionProvider, kOnnxDomain, 12, uint8_t, MaxPool);

class ONNX_OPERATOR_VERSIONED_KERNEL_CLASS_NAME(kRocmExecutionProvider, kOnnxDomain, 12, 12, Pow);

class ONNX_OPERATOR_VERSIONED_TYPED_KERNEL_CLASS_NAME(kRocmExecutionProvider, kOnnxDomain, 12, 12, float, ReduceMax);
class ONNX_OPERATOR_VERSIONED_TYPED_KERNEL_CLASS_NAME(kRocmExecutionProvider, kOnnxDomain, 12, 12, double, ReduceMax);
class ONNX_OPERATOR_VERSIONED_TYPED_KERNEL_CLASS_NAME(kRocmExecutionProvider, kOnnxDomain, 12, 12, MLFloat16, ReduceMax);
class ONNX_OPERATOR_VERSIONED_TYPED_KERNEL_CLASS_NAME(kRocmExecutionProvider, kOnnxDomain, 12, 12, int32_t, ReduceMax);
class ONNX_OPERATOR_VERSIONED_TYPED_KERNEL_CLASS_NAME(kRocmExecutionProvider, kOnnxDomain, 12, 12, int64_t, ReduceMax);
class ONNX_OPERATOR_VERSIONED_TYPED_KERNEL_CLASS_NAME(kRocmExecutionProvider, kOnnxDomain, 12, 12, int8_t, ReduceMax);
class ONNX_OPERATOR_VERSIONED_TYPED_KERNEL_CLASS_NAME(kRocmExecutionProvider, kOnnxDomain, 12, 12, uint8_t, ReduceMax);

class ONNX_OPERATOR_VERSIONED_TYPED_KERNEL_CLASS_NAME(kRocmExecutionProvider, kOnnxDomain, 12, 12, float, ReduceMin);
class ONNX_OPERATOR_VERSIONED_TYPED_KERNEL_CLASS_NAME(kRocmExecutionProvider, kOnnxDomain, 12, 12, double, ReduceMin);
class ONNX_OPERATOR_VERSIONED_TYPED_KERNEL_CLASS_NAME(kRocmExecutionProvider, kOnnxDomain, 12, 12, MLFloat16, ReduceMin);
class ONNX_OPERATOR_VERSIONED_TYPED_KERNEL_CLASS_NAME(kRocmExecutionProvider, kOnnxDomain, 12, 12, int32_t, ReduceMin);
class ONNX_OPERATOR_VERSIONED_TYPED_KERNEL_CLASS_NAME(kRocmExecutionProvider, kOnnxDomain, 12, 12, int64_t, ReduceMin);
class ONNX_OPERATOR_VERSIONED_TYPED_KERNEL_CLASS_NAME(kRocmExecutionProvider, kOnnxDomain, 12, 12, int8_t, ReduceMin);
class ONNX_OPERATOR_VERSIONED_TYPED_KERNEL_CLASS_NAME(kRocmExecutionProvider, kOnnxDomain, 12, 12, uint8_t, ReduceMin);

class ONNX_OPERATOR_VERSIONED_TYPED_KERNEL_CLASS_NAME(kRocmExecutionProvider, kOnnxDomain, 12, 12, int64_t, GatherND);

class ONNX_OPERATOR_VERSIONED_KERNEL_CLASS_NAME(kRocmExecutionProvider, kOnnxDomain, 12, 12, Dropout);
class ONNX_OPERATOR_KERNEL_CLASS_NAME(kRocmExecutionProvider, kOnnxDomain, 12, Einsum);

// OpSet 13
class ONNX_OPERATOR_VERSIONED_KERNEL_CLASS_NAME(kRocmExecutionProvider, kOnnxDomain, 13, 14, Pow);
class ONNX_OPERATOR_VERSIONED_TYPED_KERNEL_CLASS_NAME(kRocmExecutionProvider, kOnnxDomain, 13, 13, int32_t, Add);
class ONNX_OPERATOR_VERSIONED_TYPED_KERNEL_CLASS_NAME(kRocmExecutionProvider, kOnnxDomain, 13, 13, int64_t, Add);
class ONNX_OPERATOR_VERSIONED_TYPED_KERNEL_CLASS_NAME(kRocmExecutionProvider, kOnnxDomain, 13, 13, uint32_t, Add);
class ONNX_OPERATOR_VERSIONED_TYPED_KERNEL_CLASS_NAME(kRocmExecutionProvider, kOnnxDomain, 13, 13, uint64_t, Add);
class ONNX_OPERATOR_VERSIONED_TYPED_KERNEL_CLASS_NAME(kRocmExecutionProvider, kOnnxDomain, 13, 13, float, Add);
class ONNX_OPERATOR_VERSIONED_TYPED_KERNEL_CLASS_NAME(kRocmExecutionProvider, kOnnxDomain, 13, 13, double, Add);
class ONNX_OPERATOR_VERSIONED_TYPED_KERNEL_CLASS_NAME(kRocmExecutionProvider, kOnnxDomain, 13, 13, MLFloat16, Add);
class ONNX_OPERATOR_KERNEL_CLASS_NAME(kRocmExecutionProvider, kOnnxDomain, 13, Clip);
class ONNX_OPERATOR_VERSIONED_TYPED_KERNEL_CLASS_NAME(kRocmExecutionProvider, kOnnxDomain, 13, 13, int32_t, Sub);
class ONNX_OPERATOR_VERSIONED_TYPED_KERNEL_CLASS_NAME(kRocmExecutionProvider, kOnnxDomain, 13, 13, int64_t, Sub);
class ONNX_OPERATOR_VERSIONED_TYPED_KERNEL_CLASS_NAME(kRocmExecutionProvider, kOnnxDomain, 13, 13, uint32_t, Sub);
class ONNX_OPERATOR_VERSIONED_TYPED_KERNEL_CLASS_NAME(kRocmExecutionProvider, kOnnxDomain, 13, 13, uint64_t, Sub);
class ONNX_OPERATOR_VERSIONED_TYPED_KERNEL_CLASS_NAME(kRocmExecutionProvider, kOnnxDomain, 13, 13, float, Sub);
class ONNX_OPERATOR_VERSIONED_TYPED_KERNEL_CLASS_NAME(kRocmExecutionProvider, kOnnxDomain, 13, 13, double, Sub);
class ONNX_OPERATOR_VERSIONED_TYPED_KERNEL_CLASS_NAME(kRocmExecutionProvider, kOnnxDomain, 13, 13, MLFloat16, Sub);
class ONNX_OPERATOR_VERSIONED_TYPED_KERNEL_CLASS_NAME(kRocmExecutionProvider, kOnnxDomain, 13, 13, int32_t, Mul);
class ONNX_OPERATOR_VERSIONED_TYPED_KERNEL_CLASS_NAME(kRocmExecutionProvider, kOnnxDomain, 13, 13, int64_t, Mul);
class ONNX_OPERATOR_VERSIONED_TYPED_KERNEL_CLASS_NAME(kRocmExecutionProvider, kOnnxDomain, 13, 13, uint32_t, Mul);
class ONNX_OPERATOR_VERSIONED_TYPED_KERNEL_CLASS_NAME(kRocmExecutionProvider, kOnnxDomain, 13, 13, uint64_t, Mul);
class ONNX_OPERATOR_VERSIONED_TYPED_KERNEL_CLASS_NAME(kRocmExecutionProvider, kOnnxDomain, 13, 13, float, Mul);
class ONNX_OPERATOR_VERSIONED_TYPED_KERNEL_CLASS_NAME(kRocmExecutionProvider, kOnnxDomain, 13, 13, double, Mul);
class ONNX_OPERATOR_VERSIONED_TYPED_KERNEL_CLASS_NAME(kRocmExecutionProvider, kOnnxDomain, 13, 13, MLFloat16, Mul);
class ONNX_OPERATOR_VERSIONED_TYPED_KERNEL_CLASS_NAME(kRocmExecutionProvider, kOnnxDomain, 13, 13, int32_t, Div);
class ONNX_OPERATOR_VERSIONED_TYPED_KERNEL_CLASS_NAME(kRocmExecutionProvider, kOnnxDomain, 13, 13, int64_t, Div);
class ONNX_OPERATOR_VERSIONED_TYPED_KERNEL_CLASS_NAME(kRocmExecutionProvider, kOnnxDomain, 13, 13, uint32_t, Div);
class ONNX_OPERATOR_VERSIONED_TYPED_KERNEL_CLASS_NAME(kRocmExecutionProvider, kOnnxDomain, 13, 13, uint64_t, Div);
class ONNX_OPERATOR_VERSIONED_TYPED_KERNEL_CLASS_NAME(kRocmExecutionProvider, kOnnxDomain, 13, 13, float, Div);
class ONNX_OPERATOR_VERSIONED_TYPED_KERNEL_CLASS_NAME(kRocmExecutionProvider, kOnnxDomain, 13, 13, double, Div);
class ONNX_OPERATOR_VERSIONED_TYPED_KERNEL_CLASS_NAME(kRocmExecutionProvider, kOnnxDomain, 13, 13, MLFloat16, Div);
class ONNX_OPERATOR_TYPED_KERNEL_CLASS_NAME(kRocmExecutionProvider, kOnnxDomain, 13, int8_t, Abs);
class ONNX_OPERATOR_TYPED_KERNEL_CLASS_NAME(kRocmExecutionProvider, kOnnxDomain, 13, int16_t, Abs);
class ONNX_OPERATOR_TYPED_KERNEL_CLASS_NAME(kRocmExecutionProvider, kOnnxDomain, 13, int32_t, Abs);
class ONNX_OPERATOR_TYPED_KERNEL_CLASS_NAME(kRocmExecutionProvider, kOnnxDomain, 13, int64_t, Abs);
class ONNX_OPERATOR_TYPED_KERNEL_CLASS_NAME(kRocmExecutionProvider, kOnnxDomain, 13, uint8_t, Abs);
class ONNX_OPERATOR_TYPED_KERNEL_CLASS_NAME(kRocmExecutionProvider, kOnnxDomain, 13, uint16_t, Abs);
class ONNX_OPERATOR_TYPED_KERNEL_CLASS_NAME(kRocmExecutionProvider, kOnnxDomain, 13, uint32_t, Abs);
class ONNX_OPERATOR_TYPED_KERNEL_CLASS_NAME(kRocmExecutionProvider, kOnnxDomain, 13, uint64_t, Abs);
class ONNX_OPERATOR_TYPED_KERNEL_CLASS_NAME(kRocmExecutionProvider, kOnnxDomain, 13, float, Abs);
class ONNX_OPERATOR_TYPED_KERNEL_CLASS_NAME(kRocmExecutionProvider, kOnnxDomain, 13, double, Abs);
class ONNX_OPERATOR_TYPED_KERNEL_CLASS_NAME(kRocmExecutionProvider, kOnnxDomain, 13, MLFloat16, Abs);
class ONNX_OPERATOR_TYPED_KERNEL_CLASS_NAME(kRocmExecutionProvider, kOnnxDomain, 13, int8_t, Neg);
class ONNX_OPERATOR_TYPED_KERNEL_CLASS_NAME(kRocmExecutionProvider, kOnnxDomain, 13, int16_t, Neg);
class ONNX_OPERATOR_TYPED_KERNEL_CLASS_NAME(kRocmExecutionProvider, kOnnxDomain, 13, int32_t, Neg);
class ONNX_OPERATOR_TYPED_KERNEL_CLASS_NAME(kRocmExecutionProvider, kOnnxDomain, 13, int64_t, Neg);
class ONNX_OPERATOR_TYPED_KERNEL_CLASS_NAME(kRocmExecutionProvider, kOnnxDomain, 13, float, Neg);
class ONNX_OPERATOR_TYPED_KERNEL_CLASS_NAME(kRocmExecutionProvider, kOnnxDomain, 13, double, Neg);
class ONNX_OPERATOR_TYPED_KERNEL_CLASS_NAME(kRocmExecutionProvider, kOnnxDomain, 13, MLFloat16, Neg);
class ONNX_OPERATOR_TYPED_KERNEL_CLASS_NAME(kRocmExecutionProvider, kOnnxDomain, 13, float, Floor);
class ONNX_OPERATOR_TYPED_KERNEL_CLASS_NAME(kRocmExecutionProvider, kOnnxDomain, 13, double, Floor);
class ONNX_OPERATOR_TYPED_KERNEL_CLASS_NAME(kRocmExecutionProvider, kOnnxDomain, 13, MLFloat16, Floor);
class ONNX_OPERATOR_TYPED_KERNEL_CLASS_NAME(kRocmExecutionProvider, kOnnxDomain, 13, float, Ceil);
class ONNX_OPERATOR_TYPED_KERNEL_CLASS_NAME(kRocmExecutionProvider, kOnnxDomain, 13, double, Ceil);
class ONNX_OPERATOR_TYPED_KERNEL_CLASS_NAME(kRocmExecutionProvider, kOnnxDomain, 13, MLFloat16, Ceil);
class ONNX_OPERATOR_TYPED_KERNEL_CLASS_NAME(kRocmExecutionProvider, kOnnxDomain, 13, float, Reciprocal);
class ONNX_OPERATOR_TYPED_KERNEL_CLASS_NAME(kRocmExecutionProvider, kOnnxDomain, 13, double, Reciprocal);
class ONNX_OPERATOR_TYPED_KERNEL_CLASS_NAME(kRocmExecutionProvider, kOnnxDomain, 13, MLFloat16, Reciprocal);
class ONNX_OPERATOR_TYPED_KERNEL_CLASS_NAME(kRocmExecutionProvider, kOnnxDomain, 13, float, Sqrt);
class ONNX_OPERATOR_TYPED_KERNEL_CLASS_NAME(kRocmExecutionProvider, kOnnxDomain, 13, double, Sqrt);
class ONNX_OPERATOR_TYPED_KERNEL_CLASS_NAME(kRocmExecutionProvider, kOnnxDomain, 13, MLFloat16, Sqrt);
class ONNX_OPERATOR_TYPED_KERNEL_CLASS_NAME(kRocmExecutionProvider, kOnnxDomain, 13, float, Log);
class ONNX_OPERATOR_TYPED_KERNEL_CLASS_NAME(kRocmExecutionProvider, kOnnxDomain, 13, double, Log);
class ONNX_OPERATOR_TYPED_KERNEL_CLASS_NAME(kRocmExecutionProvider, kOnnxDomain, 13, MLFloat16, Log);
class ONNX_OPERATOR_TYPED_KERNEL_CLASS_NAME(kRocmExecutionProvider, kOnnxDomain, 13, float, Exp);
class ONNX_OPERATOR_TYPED_KERNEL_CLASS_NAME(kRocmExecutionProvider, kOnnxDomain, 13, double, Exp);
class ONNX_OPERATOR_TYPED_KERNEL_CLASS_NAME(kRocmExecutionProvider, kOnnxDomain, 13, MLFloat16, Exp);
class ONNX_OPERATOR_TYPED_KERNEL_CLASS_NAME(kRocmExecutionProvider, kOnnxDomain, 13, float, Erf);
class ONNX_OPERATOR_TYPED_KERNEL_CLASS_NAME(kRocmExecutionProvider, kOnnxDomain, 13, double, Erf);
class ONNX_OPERATOR_TYPED_KERNEL_CLASS_NAME(kRocmExecutionProvider, kOnnxDomain, 13, MLFloat16, Erf);
class ONNX_OPERATOR_KERNEL_CLASS_NAME(kRocmExecutionProvider, kOnnxDomain, 13, Expand);
class ONNX_OPERATOR_KERNEL_CLASS_NAME(kRocmExecutionProvider, kOnnxDomain, 13, Sum);
class ONNX_OPERATOR_KERNEL_CLASS_NAME(kRocmExecutionProvider, kOnnxDomain, 13, Max);
class ONNX_OPERATOR_KERNEL_CLASS_NAME(kRocmExecutionProvider, kOnnxDomain, 13, Min);
class ONNX_OPERATOR_TYPED_KERNEL_CLASS_NAME(kRocmExecutionProvider, kOnnxDomain, 13, bool, Equal);
class ONNX_OPERATOR_TYPED_KERNEL_CLASS_NAME(kRocmExecutionProvider, kOnnxDomain, 13, int32_t, Equal);
class ONNX_OPERATOR_TYPED_KERNEL_CLASS_NAME(kRocmExecutionProvider, kOnnxDomain, 13, int64_t, Equal);
class ONNX_OPERATOR_TYPED_KERNEL_CLASS_NAME(kRocmExecutionProvider, kOnnxDomain, 13, uint32_t, Equal);
class ONNX_OPERATOR_TYPED_KERNEL_CLASS_NAME(kRocmExecutionProvider, kOnnxDomain, 13, uint64_t, Equal);
class ONNX_OPERATOR_TYPED_KERNEL_CLASS_NAME(kRocmExecutionProvider, kOnnxDomain, 13, float, Equal);
class ONNX_OPERATOR_TYPED_KERNEL_CLASS_NAME(kRocmExecutionProvider, kOnnxDomain, 13, double, Equal);
class ONNX_OPERATOR_TYPED_KERNEL_CLASS_NAME(kRocmExecutionProvider, kOnnxDomain, 13, MLFloat16, Equal);
class ONNX_OPERATOR_TYPED_KERNEL_CLASS_NAME(kRocmExecutionProvider, kOnnxDomain, 13, int32_t, Greater);
class ONNX_OPERATOR_TYPED_KERNEL_CLASS_NAME(kRocmExecutionProvider, kOnnxDomain, 13, int64_t, Greater);
class ONNX_OPERATOR_TYPED_KERNEL_CLASS_NAME(kRocmExecutionProvider, kOnnxDomain, 13, uint32_t, Greater);
class ONNX_OPERATOR_TYPED_KERNEL_CLASS_NAME(kRocmExecutionProvider, kOnnxDomain, 13, uint64_t, Greater);
class ONNX_OPERATOR_TYPED_KERNEL_CLASS_NAME(kRocmExecutionProvider, kOnnxDomain, 13, float, Greater);
class ONNX_OPERATOR_TYPED_KERNEL_CLASS_NAME(kRocmExecutionProvider, kOnnxDomain, 13, double, Greater);
class ONNX_OPERATOR_TYPED_KERNEL_CLASS_NAME(kRocmExecutionProvider, kOnnxDomain, 13, MLFloat16, Greater);
class ONNX_OPERATOR_TYPED_KERNEL_CLASS_NAME(kRocmExecutionProvider, kOnnxDomain, 13, int32_t, Less);
class ONNX_OPERATOR_TYPED_KERNEL_CLASS_NAME(kRocmExecutionProvider, kOnnxDomain, 13, int64_t, Less);
class ONNX_OPERATOR_TYPED_KERNEL_CLASS_NAME(kRocmExecutionProvider, kOnnxDomain, 13, uint32_t, Less);
class ONNX_OPERATOR_TYPED_KERNEL_CLASS_NAME(kRocmExecutionProvider, kOnnxDomain, 13, uint64_t, Less);
class ONNX_OPERATOR_TYPED_KERNEL_CLASS_NAME(kRocmExecutionProvider, kOnnxDomain, 13, float, Less);
class ONNX_OPERATOR_TYPED_KERNEL_CLASS_NAME(kRocmExecutionProvider, kOnnxDomain, 13, double, Less);
class ONNX_OPERATOR_TYPED_KERNEL_CLASS_NAME(kRocmExecutionProvider, kOnnxDomain, 13, MLFloat16, Less);
class ONNX_OPERATOR_TYPED_KERNEL_CLASS_NAME(kRocmExecutionProvider, kOnnxDomain, 13, bool, NonZero);
class ONNX_OPERATOR_TYPED_KERNEL_CLASS_NAME(kRocmExecutionProvider, kOnnxDomain, 13, uint8_t, NonZero);
class ONNX_OPERATOR_TYPED_KERNEL_CLASS_NAME(kRocmExecutionProvider, kOnnxDomain, 13, int32_t, NonZero);
class ONNX_OPERATOR_TYPED_KERNEL_CLASS_NAME(kRocmExecutionProvider, kOnnxDomain, 13, int64_t, NonZero);
class ONNX_OPERATOR_TYPED_KERNEL_CLASS_NAME(kRocmExecutionProvider, kOnnxDomain, 13, float, NonZero);
class ONNX_OPERATOR_TYPED_KERNEL_CLASS_NAME(kRocmExecutionProvider, kOnnxDomain, 13, MLFloat16, NonZero);
class ONNX_OPERATOR_VERSIONED_TYPED_KERNEL_CLASS_NAME(kRocmExecutionProvider, kOnnxDomain, 13, 18, float, Cast);
class ONNX_OPERATOR_VERSIONED_TYPED_KERNEL_CLASS_NAME(kRocmExecutionProvider, kOnnxDomain, 13, 18, double, Cast);
class ONNX_OPERATOR_VERSIONED_TYPED_KERNEL_CLASS_NAME(kRocmExecutionProvider, kOnnxDomain, 13, 18, MLFloat16, Cast);
class ONNX_OPERATOR_VERSIONED_TYPED_KERNEL_CLASS_NAME(kRocmExecutionProvider, kOnnxDomain, 13, 18, int8_t, Cast);
class ONNX_OPERATOR_VERSIONED_TYPED_KERNEL_CLASS_NAME(kRocmExecutionProvider, kOnnxDomain, 13, 18, int16_t, Cast);
class ONNX_OPERATOR_VERSIONED_TYPED_KERNEL_CLASS_NAME(kRocmExecutionProvider, kOnnxDomain, 13, 18, int32_t, Cast);
class ONNX_OPERATOR_VERSIONED_TYPED_KERNEL_CLASS_NAME(kRocmExecutionProvider, kOnnxDomain, 13, 18, int64_t, Cast);
class ONNX_OPERATOR_VERSIONED_TYPED_KERNEL_CLASS_NAME(kRocmExecutionProvider, kOnnxDomain, 13, 18, uint8_t, Cast);
class ONNX_OPERATOR_VERSIONED_TYPED_KERNEL_CLASS_NAME(kRocmExecutionProvider, kOnnxDomain, 13, 18, uint16_t, Cast);
class ONNX_OPERATOR_VERSIONED_TYPED_KERNEL_CLASS_NAME(kRocmExecutionProvider, kOnnxDomain, 13, 18, uint32_t, Cast);
class ONNX_OPERATOR_VERSIONED_TYPED_KERNEL_CLASS_NAME(kRocmExecutionProvider, kOnnxDomain, 13, 18, uint64_t, Cast);
class ONNX_OPERATOR_VERSIONED_TYPED_KERNEL_CLASS_NAME(kRocmExecutionProvider, kOnnxDomain, 13, 18, bool, Cast);
class ONNX_OPERATOR_VERSIONED_KERNEL_CLASS_NAME(kRocmExecutionProvider, kOnnxDomain, 13, 13, Reshape);
class ONNX_OPERATOR_VERSIONED_KERNEL_CLASS_NAME(kRocmExecutionProvider, kOnnxDomain, 13, 14, Shape);
class ONNX_OPERATOR_KERNEL_CLASS_NAME(kRocmExecutionProvider, kOnnxDomain, 13, Size);
class ONNX_OPERATOR_KERNEL_CLASS_NAME(kRocmExecutionProvider, kOnnxDomain, 13, Transpose);
class ONNX_OPERATOR_VERSIONED_KERNEL_CLASS_NAME(kRocmExecutionProvider, kOnnxDomain, 13, 15, ScatterElements);
class ONNX_OPERATOR_TYPED_KERNEL_CLASS_NAME(kRocmExecutionProvider, kOnnxDomain, 13, int32_t, Slice);
class ONNX_OPERATOR_TYPED_KERNEL_CLASS_NAME(kRocmExecutionProvider, kOnnxDomain, 13, int64_t, Slice);
class ONNX_OPERATOR_TYPED_KERNEL_CLASS_NAME(kRocmExecutionProvider, kOnnxDomain, 13, float, Softmax);
class ONNX_OPERATOR_TYPED_KERNEL_CLASS_NAME(kRocmExecutionProvider, kOnnxDomain, 13, double, Softmax);
class ONNX_OPERATOR_TYPED_KERNEL_CLASS_NAME(kRocmExecutionProvider, kOnnxDomain, 13, MLFloat16, Softmax);
class ONNX_OPERATOR_TYPED_KERNEL_CLASS_NAME(kRocmExecutionProvider, kOnnxDomain, 13, float, LogSoftmax);
class ONNX_OPERATOR_TYPED_KERNEL_CLASS_NAME(kRocmExecutionProvider, kOnnxDomain, 13, double, LogSoftmax);
class ONNX_OPERATOR_TYPED_KERNEL_CLASS_NAME(kRocmExecutionProvider, kOnnxDomain, 13, MLFloat16, LogSoftmax);
class ONNX_OPERATOR_VERSIONED_KERNEL_CLASS_NAME(kRocmExecutionProvider, kOnnxDomain, 13, 17, Split);
class ONNX_OPERATOR_KERNEL_CLASS_NAME(kRocmExecutionProvider, kOnnxDomain, 13, Squeeze);
class ONNX_OPERATOR_KERNEL_CLASS_NAME(kRocmExecutionProvider, kOnnxDomain, 13, Unsqueeze);
class ONNX_OPERATOR_KERNEL_CLASS_NAME(kRocmExecutionProvider, kOnnxDomain, 13, Concat);
class ONNX_OPERATOR_KERNEL_CLASS_NAME(kRocmExecutionProvider, kOnnxDomain, 13, Gather);
class ONNX_OPERATOR_KERNEL_CLASS_NAME(kRocmExecutionProvider, kOnnxDomain, 13, GatherElements);
class ONNX_OPERATOR_TYPED_KERNEL_CLASS_NAME(kRocmExecutionProvider, kOnnxDomain, 13, float, MatMul);
class ONNX_OPERATOR_TYPED_KERNEL_CLASS_NAME(kRocmExecutionProvider, kOnnxDomain, 13, double, MatMul);
class ONNX_OPERATOR_TYPED_KERNEL_CLASS_NAME(kRocmExecutionProvider, kOnnxDomain, 13, MLFloat16, MatMul);
class ONNX_OPERATOR_VERSIONED_TYPED_KERNEL_CLASS_NAME(kRocmExecutionProvider, kOnnxDomain, 13, 13, float, Relu);
class ONNX_OPERATOR_VERSIONED_TYPED_KERNEL_CLASS_NAME(kRocmExecutionProvider, kOnnxDomain, 13, 13, double, Relu);
class ONNX_OPERATOR_VERSIONED_TYPED_KERNEL_CLASS_NAME(kRocmExecutionProvider, kOnnxDomain, 13, 13, MLFloat16, Relu);
class ONNX_OPERATOR_TYPED_KERNEL_CLASS_NAME(kRocmExecutionProvider, kOnnxDomain, 13, float, Sigmoid);
class ONNX_OPERATOR_TYPED_KERNEL_CLASS_NAME(kRocmExecutionProvider, kOnnxDomain, 13, double, Sigmoid);
class ONNX_OPERATOR_TYPED_KERNEL_CLASS_NAME(kRocmExecutionProvider, kOnnxDomain, 13, MLFloat16, Sigmoid);
class ONNX_OPERATOR_TYPED_KERNEL_CLASS_NAME(kRocmExecutionProvider, kOnnxDomain, 13, float, Tanh);
class ONNX_OPERATOR_TYPED_KERNEL_CLASS_NAME(kRocmExecutionProvider, kOnnxDomain, 13, double, Tanh);
class ONNX_OPERATOR_TYPED_KERNEL_CLASS_NAME(kRocmExecutionProvider, kOnnxDomain, 13, MLFloat16, Tanh);
class ONNX_OPERATOR_TYPED_KERNEL_CLASS_NAME(kRocmExecutionProvider, kOnnxDomain, 13, float, Gemm);
class ONNX_OPERATOR_TYPED_KERNEL_CLASS_NAME(kRocmExecutionProvider, kOnnxDomain, 13, double, Gemm);
class ONNX_OPERATOR_TYPED_KERNEL_CLASS_NAME(kRocmExecutionProvider, kOnnxDomain, 13, MLFloat16, Gemm);
class ONNX_OPERATOR_TYPED_KERNEL_CLASS_NAME(kRocmExecutionProvider, kOnnxDomain, 13, float, ReduceL1);
class ONNX_OPERATOR_TYPED_KERNEL_CLASS_NAME(kRocmExecutionProvider, kOnnxDomain, 13, double, ReduceL1);
class ONNX_OPERATOR_TYPED_KERNEL_CLASS_NAME(kRocmExecutionProvider, kOnnxDomain, 13, MLFloat16, ReduceL1);
class ONNX_OPERATOR_TYPED_KERNEL_CLASS_NAME(kRocmExecutionProvider, kOnnxDomain, 13, int32_t, ReduceL1);
class ONNX_OPERATOR_TYPED_KERNEL_CLASS_NAME(kRocmExecutionProvider, kOnnxDomain, 13, float, ReduceL2);
class ONNX_OPERATOR_TYPED_KERNEL_CLASS_NAME(kRocmExecutionProvider, kOnnxDomain, 13, double, ReduceL2);
class ONNX_OPERATOR_TYPED_KERNEL_CLASS_NAME(kRocmExecutionProvider, kOnnxDomain, 13, MLFloat16, ReduceL2);
class ONNX_OPERATOR_TYPED_KERNEL_CLASS_NAME(kRocmExecutionProvider, kOnnxDomain, 13, int32_t, ReduceL2);
class ONNX_OPERATOR_TYPED_KERNEL_CLASS_NAME(kRocmExecutionProvider, kOnnxDomain, 13, float, ReduceLogSum);
class ONNX_OPERATOR_TYPED_KERNEL_CLASS_NAME(kRocmExecutionProvider, kOnnxDomain, 13, double, ReduceLogSum);
class ONNX_OPERATOR_TYPED_KERNEL_CLASS_NAME(kRocmExecutionProvider, kOnnxDomain, 13, MLFloat16, ReduceLogSum);
class ONNX_OPERATOR_TYPED_KERNEL_CLASS_NAME(kRocmExecutionProvider, kOnnxDomain, 13, float, ReduceLogSumExp);
class ONNX_OPERATOR_TYPED_KERNEL_CLASS_NAME(kRocmExecutionProvider, kOnnxDomain, 13, double, ReduceLogSumExp);
class ONNX_OPERATOR_TYPED_KERNEL_CLASS_NAME(kRocmExecutionProvider, kOnnxDomain, 13, MLFloat16, ReduceLogSumExp);
class ONNX_OPERATOR_TYPED_KERNEL_CLASS_NAME(kRocmExecutionProvider, kOnnxDomain, 13, float, ReduceMax);
class ONNX_OPERATOR_TYPED_KERNEL_CLASS_NAME(kRocmExecutionProvider, kOnnxDomain, 13, double, ReduceMax);
class ONNX_OPERATOR_TYPED_KERNEL_CLASS_NAME(kRocmExecutionProvider, kOnnxDomain, 13, MLFloat16, ReduceMax);
class ONNX_OPERATOR_TYPED_KERNEL_CLASS_NAME(kRocmExecutionProvider, kOnnxDomain, 13, int32_t, ReduceMax);
class ONNX_OPERATOR_TYPED_KERNEL_CLASS_NAME(kRocmExecutionProvider, kOnnxDomain, 13, int64_t, ReduceMax);
class ONNX_OPERATOR_TYPED_KERNEL_CLASS_NAME(kRocmExecutionProvider, kOnnxDomain, 13, int8_t, ReduceMax);
class ONNX_OPERATOR_TYPED_KERNEL_CLASS_NAME(kRocmExecutionProvider, kOnnxDomain, 13, uint8_t, ReduceMax);
class ONNX_OPERATOR_TYPED_KERNEL_CLASS_NAME(kRocmExecutionProvider, kOnnxDomain, 13, float, ReduceMean);
class ONNX_OPERATOR_TYPED_KERNEL_CLASS_NAME(kRocmExecutionProvider, kOnnxDomain, 13, double, ReduceMean);
class ONNX_OPERATOR_TYPED_KERNEL_CLASS_NAME(kRocmExecutionProvider, kOnnxDomain, 13, MLFloat16, ReduceMean);
class ONNX_OPERATOR_TYPED_KERNEL_CLASS_NAME(kRocmExecutionProvider, kOnnxDomain, 13, int32_t, ReduceMean);
class ONNX_OPERATOR_VERSIONED_TYPED_KERNEL_CLASS_NAME(kRocmExecutionProvider, kOnnxDomain, 13, 13, float, ReduceMin);
class ONNX_OPERATOR_VERSIONED_TYPED_KERNEL_CLASS_NAME(kRocmExecutionProvider, kOnnxDomain, 13, 13, double, ReduceMin);
class ONNX_OPERATOR_VERSIONED_TYPED_KERNEL_CLASS_NAME(kRocmExecutionProvider, kOnnxDomain, 13, 13, MLFloat16, ReduceMin);
class ONNX_OPERATOR_VERSIONED_TYPED_KERNEL_CLASS_NAME(kRocmExecutionProvider, kOnnxDomain, 13, 13, int32_t, ReduceMin);
class ONNX_OPERATOR_VERSIONED_TYPED_KERNEL_CLASS_NAME(kRocmExecutionProvider, kOnnxDomain, 13, 13, int64_t, ReduceMin);
class ONNX_OPERATOR_VERSIONED_TYPED_KERNEL_CLASS_NAME(kRocmExecutionProvider, kOnnxDomain, 13, 13, int8_t, ReduceMin);
class ONNX_OPERATOR_VERSIONED_TYPED_KERNEL_CLASS_NAME(kRocmExecutionProvider, kOnnxDomain, 13, 13, uint8_t, ReduceMin);
class ONNX_OPERATOR_TYPED_KERNEL_CLASS_NAME(kRocmExecutionProvider, kOnnxDomain, 13, float, ReduceProd);
class ONNX_OPERATOR_TYPED_KERNEL_CLASS_NAME(kRocmExecutionProvider, kOnnxDomain, 13, double, ReduceProd);
class ONNX_OPERATOR_TYPED_KERNEL_CLASS_NAME(kRocmExecutionProvider, kOnnxDomain, 13, MLFloat16, ReduceProd);
class ONNX_OPERATOR_TYPED_KERNEL_CLASS_NAME(kRocmExecutionProvider, kOnnxDomain, 13, int32_t, ReduceProd);
class ONNX_OPERATOR_TYPED_KERNEL_CLASS_NAME(kRocmExecutionProvider, kOnnxDomain, 13, float, ReduceSum);
class ONNX_OPERATOR_TYPED_KERNEL_CLASS_NAME(kRocmExecutionProvider, kOnnxDomain, 13, double, ReduceSum);
class ONNX_OPERATOR_TYPED_KERNEL_CLASS_NAME(kRocmExecutionProvider, kOnnxDomain, 13, MLFloat16, ReduceSum);
class ONNX_OPERATOR_TYPED_KERNEL_CLASS_NAME(kRocmExecutionProvider, kOnnxDomain, 13, int32_t, ReduceSum);
class ONNX_OPERATOR_TYPED_KERNEL_CLASS_NAME(kRocmExecutionProvider, kOnnxDomain, 13, int64_t, ReduceSum);
class ONNX_OPERATOR_TYPED_KERNEL_CLASS_NAME(kRocmExecutionProvider, kOnnxDomain, 13, float, ReduceSumSquare);
class ONNX_OPERATOR_TYPED_KERNEL_CLASS_NAME(kRocmExecutionProvider, kOnnxDomain, 13, double, ReduceSumSquare);
class ONNX_OPERATOR_TYPED_KERNEL_CLASS_NAME(kRocmExecutionProvider, kOnnxDomain, 13, MLFloat16, ReduceSumSquare);
class ONNX_OPERATOR_TYPED_KERNEL_CLASS_NAME(kRocmExecutionProvider, kOnnxDomain, 13, int64_t, GatherND);
class ONNX_OPERATOR_KERNEL_CLASS_NAME(kRocmExecutionProvider, kOnnxDomain, 13, Dropout);
class ONNX_OPERATOR_VERSIONED_TYPED_KERNEL_CLASS_NAME(kRocmExecutionProvider, kOnnxDomain, 13, 17, float, Resize);
class ONNX_OPERATOR_VERSIONED_TYPED_KERNEL_CLASS_NAME(kRocmExecutionProvider, kOnnxDomain, 13, 17, double, Resize);
class ONNX_OPERATOR_VERSIONED_TYPED_KERNEL_CLASS_NAME(kRocmExecutionProvider, kOnnxDomain, 13, 17, MLFloat16, Resize);
class ONNX_OPERATOR_VERSIONED_TYPED_KERNEL_CLASS_NAME(kRocmExecutionProvider, kOnnxDomain, 13, 17, int32_t, Resize);
class ONNX_OPERATOR_VERSIONED_TYPED_KERNEL_CLASS_NAME(kRocmExecutionProvider, kOnnxDomain, 13, 17, uint8_t, Resize);
class ONNX_OPERATOR_VERSIONED_KERNEL_CLASS_NAME(kRocmExecutionProvider, kOnnxDomain, 13, 18, If);
class ONNX_OPERATOR_VERSIONED_KERNEL_CLASS_NAME(kRocmExecutionProvider, kOnnxDomain, 13, 18, Loop);
class ONNX_OPERATOR_KERNEL_CLASS_NAME(kRocmExecutionProvider, kOnnxDomain, 13, Flatten);
class ONNX_OPERATOR_TYPED_KERNEL_CLASS_NAME(kRocmExecutionProvider, kOnnxDomain, 13, float, LRN);
class ONNX_OPERATOR_TYPED_KERNEL_CLASS_NAME(kRocmExecutionProvider, kOnnxDomain, 13, double, LRN);
class ONNX_OPERATOR_TYPED_KERNEL_CLASS_NAME(kRocmExecutionProvider, kOnnxDomain, 13, MLFloat16, LRN);
class ONNX_OPERATOR_VERSIONED_KERNEL_CLASS_NAME(kRocmExecutionProvider, kOnnxDomain, 13, 13, Identity);
class ONNX_OPERATOR_VERSIONED_KERNEL_CLASS_NAME(kRocmExecutionProvider, kOnnxDomain, 13, 15, ScatterND);
class ONNX_OPERATOR_VERSIONED_TYPED_KERNEL_CLASS_NAME(kRocmExecutionProvider, kOnnxDomain, 13, 17, float, Pad);
class ONNX_OPERATOR_VERSIONED_TYPED_KERNEL_CLASS_NAME(kRocmExecutionProvider, kOnnxDomain, 13, 17, double, Pad);
class ONNX_OPERATOR_VERSIONED_TYPED_KERNEL_CLASS_NAME(kRocmExecutionProvider, kOnnxDomain, 13, 17, MLFloat16, Pad);
class ONNX_OPERATOR_VERSIONED_TYPED_KERNEL_CLASS_NAME(kRocmExecutionProvider, kOnnxDomain, 13, 17, bool, Pad);
class ONNX_OPERATOR_KERNEL_CLASS_NAME(kRocmExecutionProvider, kOnnxDomain, 13, SpaceToDepth);
class ONNX_OPERATOR_KERNEL_CLASS_NAME(kRocmExecutionProvider, kOnnxDomain, 13, DepthToSpace);
class ONNX_OPERATOR_TYPED_KERNEL_CLASS_NAME(kRocmExecutionProvider, kOnnxDomain, 13, int8_t, Sign);
class ONNX_OPERATOR_TYPED_KERNEL_CLASS_NAME(kRocmExecutionProvider, kOnnxDomain, 13, int16_t, Sign);
class ONNX_OPERATOR_TYPED_KERNEL_CLASS_NAME(kRocmExecutionProvider, kOnnxDomain, 13, int32_t, Sign);
class ONNX_OPERATOR_TYPED_KERNEL_CLASS_NAME(kRocmExecutionProvider, kOnnxDomain, 13, int64_t, Sign);
class ONNX_OPERATOR_TYPED_KERNEL_CLASS_NAME(kRocmExecutionProvider, kOnnxDomain, 13, uint8_t, Sign);
class ONNX_OPERATOR_TYPED_KERNEL_CLASS_NAME(kRocmExecutionProvider, kOnnxDomain, 13, uint16_t, Sign);
class ONNX_OPERATOR_TYPED_KERNEL_CLASS_NAME(kRocmExecutionProvider, kOnnxDomain, 13, uint32_t, Sign);
class ONNX_OPERATOR_TYPED_KERNEL_CLASS_NAME(kRocmExecutionProvider, kOnnxDomain, 13, uint64_t, Sign);
class ONNX_OPERATOR_TYPED_KERNEL_CLASS_NAME(kRocmExecutionProvider, kOnnxDomain, 13, float, Sign);
class ONNX_OPERATOR_TYPED_KERNEL_CLASS_NAME(kRocmExecutionProvider, kOnnxDomain, 13, double, Sign);
class ONNX_OPERATOR_TYPED_KERNEL_CLASS_NAME(kRocmExecutionProvider, kOnnxDomain, 13, MLFloat16, Sign);

class ONNX_OPERATOR_VERSIONED_TYPED_KERNEL_CLASS_NAME(kRocmExecutionProvider, kOnnxDomain, 13, 13, BFloat16, Add);
class ONNX_OPERATOR_VERSIONED_TYPED_KERNEL_CLASS_NAME(kRocmExecutionProvider, kOnnxDomain, 13, 13, BFloat16, Sub);
class ONNX_OPERATOR_VERSIONED_TYPED_KERNEL_CLASS_NAME(kRocmExecutionProvider, kOnnxDomain, 13, 13, BFloat16, Mul);
class ONNX_OPERATOR_VERSIONED_TYPED_KERNEL_CLASS_NAME(kRocmExecutionProvider, kOnnxDomain, 13, 13, BFloat16, Div);
class ONNX_OPERATOR_VERSIONED_TYPED_KERNEL_CLASS_NAME(kRocmExecutionProvider, kOnnxDomain, 13, 18, BFloat16, Cast);
class ONNX_OPERATOR_TYPED_KERNEL_CLASS_NAME(kRocmExecutionProvider, kOnnxDomain, 13, BFloat16, Softmax);
class ONNX_OPERATOR_TYPED_KERNEL_CLASS_NAME(kRocmExecutionProvider, kOnnxDomain, 13, BFloat16, MatMul);
class ONNX_OPERATOR_VERSIONED_TYPED_KERNEL_CLASS_NAME(kRocmExecutionProvider, kOnnxDomain, 13, 13, BFloat16, Relu);
class ONNX_OPERATOR_TYPED_KERNEL_CLASS_NAME(kRocmExecutionProvider, kOnnxDomain, 13, BFloat16, Sigmoid);
class ONNX_OPERATOR_TYPED_KERNEL_CLASS_NAME(kRocmExecutionProvider, kOnnxDomain, 13, BFloat16, Tanh);
class ONNX_OPERATOR_TYPED_KERNEL_CLASS_NAME(kRocmExecutionProvider, kOnnxDomain, 13, BFloat16, Gemm);
class ONNX_OPERATOR_TYPED_KERNEL_CLASS_NAME(kRocmExecutionProvider, kOnnxDomain, 13, BFloat16, ReduceSum);
class ONNX_OPERATOR_KERNEL_CLASS_NAME(kRocmExecutionProvider, kOnnxDomain, 13, Mod);
class ONNX_OPERATOR_VERSIONED_TYPED_KERNEL_CLASS_NAME(kRocmExecutionProvider, kOnnxDomain, 13, 18, int8_t, QuantizeLinear);
class ONNX_OPERATOR_VERSIONED_TYPED_KERNEL_CLASS_NAME(kRocmExecutionProvider, kOnnxDomain, 13, 18, uint8_t, QuantizeLinear);
class ONNX_OPERATOR_VERSIONED_TYPED_KERNEL_CLASS_NAME(kRocmExecutionProvider, kOnnxDomain, 13, 18, int8_t, DequantizeLinear);
class ONNX_OPERATOR_VERSIONED_TYPED_KERNEL_CLASS_NAME(kRocmExecutionProvider, kOnnxDomain, 13, 18, uint8_t, DequantizeLinear);

// OpSet 14
class ONNX_OPERATOR_KERNEL_CLASS_NAME(kRocmExecutionProvider, kOnnxDomain, 14, CumSum);
class ONNX_OPERATOR_TYPED_KERNEL_CLASS_NAME(kRocmExecutionProvider, kOnnxDomain, 14, float, Relu);
class ONNX_OPERATOR_TYPED_KERNEL_CLASS_NAME(kRocmExecutionProvider, kOnnxDomain, 14, double, Relu);
class ONNX_OPERATOR_TYPED_KERNEL_CLASS_NAME(kRocmExecutionProvider, kOnnxDomain, 14, MLFloat16, Relu);
class ONNX_OPERATOR_TYPED_KERNEL_CLASS_NAME(kRocmExecutionProvider, kOnnxDomain, 14, int32_t, Add);
class ONNX_OPERATOR_TYPED_KERNEL_CLASS_NAME(kRocmExecutionProvider, kOnnxDomain, 14, int64_t, Add);
class ONNX_OPERATOR_TYPED_KERNEL_CLASS_NAME(kRocmExecutionProvider, kOnnxDomain, 14, uint32_t, Add);
class ONNX_OPERATOR_TYPED_KERNEL_CLASS_NAME(kRocmExecutionProvider, kOnnxDomain, 14, uint64_t, Add);
class ONNX_OPERATOR_TYPED_KERNEL_CLASS_NAME(kRocmExecutionProvider, kOnnxDomain, 14, float, Add);
class ONNX_OPERATOR_TYPED_KERNEL_CLASS_NAME(kRocmExecutionProvider, kOnnxDomain, 14, double, Add);
class ONNX_OPERATOR_TYPED_KERNEL_CLASS_NAME(kRocmExecutionProvider, kOnnxDomain, 14, MLFloat16, Add);
class ONNX_OPERATOR_TYPED_KERNEL_CLASS_NAME(kRocmExecutionProvider, kOnnxDomain, 14, int32_t, Sub);
class ONNX_OPERATOR_TYPED_KERNEL_CLASS_NAME(kRocmExecutionProvider, kOnnxDomain, 14, int64_t, Sub);
class ONNX_OPERATOR_TYPED_KERNEL_CLASS_NAME(kRocmExecutionProvider, kOnnxDomain, 14, uint32_t, Sub);
class ONNX_OPERATOR_TYPED_KERNEL_CLASS_NAME(kRocmExecutionProvider, kOnnxDomain, 14, uint64_t, Sub);
class ONNX_OPERATOR_TYPED_KERNEL_CLASS_NAME(kRocmExecutionProvider, kOnnxDomain, 14, float, Sub);
class ONNX_OPERATOR_TYPED_KERNEL_CLASS_NAME(kRocmExecutionProvider, kOnnxDomain, 14, double, Sub);
class ONNX_OPERATOR_TYPED_KERNEL_CLASS_NAME(kRocmExecutionProvider, kOnnxDomain, 14, MLFloat16, Sub);
class ONNX_OPERATOR_TYPED_KERNEL_CLASS_NAME(kRocmExecutionProvider, kOnnxDomain, 14, int32_t, Mul);
class ONNX_OPERATOR_TYPED_KERNEL_CLASS_NAME(kRocmExecutionProvider, kOnnxDomain, 14, int64_t, Mul);
class ONNX_OPERATOR_TYPED_KERNEL_CLASS_NAME(kRocmExecutionProvider, kOnnxDomain, 14, uint32_t, Mul);
class ONNX_OPERATOR_TYPED_KERNEL_CLASS_NAME(kRocmExecutionProvider, kOnnxDomain, 14, uint64_t, Mul);
class ONNX_OPERATOR_TYPED_KERNEL_CLASS_NAME(kRocmExecutionProvider, kOnnxDomain, 14, float, Mul);
class ONNX_OPERATOR_TYPED_KERNEL_CLASS_NAME(kRocmExecutionProvider, kOnnxDomain, 14, double, Mul);
class ONNX_OPERATOR_TYPED_KERNEL_CLASS_NAME(kRocmExecutionProvider, kOnnxDomain, 14, MLFloat16, Mul);
class ONNX_OPERATOR_TYPED_KERNEL_CLASS_NAME(kRocmExecutionProvider, kOnnxDomain, 14, int32_t, Div);
class ONNX_OPERATOR_TYPED_KERNEL_CLASS_NAME(kRocmExecutionProvider, kOnnxDomain, 14, int64_t, Div);
class ONNX_OPERATOR_TYPED_KERNEL_CLASS_NAME(kRocmExecutionProvider, kOnnxDomain, 14, uint32_t, Div);
class ONNX_OPERATOR_TYPED_KERNEL_CLASS_NAME(kRocmExecutionProvider, kOnnxDomain, 14, uint64_t, Div);
class ONNX_OPERATOR_TYPED_KERNEL_CLASS_NAME(kRocmExecutionProvider, kOnnxDomain, 14, float, Div);
class ONNX_OPERATOR_TYPED_KERNEL_CLASS_NAME(kRocmExecutionProvider, kOnnxDomain, 14, double, Div);
class ONNX_OPERATOR_TYPED_KERNEL_CLASS_NAME(kRocmExecutionProvider, kOnnxDomain, 14, MLFloat16, Div);
class ONNX_OPERATOR_VERSIONED_KERNEL_CLASS_NAME(kRocmExecutionProvider, kOnnxDomain, 14, 18, Identity);
class ONNX_OPERATOR_VERSIONED_KERNEL_CLASS_NAME(kRocmExecutionProvider, kOnnxDomain, 14, 18, Reshape);
class ONNX_OPERATOR_TYPED_KERNEL_CLASS_NAME(kRocmExecutionProvider, kOnnxDomain, 14, float, RNN);
class ONNX_OPERATOR_TYPED_KERNEL_CLASS_NAME(kRocmExecutionProvider, kOnnxDomain, 14, double, RNN);
class ONNX_OPERATOR_TYPED_KERNEL_CLASS_NAME(kRocmExecutionProvider, kOnnxDomain, 14, MLFloat16, RNN);
class ONNX_OPERATOR_TYPED_KERNEL_CLASS_NAME(kRocmExecutionProvider, kOnnxDomain, 14, float, GRU);
class ONNX_OPERATOR_TYPED_KERNEL_CLASS_NAME(kRocmExecutionProvider, kOnnxDomain, 14, double, GRU);
class ONNX_OPERATOR_TYPED_KERNEL_CLASS_NAME(kRocmExecutionProvider, kOnnxDomain, 14, MLFloat16, GRU);
class ONNX_OPERATOR_TYPED_KERNEL_CLASS_NAME(kRocmExecutionProvider, kOnnxDomain, 14, float, LSTM);
class ONNX_OPERATOR_TYPED_KERNEL_CLASS_NAME(kRocmExecutionProvider, kOnnxDomain, 14, double, LSTM);
class ONNX_OPERATOR_TYPED_KERNEL_CLASS_NAME(kRocmExecutionProvider, kOnnxDomain, 14, MLFloat16, LSTM);
class ONNX_OPERATOR_VERSIONED_TYPED_KERNEL_CLASS_NAME(kRocmExecutionProvider, kOnnxDomain, 14, 14, float, BatchNormalization);
class ONNX_OPERATOR_VERSIONED_TYPED_KERNEL_CLASS_NAME(kRocmExecutionProvider, kOnnxDomain, 14, 14, double, BatchNormalization);
class ONNX_OPERATOR_VERSIONED_TYPED_KERNEL_CLASS_NAME(kRocmExecutionProvider, kOnnxDomain, 14, 14, MLFloat16, BatchNormalization);
class ONNX_OPERATOR_TYPED_KERNEL_CLASS_NAME(kRocmExecutionProvider, kOnnxDomain, 14, float, ReduceMin);
class ONNX_OPERATOR_TYPED_KERNEL_CLASS_NAME(kRocmExecutionProvider, kOnnxDomain, 14, double, ReduceMin);
class ONNX_OPERATOR_TYPED_KERNEL_CLASS_NAME(kRocmExecutionProvider, kOnnxDomain, 14, MLFloat16, ReduceMin);
class ONNX_OPERATOR_TYPED_KERNEL_CLASS_NAME(kRocmExecutionProvider, kOnnxDomain, 14, int32_t, ReduceMin);
class ONNX_OPERATOR_TYPED_KERNEL_CLASS_NAME(kRocmExecutionProvider, kOnnxDomain, 14, int8_t, ReduceMin);
class ONNX_OPERATOR_TYPED_KERNEL_CLASS_NAME(kRocmExecutionProvider, kOnnxDomain, 14, uint8_t, ReduceMin);
class ONNX_OPERATOR_TYPED_KERNEL_CLASS_NAME(kRocmExecutionProvider, kOnnxDomain, 14, int64_t, ReduceMin);
class ONNX_OPERATOR_KERNEL_CLASS_NAME(kRocmExecutionProvider, kOnnxDomain, 14, Trilu);
class ONNX_OPERATOR_TYPED_KERNEL_CLASS_NAME(kRocmExecutionProvider, kOnnxDomain, 14, BFloat16, Add);
class ONNX_OPERATOR_TYPED_KERNEL_CLASS_NAME(kRocmExecutionProvider, kOnnxDomain, 14, BFloat16, Sub);
class ONNX_OPERATOR_TYPED_KERNEL_CLASS_NAME(kRocmExecutionProvider, kOnnxDomain, 14, BFloat16, Mul);
class ONNX_OPERATOR_TYPED_KERNEL_CLASS_NAME(kRocmExecutionProvider, kOnnxDomain, 14, BFloat16, Div);
class ONNX_OPERATOR_TYPED_KERNEL_CLASS_NAME(kRocmExecutionProvider, kOnnxDomain, 14, BFloat16, Relu);

// OpSet 15
class ONNX_OPERATOR_KERNEL_CLASS_NAME(kRocmExecutionProvider, kOnnxDomain, 15, Pow);
class ONNX_OPERATOR_TYPED_KERNEL_CLASS_NAME(kRocmExecutionProvider, kOnnxDomain, 15, float, BatchNormalization);
class ONNX_OPERATOR_TYPED_KERNEL_CLASS_NAME(kRocmExecutionProvider, kOnnxDomain, 15, double, BatchNormalization);
class ONNX_OPERATOR_TYPED_KERNEL_CLASS_NAME(kRocmExecutionProvider, kOnnxDomain, 15, MLFloat16, BatchNormalization);
class ONNX_OPERATOR_VERSIONED_KERNEL_CLASS_NAME(kRocmExecutionProvider, kOnnxDomain, 15, 18, Shape);

// Opset 16
class ONNX_OPERATOR_TYPED_KERNEL_CLASS_NAME(kRocmExecutionProvider, kOnnxDomain, 16, float, LeakyRelu);
class ONNX_OPERATOR_TYPED_KERNEL_CLASS_NAME(kRocmExecutionProvider, kOnnxDomain, 16, double, LeakyRelu);
class ONNX_OPERATOR_TYPED_KERNEL_CLASS_NAME(kRocmExecutionProvider, kOnnxDomain, 16, MLFloat16, LeakyRelu);
class ONNX_OPERATOR_TYPED_KERNEL_CLASS_NAME(kRocmExecutionProvider, kOnnxDomain, 16, float, PRelu);
class ONNX_OPERATOR_TYPED_KERNEL_CLASS_NAME(kRocmExecutionProvider, kOnnxDomain, 16, double, PRelu);
class ONNX_OPERATOR_TYPED_KERNEL_CLASS_NAME(kRocmExecutionProvider, kOnnxDomain, 16, MLFloat16, PRelu);
class ONNX_OPERATOR_VERSIONED_KERNEL_CLASS_NAME(kRocmExecutionProvider, kOnnxDomain, 16, 18, Scan);
class ONNX_OPERATOR_TYPED_KERNEL_CLASS_NAME(kRocmExecutionProvider, kOnnxDomain, 16, MLFloat16, Where);
class ONNX_OPERATOR_TYPED_KERNEL_CLASS_NAME(kRocmExecutionProvider, kOnnxDomain, 16, float, Where);
class ONNX_OPERATOR_TYPED_KERNEL_CLASS_NAME(kRocmExecutionProvider, kOnnxDomain, 16, double_t, Where);
class ONNX_OPERATOR_TYPED_KERNEL_CLASS_NAME(kRocmExecutionProvider, kOnnxDomain, 16, int32_t, Where);
class ONNX_OPERATOR_TYPED_KERNEL_CLASS_NAME(kRocmExecutionProvider, kOnnxDomain, 16, int64_t, Where);
class ONNX_OPERATOR_TYPED_KERNEL_CLASS_NAME(kRocmExecutionProvider, kOnnxDomain, 16, uint8_t, Where);
class ONNX_OPERATOR_TYPED_KERNEL_CLASS_NAME(kRocmExecutionProvider, kOnnxDomain, 16, int32_t, GreaterOrEqual);
class ONNX_OPERATOR_TYPED_KERNEL_CLASS_NAME(kRocmExecutionProvider, kOnnxDomain, 16, int64_t, GreaterOrEqual);
class ONNX_OPERATOR_TYPED_KERNEL_CLASS_NAME(kRocmExecutionProvider, kOnnxDomain, 16, uint32_t, GreaterOrEqual);
class ONNX_OPERATOR_TYPED_KERNEL_CLASS_NAME(kRocmExecutionProvider, kOnnxDomain, 16, uint64_t, GreaterOrEqual);
class ONNX_OPERATOR_TYPED_KERNEL_CLASS_NAME(kRocmExecutionProvider, kOnnxDomain, 16, float, GreaterOrEqual);
class ONNX_OPERATOR_TYPED_KERNEL_CLASS_NAME(kRocmExecutionProvider, kOnnxDomain, 16, double, GreaterOrEqual);
class ONNX_OPERATOR_TYPED_KERNEL_CLASS_NAME(kRocmExecutionProvider, kOnnxDomain, 16, MLFloat16, GreaterOrEqual);
class ONNX_OPERATOR_TYPED_KERNEL_CLASS_NAME(kRocmExecutionProvider, kOnnxDomain, 16, int32_t, LessOrEqual);
class ONNX_OPERATOR_TYPED_KERNEL_CLASS_NAME(kRocmExecutionProvider, kOnnxDomain, 16, int64_t, LessOrEqual);
class ONNX_OPERATOR_TYPED_KERNEL_CLASS_NAME(kRocmExecutionProvider, kOnnxDomain, 16, uint32_t, LessOrEqual);
class ONNX_OPERATOR_TYPED_KERNEL_CLASS_NAME(kRocmExecutionProvider, kOnnxDomain, 16, uint64_t, LessOrEqual);
class ONNX_OPERATOR_TYPED_KERNEL_CLASS_NAME(kRocmExecutionProvider, kOnnxDomain, 16, float, LessOrEqual);
class ONNX_OPERATOR_TYPED_KERNEL_CLASS_NAME(kRocmExecutionProvider, kOnnxDomain, 16, double, LessOrEqual);
class ONNX_OPERATOR_TYPED_KERNEL_CLASS_NAME(kRocmExecutionProvider, kOnnxDomain, 16, MLFloat16, LessOrEqual);
class ONNX_OPERATOR_VERSIONED_KERNEL_CLASS_NAME(kRocmExecutionProvider, kOnnxDomain, 16, 17, ScatterElements);
class ONNX_OPERATOR_VERSIONED_KERNEL_CLASS_NAME(kRocmExecutionProvider, kOnnxDomain, 16, 17, ScatterND);

// Opset 17
class ONNX_OPERATOR_TYPED_KERNEL_CLASS_NAME(kRocmExecutionProvider, kOnnxDomain, 17, float, LayerNormalization);
class ONNX_OPERATOR_TYPED_KERNEL_CLASS_NAME(kRocmExecutionProvider, kOnnxDomain, 17, double, LayerNormalization);
class ONNX_OPERATOR_TYPED_KERNEL_CLASS_NAME(kRocmExecutionProvider, kOnnxDomain, 17, BFloat16, LayerNormalization);
class ONNX_OPERATOR_TYPED_KERNEL_CLASS_NAME(kRocmExecutionProvider, kOnnxDomain, 17, MLFloat16, LayerNormalization);

// Opset 18
class ONNX_OPERATOR_TYPED_KERNEL_CLASS_NAME(kRocmExecutionProvider, kOnnxDomain, 18, float, Pad);
class ONNX_OPERATOR_TYPED_KERNEL_CLASS_NAME(kRocmExecutionProvider, kOnnxDomain, 18, double, Pad);
class ONNX_OPERATOR_TYPED_KERNEL_CLASS_NAME(kRocmExecutionProvider, kOnnxDomain, 18, MLFloat16, Pad);
class ONNX_OPERATOR_TYPED_KERNEL_CLASS_NAME(kRocmExecutionProvider, kOnnxDomain, 18, bool, Pad);
class ONNX_OPERATOR_KERNEL_CLASS_NAME(kRocmExecutionProvider, kOnnxDomain, 18, ScatterElements);
<<<<<<< HEAD
class ONNX_OPERATOR_KERNEL_CLASS_NAME(kRocmExecutionProvider, kOnnxDomain, 18, ScatterND);
=======
class ONNX_OPERATOR_TYPED_KERNEL_CLASS_NAME(kRocmExecutionProvider, kOnnxDomain, 18, float, Resize);
class ONNX_OPERATOR_TYPED_KERNEL_CLASS_NAME(kRocmExecutionProvider, kOnnxDomain, 18, double, Resize);
class ONNX_OPERATOR_TYPED_KERNEL_CLASS_NAME(kRocmExecutionProvider, kOnnxDomain, 18, MLFloat16, Resize);
class ONNX_OPERATOR_TYPED_KERNEL_CLASS_NAME(kRocmExecutionProvider, kOnnxDomain, 18, int32_t, Resize);
class ONNX_OPERATOR_TYPED_KERNEL_CLASS_NAME(kRocmExecutionProvider, kOnnxDomain, 18, uint8_t, Resize);
>>>>>>> ed550b5f
class ONNX_OPERATOR_KERNEL_CLASS_NAME(kRocmExecutionProvider, kOnnxDomain, 18, Split);

// Opset 19
class ONNX_OPERATOR_TYPED_KERNEL_CLASS_NAME(kRocmExecutionProvider, kOnnxDomain, 19, float, Cast);
class ONNX_OPERATOR_TYPED_KERNEL_CLASS_NAME(kRocmExecutionProvider, kOnnxDomain, 19, double, Cast);
class ONNX_OPERATOR_TYPED_KERNEL_CLASS_NAME(kRocmExecutionProvider, kOnnxDomain, 19, MLFloat16, Cast);
class ONNX_OPERATOR_TYPED_KERNEL_CLASS_NAME(kRocmExecutionProvider, kOnnxDomain, 19, BFloat16, Cast);
class ONNX_OPERATOR_TYPED_KERNEL_CLASS_NAME(kRocmExecutionProvider, kOnnxDomain, 19, int8_t, Cast);
class ONNX_OPERATOR_TYPED_KERNEL_CLASS_NAME(kRocmExecutionProvider, kOnnxDomain, 19, int16_t, Cast);
class ONNX_OPERATOR_TYPED_KERNEL_CLASS_NAME(kRocmExecutionProvider, kOnnxDomain, 19, int32_t, Cast);
class ONNX_OPERATOR_TYPED_KERNEL_CLASS_NAME(kRocmExecutionProvider, kOnnxDomain, 19, int64_t, Cast);
class ONNX_OPERATOR_TYPED_KERNEL_CLASS_NAME(kRocmExecutionProvider, kOnnxDomain, 19, uint8_t, Cast);
class ONNX_OPERATOR_TYPED_KERNEL_CLASS_NAME(kRocmExecutionProvider, kOnnxDomain, 19, uint16_t, Cast);
class ONNX_OPERATOR_TYPED_KERNEL_CLASS_NAME(kRocmExecutionProvider, kOnnxDomain, 19, uint32_t, Cast);
class ONNX_OPERATOR_TYPED_KERNEL_CLASS_NAME(kRocmExecutionProvider, kOnnxDomain, 19, uint64_t, Cast);
class ONNX_OPERATOR_TYPED_KERNEL_CLASS_NAME(kRocmExecutionProvider, kOnnxDomain, 19, bool, Cast);

class ONNX_OPERATOR_TWO_TYPED_KERNEL_CLASS_NAME(kRocmExecutionProvider, kOnnxDomain, 19, uint8_t, float, DequantizeLinear);
class ONNX_OPERATOR_TWO_TYPED_KERNEL_CLASS_NAME(kRocmExecutionProvider, kOnnxDomain, 19, int8_t, float, DequantizeLinear);
class ONNX_OPERATOR_TWO_TYPED_KERNEL_CLASS_NAME(kRocmExecutionProvider, kOnnxDomain, 19, uint8_t, MLFloat16, DequantizeLinear);
class ONNX_OPERATOR_TWO_TYPED_KERNEL_CLASS_NAME(kRocmExecutionProvider, kOnnxDomain, 19, int8_t, MLFloat16, DequantizeLinear);

class ONNX_OPERATOR_KERNEL_CLASS_NAME(kRocmExecutionProvider, kOnnxDomain, 19, Identity);
class ONNX_OPERATOR_KERNEL_CLASS_NAME(kRocmExecutionProvider, kOnnxDomain, 19, If);
class ONNX_OPERATOR_KERNEL_CLASS_NAME(kRocmExecutionProvider, kOnnxDomain, 19, Loop);
class ONNX_OPERATOR_TWO_TYPED_KERNEL_CLASS_NAME(kRocmExecutionProvider, kOnnxDomain, 19, uint8_t, float, QuantizeLinear);
class ONNX_OPERATOR_TWO_TYPED_KERNEL_CLASS_NAME(kRocmExecutionProvider, kOnnxDomain, 19, int8_t, float, QuantizeLinear);
class ONNX_OPERATOR_TWO_TYPED_KERNEL_CLASS_NAME(kRocmExecutionProvider, kOnnxDomain, 19, uint8_t, MLFloat16, QuantizeLinear);
class ONNX_OPERATOR_TWO_TYPED_KERNEL_CLASS_NAME(kRocmExecutionProvider, kOnnxDomain, 19, int8_t, MLFloat16, QuantizeLinear);
class ONNX_OPERATOR_KERNEL_CLASS_NAME(kRocmExecutionProvider, kOnnxDomain, 19, Reshape);
class ONNX_OPERATOR_KERNEL_CLASS_NAME(kRocmExecutionProvider, kOnnxDomain, 19, Scan);
class ONNX_OPERATOR_KERNEL_CLASS_NAME(kRocmExecutionProvider, kOnnxDomain, 19, Shape);

template <>
KernelCreateInfo BuildKernelCreateInfo<void>() {
  return {};
}

// clang-format off
static Status RegisterRocmKernels(KernelRegistry& kernel_registry) {
  static const BuildKernelCreateInfoFn function_table[] = {
    BuildKernelCreateInfo<void>,  // default entry to avoid the list become empty after ops-reducing
    BuildKernelCreateInfo<ONNX_OPERATOR_KERNEL_CLASS_NAME(kRocmExecutionProvider, kOnnxDomain, 1, MemcpyFromHost)>,
    BuildKernelCreateInfo<ONNX_OPERATOR_KERNEL_CLASS_NAME(kRocmExecutionProvider, kOnnxDomain, 1, MemcpyToHost)>,
    BuildKernelCreateInfo<ONNX_OPERATOR_VERSIONED_KERNEL_CLASS_NAME(kRocmExecutionProvider, kOnnxDomain, 4, 10, Concat)>,
    BuildKernelCreateInfo<ONNX_OPERATOR_VERSIONED_KERNEL_CLASS_NAME(kRocmExecutionProvider, kOnnxDomain, 1, 10, Unsqueeze)>,
    BuildKernelCreateInfo<ONNX_OPERATOR_VERSIONED_KERNEL_CLASS_NAME(kRocmExecutionProvider, kOnnxDomain, 1, 8, Flatten)>,
    BuildKernelCreateInfo<ONNX_OPERATOR_VERSIONED_KERNEL_CLASS_NAME(kRocmExecutionProvider, kOnnxDomain, 1, 10, Squeeze)>,
    BuildKernelCreateInfo<ONNX_OPERATOR_VERSIONED_KERNEL_CLASS_NAME(kRocmExecutionProvider, kOnnxDomain, 1, 12, Identity)>,
    BuildKernelCreateInfo<ONNX_OPERATOR_VERSIONED_KERNEL_CLASS_NAME(kRocmExecutionProvider, kOnnxDomain, 7, 9, Dropout)>,
    BuildKernelCreateInfo<ONNX_OPERATOR_TYPED_KERNEL_CLASS_NAME(kRocmExecutionProvider, kOnnxDomain, 7, float, Cos)>,
    BuildKernelCreateInfo<ONNX_OPERATOR_TYPED_KERNEL_CLASS_NAME(kRocmExecutionProvider, kOnnxDomain, 7, double, Cos)>,
    BuildKernelCreateInfo<ONNX_OPERATOR_TYPED_KERNEL_CLASS_NAME(kRocmExecutionProvider, kOnnxDomain, 7, MLFloat16, Cos)>,
    BuildKernelCreateInfo<ONNX_OPERATOR_TYPED_KERNEL_CLASS_NAME(kRocmExecutionProvider, kOnnxDomain, 7, float, Sin)>,
    BuildKernelCreateInfo<ONNX_OPERATOR_TYPED_KERNEL_CLASS_NAME(kRocmExecutionProvider, kOnnxDomain, 7, double, Sin)>,
    BuildKernelCreateInfo<ONNX_OPERATOR_TYPED_KERNEL_CLASS_NAME(kRocmExecutionProvider, kOnnxDomain, 7, MLFloat16, Sin)>,
    BuildKernelCreateInfo<ONNX_OPERATOR_VERSIONED_KERNEL_CLASS_NAME(kRocmExecutionProvider, kOnnxDomain, 1, 10, Gather)>,
    BuildKernelCreateInfo<ONNX_OPERATOR_VERSIONED_TYPED_KERNEL_CLASS_NAME(kRocmExecutionProvider, kOnnxDomain, 7, 8, float, Gemm)>,
    BuildKernelCreateInfo<ONNX_OPERATOR_VERSIONED_TYPED_KERNEL_CLASS_NAME(kRocmExecutionProvider, kOnnxDomain, 7, 8, double, Gemm)>,
    BuildKernelCreateInfo<ONNX_OPERATOR_VERSIONED_TYPED_KERNEL_CLASS_NAME(kRocmExecutionProvider, kOnnxDomain, 7, 8, MLFloat16, Gemm)>,
    BuildKernelCreateInfo<ONNX_OPERATOR_VERSIONED_TYPED_KERNEL_CLASS_NAME(kRocmExecutionProvider, kOnnxDomain, 9, 10, float, Gemm)>,
    BuildKernelCreateInfo<ONNX_OPERATOR_VERSIONED_TYPED_KERNEL_CLASS_NAME(kRocmExecutionProvider, kOnnxDomain, 9, 10, double, Gemm)>,
    BuildKernelCreateInfo<ONNX_OPERATOR_VERSIONED_TYPED_KERNEL_CLASS_NAME(kRocmExecutionProvider, kOnnxDomain, 9, 10, MLFloat16, Gemm)>,
    BuildKernelCreateInfo<ONNX_OPERATOR_VERSIONED_TYPED_KERNEL_CLASS_NAME(kRocmExecutionProvider, kOnnxDomain, 1, 8, float, MatMul)>,
    BuildKernelCreateInfo<ONNX_OPERATOR_VERSIONED_TYPED_KERNEL_CLASS_NAME(kRocmExecutionProvider, kOnnxDomain, 1, 8, double, MatMul)>,
    BuildKernelCreateInfo<ONNX_OPERATOR_VERSIONED_TYPED_KERNEL_CLASS_NAME(kRocmExecutionProvider, kOnnxDomain, 1, 8, MLFloat16, MatMul)>,
    BuildKernelCreateInfo<ONNX_OPERATOR_VERSIONED_TYPED_KERNEL_CLASS_NAME(kRocmExecutionProvider, kOnnxDomain, 9, 12, float, MatMul)>,
    BuildKernelCreateInfo<ONNX_OPERATOR_VERSIONED_TYPED_KERNEL_CLASS_NAME(kRocmExecutionProvider, kOnnxDomain, 9, 12, double, MatMul)>,
    BuildKernelCreateInfo<ONNX_OPERATOR_VERSIONED_TYPED_KERNEL_CLASS_NAME(kRocmExecutionProvider, kOnnxDomain, 9, 12, MLFloat16, MatMul)>,
    BuildKernelCreateInfo<ONNX_OPERATOR_TYPED_KERNEL_CLASS_NAME(kRocmExecutionProvider, kOnnxDomain, 10, int8_t, MatMulInteger)>,
    BuildKernelCreateInfo<ONNX_OPERATOR_VERSIONED_TYPED_KERNEL_CLASS_NAME(kRocmExecutionProvider, kOnnxDomain, 6, 10, float, Clip)>,
    BuildKernelCreateInfo<ONNX_OPERATOR_TYPED_KERNEL_CLASS_NAME(kRocmExecutionProvider, kOnnxDomain, 6, float, Elu)>,
    BuildKernelCreateInfo<ONNX_OPERATOR_TYPED_KERNEL_CLASS_NAME(kRocmExecutionProvider, kOnnxDomain, 6, double, Elu)>,
    BuildKernelCreateInfo<ONNX_OPERATOR_TYPED_KERNEL_CLASS_NAME(kRocmExecutionProvider, kOnnxDomain, 6, MLFloat16, Elu)>,
    BuildKernelCreateInfo<ONNX_OPERATOR_TYPED_KERNEL_CLASS_NAME(kRocmExecutionProvider, kOnnxDomain, 6, float, HardSigmoid)>,
    BuildKernelCreateInfo<ONNX_OPERATOR_TYPED_KERNEL_CLASS_NAME(kRocmExecutionProvider, kOnnxDomain, 6, double, HardSigmoid)>,
    BuildKernelCreateInfo<ONNX_OPERATOR_TYPED_KERNEL_CLASS_NAME(kRocmExecutionProvider, kOnnxDomain, 6, MLFloat16, HardSigmoid)>,
    BuildKernelCreateInfo<ONNX_OPERATOR_VERSIONED_TYPED_KERNEL_CLASS_NAME(kRocmExecutionProvider, kOnnxDomain, 6, 15, float, LeakyRelu)>,
    BuildKernelCreateInfo<ONNX_OPERATOR_VERSIONED_TYPED_KERNEL_CLASS_NAME(kRocmExecutionProvider, kOnnxDomain, 6, 15, double, LeakyRelu)>,
    BuildKernelCreateInfo<ONNX_OPERATOR_VERSIONED_TYPED_KERNEL_CLASS_NAME(kRocmExecutionProvider, kOnnxDomain, 6, 15, MLFloat16, LeakyRelu)>,
    BuildKernelCreateInfo<ONNX_OPERATOR_VERSIONED_TYPED_KERNEL_CLASS_NAME(kRocmExecutionProvider, kOnnxDomain, 6, 12, float, Relu)>,
    BuildKernelCreateInfo<ONNX_OPERATOR_VERSIONED_TYPED_KERNEL_CLASS_NAME(kRocmExecutionProvider, kOnnxDomain, 6, 12, double, Relu)>,
    BuildKernelCreateInfo<ONNX_OPERATOR_VERSIONED_TYPED_KERNEL_CLASS_NAME(kRocmExecutionProvider, kOnnxDomain, 6, 12, MLFloat16, Relu)>,
    BuildKernelCreateInfo<ONNX_OPERATOR_TYPED_KERNEL_CLASS_NAME(kRocmExecutionProvider, kOnnxDomain, 6, float, Selu)>,
    BuildKernelCreateInfo<ONNX_OPERATOR_TYPED_KERNEL_CLASS_NAME(kRocmExecutionProvider, kOnnxDomain, 6, double, Selu)>,
    BuildKernelCreateInfo<ONNX_OPERATOR_TYPED_KERNEL_CLASS_NAME(kRocmExecutionProvider, kOnnxDomain, 6, MLFloat16, Selu)>,
    BuildKernelCreateInfo<ONNX_OPERATOR_VERSIONED_TYPED_KERNEL_CLASS_NAME(kRocmExecutionProvider, kOnnxDomain, 6, 12, float, Sigmoid)>,
    BuildKernelCreateInfo<ONNX_OPERATOR_VERSIONED_TYPED_KERNEL_CLASS_NAME(kRocmExecutionProvider, kOnnxDomain, 6, 12, double, Sigmoid)>,
    BuildKernelCreateInfo<ONNX_OPERATOR_VERSIONED_TYPED_KERNEL_CLASS_NAME(kRocmExecutionProvider, kOnnxDomain, 6, 12, MLFloat16, Sigmoid)>,
    BuildKernelCreateInfo<ONNX_OPERATOR_TYPED_KERNEL_CLASS_NAME(kRocmExecutionProvider, kOnnxDomain, 1, float, Softsign)>,
    BuildKernelCreateInfo<ONNX_OPERATOR_TYPED_KERNEL_CLASS_NAME(kRocmExecutionProvider, kOnnxDomain, 1, double, Softsign)>,
    BuildKernelCreateInfo<ONNX_OPERATOR_TYPED_KERNEL_CLASS_NAME(kRocmExecutionProvider, kOnnxDomain, 1, MLFloat16, Softsign)>,
    BuildKernelCreateInfo<ONNX_OPERATOR_VERSIONED_TYPED_KERNEL_CLASS_NAME(kRocmExecutionProvider, kOnnxDomain, 6, 12, float, Tanh)>,
    BuildKernelCreateInfo<ONNX_OPERATOR_VERSIONED_TYPED_KERNEL_CLASS_NAME(kRocmExecutionProvider, kOnnxDomain, 6, 12, double, Tanh)>,
    BuildKernelCreateInfo<ONNX_OPERATOR_VERSIONED_TYPED_KERNEL_CLASS_NAME(kRocmExecutionProvider, kOnnxDomain, 6, 12, MLFloat16, Tanh)>,
    BuildKernelCreateInfo<ONNX_OPERATOR_TYPED_KERNEL_CLASS_NAME(kRocmExecutionProvider, kOnnxDomain, 1, float, Softplus)>,
    BuildKernelCreateInfo<ONNX_OPERATOR_TYPED_KERNEL_CLASS_NAME(kRocmExecutionProvider, kOnnxDomain, 1, double, Softplus)>,
    BuildKernelCreateInfo<ONNX_OPERATOR_TYPED_KERNEL_CLASS_NAME(kRocmExecutionProvider, kOnnxDomain, 1, MLFloat16, Softplus)>,
    BuildKernelCreateInfo<ONNX_OPERATOR_VERSIONED_TYPED_KERNEL_CLASS_NAME(kRocmExecutionProvider, kOnnxDomain, 1, 10, float, Softmax)>,
    // BuildKernelCreateInfo<ONNX_OPERATOR_VERSIONED_TYPED_KERNEL_CLASS_NAME(kRocmExecutionProvider, kOnnxDomain, 1, 10, double, Softmax)>,
    BuildKernelCreateInfo<ONNX_OPERATOR_VERSIONED_TYPED_KERNEL_CLASS_NAME(kRocmExecutionProvider, kOnnxDomain, 1, 10, MLFloat16, Softmax)>,
    BuildKernelCreateInfo<ONNX_OPERATOR_VERSIONED_TYPED_KERNEL_CLASS_NAME(kRocmExecutionProvider, kOnnxDomain, 1, 10, float, LogSoftmax)>,
    // BuildKernelCreateInfo<ONNX_OPERATOR_VERSIONED_TYPED_KERNEL_CLASS_NAME(kRocmExecutionProvider, kOnnxDomain, 1, 10, double, LogSoftmax)>,
    BuildKernelCreateInfo<ONNX_OPERATOR_VERSIONED_TYPED_KERNEL_CLASS_NAME(kRocmExecutionProvider, kOnnxDomain, 1, 10, MLFloat16, LogSoftmax)>,
    BuildKernelCreateInfo<ONNX_OPERATOR_VERSIONED_TYPED_KERNEL_CLASS_NAME(kRocmExecutionProvider, kOnnxDomain, 7, 11, float, Pow)>,
    BuildKernelCreateInfo<ONNX_OPERATOR_VERSIONED_TYPED_KERNEL_CLASS_NAME(kRocmExecutionProvider, kOnnxDomain, 7, 11, double, Pow)>,
    BuildKernelCreateInfo<ONNX_OPERATOR_VERSIONED_TYPED_KERNEL_CLASS_NAME(kRocmExecutionProvider, kOnnxDomain, 7, 11, MLFloat16, Pow)>,
    BuildKernelCreateInfo<ONNX_OPERATOR_VERSIONED_TYPED_KERNEL_CLASS_NAME(kRocmExecutionProvider, kOnnxDomain, 7, 8, float, PRelu)>,
    BuildKernelCreateInfo<ONNX_OPERATOR_VERSIONED_TYPED_KERNEL_CLASS_NAME(kRocmExecutionProvider, kOnnxDomain, 7, 8, double, PRelu)>,
    BuildKernelCreateInfo<ONNX_OPERATOR_VERSIONED_TYPED_KERNEL_CLASS_NAME(kRocmExecutionProvider, kOnnxDomain, 7, 8, MLFloat16, PRelu)>,
    BuildKernelCreateInfo<ONNX_OPERATOR_VERSIONED_TYPED_KERNEL_CLASS_NAME(kRocmExecutionProvider, kOnnxDomain, 9, 15, float, PRelu)>,
    BuildKernelCreateInfo<ONNX_OPERATOR_VERSIONED_TYPED_KERNEL_CLASS_NAME(kRocmExecutionProvider, kOnnxDomain, 9, 15, double, PRelu)>,
    BuildKernelCreateInfo<ONNX_OPERATOR_VERSIONED_TYPED_KERNEL_CLASS_NAME(kRocmExecutionProvider, kOnnxDomain, 9, 15, MLFloat16, PRelu)>,
    BuildKernelCreateInfo<ONNX_OPERATOR_TYPED_KERNEL_CLASS_NAME(kRocmExecutionProvider, kOnnxDomain, 7, bool, And)>,
    BuildKernelCreateInfo<ONNX_OPERATOR_TYPED_KERNEL_CLASS_NAME(kRocmExecutionProvider, kOnnxDomain, 7, bool, Or)>,
    BuildKernelCreateInfo<ONNX_OPERATOR_TYPED_KERNEL_CLASS_NAME(kRocmExecutionProvider, kOnnxDomain, 7, bool, Xor)>,
    BuildKernelCreateInfo<ONNX_OPERATOR_VERSIONED_KERNEL_CLASS_NAME(kRocmExecutionProvider, kOnnxDomain, 6, 7, Sum)>,
    BuildKernelCreateInfo<ONNX_OPERATOR_VERSIONED_KERNEL_CLASS_NAME(kRocmExecutionProvider, kOnnxDomain, 8, 12, Sum)>,
    BuildKernelCreateInfo<ONNX_OPERATOR_VERSIONED_KERNEL_CLASS_NAME(kRocmExecutionProvider, kOnnxDomain, 6, 11, Max)>,
    BuildKernelCreateInfo<ONNX_OPERATOR_VERSIONED_KERNEL_CLASS_NAME(kRocmExecutionProvider, kOnnxDomain, 12, 12, Max)>,
    BuildKernelCreateInfo<ONNX_OPERATOR_VERSIONED_KERNEL_CLASS_NAME(kRocmExecutionProvider, kOnnxDomain, 6, 11, Min)>,
    BuildKernelCreateInfo<ONNX_OPERATOR_VERSIONED_KERNEL_CLASS_NAME(kRocmExecutionProvider, kOnnxDomain, 12, 12, Min)>,
    BuildKernelCreateInfo<ONNX_OPERATOR_VERSIONED_TYPED_KERNEL_CLASS_NAME(kRocmExecutionProvider, kOnnxDomain, 7, 8, float, Greater)>,
    BuildKernelCreateInfo<ONNX_OPERATOR_VERSIONED_TYPED_KERNEL_CLASS_NAME(kRocmExecutionProvider, kOnnxDomain, 7, 8, double, Greater)>,
    BuildKernelCreateInfo<ONNX_OPERATOR_VERSIONED_TYPED_KERNEL_CLASS_NAME(kRocmExecutionProvider, kOnnxDomain, 7, 8, MLFloat16, Greater)>,
    BuildKernelCreateInfo<ONNX_OPERATOR_VERSIONED_TYPED_KERNEL_CLASS_NAME(kRocmExecutionProvider, kOnnxDomain, 7, 10, bool, Equal)>,
    BuildKernelCreateInfo<ONNX_OPERATOR_VERSIONED_TYPED_KERNEL_CLASS_NAME(kRocmExecutionProvider, kOnnxDomain, 7, 10, int32_t, Equal)>,
    BuildKernelCreateInfo<ONNX_OPERATOR_VERSIONED_TYPED_KERNEL_CLASS_NAME(kRocmExecutionProvider, kOnnxDomain, 7, 10, int64_t, Equal)>,
    BuildKernelCreateInfo<ONNX_OPERATOR_VERSIONED_KERNEL_CLASS_NAME(kRocmExecutionProvider, kOnnxDomain, 8, 12, Expand)>,
    BuildKernelCreateInfo<ONNX_OPERATOR_VERSIONED_TYPED_KERNEL_CLASS_NAME(kRocmExecutionProvider, kOnnxDomain, 9, 12, int32_t, Greater)>,
    BuildKernelCreateInfo<ONNX_OPERATOR_VERSIONED_TYPED_KERNEL_CLASS_NAME(kRocmExecutionProvider, kOnnxDomain, 9, 12, int64_t, Greater)>,
    BuildKernelCreateInfo<ONNX_OPERATOR_VERSIONED_TYPED_KERNEL_CLASS_NAME(kRocmExecutionProvider, kOnnxDomain, 9, 12, uint32_t, Greater)>,
    BuildKernelCreateInfo<ONNX_OPERATOR_VERSIONED_TYPED_KERNEL_CLASS_NAME(kRocmExecutionProvider, kOnnxDomain, 9, 12, uint64_t, Greater)>,
    BuildKernelCreateInfo<ONNX_OPERATOR_VERSIONED_TYPED_KERNEL_CLASS_NAME(kRocmExecutionProvider, kOnnxDomain, 9, 12, float, Greater)>,
    BuildKernelCreateInfo<ONNX_OPERATOR_VERSIONED_TYPED_KERNEL_CLASS_NAME(kRocmExecutionProvider, kOnnxDomain, 9, 12, double, Greater)>,
    BuildKernelCreateInfo<ONNX_OPERATOR_VERSIONED_TYPED_KERNEL_CLASS_NAME(kRocmExecutionProvider, kOnnxDomain, 9, 12, MLFloat16, Greater)>,
    BuildKernelCreateInfo<ONNX_OPERATOR_VERSIONED_TYPED_KERNEL_CLASS_NAME(kRocmExecutionProvider, kOnnxDomain, 12, 15, int32_t, GreaterOrEqual)>,
    BuildKernelCreateInfo<ONNX_OPERATOR_VERSIONED_TYPED_KERNEL_CLASS_NAME(kRocmExecutionProvider, kOnnxDomain, 12, 15, int64_t, GreaterOrEqual)>,
    BuildKernelCreateInfo<ONNX_OPERATOR_VERSIONED_TYPED_KERNEL_CLASS_NAME(kRocmExecutionProvider, kOnnxDomain, 12, 15, uint32_t, GreaterOrEqual)>,
    BuildKernelCreateInfo<ONNX_OPERATOR_VERSIONED_TYPED_KERNEL_CLASS_NAME(kRocmExecutionProvider, kOnnxDomain, 12, 15, uint64_t, GreaterOrEqual)>,
    BuildKernelCreateInfo<ONNX_OPERATOR_VERSIONED_TYPED_KERNEL_CLASS_NAME(kRocmExecutionProvider, kOnnxDomain, 12, 15, float, GreaterOrEqual)>,
    BuildKernelCreateInfo<ONNX_OPERATOR_VERSIONED_TYPED_KERNEL_CLASS_NAME(kRocmExecutionProvider, kOnnxDomain, 12, 15, double, GreaterOrEqual)>,
    BuildKernelCreateInfo<ONNX_OPERATOR_VERSIONED_TYPED_KERNEL_CLASS_NAME(kRocmExecutionProvider, kOnnxDomain, 12, 15, MLFloat16, GreaterOrEqual)>,
    BuildKernelCreateInfo<ONNX_OPERATOR_VERSIONED_TYPED_KERNEL_CLASS_NAME(kRocmExecutionProvider, kOnnxDomain, 12, 15, int32_t, LessOrEqual)>,
    BuildKernelCreateInfo<ONNX_OPERATOR_VERSIONED_TYPED_KERNEL_CLASS_NAME(kRocmExecutionProvider, kOnnxDomain, 12, 15, int64_t, LessOrEqual)>,
    BuildKernelCreateInfo<ONNX_OPERATOR_VERSIONED_TYPED_KERNEL_CLASS_NAME(kRocmExecutionProvider, kOnnxDomain, 12, 15, uint32_t, LessOrEqual)>,
    BuildKernelCreateInfo<ONNX_OPERATOR_VERSIONED_TYPED_KERNEL_CLASS_NAME(kRocmExecutionProvider, kOnnxDomain, 12, 15, uint64_t, LessOrEqual)>,
    BuildKernelCreateInfo<ONNX_OPERATOR_VERSIONED_TYPED_KERNEL_CLASS_NAME(kRocmExecutionProvider, kOnnxDomain, 12, 15, float, LessOrEqual)>,
    BuildKernelCreateInfo<ONNX_OPERATOR_VERSIONED_TYPED_KERNEL_CLASS_NAME(kRocmExecutionProvider, kOnnxDomain, 12, 15, double, LessOrEqual)>,
    BuildKernelCreateInfo<ONNX_OPERATOR_VERSIONED_TYPED_KERNEL_CLASS_NAME(kRocmExecutionProvider, kOnnxDomain, 12, 15, MLFloat16, LessOrEqual)>,
    BuildKernelCreateInfo<ONNX_OPERATOR_VERSIONED_TYPED_KERNEL_CLASS_NAME(kRocmExecutionProvider, kOnnxDomain, 7, 12, int32_t, Add)>,
    BuildKernelCreateInfo<ONNX_OPERATOR_VERSIONED_TYPED_KERNEL_CLASS_NAME(kRocmExecutionProvider, kOnnxDomain, 7, 12, int64_t, Add)>,
    BuildKernelCreateInfo<ONNX_OPERATOR_VERSIONED_TYPED_KERNEL_CLASS_NAME(kRocmExecutionProvider, kOnnxDomain, 7, 12, uint32_t, Add)>,
    BuildKernelCreateInfo<ONNX_OPERATOR_VERSIONED_TYPED_KERNEL_CLASS_NAME(kRocmExecutionProvider, kOnnxDomain, 7, 12, uint64_t, Add)>,
    BuildKernelCreateInfo<ONNX_OPERATOR_VERSIONED_TYPED_KERNEL_CLASS_NAME(kRocmExecutionProvider, kOnnxDomain, 7, 12, float, Add)>,
    BuildKernelCreateInfo<ONNX_OPERATOR_VERSIONED_TYPED_KERNEL_CLASS_NAME(kRocmExecutionProvider, kOnnxDomain, 7, 12, double, Add)>,
    BuildKernelCreateInfo<ONNX_OPERATOR_VERSIONED_TYPED_KERNEL_CLASS_NAME(kRocmExecutionProvider, kOnnxDomain, 7, 12, MLFloat16, Add)>,
    BuildKernelCreateInfo<ONNX_OPERATOR_VERSIONED_TYPED_KERNEL_CLASS_NAME(kRocmExecutionProvider, kOnnxDomain, 7, 12, int32_t, Sub)>,
    BuildKernelCreateInfo<ONNX_OPERATOR_VERSIONED_TYPED_KERNEL_CLASS_NAME(kRocmExecutionProvider, kOnnxDomain, 7, 12, int64_t, Sub)>,
    BuildKernelCreateInfo<ONNX_OPERATOR_VERSIONED_TYPED_KERNEL_CLASS_NAME(kRocmExecutionProvider, kOnnxDomain, 7, 12, uint32_t, Sub)>,
    BuildKernelCreateInfo<ONNX_OPERATOR_VERSIONED_TYPED_KERNEL_CLASS_NAME(kRocmExecutionProvider, kOnnxDomain, 7, 12, uint64_t, Sub)>,
    BuildKernelCreateInfo<ONNX_OPERATOR_VERSIONED_TYPED_KERNEL_CLASS_NAME(kRocmExecutionProvider, kOnnxDomain, 7, 12, float, Sub)>,
    BuildKernelCreateInfo<ONNX_OPERATOR_VERSIONED_TYPED_KERNEL_CLASS_NAME(kRocmExecutionProvider, kOnnxDomain, 7, 12, double, Sub)>,
    BuildKernelCreateInfo<ONNX_OPERATOR_VERSIONED_TYPED_KERNEL_CLASS_NAME(kRocmExecutionProvider, kOnnxDomain, 7, 12, MLFloat16, Sub)>,
    BuildKernelCreateInfo<ONNX_OPERATOR_VERSIONED_TYPED_KERNEL_CLASS_NAME(kRocmExecutionProvider, kOnnxDomain, 7, 12, int32_t, Mul)>,
    BuildKernelCreateInfo<ONNX_OPERATOR_VERSIONED_TYPED_KERNEL_CLASS_NAME(kRocmExecutionProvider, kOnnxDomain, 7, 12, int64_t, Mul)>,
    BuildKernelCreateInfo<ONNX_OPERATOR_VERSIONED_TYPED_KERNEL_CLASS_NAME(kRocmExecutionProvider, kOnnxDomain, 7, 12, uint32_t, Mul)>,
    BuildKernelCreateInfo<ONNX_OPERATOR_VERSIONED_TYPED_KERNEL_CLASS_NAME(kRocmExecutionProvider, kOnnxDomain, 7, 12, uint64_t, Mul)>,
    BuildKernelCreateInfo<ONNX_OPERATOR_VERSIONED_TYPED_KERNEL_CLASS_NAME(kRocmExecutionProvider, kOnnxDomain, 7, 12, float, Mul)>,
    BuildKernelCreateInfo<ONNX_OPERATOR_VERSIONED_TYPED_KERNEL_CLASS_NAME(kRocmExecutionProvider, kOnnxDomain, 7, 12, double, Mul)>,
    BuildKernelCreateInfo<ONNX_OPERATOR_VERSIONED_TYPED_KERNEL_CLASS_NAME(kRocmExecutionProvider, kOnnxDomain, 7, 12, MLFloat16, Mul)>,
    BuildKernelCreateInfo<ONNX_OPERATOR_VERSIONED_TYPED_KERNEL_CLASS_NAME(kRocmExecutionProvider, kOnnxDomain, 7, 12, int32_t, Div)>,
    BuildKernelCreateInfo<ONNX_OPERATOR_VERSIONED_TYPED_KERNEL_CLASS_NAME(kRocmExecutionProvider, kOnnxDomain, 7, 12, int64_t, Div)>,
    BuildKernelCreateInfo<ONNX_OPERATOR_VERSIONED_TYPED_KERNEL_CLASS_NAME(kRocmExecutionProvider, kOnnxDomain, 7, 12, uint32_t, Div)>,
    BuildKernelCreateInfo<ONNX_OPERATOR_VERSIONED_TYPED_KERNEL_CLASS_NAME(kRocmExecutionProvider, kOnnxDomain, 7, 12, uint64_t, Div)>,
    BuildKernelCreateInfo<ONNX_OPERATOR_VERSIONED_TYPED_KERNEL_CLASS_NAME(kRocmExecutionProvider, kOnnxDomain, 7, 12, float, Div)>,
    BuildKernelCreateInfo<ONNX_OPERATOR_VERSIONED_TYPED_KERNEL_CLASS_NAME(kRocmExecutionProvider, kOnnxDomain, 7, 12, double, Div)>,
    BuildKernelCreateInfo<ONNX_OPERATOR_VERSIONED_TYPED_KERNEL_CLASS_NAME(kRocmExecutionProvider, kOnnxDomain, 7, 12, MLFloat16, Div)>,
    BuildKernelCreateInfo<ONNX_OPERATOR_VERSIONED_TYPED_KERNEL_CLASS_NAME(kRocmExecutionProvider, kOnnxDomain, 6, 12, int8_t, Abs)>,
    BuildKernelCreateInfo<ONNX_OPERATOR_VERSIONED_TYPED_KERNEL_CLASS_NAME(kRocmExecutionProvider, kOnnxDomain, 6, 12, int16_t, Abs)>,
    BuildKernelCreateInfo<ONNX_OPERATOR_VERSIONED_TYPED_KERNEL_CLASS_NAME(kRocmExecutionProvider, kOnnxDomain, 6, 12, int32_t, Abs)>,
    BuildKernelCreateInfo<ONNX_OPERATOR_VERSIONED_TYPED_KERNEL_CLASS_NAME(kRocmExecutionProvider, kOnnxDomain, 6, 12, int64_t, Abs)>,
    BuildKernelCreateInfo<ONNX_OPERATOR_VERSIONED_TYPED_KERNEL_CLASS_NAME(kRocmExecutionProvider, kOnnxDomain, 6, 12, uint8_t, Abs)>,
    BuildKernelCreateInfo<ONNX_OPERATOR_VERSIONED_TYPED_KERNEL_CLASS_NAME(kRocmExecutionProvider, kOnnxDomain, 6, 12, uint16_t, Abs)>,
    BuildKernelCreateInfo<ONNX_OPERATOR_VERSIONED_TYPED_KERNEL_CLASS_NAME(kRocmExecutionProvider, kOnnxDomain, 6, 12, uint32_t, Abs)>,
    BuildKernelCreateInfo<ONNX_OPERATOR_VERSIONED_TYPED_KERNEL_CLASS_NAME(kRocmExecutionProvider, kOnnxDomain, 6, 12, uint64_t, Abs)>,
    BuildKernelCreateInfo<ONNX_OPERATOR_VERSIONED_TYPED_KERNEL_CLASS_NAME(kRocmExecutionProvider, kOnnxDomain, 6, 12, float, Abs)>,
    BuildKernelCreateInfo<ONNX_OPERATOR_VERSIONED_TYPED_KERNEL_CLASS_NAME(kRocmExecutionProvider, kOnnxDomain, 6, 12, double, Abs)>,
    BuildKernelCreateInfo<ONNX_OPERATOR_VERSIONED_TYPED_KERNEL_CLASS_NAME(kRocmExecutionProvider, kOnnxDomain, 6, 12, MLFloat16, Abs)>,
    BuildKernelCreateInfo<ONNX_OPERATOR_VERSIONED_TYPED_KERNEL_CLASS_NAME(kRocmExecutionProvider, kOnnxDomain, 6, 12, int8_t, Neg)>,
    BuildKernelCreateInfo<ONNX_OPERATOR_VERSIONED_TYPED_KERNEL_CLASS_NAME(kRocmExecutionProvider, kOnnxDomain, 6, 12, int16_t, Neg)>,
    BuildKernelCreateInfo<ONNX_OPERATOR_VERSIONED_TYPED_KERNEL_CLASS_NAME(kRocmExecutionProvider, kOnnxDomain, 6, 12, int32_t, Neg)>,
    BuildKernelCreateInfo<ONNX_OPERATOR_VERSIONED_TYPED_KERNEL_CLASS_NAME(kRocmExecutionProvider, kOnnxDomain, 6, 12, int64_t, Neg)>,
    BuildKernelCreateInfo<ONNX_OPERATOR_VERSIONED_TYPED_KERNEL_CLASS_NAME(kRocmExecutionProvider, kOnnxDomain, 6, 12, float, Neg)>,
    BuildKernelCreateInfo<ONNX_OPERATOR_VERSIONED_TYPED_KERNEL_CLASS_NAME(kRocmExecutionProvider, kOnnxDomain, 6, 12, double, Neg)>,
    BuildKernelCreateInfo<ONNX_OPERATOR_VERSIONED_TYPED_KERNEL_CLASS_NAME(kRocmExecutionProvider, kOnnxDomain, 6, 12, MLFloat16, Neg)>,
    BuildKernelCreateInfo<ONNX_OPERATOR_VERSIONED_TYPED_KERNEL_CLASS_NAME(kRocmExecutionProvider, kOnnxDomain, 6, 12, float, Floor)>,
    BuildKernelCreateInfo<ONNX_OPERATOR_VERSIONED_TYPED_KERNEL_CLASS_NAME(kRocmExecutionProvider, kOnnxDomain, 6, 12, double, Floor)>,
    BuildKernelCreateInfo<ONNX_OPERATOR_VERSIONED_TYPED_KERNEL_CLASS_NAME(kRocmExecutionProvider, kOnnxDomain, 6, 12, MLFloat16, Floor)>,
    BuildKernelCreateInfo<ONNX_OPERATOR_VERSIONED_TYPED_KERNEL_CLASS_NAME(kRocmExecutionProvider, kOnnxDomain, 6, 12, float, Ceil)>,
    BuildKernelCreateInfo<ONNX_OPERATOR_VERSIONED_TYPED_KERNEL_CLASS_NAME(kRocmExecutionProvider, kOnnxDomain, 6, 12, double, Ceil)>,
    BuildKernelCreateInfo<ONNX_OPERATOR_VERSIONED_TYPED_KERNEL_CLASS_NAME(kRocmExecutionProvider, kOnnxDomain, 6, 12, MLFloat16, Ceil)>,
    BuildKernelCreateInfo<ONNX_OPERATOR_VERSIONED_TYPED_KERNEL_CLASS_NAME(kRocmExecutionProvider, kOnnxDomain, 6, 12, float, Reciprocal)>,
    BuildKernelCreateInfo<ONNX_OPERATOR_VERSIONED_TYPED_KERNEL_CLASS_NAME(kRocmExecutionProvider, kOnnxDomain, 6, 12, double, Reciprocal)>,
    BuildKernelCreateInfo<ONNX_OPERATOR_VERSIONED_TYPED_KERNEL_CLASS_NAME(kRocmExecutionProvider, kOnnxDomain, 6, 12, MLFloat16, Reciprocal)>,
    BuildKernelCreateInfo<ONNX_OPERATOR_VERSIONED_TYPED_KERNEL_CLASS_NAME(kRocmExecutionProvider, kOnnxDomain, 6, 12, float, Sqrt)>,
    BuildKernelCreateInfo<ONNX_OPERATOR_VERSIONED_TYPED_KERNEL_CLASS_NAME(kRocmExecutionProvider, kOnnxDomain, 6, 12, double, Sqrt)>,
    BuildKernelCreateInfo<ONNX_OPERATOR_VERSIONED_TYPED_KERNEL_CLASS_NAME(kRocmExecutionProvider, kOnnxDomain, 6, 12, MLFloat16, Sqrt)>,
    BuildKernelCreateInfo<ONNX_OPERATOR_VERSIONED_TYPED_KERNEL_CLASS_NAME(kRocmExecutionProvider, kOnnxDomain, 6, 12, float, Log)>,
    BuildKernelCreateInfo<ONNX_OPERATOR_VERSIONED_TYPED_KERNEL_CLASS_NAME(kRocmExecutionProvider, kOnnxDomain, 6, 12, double, Log)>,
    BuildKernelCreateInfo<ONNX_OPERATOR_VERSIONED_TYPED_KERNEL_CLASS_NAME(kRocmExecutionProvider, kOnnxDomain, 6, 12, MLFloat16, Log)>,
    BuildKernelCreateInfo<ONNX_OPERATOR_VERSIONED_TYPED_KERNEL_CLASS_NAME(kRocmExecutionProvider, kOnnxDomain, 6, 12, float, Exp)>,
    BuildKernelCreateInfo<ONNX_OPERATOR_VERSIONED_TYPED_KERNEL_CLASS_NAME(kRocmExecutionProvider, kOnnxDomain, 6, 12, double, Exp)>,
    BuildKernelCreateInfo<ONNX_OPERATOR_VERSIONED_TYPED_KERNEL_CLASS_NAME(kRocmExecutionProvider, kOnnxDomain, 6, 12, MLFloat16, Exp)>,
    BuildKernelCreateInfo<ONNX_OPERATOR_VERSIONED_TYPED_KERNEL_CLASS_NAME(kRocmExecutionProvider, kOnnxDomain, 9, 12, float, Erf)>,
    BuildKernelCreateInfo<ONNX_OPERATOR_VERSIONED_TYPED_KERNEL_CLASS_NAME(kRocmExecutionProvider, kOnnxDomain, 9, 12, double, Erf)>,
    BuildKernelCreateInfo<ONNX_OPERATOR_VERSIONED_TYPED_KERNEL_CLASS_NAME(kRocmExecutionProvider, kOnnxDomain, 9, 12, MLFloat16, Erf)>,
    BuildKernelCreateInfo<ONNX_OPERATOR_TYPED_KERNEL_CLASS_NAME(kRocmExecutionProvider, kOnnxDomain, 1, bool, Not)>,
    BuildKernelCreateInfo<ONNX_OPERATOR_VERSIONED_TYPED_KERNEL_CLASS_NAME(kRocmExecutionProvider, kOnnxDomain, 7, 8, float, BatchNormalization)>,
    // BuildKernelCreateInfo<ONNX_OPERATOR_VERSIONED_TYPED_KERNEL_CLASS_NAME(kRocmExecutionProvider, kOnnxDomain, 7, 8, double, BatchNormalization)>,
    BuildKernelCreateInfo<ONNX_OPERATOR_VERSIONED_TYPED_KERNEL_CLASS_NAME(kRocmExecutionProvider, kOnnxDomain, 7, 8, MLFloat16, BatchNormalization)>,
    BuildKernelCreateInfo<ONNX_OPERATOR_VERSIONED_TYPED_KERNEL_CLASS_NAME(kRocmExecutionProvider, kOnnxDomain, 9, 13, float, BatchNormalization)>,
    // BuildKernelCreateInfo<ONNX_OPERATOR_VERSIONED_TYPED_KERNEL_CLASS_NAME(kRocmExecutionProvider, kOnnxDomain, 9, 13, double, BatchNormalization)>,
    BuildKernelCreateInfo<ONNX_OPERATOR_VERSIONED_TYPED_KERNEL_CLASS_NAME(kRocmExecutionProvider, kOnnxDomain, 9, 13, MLFloat16, BatchNormalization)>,
    BuildKernelCreateInfo<ONNX_OPERATOR_VERSIONED_TYPED_KERNEL_CLASS_NAME(kRocmExecutionProvider, kOnnxDomain, 1, 12, float, LRN)>,
    BuildKernelCreateInfo<ONNX_OPERATOR_VERSIONED_TYPED_KERNEL_CLASS_NAME(kRocmExecutionProvider, kOnnxDomain, 1, 12, double, LRN)>,
    BuildKernelCreateInfo<ONNX_OPERATOR_VERSIONED_TYPED_KERNEL_CLASS_NAME(kRocmExecutionProvider, kOnnxDomain, 1, 12, MLFloat16, LRN)>,
    BuildKernelCreateInfo<ONNX_OPERATOR_VERSIONED_TYPED_KERNEL_CLASS_NAME(kRocmExecutionProvider, kOnnxDomain, 1, 10, float, Conv)>,
    // BuildKernelCreateInfo<ONNX_OPERATOR_VERSIONED_TYPED_KERNEL_CLASS_NAME(kRocmExecutionProvider, kOnnxDomain, 1, 10, double, Conv)>,
    BuildKernelCreateInfo<ONNX_OPERATOR_VERSIONED_TYPED_KERNEL_CLASS_NAME(kRocmExecutionProvider, kOnnxDomain, 1, 10, MLFloat16, Conv)>,
    BuildKernelCreateInfo<ONNX_OPERATOR_VERSIONED_TYPED_KERNEL_CLASS_NAME(kRocmExecutionProvider, kOnnxDomain, 1, 10, float, ConvTranspose)>,
    // BuildKernelCreateInfo<ONNX_OPERATOR_VERSIONED_TYPED_KERNEL_CLASS_NAME(kRocmExecutionProvider, kOnnxDomain, 1, 10, double, ConvTranspose)>,
    BuildKernelCreateInfo<ONNX_OPERATOR_VERSIONED_TYPED_KERNEL_CLASS_NAME(kRocmExecutionProvider, kOnnxDomain, 1, 10, MLFloat16, ConvTranspose)>,
    BuildKernelCreateInfo<ONNX_OPERATOR_VERSIONED_TYPED_KERNEL_CLASS_NAME(kRocmExecutionProvider, kOnnxDomain, 7, 9, float, AveragePool)>,
    BuildKernelCreateInfo<ONNX_OPERATOR_VERSIONED_TYPED_KERNEL_CLASS_NAME(kRocmExecutionProvider, kOnnxDomain, 7, 9, double, AveragePool)>,
    BuildKernelCreateInfo<ONNX_OPERATOR_VERSIONED_TYPED_KERNEL_CLASS_NAME(kRocmExecutionProvider, kOnnxDomain, 7, 9, MLFloat16, AveragePool)>,
    BuildKernelCreateInfo<ONNX_OPERATOR_TYPED_KERNEL_CLASS_NAME(kRocmExecutionProvider, kOnnxDomain, 1, float, GlobalAveragePool)>,
    BuildKernelCreateInfo<ONNX_OPERATOR_TYPED_KERNEL_CLASS_NAME(kRocmExecutionProvider, kOnnxDomain, 1, double, GlobalAveragePool)>,
    BuildKernelCreateInfo<ONNX_OPERATOR_TYPED_KERNEL_CLASS_NAME(kRocmExecutionProvider, kOnnxDomain, 1, MLFloat16, GlobalAveragePool)>,
    BuildKernelCreateInfo<ONNX_OPERATOR_VERSIONED_TYPED_KERNEL_CLASS_NAME(kRocmExecutionProvider, kOnnxDomain, 1, 7, float, MaxPool)>,
    BuildKernelCreateInfo<ONNX_OPERATOR_VERSIONED_TYPED_KERNEL_CLASS_NAME(kRocmExecutionProvider, kOnnxDomain, 1, 7, double, MaxPool)>,
    BuildKernelCreateInfo<ONNX_OPERATOR_VERSIONED_TYPED_KERNEL_CLASS_NAME(kRocmExecutionProvider, kOnnxDomain, 1, 7, MLFloat16, MaxPool)>,
    BuildKernelCreateInfo<ONNX_OPERATOR_VERSIONED_TYPED_KERNEL_CLASS_NAME(kRocmExecutionProvider, kOnnxDomain, 8, 9, float, MaxPool)>,
    BuildKernelCreateInfo<ONNX_OPERATOR_VERSIONED_TYPED_KERNEL_CLASS_NAME(kRocmExecutionProvider, kOnnxDomain, 8, 9, double, MaxPool)>,
    BuildKernelCreateInfo<ONNX_OPERATOR_VERSIONED_TYPED_KERNEL_CLASS_NAME(kRocmExecutionProvider, kOnnxDomain, 8, 9, MLFloat16, MaxPool)>,
    BuildKernelCreateInfo<ONNX_OPERATOR_TYPED_KERNEL_CLASS_NAME(kRocmExecutionProvider, kOnnxDomain, 1, float, GlobalMaxPool)>,
    BuildKernelCreateInfo<ONNX_OPERATOR_TYPED_KERNEL_CLASS_NAME(kRocmExecutionProvider, kOnnxDomain, 1, double, GlobalMaxPool)>,
    BuildKernelCreateInfo<ONNX_OPERATOR_TYPED_KERNEL_CLASS_NAME(kRocmExecutionProvider, kOnnxDomain, 1, MLFloat16, GlobalMaxPool)>,
    BuildKernelCreateInfo<ONNX_OPERATOR_VERSIONED_TYPED_KERNEL_CLASS_NAME(kRocmExecutionProvider, kOnnxDomain, 1, 10, float, ArgMax)>,
    // BuildKernelCreateInfo<ONNX_OPERATOR_VERSIONED_TYPED_KERNEL_CLASS_NAME(kRocmExecutionProvider, kOnnxDomain, 1, 10, double, ArgMax)>,
    BuildKernelCreateInfo<ONNX_OPERATOR_VERSIONED_TYPED_KERNEL_CLASS_NAME(kRocmExecutionProvider, kOnnxDomain, 1, 10, MLFloat16, ArgMax)>,
    BuildKernelCreateInfo<ONNX_OPERATOR_VERSIONED_TYPED_KERNEL_CLASS_NAME(kRocmExecutionProvider, kOnnxDomain, 1, 10, float, ArgMin)>,
    // BuildKernelCreateInfo<ONNX_OPERATOR_VERSIONED_TYPED_KERNEL_CLASS_NAME(kRocmExecutionProvider, kOnnxDomain, 1, 10, double, ArgMin)>,
    BuildKernelCreateInfo<ONNX_OPERATOR_VERSIONED_TYPED_KERNEL_CLASS_NAME(kRocmExecutionProvider, kOnnxDomain, 1, 10, MLFloat16, ArgMin)>,
    BuildKernelCreateInfo<ONNX_OPERATOR_VERSIONED_TYPED_KERNEL_CLASS_NAME(kRocmExecutionProvider, kOnnxDomain, 1, 10, float, ReduceL1)>,
    // BuildKernelCreateInfo<ONNX_OPERATOR_VERSIONED_TYPED_KERNEL_CLASS_NAME(kRocmExecutionProvider, kOnnxDomain, 1, 10, double, ReduceL1)>,
    BuildKernelCreateInfo<ONNX_OPERATOR_VERSIONED_TYPED_KERNEL_CLASS_NAME(kRocmExecutionProvider, kOnnxDomain, 1, 10, MLFloat16, ReduceL1)>,
    BuildKernelCreateInfo<ONNX_OPERATOR_VERSIONED_TYPED_KERNEL_CLASS_NAME(kRocmExecutionProvider, kOnnxDomain, 1, 10, int32_t, ReduceL1)>,
    BuildKernelCreateInfo<ONNX_OPERATOR_VERSIONED_TYPED_KERNEL_CLASS_NAME(kRocmExecutionProvider, kOnnxDomain, 1, 10, float, ReduceL2)>,
    // BuildKernelCreateInfo<ONNX_OPERATOR_VERSIONED_TYPED_KERNEL_CLASS_NAME(kRocmExecutionProvider, kOnnxDomain, 1, 10, double, ReduceL2)>,
    BuildKernelCreateInfo<ONNX_OPERATOR_VERSIONED_TYPED_KERNEL_CLASS_NAME(kRocmExecutionProvider, kOnnxDomain, 1, 10, MLFloat16, ReduceL2)>,
    BuildKernelCreateInfo<ONNX_OPERATOR_VERSIONED_TYPED_KERNEL_CLASS_NAME(kRocmExecutionProvider, kOnnxDomain, 1, 10, int32_t, ReduceL2)>,
    BuildKernelCreateInfo<ONNX_OPERATOR_VERSIONED_TYPED_KERNEL_CLASS_NAME(kRocmExecutionProvider, kOnnxDomain, 1, 10, float, ReduceMax)>,
    // BuildKernelCreateInfo<ONNX_OPERATOR_VERSIONED_TYPED_KERNEL_CLASS_NAME(kRocmExecutionProvider, kOnnxDomain, 1, 10, double, ReduceMax)>,
    BuildKernelCreateInfo<ONNX_OPERATOR_VERSIONED_TYPED_KERNEL_CLASS_NAME(kRocmExecutionProvider, kOnnxDomain, 1, 10, MLFloat16, ReduceMax)>,
    BuildKernelCreateInfo<ONNX_OPERATOR_VERSIONED_TYPED_KERNEL_CLASS_NAME(kRocmExecutionProvider, kOnnxDomain, 1, 10, int32_t, ReduceMax)>,
    BuildKernelCreateInfo<ONNX_OPERATOR_VERSIONED_TYPED_KERNEL_CLASS_NAME(kRocmExecutionProvider, kOnnxDomain, 1, 10, int64_t, ReduceMax)>,
    BuildKernelCreateInfo<ONNX_OPERATOR_VERSIONED_TYPED_KERNEL_CLASS_NAME(kRocmExecutionProvider, kOnnxDomain, 1, 10, float, ReduceMean)>,
    // BuildKernelCreateInfo<ONNX_OPERATOR_VERSIONED_TYPED_KERNEL_CLASS_NAME(kRocmExecutionProvider, kOnnxDomain, 1, 10, double, ReduceMean)>,
    BuildKernelCreateInfo<ONNX_OPERATOR_VERSIONED_TYPED_KERNEL_CLASS_NAME(kRocmExecutionProvider, kOnnxDomain, 1, 10, MLFloat16, ReduceMean)>,
    BuildKernelCreateInfo<ONNX_OPERATOR_VERSIONED_TYPED_KERNEL_CLASS_NAME(kRocmExecutionProvider, kOnnxDomain, 1, 10, int32_t, ReduceMean)>,
    BuildKernelCreateInfo<ONNX_OPERATOR_VERSIONED_TYPED_KERNEL_CLASS_NAME(kRocmExecutionProvider, kOnnxDomain, 1, 10, float, ReduceMin)>,
    // BuildKernelCreateInfo<ONNX_OPERATOR_VERSIONED_TYPED_KERNEL_CLASS_NAME(kRocmExecutionProvider, kOnnxDomain, 1, 10, double, ReduceMin)>,
    BuildKernelCreateInfo<ONNX_OPERATOR_VERSIONED_TYPED_KERNEL_CLASS_NAME(kRocmExecutionProvider, kOnnxDomain, 1, 10, MLFloat16, ReduceMin)>,
    BuildKernelCreateInfo<ONNX_OPERATOR_VERSIONED_TYPED_KERNEL_CLASS_NAME(kRocmExecutionProvider, kOnnxDomain, 1, 10, int32_t, ReduceMin)>,
    BuildKernelCreateInfo<ONNX_OPERATOR_VERSIONED_TYPED_KERNEL_CLASS_NAME(kRocmExecutionProvider, kOnnxDomain, 1, 10, float, ReduceProd)>,
    // BuildKernelCreateInfo<ONNX_OPERATOR_VERSIONED_TYPED_KERNEL_CLASS_NAME(kRocmExecutionProvider, kOnnxDomain, 1, 10, double, ReduceProd)>,
    BuildKernelCreateInfo<ONNX_OPERATOR_VERSIONED_TYPED_KERNEL_CLASS_NAME(kRocmExecutionProvider, kOnnxDomain, 1, 10, MLFloat16, ReduceProd)>,
    BuildKernelCreateInfo<ONNX_OPERATOR_VERSIONED_TYPED_KERNEL_CLASS_NAME(kRocmExecutionProvider, kOnnxDomain, 1, 10, int32_t, ReduceProd)>,
    BuildKernelCreateInfo<ONNX_OPERATOR_VERSIONED_TYPED_KERNEL_CLASS_NAME(kRocmExecutionProvider, kOnnxDomain, 1, 10, float, ReduceSum)>,
    // BuildKernelCreateInfo<ONNX_OPERATOR_VERSIONED_TYPED_KERNEL_CLASS_NAME(kRocmExecutionProvider, kOnnxDomain, 1, 10, double, ReduceSum)>,
    BuildKernelCreateInfo<ONNX_OPERATOR_VERSIONED_TYPED_KERNEL_CLASS_NAME(kRocmExecutionProvider, kOnnxDomain, 1, 10, MLFloat16, ReduceSum)>,
    BuildKernelCreateInfo<ONNX_OPERATOR_VERSIONED_TYPED_KERNEL_CLASS_NAME(kRocmExecutionProvider, kOnnxDomain, 1, 10, int32_t, ReduceSum)>,
    BuildKernelCreateInfo<ONNX_OPERATOR_VERSIONED_TYPED_KERNEL_CLASS_NAME(kRocmExecutionProvider, kOnnxDomain, 1, 10, int64_t, ReduceSum)>,
    BuildKernelCreateInfo<ONNX_OPERATOR_VERSIONED_TYPED_KERNEL_CLASS_NAME(kRocmExecutionProvider, kOnnxDomain, 1, 10, float, ReduceLogSum)>,
    // BuildKernelCreateInfo<ONNX_OPERATOR_VERSIONED_TYPED_KERNEL_CLASS_NAME(kRocmExecutionProvider, kOnnxDomain, 1, 10, double, ReduceLogSum)>,
    BuildKernelCreateInfo<ONNX_OPERATOR_VERSIONED_TYPED_KERNEL_CLASS_NAME(kRocmExecutionProvider, kOnnxDomain, 1, 10, MLFloat16, ReduceLogSum)>,
    BuildKernelCreateInfo<ONNX_OPERATOR_VERSIONED_TYPED_KERNEL_CLASS_NAME(kRocmExecutionProvider, kOnnxDomain, 1, 10, float, ReduceSumSquare)>,
    // BuildKernelCreateInfo<ONNX_OPERATOR_VERSIONED_TYPED_KERNEL_CLASS_NAME(kRocmExecutionProvider, kOnnxDomain, 1, 10, double, ReduceSumSquare)>,
    BuildKernelCreateInfo<ONNX_OPERATOR_VERSIONED_TYPED_KERNEL_CLASS_NAME(kRocmExecutionProvider, kOnnxDomain, 1, 10, MLFloat16, ReduceSumSquare)>,
    BuildKernelCreateInfo<ONNX_OPERATOR_VERSIONED_TYPED_KERNEL_CLASS_NAME(kRocmExecutionProvider, kOnnxDomain, 1, 10, float, ReduceLogSumExp)>,
    // BuildKernelCreateInfo<ONNX_OPERATOR_VERSIONED_TYPED_KERNEL_CLASS_NAME(kRocmExecutionProvider, kOnnxDomain, 1, 10, double, ReduceLogSumExp)>,
    BuildKernelCreateInfo<ONNX_OPERATOR_VERSIONED_TYPED_KERNEL_CLASS_NAME(kRocmExecutionProvider, kOnnxDomain, 1, 10, MLFloat16, ReduceLogSumExp)>,
    BuildKernelCreateInfo<ONNX_OPERATOR_VERSIONED_TYPED_KERNEL_CLASS_NAME(kRocmExecutionProvider, kOnnxDomain, 6, 8, float, Cast)>,
    BuildKernelCreateInfo<ONNX_OPERATOR_VERSIONED_TYPED_KERNEL_CLASS_NAME(kRocmExecutionProvider, kOnnxDomain, 6, 8, double, Cast)>,
    BuildKernelCreateInfo<ONNX_OPERATOR_VERSIONED_TYPED_KERNEL_CLASS_NAME(kRocmExecutionProvider, kOnnxDomain, 6, 8, MLFloat16, Cast)>,
    BuildKernelCreateInfo<ONNX_OPERATOR_VERSIONED_TYPED_KERNEL_CLASS_NAME(kRocmExecutionProvider, kOnnxDomain, 6, 8, int8_t, Cast)>,
    BuildKernelCreateInfo<ONNX_OPERATOR_VERSIONED_TYPED_KERNEL_CLASS_NAME(kRocmExecutionProvider, kOnnxDomain, 6, 8, int16_t, Cast)>,
    BuildKernelCreateInfo<ONNX_OPERATOR_VERSIONED_TYPED_KERNEL_CLASS_NAME(kRocmExecutionProvider, kOnnxDomain, 6, 8, int32_t, Cast)>,
    BuildKernelCreateInfo<ONNX_OPERATOR_VERSIONED_TYPED_KERNEL_CLASS_NAME(kRocmExecutionProvider, kOnnxDomain, 6, 8, int64_t, Cast)>,
    BuildKernelCreateInfo<ONNX_OPERATOR_VERSIONED_TYPED_KERNEL_CLASS_NAME(kRocmExecutionProvider, kOnnxDomain, 6, 8, uint8_t, Cast)>,
    BuildKernelCreateInfo<ONNX_OPERATOR_VERSIONED_TYPED_KERNEL_CLASS_NAME(kRocmExecutionProvider, kOnnxDomain, 6, 8, uint16_t, Cast)>,
    BuildKernelCreateInfo<ONNX_OPERATOR_VERSIONED_TYPED_KERNEL_CLASS_NAME(kRocmExecutionProvider, kOnnxDomain, 6, 8, uint32_t, Cast)>,
    BuildKernelCreateInfo<ONNX_OPERATOR_VERSIONED_TYPED_KERNEL_CLASS_NAME(kRocmExecutionProvider, kOnnxDomain, 6, 8, uint64_t, Cast)>,
    BuildKernelCreateInfo<ONNX_OPERATOR_VERSIONED_TYPED_KERNEL_CLASS_NAME(kRocmExecutionProvider, kOnnxDomain, 6, 8, bool, Cast)>,
    BuildKernelCreateInfo<ONNX_OPERATOR_VERSIONED_TYPED_KERNEL_CLASS_NAME(kRocmExecutionProvider, kOnnxDomain, 9, 12, float, Cast)>,
    BuildKernelCreateInfo<ONNX_OPERATOR_VERSIONED_TYPED_KERNEL_CLASS_NAME(kRocmExecutionProvider, kOnnxDomain, 9, 12, double, Cast)>,
    BuildKernelCreateInfo<ONNX_OPERATOR_VERSIONED_TYPED_KERNEL_CLASS_NAME(kRocmExecutionProvider, kOnnxDomain, 9, 12, MLFloat16, Cast)>,
    BuildKernelCreateInfo<ONNX_OPERATOR_VERSIONED_TYPED_KERNEL_CLASS_NAME(kRocmExecutionProvider, kOnnxDomain, 9, 12, int8_t, Cast)>,
    BuildKernelCreateInfo<ONNX_OPERATOR_VERSIONED_TYPED_KERNEL_CLASS_NAME(kRocmExecutionProvider, kOnnxDomain, 9, 12, int16_t, Cast)>,
    BuildKernelCreateInfo<ONNX_OPERATOR_VERSIONED_TYPED_KERNEL_CLASS_NAME(kRocmExecutionProvider, kOnnxDomain, 9, 12, int32_t, Cast)>,
    BuildKernelCreateInfo<ONNX_OPERATOR_VERSIONED_TYPED_KERNEL_CLASS_NAME(kRocmExecutionProvider, kOnnxDomain, 9, 12, int64_t, Cast)>,
    BuildKernelCreateInfo<ONNX_OPERATOR_VERSIONED_TYPED_KERNEL_CLASS_NAME(kRocmExecutionProvider, kOnnxDomain, 9, 12, uint8_t, Cast)>,
    BuildKernelCreateInfo<ONNX_OPERATOR_VERSIONED_TYPED_KERNEL_CLASS_NAME(kRocmExecutionProvider, kOnnxDomain, 9, 12, uint16_t, Cast)>,
    BuildKernelCreateInfo<ONNX_OPERATOR_VERSIONED_TYPED_KERNEL_CLASS_NAME(kRocmExecutionProvider, kOnnxDomain, 9, 12, uint32_t, Cast)>,
    BuildKernelCreateInfo<ONNX_OPERATOR_VERSIONED_TYPED_KERNEL_CLASS_NAME(kRocmExecutionProvider, kOnnxDomain, 9, 12, uint64_t, Cast)>,
    BuildKernelCreateInfo<ONNX_OPERATOR_VERSIONED_TYPED_KERNEL_CLASS_NAME(kRocmExecutionProvider, kOnnxDomain, 9, 12, bool, Cast)>,
    BuildKernelCreateInfo<ONNX_OPERATOR_VERSIONED_TYPED_KERNEL_CLASS_NAME(kRocmExecutionProvider, kOnnxDomain, 2, 10, float, Pad)>,
    BuildKernelCreateInfo<ONNX_OPERATOR_VERSIONED_TYPED_KERNEL_CLASS_NAME(kRocmExecutionProvider, kOnnxDomain, 2, 10, double, Pad)>,
    BuildKernelCreateInfo<ONNX_OPERATOR_VERSIONED_TYPED_KERNEL_CLASS_NAME(kRocmExecutionProvider, kOnnxDomain, 2, 10, MLFloat16, Pad)>,
    BuildKernelCreateInfo<ONNX_OPERATOR_VERSIONED_KERNEL_CLASS_NAME(kRocmExecutionProvider, kOnnxDomain, 1, 4, Reshape)>,
    BuildKernelCreateInfo<ONNX_OPERATOR_VERSIONED_KERNEL_CLASS_NAME(kRocmExecutionProvider, kOnnxDomain, 5, 12, Reshape)>,
    BuildKernelCreateInfo<ONNX_OPERATOR_VERSIONED_KERNEL_CLASS_NAME(kRocmExecutionProvider, kOnnxDomain, 1, 12, Shape)>,
    BuildKernelCreateInfo<ONNX_OPERATOR_VERSIONED_KERNEL_CLASS_NAME(kRocmExecutionProvider, kOnnxDomain, 1, 12, Size)>,
    BuildKernelCreateInfo<ONNX_OPERATOR_VERSIONED_KERNEL_CLASS_NAME(kRocmExecutionProvider, kOnnxDomain, 6, 12, Tile)>,
    BuildKernelCreateInfo<ONNX_OPERATOR_KERNEL_CLASS_NAME(kRocmExecutionProvider, kOnnxDomain, 13, Tile)>,
    BuildKernelCreateInfo<ONNX_OPERATOR_VERSIONED_KERNEL_CLASS_NAME(kRocmExecutionProvider, kOnnxDomain, 1, 12, Transpose)>,
    BuildKernelCreateInfo<ONNX_OPERATOR_TYPED_KERNEL_CLASS_NAME(kRocmExecutionProvider, kOnnxDomain, 6, float, InstanceNormalization)>,
    BuildKernelCreateInfo<ONNX_OPERATOR_TYPED_KERNEL_CLASS_NAME(kRocmExecutionProvider, kOnnxDomain, 6, double, InstanceNormalization)>,
    BuildKernelCreateInfo<ONNX_OPERATOR_TYPED_KERNEL_CLASS_NAME(kRocmExecutionProvider, kOnnxDomain, 6, MLFloat16, InstanceNormalization)>,
    // BuildKernelCreateInfo<ONNX_OPERATOR_VERSIONED_TYPED_KERNEL_CLASS_NAME(kRocmExecutionProvider, kOnnxDomain, 7, 13, float, RNN)>,
    // BuildKernelCreateInfo<ONNX_OPERATOR_VERSIONED_TYPED_KERNEL_CLASS_NAME(kRocmExecutionProvider, kOnnxDomain, 7, 13, double, RNN)>,
    // BuildKernelCreateInfo<ONNX_OPERATOR_VERSIONED_TYPED_KERNEL_CLASS_NAME(kRocmExecutionProvider, kOnnxDomain, 7, 13, MLFloat16, RNN)>,
    // BuildKernelCreateInfo<ONNX_OPERATOR_VERSIONED_TYPED_KERNEL_CLASS_NAME(kRocmExecutionProvider, kOnnxDomain, 7, 13, float, GRU)>,
    // BuildKernelCreateInfo<ONNX_OPERATOR_VERSIONED_TYPED_KERNEL_CLASS_NAME(kRocmExecutionProvider, kOnnxDomain, 7, 13, double, GRU)>,
    // BuildKernelCreateInfo<ONNX_OPERATOR_VERSIONED_TYPED_KERNEL_CLASS_NAME(kRocmExecutionProvider, kOnnxDomain, 7, 13, MLFloat16, GRU)>,
    // BuildKernelCreateInfo<ONNX_OPERATOR_VERSIONED_TYPED_KERNEL_CLASS_NAME(kRocmExecutionProvider, kOnnxDomain, 7, 13, float, LSTM)>,
    // BuildKernelCreateInfo<ONNX_OPERATOR_VERSIONED_TYPED_KERNEL_CLASS_NAME(kRocmExecutionProvider, kOnnxDomain, 7, 13, double, LSTM)>,
    // BuildKernelCreateInfo<ONNX_OPERATOR_VERSIONED_TYPED_KERNEL_CLASS_NAME(kRocmExecutionProvider, kOnnxDomain, 7, 13, MLFloat16, LSTM)>,
    BuildKernelCreateInfo<ONNX_OPERATOR_VERSIONED_TYPED_KERNEL_CLASS_NAME(kRocmExecutionProvider, kOnnxDomain, 1, 9, int64_t, Slice)>,
    BuildKernelCreateInfo<ONNX_OPERATOR_VERSIONED_KERNEL_CLASS_NAME(kRocmExecutionProvider, kOnnxDomain, 9, 10, Compress)>,
    BuildKernelCreateInfo<ONNX_OPERATOR_VERSIONED_KERNEL_CLASS_NAME(kRocmExecutionProvider, kOnnxDomain, 9, 10, Flatten)>,
    BuildKernelCreateInfo<ONNX_OPERATOR_VERSIONED_TYPED_KERNEL_CLASS_NAME(kRocmExecutionProvider, kOnnxDomain, 7, 8, float, Upsample)>,
    BuildKernelCreateInfo<ONNX_OPERATOR_VERSIONED_TYPED_KERNEL_CLASS_NAME(kRocmExecutionProvider, kOnnxDomain, 7, 8, double, Upsample)>,
    BuildKernelCreateInfo<ONNX_OPERATOR_VERSIONED_TYPED_KERNEL_CLASS_NAME(kRocmExecutionProvider, kOnnxDomain, 7, 8, MLFloat16, Upsample)>,
    BuildKernelCreateInfo<ONNX_OPERATOR_VERSIONED_TYPED_KERNEL_CLASS_NAME(kRocmExecutionProvider, kOnnxDomain, 7, 8, int32_t, Upsample)>,
    BuildKernelCreateInfo<ONNX_OPERATOR_VERSIONED_TYPED_KERNEL_CLASS_NAME(kRocmExecutionProvider, kOnnxDomain, 7, 8, uint8_t, Upsample)>,
    BuildKernelCreateInfo<ONNX_OPERATOR_VERSIONED_TYPED_KERNEL_CLASS_NAME(kRocmExecutionProvider, kOnnxDomain, 9, 9, float, Upsample)>,
    BuildKernelCreateInfo<ONNX_OPERATOR_VERSIONED_TYPED_KERNEL_CLASS_NAME(kRocmExecutionProvider, kOnnxDomain, 9, 9, double, Upsample)>,
    BuildKernelCreateInfo<ONNX_OPERATOR_VERSIONED_TYPED_KERNEL_CLASS_NAME(kRocmExecutionProvider, kOnnxDomain, 9, 9, MLFloat16, Upsample)>,
    BuildKernelCreateInfo<ONNX_OPERATOR_VERSIONED_TYPED_KERNEL_CLASS_NAME(kRocmExecutionProvider, kOnnxDomain, 9, 9, int32_t, Upsample)>,
    BuildKernelCreateInfo<ONNX_OPERATOR_VERSIONED_TYPED_KERNEL_CLASS_NAME(kRocmExecutionProvider, kOnnxDomain, 9, 9, uint8_t, Upsample)>,
    BuildKernelCreateInfo<ONNX_OPERATOR_VERSIONED_KERNEL_CLASS_NAME(kRocmExecutionProvider, kOnnxDomain, 2, 10, Split)>,
    BuildKernelCreateInfo<ONNX_OPERATOR_KERNEL_CLASS_NAME(kRocmExecutionProvider, kOnnxDomain, 9, ConstantOfShape)>,
    BuildKernelCreateInfo<ONNX_OPERATOR_TYPED_KERNEL_CLASS_NAME(kRocmExecutionProvider, kOnnxDomain, 9, int8_t, Shrink)>,
    BuildKernelCreateInfo<ONNX_OPERATOR_TYPED_KERNEL_CLASS_NAME(kRocmExecutionProvider, kOnnxDomain, 9, int16_t, Shrink)>,
    BuildKernelCreateInfo<ONNX_OPERATOR_TYPED_KERNEL_CLASS_NAME(kRocmExecutionProvider, kOnnxDomain, 9, int32_t, Shrink)>,
    BuildKernelCreateInfo<ONNX_OPERATOR_TYPED_KERNEL_CLASS_NAME(kRocmExecutionProvider, kOnnxDomain, 9, int64_t, Shrink)>,
    BuildKernelCreateInfo<ONNX_OPERATOR_TYPED_KERNEL_CLASS_NAME(kRocmExecutionProvider, kOnnxDomain, 9, uint8_t, Shrink)>,
    BuildKernelCreateInfo<ONNX_OPERATOR_TYPED_KERNEL_CLASS_NAME(kRocmExecutionProvider, kOnnxDomain, 9, uint16_t, Shrink)>,
    BuildKernelCreateInfo<ONNX_OPERATOR_TYPED_KERNEL_CLASS_NAME(kRocmExecutionProvider, kOnnxDomain, 9, uint32_t, Shrink)>,
    BuildKernelCreateInfo<ONNX_OPERATOR_TYPED_KERNEL_CLASS_NAME(kRocmExecutionProvider, kOnnxDomain, 9, uint64_t, Shrink)>,
    BuildKernelCreateInfo<ONNX_OPERATOR_TYPED_KERNEL_CLASS_NAME(kRocmExecutionProvider, kOnnxDomain, 9, float, Shrink)>,
    BuildKernelCreateInfo<ONNX_OPERATOR_TYPED_KERNEL_CLASS_NAME(kRocmExecutionProvider, kOnnxDomain, 9, double, Shrink)>,
    BuildKernelCreateInfo<ONNX_OPERATOR_TYPED_KERNEL_CLASS_NAME(kRocmExecutionProvider, kOnnxDomain, 9, MLFloat16, Shrink)>,
    BuildKernelCreateInfo<ONNX_OPERATOR_VERSIONED_TYPED_KERNEL_CLASS_NAME(kRocmExecutionProvider, kOnnxDomain, 7, 8, float, Less)>,
    BuildKernelCreateInfo<ONNX_OPERATOR_VERSIONED_TYPED_KERNEL_CLASS_NAME(kRocmExecutionProvider, kOnnxDomain, 7, 8, double, Less)>,
    BuildKernelCreateInfo<ONNX_OPERATOR_VERSIONED_TYPED_KERNEL_CLASS_NAME(kRocmExecutionProvider, kOnnxDomain, 7, 8, MLFloat16, Less)>,
    BuildKernelCreateInfo<ONNX_OPERATOR_VERSIONED_TYPED_KERNEL_CLASS_NAME(kRocmExecutionProvider, kOnnxDomain, 9, 12, int32_t, Less)>,
    BuildKernelCreateInfo<ONNX_OPERATOR_VERSIONED_TYPED_KERNEL_CLASS_NAME(kRocmExecutionProvider, kOnnxDomain, 9, 12, int64_t, Less)>,
    BuildKernelCreateInfo<ONNX_OPERATOR_VERSIONED_TYPED_KERNEL_CLASS_NAME(kRocmExecutionProvider, kOnnxDomain, 9, 12, uint32_t, Less)>,
    BuildKernelCreateInfo<ONNX_OPERATOR_VERSIONED_TYPED_KERNEL_CLASS_NAME(kRocmExecutionProvider, kOnnxDomain, 9, 12, uint64_t, Less)>,
    BuildKernelCreateInfo<ONNX_OPERATOR_VERSIONED_TYPED_KERNEL_CLASS_NAME(kRocmExecutionProvider, kOnnxDomain, 9, 12, float, Less)>,
    BuildKernelCreateInfo<ONNX_OPERATOR_VERSIONED_TYPED_KERNEL_CLASS_NAME(kRocmExecutionProvider, kOnnxDomain, 9, 12, double, Less)>,
    BuildKernelCreateInfo<ONNX_OPERATOR_VERSIONED_TYPED_KERNEL_CLASS_NAME(kRocmExecutionProvider, kOnnxDomain, 9, 12, MLFloat16, Less)>,
    BuildKernelCreateInfo<ONNX_OPERATOR_KERNEL_CLASS_NAME(kRocmExecutionProvider, kOnnxDomain, 9, EyeLike)>,
    BuildKernelCreateInfo<ONNX_OPERATOR_VERSIONED_KERNEL_CLASS_NAME(kRocmExecutionProvider, kOnnxDomain, 9, 10, Scatter)>,
    BuildKernelCreateInfo<ONNX_OPERATOR_VERSIONED_TYPED_KERNEL_CLASS_NAME(kRocmExecutionProvider, kOnnxDomain, 9, 15, MLFloat16, Where)>,
    BuildKernelCreateInfo<ONNX_OPERATOR_VERSIONED_TYPED_KERNEL_CLASS_NAME(kRocmExecutionProvider, kOnnxDomain, 9, 15, float, Where)>,
    BuildKernelCreateInfo<ONNX_OPERATOR_VERSIONED_TYPED_KERNEL_CLASS_NAME(kRocmExecutionProvider, kOnnxDomain, 9, 15, double_t, Where)>,
    BuildKernelCreateInfo<ONNX_OPERATOR_VERSIONED_TYPED_KERNEL_CLASS_NAME(kRocmExecutionProvider, kOnnxDomain, 9, 15, int32_t, Where)>,
    BuildKernelCreateInfo<ONNX_OPERATOR_VERSIONED_TYPED_KERNEL_CLASS_NAME(kRocmExecutionProvider, kOnnxDomain, 9, 15, int64_t, Where)>,
    BuildKernelCreateInfo<ONNX_OPERATOR_VERSIONED_TYPED_KERNEL_CLASS_NAME(kRocmExecutionProvider, kOnnxDomain, 9, 15, uint8_t, Where)>,
    BuildKernelCreateInfo<ONNX_OPERATOR_VERSIONED_TYPED_KERNEL_CLASS_NAME(kRocmExecutionProvider, kOnnxDomain, 9, 12, bool, NonZero)>,
    BuildKernelCreateInfo<ONNX_OPERATOR_VERSIONED_TYPED_KERNEL_CLASS_NAME(kRocmExecutionProvider, kOnnxDomain, 9, 12, uint8_t, NonZero)>,
    BuildKernelCreateInfo<ONNX_OPERATOR_VERSIONED_TYPED_KERNEL_CLASS_NAME(kRocmExecutionProvider, kOnnxDomain, 9, 12, int32_t, NonZero)>,
    BuildKernelCreateInfo<ONNX_OPERATOR_VERSIONED_TYPED_KERNEL_CLASS_NAME(kRocmExecutionProvider, kOnnxDomain, 9, 12, int64_t, NonZero)>,
    BuildKernelCreateInfo<ONNX_OPERATOR_VERSIONED_TYPED_KERNEL_CLASS_NAME(kRocmExecutionProvider, kOnnxDomain, 9, 12, float, NonZero)>,
    BuildKernelCreateInfo<ONNX_OPERATOR_VERSIONED_TYPED_KERNEL_CLASS_NAME(kRocmExecutionProvider, kOnnxDomain, 9, 12, MLFloat16, NonZero)>,
    BuildKernelCreateInfo<ONNX_OPERATOR_VERSIONED_KERNEL_CLASS_NAME(kRocmExecutionProvider, kOnnxDomain, 1, 9, TopK)>,
    BuildKernelCreateInfo<ONNX_OPERATOR_VERSIONED_KERNEL_CLASS_NAME(kRocmExecutionProvider, kOnnxDomain, 8, 8, Scan)>,
    BuildKernelCreateInfo<ONNX_OPERATOR_VERSIONED_KERNEL_CLASS_NAME(kRocmExecutionProvider, kOnnxDomain, 9, 10, Scan)>,
    BuildKernelCreateInfo<ONNX_OPERATOR_VERSIONED_KERNEL_CLASS_NAME(kRocmExecutionProvider, kOnnxDomain, 1, 10, Loop)>,
    BuildKernelCreateInfo<ONNX_OPERATOR_VERSIONED_KERNEL_CLASS_NAME(kRocmExecutionProvider, kOnnxDomain, 1, 10, DepthToSpace)>,
    BuildKernelCreateInfo<ONNX_OPERATOR_VERSIONED_KERNEL_CLASS_NAME(kRocmExecutionProvider, kOnnxDomain, 1, 12, SpaceToDepth)>,
    BuildKernelCreateInfo<ONNX_OPERATOR_KERNEL_CLASS_NAME(kRocmExecutionProvider, kOnnxDomain, 1, RandomNormal)>,
    BuildKernelCreateInfo<ONNX_OPERATOR_KERNEL_CLASS_NAME(kRocmExecutionProvider, kOnnxDomain, 1, RandomNormalLike)>,
    BuildKernelCreateInfo<ONNX_OPERATOR_KERNEL_CLASS_NAME(kRocmExecutionProvider, kOnnxDomain, 1, RandomUniform)>,
    BuildKernelCreateInfo<ONNX_OPERATOR_KERNEL_CLASS_NAME(kRocmExecutionProvider, kOnnxDomain, 1, RandomUniformLike)>,

    // opset 10
    BuildKernelCreateInfo<ONNX_OPERATOR_VERSIONED_TYPED_KERNEL_CLASS_NAME(kRocmExecutionProvider, kOnnxDomain, 10, 10, float, AveragePool)>,
    BuildKernelCreateInfo<ONNX_OPERATOR_VERSIONED_TYPED_KERNEL_CLASS_NAME(kRocmExecutionProvider, kOnnxDomain, 10, 10, double, AveragePool)>,
    BuildKernelCreateInfo<ONNX_OPERATOR_VERSIONED_TYPED_KERNEL_CLASS_NAME(kRocmExecutionProvider, kOnnxDomain, 10, 10, MLFloat16, AveragePool)>,
    BuildKernelCreateInfo<ONNX_OPERATOR_VERSIONED_KERNEL_CLASS_NAME(kRocmExecutionProvider, kOnnxDomain, 10, 11, Dropout)>,
    BuildKernelCreateInfo<ONNX_OPERATOR_VERSIONED_TYPED_KERNEL_CLASS_NAME(kRocmExecutionProvider, kOnnxDomain, 10, 10, float, MaxPool)>,
    BuildKernelCreateInfo<ONNX_OPERATOR_VERSIONED_TYPED_KERNEL_CLASS_NAME(kRocmExecutionProvider, kOnnxDomain, 10, 10, double, MaxPool)>,
    BuildKernelCreateInfo<ONNX_OPERATOR_VERSIONED_TYPED_KERNEL_CLASS_NAME(kRocmExecutionProvider, kOnnxDomain, 10, 10, MLFloat16, MaxPool)>,
    BuildKernelCreateInfo<ONNX_OPERATOR_VERSIONED_KERNEL_CLASS_NAME(kRocmExecutionProvider, kOnnxDomain, 10, 10, NonMaxSuppression)>,
    BuildKernelCreateInfo<ONNX_OPERATOR_VERSIONED_TYPED_KERNEL_CLASS_NAME(kRocmExecutionProvider, kOnnxDomain, 10, 10, float, Resize)>,
    BuildKernelCreateInfo<ONNX_OPERATOR_VERSIONED_TYPED_KERNEL_CLASS_NAME(kRocmExecutionProvider, kOnnxDomain, 10, 10, double, Resize)>,
    BuildKernelCreateInfo<ONNX_OPERATOR_VERSIONED_TYPED_KERNEL_CLASS_NAME(kRocmExecutionProvider, kOnnxDomain, 10, 10, MLFloat16, Resize)>,
    BuildKernelCreateInfo<ONNX_OPERATOR_VERSIONED_TYPED_KERNEL_CLASS_NAME(kRocmExecutionProvider, kOnnxDomain, 10, 10, int32_t, Resize)>,
    BuildKernelCreateInfo<ONNX_OPERATOR_VERSIONED_TYPED_KERNEL_CLASS_NAME(kRocmExecutionProvider, kOnnxDomain, 10, 10, uint8_t, Resize)>,
    BuildKernelCreateInfo<ONNX_OPERATOR_KERNEL_CLASS_NAME(kRocmExecutionProvider, kOnnxDomain, 10, ReverseSequence)>,
    BuildKernelCreateInfo<ONNX_OPERATOR_TYPED_KERNEL_CLASS_NAME(kRocmExecutionProvider, kOnnxDomain, 10, float, RoiAlign)>,
    BuildKernelCreateInfo<ONNX_OPERATOR_TYPED_KERNEL_CLASS_NAME(kRocmExecutionProvider, kOnnxDomain, 10, double, RoiAlign)>,
    BuildKernelCreateInfo<ONNX_OPERATOR_VERSIONED_TYPED_KERNEL_CLASS_NAME(kRocmExecutionProvider, kOnnxDomain, 10, 10, int32_t, Slice)>,
    BuildKernelCreateInfo<ONNX_OPERATOR_VERSIONED_TYPED_KERNEL_CLASS_NAME(kRocmExecutionProvider, kOnnxDomain, 10, 10, int64_t, Slice)>,
    BuildKernelCreateInfo<ONNX_OPERATOR_TYPED_KERNEL_CLASS_NAME(kRocmExecutionProvider, kOnnxDomain, 10, float, ThresholdedRelu)>,
    BuildKernelCreateInfo<ONNX_OPERATOR_TYPED_KERNEL_CLASS_NAME(kRocmExecutionProvider, kOnnxDomain, 10, double, ThresholdedRelu)>,
    BuildKernelCreateInfo<ONNX_OPERATOR_TYPED_KERNEL_CLASS_NAME(kRocmExecutionProvider, kOnnxDomain, 10, MLFloat16, ThresholdedRelu)>,
    BuildKernelCreateInfo<ONNX_OPERATOR_VERSIONED_KERNEL_CLASS_NAME(kRocmExecutionProvider, kOnnxDomain, 10, 10, TopK)>,
    BuildKernelCreateInfo<ONNX_OPERATOR_VERSIONED_KERNEL_CLASS_NAME(kRocmExecutionProvider, kOnnxDomain, 1, 10, If)>,
    BuildKernelCreateInfo<ONNX_OPERATOR_VERSIONED_TYPED_KERNEL_CLASS_NAME(kRocmExecutionProvider, kOnnxDomain, 10, 12, int8_t, QuantizeLinear)>,
    BuildKernelCreateInfo<ONNX_OPERATOR_VERSIONED_TYPED_KERNEL_CLASS_NAME(kRocmExecutionProvider, kOnnxDomain, 10, 12, uint8_t, QuantizeLinear)>,
    BuildKernelCreateInfo<ONNX_OPERATOR_VERSIONED_TYPED_KERNEL_CLASS_NAME(kRocmExecutionProvider, kOnnxDomain, 10, 12, int8_t, DequantizeLinear)>,
    BuildKernelCreateInfo<ONNX_OPERATOR_VERSIONED_TYPED_KERNEL_CLASS_NAME(kRocmExecutionProvider, kOnnxDomain, 10, 12, uint8_t, DequantizeLinear)>,
    BuildKernelCreateInfo<ONNX_OPERATOR_VERSIONED_KERNEL_CLASS_NAME(kRocmExecutionProvider, kOnnxDomain, 10, 12, Mod)>,

    // opset 11
    BuildKernelCreateInfo<ONNX_OPERATOR_VERSIONED_TYPED_KERNEL_CLASS_NAME(kRocmExecutionProvider, kOnnxDomain, 11, 11, float, ArgMax)>,
    // BuildKernelCreateInfo<ONNX_OPERATOR_VERSIONED_TYPED_KERNEL_CLASS_NAME(kRocmExecutionProvider, kOnnxDomain, 11, 11, double, ArgMax)>,
    BuildKernelCreateInfo<ONNX_OPERATOR_VERSIONED_TYPED_KERNEL_CLASS_NAME(kRocmExecutionProvider, kOnnxDomain, 11, 11, MLFloat16, ArgMax)>,
    BuildKernelCreateInfo<ONNX_OPERATOR_VERSIONED_TYPED_KERNEL_CLASS_NAME(kRocmExecutionProvider, kOnnxDomain, 11, 11, float, ArgMin)>,
    // BuildKernelCreateInfo<ONNX_OPERATOR_VERSIONED_TYPED_KERNEL_CLASS_NAME(kRocmExecutionProvider, kOnnxDomain, 11, 11, double, ArgMin)>,
    BuildKernelCreateInfo<ONNX_OPERATOR_VERSIONED_TYPED_KERNEL_CLASS_NAME(kRocmExecutionProvider, kOnnxDomain, 11, 11, MLFloat16, ArgMin)>,
    BuildKernelCreateInfo<ONNX_OPERATOR_KERNEL_CLASS_NAME(kRocmExecutionProvider, kOnnxDomain, 11, Compress)>,
    BuildKernelCreateInfo<ONNX_OPERATOR_VERSIONED_KERNEL_CLASS_NAME(kRocmExecutionProvider, kOnnxDomain, 11, 12, Concat)>,
    BuildKernelCreateInfo<ONNX_OPERATOR_VERSIONED_KERNEL_CLASS_NAME(kRocmExecutionProvider, kOnnxDomain, 11, 12, Flatten)>,
    BuildKernelCreateInfo<ONNX_OPERATOR_VERSIONED_KERNEL_CLASS_NAME(kRocmExecutionProvider, kOnnxDomain, 11, 12, Gather)>,
    BuildKernelCreateInfo<ONNX_OPERATOR_VERSIONED_KERNEL_CLASS_NAME(kRocmExecutionProvider, kOnnxDomain, 11, 12, GatherElements)>,
    BuildKernelCreateInfo<ONNX_OPERATOR_VERSIONED_TYPED_KERNEL_CLASS_NAME(kRocmExecutionProvider, kOnnxDomain, 11, 11, int64_t, GatherND)>,
    BuildKernelCreateInfo<ONNX_OPERATOR_VERSIONED_TYPED_KERNEL_CLASS_NAME(kRocmExecutionProvider, kOnnxDomain, 11, 12, MLFloat16, Gemm)>,
    BuildKernelCreateInfo<ONNX_OPERATOR_VERSIONED_TYPED_KERNEL_CLASS_NAME(kRocmExecutionProvider, kOnnxDomain, 11, 12, float, Gemm)>,
    BuildKernelCreateInfo<ONNX_OPERATOR_VERSIONED_TYPED_KERNEL_CLASS_NAME(kRocmExecutionProvider, kOnnxDomain, 11, 12, double, Gemm)>,
    BuildKernelCreateInfo<ONNX_OPERATOR_VERSIONED_KERNEL_CLASS_NAME(kRocmExecutionProvider, kOnnxDomain, 11, 12, If)>,
    BuildKernelCreateInfo<ONNX_OPERATOR_VERSIONED_KERNEL_CLASS_NAME(kRocmExecutionProvider, kOnnxDomain, 11, 12, Loop)>,
    BuildKernelCreateInfo<ONNX_OPERATOR_KERNEL_CLASS_NAME(kRocmExecutionProvider, kOnnxDomain, 11, NonMaxSuppression)>,
    BuildKernelCreateInfo<ONNX_OPERATOR_KERNEL_CLASS_NAME(kRocmExecutionProvider, kOnnxDomain, 11, Range)>,
    BuildKernelCreateInfo<ONNX_OPERATOR_VERSIONED_TYPED_KERNEL_CLASS_NAME(kRocmExecutionProvider, kOnnxDomain, 11, 12, float, ReduceL1)>,
    // BuildKernelCreateInfo<ONNX_OPERATOR_VERSIONED_TYPED_KERNEL_CLASS_NAME(kRocmExecutionProvider, kOnnxDomain, 11, 12, double, ReduceL1)>,
    BuildKernelCreateInfo<ONNX_OPERATOR_VERSIONED_TYPED_KERNEL_CLASS_NAME(kRocmExecutionProvider, kOnnxDomain, 11, 12, MLFloat16, ReduceL1)>,
    BuildKernelCreateInfo<ONNX_OPERATOR_VERSIONED_TYPED_KERNEL_CLASS_NAME(kRocmExecutionProvider, kOnnxDomain, 11, 12, int32_t, ReduceL1)>,
    BuildKernelCreateInfo<ONNX_OPERATOR_VERSIONED_TYPED_KERNEL_CLASS_NAME(kRocmExecutionProvider, kOnnxDomain, 11, 12, float, ReduceL2)>,
    // BuildKernelCreateInfo<ONNX_OPERATOR_VERSIONED_TYPED_KERNEL_CLASS_NAME(kRocmExecutionProvider, kOnnxDomain, 11, 12, double, ReduceL2)>,
    BuildKernelCreateInfo<ONNX_OPERATOR_VERSIONED_TYPED_KERNEL_CLASS_NAME(kRocmExecutionProvider, kOnnxDomain, 11, 12, MLFloat16, ReduceL2)>,
    BuildKernelCreateInfo<ONNX_OPERATOR_VERSIONED_TYPED_KERNEL_CLASS_NAME(kRocmExecutionProvider, kOnnxDomain, 11, 12, int32_t, ReduceL2)>,
    BuildKernelCreateInfo<ONNX_OPERATOR_VERSIONED_TYPED_KERNEL_CLASS_NAME(kRocmExecutionProvider, kOnnxDomain, 11, 12, float, ReduceLogSum)>,
    // BuildKernelCreateInfo<ONNX_OPERATOR_VERSIONED_TYPED_KERNEL_CLASS_NAME(kRocmExecutionProvider, kOnnxDomain, 11, 12, double, ReduceLogSum)>,
    BuildKernelCreateInfo<ONNX_OPERATOR_VERSIONED_TYPED_KERNEL_CLASS_NAME(kRocmExecutionProvider, kOnnxDomain, 11, 12, MLFloat16, ReduceLogSum)>,
    BuildKernelCreateInfo<ONNX_OPERATOR_VERSIONED_TYPED_KERNEL_CLASS_NAME(kRocmExecutionProvider, kOnnxDomain, 11, 12, float, ReduceLogSumExp)>,
    // BuildKernelCreateInfo<ONNX_OPERATOR_VERSIONED_TYPED_KERNEL_CLASS_NAME(kRocmExecutionProvider, kOnnxDomain, 11, 12, double, ReduceLogSumExp)>,
    BuildKernelCreateInfo<ONNX_OPERATOR_VERSIONED_TYPED_KERNEL_CLASS_NAME(kRocmExecutionProvider, kOnnxDomain, 11, 12, MLFloat16, ReduceLogSumExp)>,
    BuildKernelCreateInfo<ONNX_OPERATOR_VERSIONED_TYPED_KERNEL_CLASS_NAME(kRocmExecutionProvider, kOnnxDomain, 11, 11, float, ReduceMax)>,
    // BuildKernelCreateInfo<ONNX_OPERATOR_VERSIONED_TYPED_KERNEL_CLASS_NAME(kRocmExecutionProvider, kOnnxDomain, 11, 11, double, ReduceMax)>,
    BuildKernelCreateInfo<ONNX_OPERATOR_VERSIONED_TYPED_KERNEL_CLASS_NAME(kRocmExecutionProvider, kOnnxDomain, 11, 11, MLFloat16, ReduceMax)>,
    BuildKernelCreateInfo<ONNX_OPERATOR_VERSIONED_TYPED_KERNEL_CLASS_NAME(kRocmExecutionProvider, kOnnxDomain, 11, 11, int32_t, ReduceMax)>,
    BuildKernelCreateInfo<ONNX_OPERATOR_VERSIONED_TYPED_KERNEL_CLASS_NAME(kRocmExecutionProvider, kOnnxDomain, 11, 11, int64_t, ReduceMax)>,
    BuildKernelCreateInfo<ONNX_OPERATOR_VERSIONED_TYPED_KERNEL_CLASS_NAME(kRocmExecutionProvider, kOnnxDomain, 11, 12, float, ReduceMean)>,
    // BuildKernelCreateInfo<ONNX_OPERATOR_VERSIONED_TYPED_KERNEL_CLASS_NAME(kRocmExecutionProvider, kOnnxDomain, 11, 12, double, ReduceMean)>,
    BuildKernelCreateInfo<ONNX_OPERATOR_VERSIONED_TYPED_KERNEL_CLASS_NAME(kRocmExecutionProvider, kOnnxDomain, 11, 12, MLFloat16, ReduceMean)>,
    BuildKernelCreateInfo<ONNX_OPERATOR_VERSIONED_TYPED_KERNEL_CLASS_NAME(kRocmExecutionProvider, kOnnxDomain, 11, 12, int32_t, ReduceMean)>,
    BuildKernelCreateInfo<ONNX_OPERATOR_VERSIONED_TYPED_KERNEL_CLASS_NAME(kRocmExecutionProvider, kOnnxDomain, 11, 11, float, ReduceMin)>,
    // BuildKernelCreateInfo<ONNX_OPERATOR_VERSIONED_TYPED_KERNEL_CLASS_NAME(kRocmExecutionProvider, kOnnxDomain, 11, 11, double, ReduceMin)>,
    BuildKernelCreateInfo<ONNX_OPERATOR_VERSIONED_TYPED_KERNEL_CLASS_NAME(kRocmExecutionProvider, kOnnxDomain, 11, 11, MLFloat16, ReduceMin)>,
    BuildKernelCreateInfo<ONNX_OPERATOR_VERSIONED_TYPED_KERNEL_CLASS_NAME(kRocmExecutionProvider, kOnnxDomain, 11, 11, int32_t, ReduceMin)>,
    BuildKernelCreateInfo<ONNX_OPERATOR_VERSIONED_TYPED_KERNEL_CLASS_NAME(kRocmExecutionProvider, kOnnxDomain, 11, 12, float, ReduceProd)>,
    // BuildKernelCreateInfo<ONNX_OPERATOR_VERSIONED_TYPED_KERNEL_CLASS_NAME(kRocmExecutionProvider, kOnnxDomain, 11, 12, double, ReduceProd)>,
    BuildKernelCreateInfo<ONNX_OPERATOR_VERSIONED_TYPED_KERNEL_CLASS_NAME(kRocmExecutionProvider, kOnnxDomain, 11, 12, MLFloat16, ReduceProd)>,
    BuildKernelCreateInfo<ONNX_OPERATOR_VERSIONED_TYPED_KERNEL_CLASS_NAME(kRocmExecutionProvider, kOnnxDomain, 11, 12, int32_t, ReduceProd)>,
    BuildKernelCreateInfo<ONNX_OPERATOR_VERSIONED_TYPED_KERNEL_CLASS_NAME(kRocmExecutionProvider, kOnnxDomain, 11, 12, float, ReduceSum)>,
    // BuildKernelCreateInfo<ONNX_OPERATOR_VERSIONED_TYPED_KERNEL_CLASS_NAME(kRocmExecutionProvider, kOnnxDomain, 11, 12, double, ReduceSum)>,
    BuildKernelCreateInfo<ONNX_OPERATOR_VERSIONED_TYPED_KERNEL_CLASS_NAME(kRocmExecutionProvider, kOnnxDomain, 11, 12, MLFloat16, ReduceSum)>,
    BuildKernelCreateInfo<ONNX_OPERATOR_VERSIONED_TYPED_KERNEL_CLASS_NAME(kRocmExecutionProvider, kOnnxDomain, 11, 12, int32_t, ReduceSum)>,
    BuildKernelCreateInfo<ONNX_OPERATOR_VERSIONED_TYPED_KERNEL_CLASS_NAME(kRocmExecutionProvider, kOnnxDomain, 11, 12, int64_t, ReduceSum)>,
    BuildKernelCreateInfo<ONNX_OPERATOR_VERSIONED_TYPED_KERNEL_CLASS_NAME(kRocmExecutionProvider, kOnnxDomain, 11, 12, float, ReduceSumSquare)>,
    // BuildKernelCreateInfo<ONNX_OPERATOR_VERSIONED_TYPED_KERNEL_CLASS_NAME(kRocmExecutionProvider, kOnnxDomain, 11, 12, double, ReduceSumSquare)>,
    BuildKernelCreateInfo<ONNX_OPERATOR_VERSIONED_TYPED_KERNEL_CLASS_NAME(kRocmExecutionProvider, kOnnxDomain, 11, 12, MLFloat16, ReduceSumSquare)>,
    BuildKernelCreateInfo<ONNX_OPERATOR_VERSIONED_KERNEL_CLASS_NAME(kRocmExecutionProvider, kOnnxDomain, 11, 15, Scan)>,
    BuildKernelCreateInfo<ONNX_OPERATOR_VERSIONED_KERNEL_CLASS_NAME(kRocmExecutionProvider, kOnnxDomain, 11, 12, ScatterElements)>,
    BuildKernelCreateInfo<ONNX_OPERATOR_VERSIONED_TYPED_KERNEL_CLASS_NAME(kRocmExecutionProvider, kOnnxDomain, 11, 12, int32_t, Slice)>,
    BuildKernelCreateInfo<ONNX_OPERATOR_VERSIONED_TYPED_KERNEL_CLASS_NAME(kRocmExecutionProvider, kOnnxDomain, 11, 12, int64_t, Slice)>,
    BuildKernelCreateInfo<ONNX_OPERATOR_VERSIONED_TYPED_KERNEL_CLASS_NAME(kRocmExecutionProvider, kOnnxDomain, 11, 12, float, Softmax)>,
    // BuildKernelCreateInfo<ONNX_OPERATOR_VERSIONED_TYPED_KERNEL_CLASS_NAME(kRocmExecutionProvider, kOnnxDomain, 11, 12, double, Softmax)>,
    BuildKernelCreateInfo<ONNX_OPERATOR_VERSIONED_TYPED_KERNEL_CLASS_NAME(kRocmExecutionProvider, kOnnxDomain, 11, 12, MLFloat16, Softmax)>,
    BuildKernelCreateInfo<ONNX_OPERATOR_VERSIONED_TYPED_KERNEL_CLASS_NAME(kRocmExecutionProvider, kOnnxDomain, 11, 12, float, LogSoftmax)>,
    // BuildKernelCreateInfo<ONNX_OPERATOR_VERSIONED_TYPED_KERNEL_CLASS_NAME(kRocmExecutionProvider, kOnnxDomain, 11, 12, double, LogSoftmax)>,
    BuildKernelCreateInfo<ONNX_OPERATOR_VERSIONED_TYPED_KERNEL_CLASS_NAME(kRocmExecutionProvider, kOnnxDomain, 11, 12, MLFloat16, LogSoftmax)>,
    BuildKernelCreateInfo<ONNX_OPERATOR_VERSIONED_KERNEL_CLASS_NAME(kRocmExecutionProvider, kOnnxDomain, 11, 12, Split)>,
    BuildKernelCreateInfo<ONNX_OPERATOR_VERSIONED_KERNEL_CLASS_NAME(kRocmExecutionProvider, kOnnxDomain, 11, 12, Squeeze)>,
    BuildKernelCreateInfo<ONNX_OPERATOR_KERNEL_CLASS_NAME(kRocmExecutionProvider, kOnnxDomain, 11, TopK)>,
    BuildKernelCreateInfo<ONNX_OPERATOR_KERNEL_CLASS_NAME(kRocmExecutionProvider, kOnnxDomain, 11, SequenceAt)>,
    BuildKernelCreateInfo<ONNX_OPERATOR_KERNEL_CLASS_NAME(kRocmExecutionProvider, kOnnxDomain, 11, SequenceConstruct)>,
    BuildKernelCreateInfo<ONNX_OPERATOR_KERNEL_CLASS_NAME(kRocmExecutionProvider, kOnnxDomain, 11, SequenceEmpty)>,
    BuildKernelCreateInfo<ONNX_OPERATOR_KERNEL_CLASS_NAME(kRocmExecutionProvider, kOnnxDomain, 11, SequenceLength)>,
    BuildKernelCreateInfo<ONNX_OPERATOR_KERNEL_CLASS_NAME(kRocmExecutionProvider, kOnnxDomain, 11, ConcatFromSequence)>,
    BuildKernelCreateInfo<ONNX_OPERATOR_KERNEL_CLASS_NAME(kRocmExecutionProvider, kOnnxDomain, 11, SequenceErase)>,
    BuildKernelCreateInfo<ONNX_OPERATOR_KERNEL_CLASS_NAME(kRocmExecutionProvider, kOnnxDomain, 11, SequenceInsert)>,
    BuildKernelCreateInfo<ONNX_OPERATOR_VERSIONED_KERNEL_CLASS_NAME(kRocmExecutionProvider, kOnnxDomain, 11, 12, Unsqueeze)>,
    BuildKernelCreateInfo<ONNX_OPERATOR_TYPED_KERNEL_CLASS_NAME(kRocmExecutionProvider, kOnnxDomain, 11, float, Conv)>,
    // BuildKernelCreateInfo<ONNX_OPERATOR_TYPED_KERNEL_CLASS_NAME(kRocmExecutionProvider, kOnnxDomain, 11, double, Conv)>,
    BuildKernelCreateInfo<ONNX_OPERATOR_TYPED_KERNEL_CLASS_NAME(kRocmExecutionProvider, kOnnxDomain, 11, MLFloat16, Conv)>,
    BuildKernelCreateInfo<ONNX_OPERATOR_TYPED_KERNEL_CLASS_NAME(kRocmExecutionProvider, kOnnxDomain, 11, float, ConvTranspose)>,
    // BuildKernelCreateInfo<ONNX_OPERATOR_TYPED_KERNEL_CLASS_NAME(kRocmExecutionProvider, kOnnxDomain, 11, double, ConvTranspose)>,
    BuildKernelCreateInfo<ONNX_OPERATOR_TYPED_KERNEL_CLASS_NAME(kRocmExecutionProvider, kOnnxDomain, 11, MLFloat16, ConvTranspose)>,
    BuildKernelCreateInfo<ONNX_OPERATOR_TYPED_KERNEL_CLASS_NAME(kRocmExecutionProvider, kOnnxDomain, 11, float, AveragePool)>,
    BuildKernelCreateInfo<ONNX_OPERATOR_TYPED_KERNEL_CLASS_NAME(kRocmExecutionProvider, kOnnxDomain, 11, double, AveragePool)>,
    BuildKernelCreateInfo<ONNX_OPERATOR_TYPED_KERNEL_CLASS_NAME(kRocmExecutionProvider, kOnnxDomain, 11, MLFloat16, AveragePool)>,
    BuildKernelCreateInfo<ONNX_OPERATOR_VERSIONED_TYPED_KERNEL_CLASS_NAME(kRocmExecutionProvider, kOnnxDomain, 11, 11, float, MaxPool)>,
    BuildKernelCreateInfo<ONNX_OPERATOR_VERSIONED_TYPED_KERNEL_CLASS_NAME(kRocmExecutionProvider, kOnnxDomain, 11, 11, double, MaxPool)>,
    BuildKernelCreateInfo<ONNX_OPERATOR_VERSIONED_TYPED_KERNEL_CLASS_NAME(kRocmExecutionProvider, kOnnxDomain, 11, 11, MLFloat16, MaxPool)>,
    BuildKernelCreateInfo<ONNX_OPERATOR_VERSIONED_TYPED_KERNEL_CLASS_NAME(kRocmExecutionProvider, kOnnxDomain, 11, 12, float, Resize)>,
    BuildKernelCreateInfo<ONNX_OPERATOR_VERSIONED_TYPED_KERNEL_CLASS_NAME(kRocmExecutionProvider, kOnnxDomain, 11, 12, double, Resize)>,
    BuildKernelCreateInfo<ONNX_OPERATOR_VERSIONED_TYPED_KERNEL_CLASS_NAME(kRocmExecutionProvider, kOnnxDomain, 11, 12, MLFloat16, Resize)>,
    BuildKernelCreateInfo<ONNX_OPERATOR_VERSIONED_TYPED_KERNEL_CLASS_NAME(kRocmExecutionProvider, kOnnxDomain, 11, 12, int32_t, Resize)>,
    BuildKernelCreateInfo<ONNX_OPERATOR_VERSIONED_TYPED_KERNEL_CLASS_NAME(kRocmExecutionProvider, kOnnxDomain, 11, 12, uint8_t, Resize)>,
    BuildKernelCreateInfo<ONNX_OPERATOR_VERSIONED_KERNEL_CLASS_NAME(kRocmExecutionProvider, kOnnxDomain, 11, 11, Clip)>,
    BuildKernelCreateInfo<ONNX_OPERATOR_VERSIONED_TYPED_KERNEL_CLASS_NAME(kRocmExecutionProvider, kOnnxDomain, 11, 12, float, Pad)>,
    BuildKernelCreateInfo<ONNX_OPERATOR_VERSIONED_TYPED_KERNEL_CLASS_NAME(kRocmExecutionProvider, kOnnxDomain, 11, 12, double, Pad)>,
    BuildKernelCreateInfo<ONNX_OPERATOR_VERSIONED_TYPED_KERNEL_CLASS_NAME(kRocmExecutionProvider, kOnnxDomain, 11, 12, MLFloat16, Pad)>,
    BuildKernelCreateInfo<ONNX_OPERATOR_VERSIONED_TYPED_KERNEL_CLASS_NAME(kRocmExecutionProvider, kOnnxDomain, 11, 12, bool, Equal)>,
    BuildKernelCreateInfo<ONNX_OPERATOR_VERSIONED_TYPED_KERNEL_CLASS_NAME(kRocmExecutionProvider, kOnnxDomain, 11, 12, int32_t, Equal)>,
    BuildKernelCreateInfo<ONNX_OPERATOR_VERSIONED_TYPED_KERNEL_CLASS_NAME(kRocmExecutionProvider, kOnnxDomain, 11, 12, int64_t, Equal)>,
    BuildKernelCreateInfo<ONNX_OPERATOR_VERSIONED_TYPED_KERNEL_CLASS_NAME(kRocmExecutionProvider, kOnnxDomain, 11, 12, uint32_t, Equal)>,
    BuildKernelCreateInfo<ONNX_OPERATOR_VERSIONED_TYPED_KERNEL_CLASS_NAME(kRocmExecutionProvider, kOnnxDomain, 11, 12, uint64_t, Equal)>,
    BuildKernelCreateInfo<ONNX_OPERATOR_VERSIONED_TYPED_KERNEL_CLASS_NAME(kRocmExecutionProvider, kOnnxDomain, 11, 12, float, Equal)>,
    BuildKernelCreateInfo<ONNX_OPERATOR_VERSIONED_TYPED_KERNEL_CLASS_NAME(kRocmExecutionProvider, kOnnxDomain, 11, 12, double, Equal)>,
    BuildKernelCreateInfo<ONNX_OPERATOR_VERSIONED_TYPED_KERNEL_CLASS_NAME(kRocmExecutionProvider, kOnnxDomain, 11, 12, MLFloat16, Equal)>,
    BuildKernelCreateInfo<ONNX_OPERATOR_TYPED_KERNEL_CLASS_NAME(kRocmExecutionProvider, kOnnxDomain, 11, float, Round)>,
    BuildKernelCreateInfo<ONNX_OPERATOR_TYPED_KERNEL_CLASS_NAME(kRocmExecutionProvider, kOnnxDomain, 11, double, Round)>,
    BuildKernelCreateInfo<ONNX_OPERATOR_TYPED_KERNEL_CLASS_NAME(kRocmExecutionProvider, kOnnxDomain, 11, MLFloat16, Round)>,
    BuildKernelCreateInfo<ONNX_OPERATOR_VERSIONED_KERNEL_CLASS_NAME(kRocmExecutionProvider, kOnnxDomain, 11, 13, CumSum)>,
    BuildKernelCreateInfo<ONNX_OPERATOR_TYPED_KERNEL_CLASS_NAME(kRocmExecutionProvider, kOnnxDomain, 11, int64_t_int64_t_int64_t, OneHot)>,
    BuildKernelCreateInfo<ONNX_OPERATOR_TYPED_KERNEL_CLASS_NAME(kRocmExecutionProvider, kOnnxDomain, 11, int64_t_float_int64_t, OneHot)>,
    BuildKernelCreateInfo<ONNX_OPERATOR_TYPED_KERNEL_CLASS_NAME(kRocmExecutionProvider, kOnnxDomain, 11, int32_t_float_int32_t, OneHot)>,
    BuildKernelCreateInfo<ONNX_OPERATOR_TYPED_KERNEL_CLASS_NAME(kRocmExecutionProvider, kOnnxDomain, 11, int64_t_MLFloat16_int64_t, OneHot)>,
    BuildKernelCreateInfo<ONNX_OPERATOR_TYPED_KERNEL_CLASS_NAME(kRocmExecutionProvider, kOnnxDomain, 11, int32_t_MLFloat16_int32_t, OneHot)>,
    BuildKernelCreateInfo<ONNX_OPERATOR_VERSIONED_KERNEL_CLASS_NAME(kRocmExecutionProvider, kOnnxDomain, 11, 12, ScatterND)>,
    BuildKernelCreateInfo<ONNX_OPERATOR_VERSIONED_KERNEL_CLASS_NAME(kRocmExecutionProvider, kOnnxDomain, 11, 12, DepthToSpace)>,

    // OpSet 12
    BuildKernelCreateInfo<ONNX_OPERATOR_VERSIONED_KERNEL_CLASS_NAME(kRocmExecutionProvider, kOnnxDomain, 12, 12, Clip)>,

    BuildKernelCreateInfo<ONNX_OPERATOR_TYPED_KERNEL_CLASS_NAME(kRocmExecutionProvider, kOnnxDomain, 12, float, MaxPool)>,
    BuildKernelCreateInfo<ONNX_OPERATOR_TYPED_KERNEL_CLASS_NAME(kRocmExecutionProvider, kOnnxDomain, 12, double, MaxPool)>,
    BuildKernelCreateInfo<ONNX_OPERATOR_TYPED_KERNEL_CLASS_NAME(kRocmExecutionProvider, kOnnxDomain, 12, MLFloat16, MaxPool)>,
    BuildKernelCreateInfo<ONNX_OPERATOR_TYPED_KERNEL_CLASS_NAME(kRocmExecutionProvider, kOnnxDomain, 12, int8_t, MaxPool)>,
    BuildKernelCreateInfo<ONNX_OPERATOR_TYPED_KERNEL_CLASS_NAME(kRocmExecutionProvider, kOnnxDomain, 12, uint8_t, MaxPool)>,

    BuildKernelCreateInfo<ONNX_OPERATOR_VERSIONED_KERNEL_CLASS_NAME(kRocmExecutionProvider, kOnnxDomain, 12, 12, Pow)>,

    BuildKernelCreateInfo<ONNX_OPERATOR_VERSIONED_TYPED_KERNEL_CLASS_NAME(kRocmExecutionProvider, kOnnxDomain, 12, 12, float, ReduceMax)>,
    // BuildKernelCreateInfo<ONNX_OPERATOR_VERSIONED_TYPED_KERNEL_CLASS_NAME(kRocmExecutionProvider, kOnnxDomain, 12, 12, double, ReduceMax)>,
    BuildKernelCreateInfo<ONNX_OPERATOR_VERSIONED_TYPED_KERNEL_CLASS_NAME(kRocmExecutionProvider, kOnnxDomain, 12, 12, MLFloat16, ReduceMax)>,
    BuildKernelCreateInfo<ONNX_OPERATOR_VERSIONED_TYPED_KERNEL_CLASS_NAME(kRocmExecutionProvider, kOnnxDomain, 12, 12, int32_t, ReduceMax)>,
    BuildKernelCreateInfo<ONNX_OPERATOR_VERSIONED_TYPED_KERNEL_CLASS_NAME(kRocmExecutionProvider, kOnnxDomain, 12, 12, int64_t, ReduceMax)>,
    BuildKernelCreateInfo<ONNX_OPERATOR_VERSIONED_TYPED_KERNEL_CLASS_NAME(kRocmExecutionProvider, kOnnxDomain, 12, 12, int8_t, ReduceMax)>,
    BuildKernelCreateInfo<ONNX_OPERATOR_VERSIONED_TYPED_KERNEL_CLASS_NAME(kRocmExecutionProvider, kOnnxDomain, 12, 12, uint8_t, ReduceMax)>,

    BuildKernelCreateInfo<ONNX_OPERATOR_VERSIONED_TYPED_KERNEL_CLASS_NAME(kRocmExecutionProvider, kOnnxDomain, 12, 12, float, ReduceMin)>,
    // BuildKernelCreateInfo<ONNX_OPERATOR_VERSIONED_TYPED_KERNEL_CLASS_NAME(kRocmExecutionProvider, kOnnxDomain, 12, 12, double, ReduceMin)>,
    BuildKernelCreateInfo<ONNX_OPERATOR_VERSIONED_TYPED_KERNEL_CLASS_NAME(kRocmExecutionProvider, kOnnxDomain, 12, 12, MLFloat16, ReduceMin)>,
    BuildKernelCreateInfo<ONNX_OPERATOR_VERSIONED_TYPED_KERNEL_CLASS_NAME(kRocmExecutionProvider, kOnnxDomain, 12, 12, int32_t, ReduceMin)>,
    BuildKernelCreateInfo<ONNX_OPERATOR_VERSIONED_TYPED_KERNEL_CLASS_NAME(kRocmExecutionProvider, kOnnxDomain, 12, 12, int64_t, ReduceMin)>,
    BuildKernelCreateInfo<ONNX_OPERATOR_VERSIONED_TYPED_KERNEL_CLASS_NAME(kRocmExecutionProvider, kOnnxDomain, 12, 12, int8_t, ReduceMin)>,
    BuildKernelCreateInfo<ONNX_OPERATOR_VERSIONED_TYPED_KERNEL_CLASS_NAME(kRocmExecutionProvider, kOnnxDomain, 12, 12, uint8_t, ReduceMin)>,

    BuildKernelCreateInfo<ONNX_OPERATOR_VERSIONED_TYPED_KERNEL_CLASS_NAME(kRocmExecutionProvider, kOnnxDomain, 12, 12, int64_t, GatherND)>,

    BuildKernelCreateInfo<ONNX_OPERATOR_VERSIONED_KERNEL_CLASS_NAME(kRocmExecutionProvider, kOnnxDomain, 12, 12, Dropout)>,
    BuildKernelCreateInfo<ONNX_OPERATOR_KERNEL_CLASS_NAME(kRocmExecutionProvider, kOnnxDomain, 12, Einsum)>,

    // OpSet 13
    BuildKernelCreateInfo<ONNX_OPERATOR_VERSIONED_KERNEL_CLASS_NAME(kRocmExecutionProvider, kOnnxDomain, 13, 14, Pow)>,
    BuildKernelCreateInfo<ONNX_OPERATOR_VERSIONED_TYPED_KERNEL_CLASS_NAME(kRocmExecutionProvider, kOnnxDomain, 13, 13, int32_t, Add)>,
    BuildKernelCreateInfo<ONNX_OPERATOR_VERSIONED_TYPED_KERNEL_CLASS_NAME(kRocmExecutionProvider, kOnnxDomain, 13, 13, int64_t, Add)>,
    BuildKernelCreateInfo<ONNX_OPERATOR_VERSIONED_TYPED_KERNEL_CLASS_NAME(kRocmExecutionProvider, kOnnxDomain, 13, 13, uint32_t, Add)>,
    BuildKernelCreateInfo<ONNX_OPERATOR_VERSIONED_TYPED_KERNEL_CLASS_NAME(kRocmExecutionProvider, kOnnxDomain, 13, 13, uint64_t, Add)>,
    BuildKernelCreateInfo<ONNX_OPERATOR_VERSIONED_TYPED_KERNEL_CLASS_NAME(kRocmExecutionProvider, kOnnxDomain, 13, 13, float, Add)>,
    BuildKernelCreateInfo<ONNX_OPERATOR_VERSIONED_TYPED_KERNEL_CLASS_NAME(kRocmExecutionProvider, kOnnxDomain, 13, 13, double, Add)>,
    BuildKernelCreateInfo<ONNX_OPERATOR_KERNEL_CLASS_NAME(kRocmExecutionProvider, kOnnxDomain, 13, Clip)>,
    BuildKernelCreateInfo<ONNX_OPERATOR_VERSIONED_TYPED_KERNEL_CLASS_NAME(kRocmExecutionProvider, kOnnxDomain, 13, 13, MLFloat16, Add)>,
    BuildKernelCreateInfo<ONNX_OPERATOR_VERSIONED_TYPED_KERNEL_CLASS_NAME(kRocmExecutionProvider, kOnnxDomain, 13, 13, int32_t, Sub)>,
    BuildKernelCreateInfo<ONNX_OPERATOR_VERSIONED_TYPED_KERNEL_CLASS_NAME(kRocmExecutionProvider, kOnnxDomain, 13, 13, int64_t, Sub)>,
    BuildKernelCreateInfo<ONNX_OPERATOR_VERSIONED_TYPED_KERNEL_CLASS_NAME(kRocmExecutionProvider, kOnnxDomain, 13, 13, uint32_t, Sub)>,
    BuildKernelCreateInfo<ONNX_OPERATOR_VERSIONED_TYPED_KERNEL_CLASS_NAME(kRocmExecutionProvider, kOnnxDomain, 13, 13, uint64_t, Sub)>,
    BuildKernelCreateInfo<ONNX_OPERATOR_VERSIONED_TYPED_KERNEL_CLASS_NAME(kRocmExecutionProvider, kOnnxDomain, 13, 13, float, Sub)>,
    BuildKernelCreateInfo<ONNX_OPERATOR_VERSIONED_TYPED_KERNEL_CLASS_NAME(kRocmExecutionProvider, kOnnxDomain, 13, 13, double, Sub)>,
    BuildKernelCreateInfo<ONNX_OPERATOR_VERSIONED_TYPED_KERNEL_CLASS_NAME(kRocmExecutionProvider, kOnnxDomain, 13, 13, MLFloat16, Sub)>,
    BuildKernelCreateInfo<ONNX_OPERATOR_VERSIONED_TYPED_KERNEL_CLASS_NAME(kRocmExecutionProvider, kOnnxDomain, 13, 13, int32_t, Mul)>,
    BuildKernelCreateInfo<ONNX_OPERATOR_VERSIONED_TYPED_KERNEL_CLASS_NAME(kRocmExecutionProvider, kOnnxDomain, 13, 13, int64_t, Mul)>,
    BuildKernelCreateInfo<ONNX_OPERATOR_VERSIONED_TYPED_KERNEL_CLASS_NAME(kRocmExecutionProvider, kOnnxDomain, 13, 13, uint32_t, Mul)>,
    BuildKernelCreateInfo<ONNX_OPERATOR_VERSIONED_TYPED_KERNEL_CLASS_NAME(kRocmExecutionProvider, kOnnxDomain, 13, 13, uint64_t, Mul)>,
    BuildKernelCreateInfo<ONNX_OPERATOR_VERSIONED_TYPED_KERNEL_CLASS_NAME(kRocmExecutionProvider, kOnnxDomain, 13, 13, float, Mul)>,
    BuildKernelCreateInfo<ONNX_OPERATOR_VERSIONED_TYPED_KERNEL_CLASS_NAME(kRocmExecutionProvider, kOnnxDomain, 13, 13, double, Mul)>,
    BuildKernelCreateInfo<ONNX_OPERATOR_VERSIONED_TYPED_KERNEL_CLASS_NAME(kRocmExecutionProvider, kOnnxDomain, 13, 13, MLFloat16, Mul)>,
    BuildKernelCreateInfo<ONNX_OPERATOR_VERSIONED_TYPED_KERNEL_CLASS_NAME(kRocmExecutionProvider, kOnnxDomain, 13, 13, int32_t, Div)>,
    BuildKernelCreateInfo<ONNX_OPERATOR_VERSIONED_TYPED_KERNEL_CLASS_NAME(kRocmExecutionProvider, kOnnxDomain, 13, 13, int64_t, Div)>,
    BuildKernelCreateInfo<ONNX_OPERATOR_VERSIONED_TYPED_KERNEL_CLASS_NAME(kRocmExecutionProvider, kOnnxDomain, 13, 13, uint32_t, Div)>,
    BuildKernelCreateInfo<ONNX_OPERATOR_VERSIONED_TYPED_KERNEL_CLASS_NAME(kRocmExecutionProvider, kOnnxDomain, 13, 13, uint64_t, Div)>,
    BuildKernelCreateInfo<ONNX_OPERATOR_VERSIONED_TYPED_KERNEL_CLASS_NAME(kRocmExecutionProvider, kOnnxDomain, 13, 13, float, Div)>,
    BuildKernelCreateInfo<ONNX_OPERATOR_VERSIONED_TYPED_KERNEL_CLASS_NAME(kRocmExecutionProvider, kOnnxDomain, 13, 13, double, Div)>,
    BuildKernelCreateInfo<ONNX_OPERATOR_VERSIONED_TYPED_KERNEL_CLASS_NAME(kRocmExecutionProvider, kOnnxDomain, 13, 13, MLFloat16, Div)>,
    BuildKernelCreateInfo<ONNX_OPERATOR_TYPED_KERNEL_CLASS_NAME(kRocmExecutionProvider, kOnnxDomain, 13, int8_t, Abs)>,
    BuildKernelCreateInfo<ONNX_OPERATOR_TYPED_KERNEL_CLASS_NAME(kRocmExecutionProvider, kOnnxDomain, 13, int16_t, Abs)>,
    BuildKernelCreateInfo<ONNX_OPERATOR_TYPED_KERNEL_CLASS_NAME(kRocmExecutionProvider, kOnnxDomain, 13, int32_t, Abs)>,
    BuildKernelCreateInfo<ONNX_OPERATOR_TYPED_KERNEL_CLASS_NAME(kRocmExecutionProvider, kOnnxDomain, 13, int64_t, Abs)>,
    BuildKernelCreateInfo<ONNX_OPERATOR_TYPED_KERNEL_CLASS_NAME(kRocmExecutionProvider, kOnnxDomain, 13, uint8_t, Abs)>,
    BuildKernelCreateInfo<ONNX_OPERATOR_TYPED_KERNEL_CLASS_NAME(kRocmExecutionProvider, kOnnxDomain, 13, uint16_t, Abs)>,
    BuildKernelCreateInfo<ONNX_OPERATOR_TYPED_KERNEL_CLASS_NAME(kRocmExecutionProvider, kOnnxDomain, 13, uint32_t, Abs)>,
    BuildKernelCreateInfo<ONNX_OPERATOR_TYPED_KERNEL_CLASS_NAME(kRocmExecutionProvider, kOnnxDomain, 13, uint64_t, Abs)>,
    BuildKernelCreateInfo<ONNX_OPERATOR_TYPED_KERNEL_CLASS_NAME(kRocmExecutionProvider, kOnnxDomain, 13, float, Abs)>,
    BuildKernelCreateInfo<ONNX_OPERATOR_TYPED_KERNEL_CLASS_NAME(kRocmExecutionProvider, kOnnxDomain, 13, double, Abs)>,
    BuildKernelCreateInfo<ONNX_OPERATOR_TYPED_KERNEL_CLASS_NAME(kRocmExecutionProvider, kOnnxDomain, 13, MLFloat16, Abs)>,
    BuildKernelCreateInfo<ONNX_OPERATOR_TYPED_KERNEL_CLASS_NAME(kRocmExecutionProvider, kOnnxDomain, 13, int8_t, Neg)>,
    BuildKernelCreateInfo<ONNX_OPERATOR_TYPED_KERNEL_CLASS_NAME(kRocmExecutionProvider, kOnnxDomain, 13, int16_t, Neg)>,
    BuildKernelCreateInfo<ONNX_OPERATOR_TYPED_KERNEL_CLASS_NAME(kRocmExecutionProvider, kOnnxDomain, 13, int32_t, Neg)>,
    BuildKernelCreateInfo<ONNX_OPERATOR_TYPED_KERNEL_CLASS_NAME(kRocmExecutionProvider, kOnnxDomain, 13, int64_t, Neg)>,
    BuildKernelCreateInfo<ONNX_OPERATOR_TYPED_KERNEL_CLASS_NAME(kRocmExecutionProvider, kOnnxDomain, 13, float, Neg)>,
    BuildKernelCreateInfo<ONNX_OPERATOR_TYPED_KERNEL_CLASS_NAME(kRocmExecutionProvider, kOnnxDomain, 13, double, Neg)>,
    BuildKernelCreateInfo<ONNX_OPERATOR_TYPED_KERNEL_CLASS_NAME(kRocmExecutionProvider, kOnnxDomain, 13, MLFloat16, Neg)>,
    BuildKernelCreateInfo<ONNX_OPERATOR_TYPED_KERNEL_CLASS_NAME(kRocmExecutionProvider, kOnnxDomain, 13, float, Floor)>,
    BuildKernelCreateInfo<ONNX_OPERATOR_TYPED_KERNEL_CLASS_NAME(kRocmExecutionProvider, kOnnxDomain, 13, double, Floor)>,
    BuildKernelCreateInfo<ONNX_OPERATOR_TYPED_KERNEL_CLASS_NAME(kRocmExecutionProvider, kOnnxDomain, 13, MLFloat16, Floor)>,
    BuildKernelCreateInfo<ONNX_OPERATOR_TYPED_KERNEL_CLASS_NAME(kRocmExecutionProvider, kOnnxDomain, 13, float, Ceil)>,
    BuildKernelCreateInfo<ONNX_OPERATOR_TYPED_KERNEL_CLASS_NAME(kRocmExecutionProvider, kOnnxDomain, 13, double, Ceil)>,
    BuildKernelCreateInfo<ONNX_OPERATOR_TYPED_KERNEL_CLASS_NAME(kRocmExecutionProvider, kOnnxDomain, 13, MLFloat16, Ceil)>,
    BuildKernelCreateInfo<ONNX_OPERATOR_TYPED_KERNEL_CLASS_NAME(kRocmExecutionProvider, kOnnxDomain, 13, float, Reciprocal)>,
    BuildKernelCreateInfo<ONNX_OPERATOR_TYPED_KERNEL_CLASS_NAME(kRocmExecutionProvider, kOnnxDomain, 13, double, Reciprocal)>,
    BuildKernelCreateInfo<ONNX_OPERATOR_TYPED_KERNEL_CLASS_NAME(kRocmExecutionProvider, kOnnxDomain, 13, MLFloat16, Reciprocal)>,
    BuildKernelCreateInfo<ONNX_OPERATOR_TYPED_KERNEL_CLASS_NAME(kRocmExecutionProvider, kOnnxDomain, 13, float, Sqrt)>,
    BuildKernelCreateInfo<ONNX_OPERATOR_TYPED_KERNEL_CLASS_NAME(kRocmExecutionProvider, kOnnxDomain, 13, double, Sqrt)>,
    BuildKernelCreateInfo<ONNX_OPERATOR_TYPED_KERNEL_CLASS_NAME(kRocmExecutionProvider, kOnnxDomain, 13, MLFloat16, Sqrt)>,
    BuildKernelCreateInfo<ONNX_OPERATOR_TYPED_KERNEL_CLASS_NAME(kRocmExecutionProvider, kOnnxDomain, 13, float, Log)>,
    BuildKernelCreateInfo<ONNX_OPERATOR_TYPED_KERNEL_CLASS_NAME(kRocmExecutionProvider, kOnnxDomain, 13, double, Log)>,
    BuildKernelCreateInfo<ONNX_OPERATOR_TYPED_KERNEL_CLASS_NAME(kRocmExecutionProvider, kOnnxDomain, 13, MLFloat16, Log)>,
    BuildKernelCreateInfo<ONNX_OPERATOR_TYPED_KERNEL_CLASS_NAME(kRocmExecutionProvider, kOnnxDomain, 13, float, Exp)>,
    BuildKernelCreateInfo<ONNX_OPERATOR_TYPED_KERNEL_CLASS_NAME(kRocmExecutionProvider, kOnnxDomain, 13, double, Exp)>,
    BuildKernelCreateInfo<ONNX_OPERATOR_TYPED_KERNEL_CLASS_NAME(kRocmExecutionProvider, kOnnxDomain, 13, MLFloat16, Exp)>,
    BuildKernelCreateInfo<ONNX_OPERATOR_TYPED_KERNEL_CLASS_NAME(kRocmExecutionProvider, kOnnxDomain, 13, float, Erf)>,
    BuildKernelCreateInfo<ONNX_OPERATOR_TYPED_KERNEL_CLASS_NAME(kRocmExecutionProvider, kOnnxDomain, 13, double, Erf)>,
    BuildKernelCreateInfo<ONNX_OPERATOR_TYPED_KERNEL_CLASS_NAME(kRocmExecutionProvider, kOnnxDomain, 13, MLFloat16, Erf)>,
    BuildKernelCreateInfo<ONNX_OPERATOR_KERNEL_CLASS_NAME(kRocmExecutionProvider, kOnnxDomain, 13, Expand)>,
    BuildKernelCreateInfo<ONNX_OPERATOR_KERNEL_CLASS_NAME(kRocmExecutionProvider, kOnnxDomain, 13, Sum)>,
    BuildKernelCreateInfo<ONNX_OPERATOR_KERNEL_CLASS_NAME(kRocmExecutionProvider, kOnnxDomain, 13, Max)>,
    BuildKernelCreateInfo<ONNX_OPERATOR_KERNEL_CLASS_NAME(kRocmExecutionProvider, kOnnxDomain, 13, Min)>,
    BuildKernelCreateInfo<ONNX_OPERATOR_TYPED_KERNEL_CLASS_NAME(kRocmExecutionProvider, kOnnxDomain, 13, bool, Equal)>,
    BuildKernelCreateInfo<ONNX_OPERATOR_TYPED_KERNEL_CLASS_NAME(kRocmExecutionProvider, kOnnxDomain, 13, int32_t, Equal)>,
    BuildKernelCreateInfo<ONNX_OPERATOR_TYPED_KERNEL_CLASS_NAME(kRocmExecutionProvider, kOnnxDomain, 13, int64_t, Equal)>,
    BuildKernelCreateInfo<ONNX_OPERATOR_TYPED_KERNEL_CLASS_NAME(kRocmExecutionProvider, kOnnxDomain, 13, uint32_t, Equal)>,
    BuildKernelCreateInfo<ONNX_OPERATOR_TYPED_KERNEL_CLASS_NAME(kRocmExecutionProvider, kOnnxDomain, 13, uint64_t, Equal)>,
    BuildKernelCreateInfo<ONNX_OPERATOR_TYPED_KERNEL_CLASS_NAME(kRocmExecutionProvider, kOnnxDomain, 13, float, Equal)>,
    BuildKernelCreateInfo<ONNX_OPERATOR_TYPED_KERNEL_CLASS_NAME(kRocmExecutionProvider, kOnnxDomain, 13, double, Equal)>,
    BuildKernelCreateInfo<ONNX_OPERATOR_TYPED_KERNEL_CLASS_NAME(kRocmExecutionProvider, kOnnxDomain, 13, MLFloat16, Equal)>,
    BuildKernelCreateInfo<ONNX_OPERATOR_TYPED_KERNEL_CLASS_NAME(kRocmExecutionProvider, kOnnxDomain, 13, int32_t, Greater)>,
    BuildKernelCreateInfo<ONNX_OPERATOR_TYPED_KERNEL_CLASS_NAME(kRocmExecutionProvider, kOnnxDomain, 13, int64_t, Greater)>,
    BuildKernelCreateInfo<ONNX_OPERATOR_TYPED_KERNEL_CLASS_NAME(kRocmExecutionProvider, kOnnxDomain, 13, uint32_t, Greater)>,
    BuildKernelCreateInfo<ONNX_OPERATOR_TYPED_KERNEL_CLASS_NAME(kRocmExecutionProvider, kOnnxDomain, 13, uint64_t, Greater)>,
    BuildKernelCreateInfo<ONNX_OPERATOR_TYPED_KERNEL_CLASS_NAME(kRocmExecutionProvider, kOnnxDomain, 13, float, Greater)>,
    BuildKernelCreateInfo<ONNX_OPERATOR_TYPED_KERNEL_CLASS_NAME(kRocmExecutionProvider, kOnnxDomain, 13, double, Greater)>,
    BuildKernelCreateInfo<ONNX_OPERATOR_TYPED_KERNEL_CLASS_NAME(kRocmExecutionProvider, kOnnxDomain, 13, MLFloat16, Greater)>,
    BuildKernelCreateInfo<ONNX_OPERATOR_TYPED_KERNEL_CLASS_NAME(kRocmExecutionProvider, kOnnxDomain, 13, int32_t, Less)>,
    BuildKernelCreateInfo<ONNX_OPERATOR_TYPED_KERNEL_CLASS_NAME(kRocmExecutionProvider, kOnnxDomain, 13, int64_t, Less)>,
    BuildKernelCreateInfo<ONNX_OPERATOR_TYPED_KERNEL_CLASS_NAME(kRocmExecutionProvider, kOnnxDomain, 13, uint32_t, Less)>,
    BuildKernelCreateInfo<ONNX_OPERATOR_TYPED_KERNEL_CLASS_NAME(kRocmExecutionProvider, kOnnxDomain, 13, uint64_t, Less)>,
    BuildKernelCreateInfo<ONNX_OPERATOR_TYPED_KERNEL_CLASS_NAME(kRocmExecutionProvider, kOnnxDomain, 13, float, Less)>,
    BuildKernelCreateInfo<ONNX_OPERATOR_TYPED_KERNEL_CLASS_NAME(kRocmExecutionProvider, kOnnxDomain, 13, double, Less)>,
    BuildKernelCreateInfo<ONNX_OPERATOR_TYPED_KERNEL_CLASS_NAME(kRocmExecutionProvider, kOnnxDomain, 13, MLFloat16, Less)>,
    BuildKernelCreateInfo<ONNX_OPERATOR_TYPED_KERNEL_CLASS_NAME(kRocmExecutionProvider, kOnnxDomain, 13, bool, NonZero)>,
    BuildKernelCreateInfo<ONNX_OPERATOR_TYPED_KERNEL_CLASS_NAME(kRocmExecutionProvider, kOnnxDomain, 13, uint8_t, NonZero)>,
    BuildKernelCreateInfo<ONNX_OPERATOR_TYPED_KERNEL_CLASS_NAME(kRocmExecutionProvider, kOnnxDomain, 13, int32_t, NonZero)>,
    BuildKernelCreateInfo<ONNX_OPERATOR_TYPED_KERNEL_CLASS_NAME(kRocmExecutionProvider, kOnnxDomain, 13, int64_t, NonZero)>,
    BuildKernelCreateInfo<ONNX_OPERATOR_TYPED_KERNEL_CLASS_NAME(kRocmExecutionProvider, kOnnxDomain, 13, float, NonZero)>,
    BuildKernelCreateInfo<ONNX_OPERATOR_TYPED_KERNEL_CLASS_NAME(kRocmExecutionProvider, kOnnxDomain, 13, MLFloat16, NonZero)>,
    BuildKernelCreateInfo<ONNX_OPERATOR_VERSIONED_TYPED_KERNEL_CLASS_NAME(kRocmExecutionProvider, kOnnxDomain, 13, 18, float, Cast)>,
    BuildKernelCreateInfo<ONNX_OPERATOR_VERSIONED_TYPED_KERNEL_CLASS_NAME(kRocmExecutionProvider, kOnnxDomain, 13, 18, double, Cast)>,
    BuildKernelCreateInfo<ONNX_OPERATOR_VERSIONED_TYPED_KERNEL_CLASS_NAME(kRocmExecutionProvider, kOnnxDomain, 13, 18, MLFloat16, Cast)>,
    BuildKernelCreateInfo<ONNX_OPERATOR_VERSIONED_TYPED_KERNEL_CLASS_NAME(kRocmExecutionProvider, kOnnxDomain, 13, 18, int8_t, Cast)>,
    BuildKernelCreateInfo<ONNX_OPERATOR_VERSIONED_TYPED_KERNEL_CLASS_NAME(kRocmExecutionProvider, kOnnxDomain, 13, 18, int16_t, Cast)>,
    BuildKernelCreateInfo<ONNX_OPERATOR_VERSIONED_TYPED_KERNEL_CLASS_NAME(kRocmExecutionProvider, kOnnxDomain, 13, 18, int32_t, Cast)>,
    BuildKernelCreateInfo<ONNX_OPERATOR_VERSIONED_TYPED_KERNEL_CLASS_NAME(kRocmExecutionProvider, kOnnxDomain, 13, 18, int64_t, Cast)>,
    BuildKernelCreateInfo<ONNX_OPERATOR_VERSIONED_TYPED_KERNEL_CLASS_NAME(kRocmExecutionProvider, kOnnxDomain, 13, 18, uint8_t, Cast)>,
    BuildKernelCreateInfo<ONNX_OPERATOR_VERSIONED_TYPED_KERNEL_CLASS_NAME(kRocmExecutionProvider, kOnnxDomain, 13, 18, uint16_t, Cast)>,
    BuildKernelCreateInfo<ONNX_OPERATOR_VERSIONED_TYPED_KERNEL_CLASS_NAME(kRocmExecutionProvider, kOnnxDomain, 13, 18, uint32_t, Cast)>,
    BuildKernelCreateInfo<ONNX_OPERATOR_VERSIONED_TYPED_KERNEL_CLASS_NAME(kRocmExecutionProvider, kOnnxDomain, 13, 18, uint64_t, Cast)>,
    BuildKernelCreateInfo<ONNX_OPERATOR_VERSIONED_TYPED_KERNEL_CLASS_NAME(kRocmExecutionProvider, kOnnxDomain, 13, 18, bool, Cast)>,
    BuildKernelCreateInfo<ONNX_OPERATOR_VERSIONED_KERNEL_CLASS_NAME(kRocmExecutionProvider, kOnnxDomain, 13, 13, Reshape)>,
    BuildKernelCreateInfo<ONNX_OPERATOR_VERSIONED_KERNEL_CLASS_NAME(kRocmExecutionProvider, kOnnxDomain, 13, 14, Shape)>,
    BuildKernelCreateInfo<ONNX_OPERATOR_KERNEL_CLASS_NAME(kRocmExecutionProvider, kOnnxDomain, 13, Size)>,
    BuildKernelCreateInfo<ONNX_OPERATOR_KERNEL_CLASS_NAME(kRocmExecutionProvider, kOnnxDomain, 13, Transpose)>,
    BuildKernelCreateInfo<ONNX_OPERATOR_VERSIONED_KERNEL_CLASS_NAME(kRocmExecutionProvider, kOnnxDomain, 13, 15, ScatterElements)>,
    BuildKernelCreateInfo<ONNX_OPERATOR_TYPED_KERNEL_CLASS_NAME(kRocmExecutionProvider, kOnnxDomain, 13, int32_t, Slice)>,
    BuildKernelCreateInfo<ONNX_OPERATOR_TYPED_KERNEL_CLASS_NAME(kRocmExecutionProvider, kOnnxDomain, 13, int64_t, Slice)>,
    BuildKernelCreateInfo<ONNX_OPERATOR_TYPED_KERNEL_CLASS_NAME(kRocmExecutionProvider, kOnnxDomain, 13, float, Softmax)>,
    // BuildKernelCreateInfo<ONNX_OPERATOR_TYPED_KERNEL_CLASS_NAME(kRocmExecutionProvider, kOnnxDomain, 13, double, Softmax)>,
    BuildKernelCreateInfo<ONNX_OPERATOR_TYPED_KERNEL_CLASS_NAME(kRocmExecutionProvider, kOnnxDomain, 13, MLFloat16, Softmax)>,
    BuildKernelCreateInfo<ONNX_OPERATOR_TYPED_KERNEL_CLASS_NAME(kRocmExecutionProvider, kOnnxDomain, 13, float, LogSoftmax)>,
    // BuildKernelCreateInfo<ONNX_OPERATOR_TYPED_KERNEL_CLASS_NAME(kRocmExecutionProvider, kOnnxDomain, 13, double, LogSoftmax)>,
    BuildKernelCreateInfo<ONNX_OPERATOR_TYPED_KERNEL_CLASS_NAME(kRocmExecutionProvider, kOnnxDomain, 13, MLFloat16, LogSoftmax)>,
    BuildKernelCreateInfo<ONNX_OPERATOR_VERSIONED_KERNEL_CLASS_NAME(kRocmExecutionProvider, kOnnxDomain, 13, 17, Split)>,
    BuildKernelCreateInfo<ONNX_OPERATOR_KERNEL_CLASS_NAME(kRocmExecutionProvider, kOnnxDomain, 13, Squeeze)>,
    BuildKernelCreateInfo<ONNX_OPERATOR_KERNEL_CLASS_NAME(kRocmExecutionProvider, kOnnxDomain, 13, Unsqueeze)>,
    BuildKernelCreateInfo<ONNX_OPERATOR_KERNEL_CLASS_NAME(kRocmExecutionProvider, kOnnxDomain, 13, Concat)>,
    BuildKernelCreateInfo<ONNX_OPERATOR_KERNEL_CLASS_NAME(kRocmExecutionProvider, kOnnxDomain, 13, Gather)>,
    BuildKernelCreateInfo<ONNX_OPERATOR_KERNEL_CLASS_NAME(kRocmExecutionProvider, kOnnxDomain, 13, GatherElements)>,
    BuildKernelCreateInfo<ONNX_OPERATOR_TYPED_KERNEL_CLASS_NAME(kRocmExecutionProvider, kOnnxDomain, 13, float, MatMul)>,
    BuildKernelCreateInfo<ONNX_OPERATOR_TYPED_KERNEL_CLASS_NAME(kRocmExecutionProvider, kOnnxDomain, 13, double, MatMul)>,
    BuildKernelCreateInfo<ONNX_OPERATOR_TYPED_KERNEL_CLASS_NAME(kRocmExecutionProvider, kOnnxDomain, 13, MLFloat16, MatMul)>,
    BuildKernelCreateInfo<ONNX_OPERATOR_VERSIONED_TYPED_KERNEL_CLASS_NAME(kRocmExecutionProvider, kOnnxDomain, 13, 13, float, Relu)>,
    BuildKernelCreateInfo<ONNX_OPERATOR_VERSIONED_TYPED_KERNEL_CLASS_NAME(kRocmExecutionProvider, kOnnxDomain, 13, 13, double, Relu)>,
    BuildKernelCreateInfo<ONNX_OPERATOR_VERSIONED_TYPED_KERNEL_CLASS_NAME(kRocmExecutionProvider, kOnnxDomain, 13, 13, MLFloat16, Relu)>,
    BuildKernelCreateInfo<ONNX_OPERATOR_TYPED_KERNEL_CLASS_NAME(kRocmExecutionProvider, kOnnxDomain, 13, float, Sigmoid)>,
    BuildKernelCreateInfo<ONNX_OPERATOR_TYPED_KERNEL_CLASS_NAME(kRocmExecutionProvider, kOnnxDomain, 13, double, Sigmoid)>,
    BuildKernelCreateInfo<ONNX_OPERATOR_TYPED_KERNEL_CLASS_NAME(kRocmExecutionProvider, kOnnxDomain, 13, MLFloat16, Sigmoid)>,
    BuildKernelCreateInfo<ONNX_OPERATOR_TYPED_KERNEL_CLASS_NAME(kRocmExecutionProvider, kOnnxDomain, 13, float, Tanh)>,
    BuildKernelCreateInfo<ONNX_OPERATOR_TYPED_KERNEL_CLASS_NAME(kRocmExecutionProvider, kOnnxDomain, 13, double, Tanh)>,
    BuildKernelCreateInfo<ONNX_OPERATOR_TYPED_KERNEL_CLASS_NAME(kRocmExecutionProvider, kOnnxDomain, 13, MLFloat16, Tanh)>,
    BuildKernelCreateInfo<ONNX_OPERATOR_TYPED_KERNEL_CLASS_NAME(kRocmExecutionProvider, kOnnxDomain, 13, MLFloat16, Gemm)>,
    BuildKernelCreateInfo<ONNX_OPERATOR_TYPED_KERNEL_CLASS_NAME(kRocmExecutionProvider, kOnnxDomain, 13, float, Gemm)>,
    BuildKernelCreateInfo<ONNX_OPERATOR_TYPED_KERNEL_CLASS_NAME(kRocmExecutionProvider, kOnnxDomain, 13, double, Gemm)>,
    BuildKernelCreateInfo<ONNX_OPERATOR_TYPED_KERNEL_CLASS_NAME(kRocmExecutionProvider, kOnnxDomain, 13, float, ReduceL1)>,
    // BuildKernelCreateInfo<ONNX_OPERATOR_TYPED_KERNEL_CLASS_NAME(kRocmExecutionProvider, kOnnxDomain, 13, double, ReduceL1)>,
    BuildKernelCreateInfo<ONNX_OPERATOR_TYPED_KERNEL_CLASS_NAME(kRocmExecutionProvider, kOnnxDomain, 13, MLFloat16, ReduceL1)>,
    BuildKernelCreateInfo<ONNX_OPERATOR_TYPED_KERNEL_CLASS_NAME(kRocmExecutionProvider, kOnnxDomain, 13, int32_t, ReduceL1)>,
    BuildKernelCreateInfo<ONNX_OPERATOR_TYPED_KERNEL_CLASS_NAME(kRocmExecutionProvider, kOnnxDomain, 13, float, ReduceL2)>,
    // BuildKernelCreateInfo<ONNX_OPERATOR_TYPED_KERNEL_CLASS_NAME(kRocmExecutionProvider, kOnnxDomain, 13, double, ReduceL2)>,
    BuildKernelCreateInfo<ONNX_OPERATOR_TYPED_KERNEL_CLASS_NAME(kRocmExecutionProvider, kOnnxDomain, 13, MLFloat16, ReduceL2)>,
    BuildKernelCreateInfo<ONNX_OPERATOR_TYPED_KERNEL_CLASS_NAME(kRocmExecutionProvider, kOnnxDomain, 13, int32_t, ReduceL2)>,
    BuildKernelCreateInfo<ONNX_OPERATOR_TYPED_KERNEL_CLASS_NAME(kRocmExecutionProvider, kOnnxDomain, 13, float, ReduceLogSum)>,
    // BuildKernelCreateInfo<ONNX_OPERATOR_TYPED_KERNEL_CLASS_NAME(kRocmExecutionProvider, kOnnxDomain, 13, double, ReduceLogSum)>,
    BuildKernelCreateInfo<ONNX_OPERATOR_TYPED_KERNEL_CLASS_NAME(kRocmExecutionProvider, kOnnxDomain, 13, MLFloat16, ReduceLogSum)>,
    BuildKernelCreateInfo<ONNX_OPERATOR_TYPED_KERNEL_CLASS_NAME(kRocmExecutionProvider, kOnnxDomain, 13, float, ReduceLogSumExp)>,
    // BuildKernelCreateInfo<ONNX_OPERATOR_TYPED_KERNEL_CLASS_NAME(kRocmExecutionProvider, kOnnxDomain, 13, double, ReduceLogSumExp)>,
    BuildKernelCreateInfo<ONNX_OPERATOR_TYPED_KERNEL_CLASS_NAME(kRocmExecutionProvider, kOnnxDomain, 13, MLFloat16, ReduceLogSumExp)>,
    BuildKernelCreateInfo<ONNX_OPERATOR_TYPED_KERNEL_CLASS_NAME(kRocmExecutionProvider, kOnnxDomain, 13, float, ReduceMax)>,
    // BuildKernelCreateInfo<ONNX_OPERATOR_TYPED_KERNEL_CLASS_NAME(kRocmExecutionProvider, kOnnxDomain, 13, double, ReduceMax)>,
    BuildKernelCreateInfo<ONNX_OPERATOR_TYPED_KERNEL_CLASS_NAME(kRocmExecutionProvider, kOnnxDomain, 13, MLFloat16, ReduceMax)>,
    BuildKernelCreateInfo<ONNX_OPERATOR_TYPED_KERNEL_CLASS_NAME(kRocmExecutionProvider, kOnnxDomain, 13, int32_t, ReduceMax)>,
    BuildKernelCreateInfo<ONNX_OPERATOR_TYPED_KERNEL_CLASS_NAME(kRocmExecutionProvider, kOnnxDomain, 13, int64_t, ReduceMax)>,
    BuildKernelCreateInfo<ONNX_OPERATOR_TYPED_KERNEL_CLASS_NAME(kRocmExecutionProvider, kOnnxDomain, 13, int8_t, ReduceMax)>,
    BuildKernelCreateInfo<ONNX_OPERATOR_TYPED_KERNEL_CLASS_NAME(kRocmExecutionProvider, kOnnxDomain, 13, uint8_t, ReduceMax)>,
    BuildKernelCreateInfo<ONNX_OPERATOR_TYPED_KERNEL_CLASS_NAME(kRocmExecutionProvider, kOnnxDomain, 13, float, ReduceMean)>,
    // BuildKernelCreateInfo<ONNX_OPERATOR_TYPED_KERNEL_CLASS_NAME(kRocmExecutionProvider, kOnnxDomain, 13, double, ReduceMean)>,
    BuildKernelCreateInfo<ONNX_OPERATOR_TYPED_KERNEL_CLASS_NAME(kRocmExecutionProvider, kOnnxDomain, 13, MLFloat16, ReduceMean)>,
    BuildKernelCreateInfo<ONNX_OPERATOR_TYPED_KERNEL_CLASS_NAME(kRocmExecutionProvider, kOnnxDomain, 13, int32_t, ReduceMean)>,
    BuildKernelCreateInfo<ONNX_OPERATOR_VERSIONED_TYPED_KERNEL_CLASS_NAME(kRocmExecutionProvider, kOnnxDomain, 13, 13, float, ReduceMin)>,
    // BuildKernelCreateInfo<ONNX_OPERATOR_VERSIONED_TYPED_KERNEL_CLASS_NAME(kRocmExecutionProvider, kOnnxDomain, 13, 13, double, ReduceMin)>,
    BuildKernelCreateInfo<ONNX_OPERATOR_VERSIONED_TYPED_KERNEL_CLASS_NAME(kRocmExecutionProvider, kOnnxDomain, 13, 13, MLFloat16, ReduceMin)>,
    BuildKernelCreateInfo<ONNX_OPERATOR_VERSIONED_TYPED_KERNEL_CLASS_NAME(kRocmExecutionProvider, kOnnxDomain, 13, 13, int32_t, ReduceMin)>,
    BuildKernelCreateInfo<ONNX_OPERATOR_VERSIONED_TYPED_KERNEL_CLASS_NAME(kRocmExecutionProvider, kOnnxDomain, 13, 13, int64_t, ReduceMin)>,
    BuildKernelCreateInfo<ONNX_OPERATOR_VERSIONED_TYPED_KERNEL_CLASS_NAME(kRocmExecutionProvider, kOnnxDomain, 13, 13, int8_t, ReduceMin)>,
    BuildKernelCreateInfo<ONNX_OPERATOR_VERSIONED_TYPED_KERNEL_CLASS_NAME(kRocmExecutionProvider, kOnnxDomain, 13, 13, uint8_t, ReduceMin)>,
    BuildKernelCreateInfo<ONNX_OPERATOR_TYPED_KERNEL_CLASS_NAME(kRocmExecutionProvider, kOnnxDomain, 13, float, ReduceProd)>,
    // BuildKernelCreateInfo<ONNX_OPERATOR_TYPED_KERNEL_CLASS_NAME(kRocmExecutionProvider, kOnnxDomain, 13, double, ReduceProd)>,
    BuildKernelCreateInfo<ONNX_OPERATOR_TYPED_KERNEL_CLASS_NAME(kRocmExecutionProvider, kOnnxDomain, 13, MLFloat16, ReduceProd)>,
    BuildKernelCreateInfo<ONNX_OPERATOR_TYPED_KERNEL_CLASS_NAME(kRocmExecutionProvider, kOnnxDomain, 13, int32_t, ReduceProd)>,
    BuildKernelCreateInfo<ONNX_OPERATOR_TYPED_KERNEL_CLASS_NAME(kRocmExecutionProvider, kOnnxDomain, 13, float, ReduceSum)>,
    // BuildKernelCreateInfo<ONNX_OPERATOR_TYPED_KERNEL_CLASS_NAME(kRocmExecutionProvider, kOnnxDomain, 13, double, ReduceSum)>,
    BuildKernelCreateInfo<ONNX_OPERATOR_TYPED_KERNEL_CLASS_NAME(kRocmExecutionProvider, kOnnxDomain, 13, MLFloat16, ReduceSum)>,
    BuildKernelCreateInfo<ONNX_OPERATOR_TYPED_KERNEL_CLASS_NAME(kRocmExecutionProvider, kOnnxDomain, 13, int32_t, ReduceSum)>,
    BuildKernelCreateInfo<ONNX_OPERATOR_TYPED_KERNEL_CLASS_NAME(kRocmExecutionProvider, kOnnxDomain, 13, int64_t, ReduceSum)>,
    BuildKernelCreateInfo<ONNX_OPERATOR_TYPED_KERNEL_CLASS_NAME(kRocmExecutionProvider, kOnnxDomain, 13, float, ReduceSumSquare)>,
    // BuildKernelCreateInfo<ONNX_OPERATOR_TYPED_KERNEL_CLASS_NAME(kRocmExecutionProvider, kOnnxDomain, 13, double, ReduceSumSquare)>,
    BuildKernelCreateInfo<ONNX_OPERATOR_TYPED_KERNEL_CLASS_NAME(kRocmExecutionProvider, kOnnxDomain, 13, MLFloat16, ReduceSumSquare)>,
    BuildKernelCreateInfo<ONNX_OPERATOR_TYPED_KERNEL_CLASS_NAME(kRocmExecutionProvider, kOnnxDomain, 13, int64_t, GatherND)>,
    BuildKernelCreateInfo<ONNX_OPERATOR_KERNEL_CLASS_NAME(kRocmExecutionProvider, kOnnxDomain, 13, Dropout)>,
    BuildKernelCreateInfo<ONNX_OPERATOR_VERSIONED_TYPED_KERNEL_CLASS_NAME(kRocmExecutionProvider, kOnnxDomain, 13, 17,
                                                                          float, Resize)>,
    BuildKernelCreateInfo<ONNX_OPERATOR_VERSIONED_TYPED_KERNEL_CLASS_NAME(kRocmExecutionProvider, kOnnxDomain, 13, 17,
                                                                          double, Resize)>,
    BuildKernelCreateInfo<ONNX_OPERATOR_VERSIONED_TYPED_KERNEL_CLASS_NAME(kRocmExecutionProvider, kOnnxDomain, 13, 17,
                                                                          MLFloat16, Resize)>,
    BuildKernelCreateInfo<ONNX_OPERATOR_VERSIONED_TYPED_KERNEL_CLASS_NAME(kRocmExecutionProvider, kOnnxDomain, 13, 17,
                                                                          int32_t, Resize)>,
    BuildKernelCreateInfo<ONNX_OPERATOR_VERSIONED_TYPED_KERNEL_CLASS_NAME(kRocmExecutionProvider, kOnnxDomain, 13, 17,
                                                                          uint8_t, Resize)>,
    BuildKernelCreateInfo<ONNX_OPERATOR_VERSIONED_KERNEL_CLASS_NAME(kRocmExecutionProvider, kOnnxDomain, 13, 18, If)>,
    BuildKernelCreateInfo<ONNX_OPERATOR_VERSIONED_KERNEL_CLASS_NAME(kRocmExecutionProvider, kOnnxDomain, 13, 18, Loop)>,
    BuildKernelCreateInfo<ONNX_OPERATOR_KERNEL_CLASS_NAME(kRocmExecutionProvider, kOnnxDomain, 13, Flatten)>,
    BuildKernelCreateInfo<ONNX_OPERATOR_TYPED_KERNEL_CLASS_NAME(kRocmExecutionProvider, kOnnxDomain, 13, float, LRN)>,
    BuildKernelCreateInfo<ONNX_OPERATOR_TYPED_KERNEL_CLASS_NAME(kRocmExecutionProvider, kOnnxDomain, 13, double, LRN)>,
    BuildKernelCreateInfo<ONNX_OPERATOR_TYPED_KERNEL_CLASS_NAME(kRocmExecutionProvider, kOnnxDomain, 13, MLFloat16, LRN)>,
    BuildKernelCreateInfo<ONNX_OPERATOR_VERSIONED_KERNEL_CLASS_NAME(kRocmExecutionProvider, kOnnxDomain, 13, 13, Identity)>,
    BuildKernelCreateInfo<ONNX_OPERATOR_VERSIONED_KERNEL_CLASS_NAME(kRocmExecutionProvider, kOnnxDomain, 13, 15, ScatterND)>,
    BuildKernelCreateInfo<ONNX_OPERATOR_VERSIONED_TYPED_KERNEL_CLASS_NAME(kRocmExecutionProvider, kOnnxDomain, 13, 17, float, Pad)>,
    BuildKernelCreateInfo<ONNX_OPERATOR_VERSIONED_TYPED_KERNEL_CLASS_NAME(kRocmExecutionProvider, kOnnxDomain, 13, 17, double, Pad)>,
    BuildKernelCreateInfo<ONNX_OPERATOR_VERSIONED_TYPED_KERNEL_CLASS_NAME(kRocmExecutionProvider, kOnnxDomain, 13, 17, MLFloat16, Pad)>,
    BuildKernelCreateInfo<ONNX_OPERATOR_VERSIONED_TYPED_KERNEL_CLASS_NAME(kRocmExecutionProvider, kOnnxDomain, 13, 17, bool, Pad)>,
    BuildKernelCreateInfo<ONNX_OPERATOR_KERNEL_CLASS_NAME(kRocmExecutionProvider, kOnnxDomain, 13, SpaceToDepth)>,
    BuildKernelCreateInfo<ONNX_OPERATOR_KERNEL_CLASS_NAME(kRocmExecutionProvider, kOnnxDomain, 13, DepthToSpace)>,
    BuildKernelCreateInfo<ONNX_OPERATOR_TYPED_KERNEL_CLASS_NAME(kRocmExecutionProvider, kOnnxDomain, 13, int8_t, Sign)>,
    BuildKernelCreateInfo<ONNX_OPERATOR_TYPED_KERNEL_CLASS_NAME(kRocmExecutionProvider, kOnnxDomain, 13, int16_t, Sign)>,
    BuildKernelCreateInfo<ONNX_OPERATOR_TYPED_KERNEL_CLASS_NAME(kRocmExecutionProvider, kOnnxDomain, 13, int32_t, Sign)>,
    BuildKernelCreateInfo<ONNX_OPERATOR_TYPED_KERNEL_CLASS_NAME(kRocmExecutionProvider, kOnnxDomain, 13, int64_t, Sign)>,
    BuildKernelCreateInfo<ONNX_OPERATOR_TYPED_KERNEL_CLASS_NAME(kRocmExecutionProvider, kOnnxDomain, 13, uint8_t, Sign)>,
    BuildKernelCreateInfo<ONNX_OPERATOR_TYPED_KERNEL_CLASS_NAME(kRocmExecutionProvider, kOnnxDomain, 13, uint16_t, Sign)>,
    BuildKernelCreateInfo<ONNX_OPERATOR_TYPED_KERNEL_CLASS_NAME(kRocmExecutionProvider, kOnnxDomain, 13, uint32_t, Sign)>,
    BuildKernelCreateInfo<ONNX_OPERATOR_TYPED_KERNEL_CLASS_NAME(kRocmExecutionProvider, kOnnxDomain, 13, uint64_t, Sign)>,
    BuildKernelCreateInfo<ONNX_OPERATOR_TYPED_KERNEL_CLASS_NAME(kRocmExecutionProvider, kOnnxDomain, 13, float, Sign)>,
    BuildKernelCreateInfo<ONNX_OPERATOR_TYPED_KERNEL_CLASS_NAME(kRocmExecutionProvider, kOnnxDomain, 13, double, Sign)>,
    BuildKernelCreateInfo<ONNX_OPERATOR_TYPED_KERNEL_CLASS_NAME(kRocmExecutionProvider, kOnnxDomain, 13, MLFloat16, Sign)>,

    BuildKernelCreateInfo<ONNX_OPERATOR_VERSIONED_TYPED_KERNEL_CLASS_NAME(kRocmExecutionProvider, kOnnxDomain, 13, 13, BFloat16, Add)>,
    BuildKernelCreateInfo<ONNX_OPERATOR_VERSIONED_TYPED_KERNEL_CLASS_NAME(kRocmExecutionProvider, kOnnxDomain, 13, 13, BFloat16, Sub)>,
    BuildKernelCreateInfo<ONNX_OPERATOR_VERSIONED_TYPED_KERNEL_CLASS_NAME(kRocmExecutionProvider, kOnnxDomain, 13, 13, BFloat16, Mul)>,
    BuildKernelCreateInfo<ONNX_OPERATOR_VERSIONED_TYPED_KERNEL_CLASS_NAME(kRocmExecutionProvider, kOnnxDomain, 13, 13, BFloat16, Div)>,
    BuildKernelCreateInfo<ONNX_OPERATOR_VERSIONED_TYPED_KERNEL_CLASS_NAME(kRocmExecutionProvider, kOnnxDomain, 13, 18, BFloat16, Cast)>,
    BuildKernelCreateInfo<ONNX_OPERATOR_TYPED_KERNEL_CLASS_NAME(kRocmExecutionProvider, kOnnxDomain, 13, BFloat16, Softmax)>,
    BuildKernelCreateInfo<ONNX_OPERATOR_TYPED_KERNEL_CLASS_NAME(kRocmExecutionProvider, kOnnxDomain, 13, BFloat16, MatMul)>,
    BuildKernelCreateInfo<ONNX_OPERATOR_VERSIONED_TYPED_KERNEL_CLASS_NAME(kRocmExecutionProvider, kOnnxDomain, 13, 13, BFloat16, Relu)>,
    BuildKernelCreateInfo<ONNX_OPERATOR_TYPED_KERNEL_CLASS_NAME(kRocmExecutionProvider, kOnnxDomain, 13, BFloat16, Sigmoid)>,
    BuildKernelCreateInfo<ONNX_OPERATOR_TYPED_KERNEL_CLASS_NAME(kRocmExecutionProvider, kOnnxDomain, 13, BFloat16, Tanh)>,
    BuildKernelCreateInfo<ONNX_OPERATOR_TYPED_KERNEL_CLASS_NAME(kRocmExecutionProvider, kOnnxDomain, 13, BFloat16, Gemm)>,
    BuildKernelCreateInfo<ONNX_OPERATOR_TYPED_KERNEL_CLASS_NAME(kRocmExecutionProvider, kOnnxDomain, 13, BFloat16, ReduceSum)>,
    BuildKernelCreateInfo<ONNX_OPERATOR_KERNEL_CLASS_NAME(kRocmExecutionProvider, kOnnxDomain, 13, Mod)>,
    BuildKernelCreateInfo<ONNX_OPERATOR_VERSIONED_TYPED_KERNEL_CLASS_NAME(kRocmExecutionProvider, kOnnxDomain, 13, 18, int8_t, QuantizeLinear)>,
    BuildKernelCreateInfo<ONNX_OPERATOR_VERSIONED_TYPED_KERNEL_CLASS_NAME(kRocmExecutionProvider, kOnnxDomain, 13, 18, uint8_t, QuantizeLinear)>,
    BuildKernelCreateInfo<ONNX_OPERATOR_VERSIONED_TYPED_KERNEL_CLASS_NAME(kRocmExecutionProvider, kOnnxDomain, 13, 18, int8_t, DequantizeLinear)>,
    BuildKernelCreateInfo<ONNX_OPERATOR_VERSIONED_TYPED_KERNEL_CLASS_NAME(kRocmExecutionProvider, kOnnxDomain, 13, 18, uint8_t, DequantizeLinear)>,

    // OpSet 14
    BuildKernelCreateInfo<ONNX_OPERATOR_KERNEL_CLASS_NAME(kRocmExecutionProvider, kOnnxDomain, 14, CumSum)>,
    BuildKernelCreateInfo<ONNX_OPERATOR_TYPED_KERNEL_CLASS_NAME(kRocmExecutionProvider, kOnnxDomain, 14, float, Relu)>,
    BuildKernelCreateInfo<ONNX_OPERATOR_TYPED_KERNEL_CLASS_NAME(kRocmExecutionProvider, kOnnxDomain, 14, double, Relu)>,
    BuildKernelCreateInfo<ONNX_OPERATOR_TYPED_KERNEL_CLASS_NAME(kRocmExecutionProvider, kOnnxDomain, 14, MLFloat16, Relu)>,
    BuildKernelCreateInfo<ONNX_OPERATOR_TYPED_KERNEL_CLASS_NAME(kRocmExecutionProvider, kOnnxDomain, 14, int32_t, Add)>,
    BuildKernelCreateInfo<ONNX_OPERATOR_TYPED_KERNEL_CLASS_NAME(kRocmExecutionProvider, kOnnxDomain, 14, int64_t, Add)>,
    BuildKernelCreateInfo<ONNX_OPERATOR_TYPED_KERNEL_CLASS_NAME(kRocmExecutionProvider, kOnnxDomain, 14, uint32_t, Add)>,
    BuildKernelCreateInfo<ONNX_OPERATOR_TYPED_KERNEL_CLASS_NAME(kRocmExecutionProvider, kOnnxDomain, 14, uint64_t, Add)>,
    BuildKernelCreateInfo<ONNX_OPERATOR_TYPED_KERNEL_CLASS_NAME(kRocmExecutionProvider, kOnnxDomain, 14, float, Add)>,
    BuildKernelCreateInfo<ONNX_OPERATOR_TYPED_KERNEL_CLASS_NAME(kRocmExecutionProvider, kOnnxDomain, 14, double, Add)>,
    BuildKernelCreateInfo<ONNX_OPERATOR_TYPED_KERNEL_CLASS_NAME(kRocmExecutionProvider, kOnnxDomain, 14, MLFloat16, Add)>,
    BuildKernelCreateInfo<ONNX_OPERATOR_TYPED_KERNEL_CLASS_NAME(kRocmExecutionProvider, kOnnxDomain, 14, int32_t, Sub)>,
    BuildKernelCreateInfo<ONNX_OPERATOR_TYPED_KERNEL_CLASS_NAME(kRocmExecutionProvider, kOnnxDomain, 14, int64_t, Sub)>,
    BuildKernelCreateInfo<ONNX_OPERATOR_TYPED_KERNEL_CLASS_NAME(kRocmExecutionProvider, kOnnxDomain, 14, uint32_t, Sub)>,
    BuildKernelCreateInfo<ONNX_OPERATOR_TYPED_KERNEL_CLASS_NAME(kRocmExecutionProvider, kOnnxDomain, 14, uint64_t, Sub)>,
    BuildKernelCreateInfo<ONNX_OPERATOR_TYPED_KERNEL_CLASS_NAME(kRocmExecutionProvider, kOnnxDomain, 14, float, Sub)>,
    BuildKernelCreateInfo<ONNX_OPERATOR_TYPED_KERNEL_CLASS_NAME(kRocmExecutionProvider, kOnnxDomain, 14, double, Sub)>,
    BuildKernelCreateInfo<ONNX_OPERATOR_TYPED_KERNEL_CLASS_NAME(kRocmExecutionProvider, kOnnxDomain, 14, MLFloat16, Sub)>,
    BuildKernelCreateInfo<ONNX_OPERATOR_TYPED_KERNEL_CLASS_NAME(kRocmExecutionProvider, kOnnxDomain, 14, int32_t, Mul)>,
    BuildKernelCreateInfo<ONNX_OPERATOR_TYPED_KERNEL_CLASS_NAME(kRocmExecutionProvider, kOnnxDomain, 14, int64_t, Mul)>,
    BuildKernelCreateInfo<ONNX_OPERATOR_TYPED_KERNEL_CLASS_NAME(kRocmExecutionProvider, kOnnxDomain, 14, uint32_t, Mul)>,
    BuildKernelCreateInfo<ONNX_OPERATOR_TYPED_KERNEL_CLASS_NAME(kRocmExecutionProvider, kOnnxDomain, 14, uint64_t, Mul)>,
    BuildKernelCreateInfo<ONNX_OPERATOR_TYPED_KERNEL_CLASS_NAME(kRocmExecutionProvider, kOnnxDomain, 14, float, Mul)>,
    BuildKernelCreateInfo<ONNX_OPERATOR_TYPED_KERNEL_CLASS_NAME(kRocmExecutionProvider, kOnnxDomain, 14, double, Mul)>,
    BuildKernelCreateInfo<ONNX_OPERATOR_TYPED_KERNEL_CLASS_NAME(kRocmExecutionProvider, kOnnxDomain, 14, MLFloat16, Mul)>,
    BuildKernelCreateInfo<ONNX_OPERATOR_TYPED_KERNEL_CLASS_NAME(kRocmExecutionProvider, kOnnxDomain, 14, int32_t, Div)>,
    BuildKernelCreateInfo<ONNX_OPERATOR_TYPED_KERNEL_CLASS_NAME(kRocmExecutionProvider, kOnnxDomain, 14, int64_t, Div)>,
    BuildKernelCreateInfo<ONNX_OPERATOR_TYPED_KERNEL_CLASS_NAME(kRocmExecutionProvider, kOnnxDomain, 14, uint32_t, Div)>,
    BuildKernelCreateInfo<ONNX_OPERATOR_TYPED_KERNEL_CLASS_NAME(kRocmExecutionProvider, kOnnxDomain, 14, uint64_t, Div)>,
    BuildKernelCreateInfo<ONNX_OPERATOR_TYPED_KERNEL_CLASS_NAME(kRocmExecutionProvider, kOnnxDomain, 14, float, Div)>,
    BuildKernelCreateInfo<ONNX_OPERATOR_TYPED_KERNEL_CLASS_NAME(kRocmExecutionProvider, kOnnxDomain, 14, double, Div)>,
    BuildKernelCreateInfo<ONNX_OPERATOR_TYPED_KERNEL_CLASS_NAME(kRocmExecutionProvider, kOnnxDomain, 14, MLFloat16, Div)>,
    BuildKernelCreateInfo<ONNX_OPERATOR_VERSIONED_KERNEL_CLASS_NAME(kRocmExecutionProvider, kOnnxDomain, 14, 18, Identity)>,
    // BuildKernelCreateInfo<ONNX_OPERATOR_TYPED_KERNEL_CLASS_NAME(kRocmExecutionProvider, kOnnxDomain, 14, float, RNN)>,
    // BuildKernelCreateInfo<ONNX_OPERATOR_TYPED_KERNEL_CLASS_NAME(kRocmExecutionProvider, kOnnxDomain, 14, double, RNN)>,
    // BuildKernelCreateInfo<ONNX_OPERATOR_TYPED_KERNEL_CLASS_NAME(kRocmExecutionProvider, kOnnxDomain, 14, MLFloat16, RNN)>,
    // BuildKernelCreateInfo<ONNX_OPERATOR_TYPED_KERNEL_CLASS_NAME(kRocmExecutionProvider, kOnnxDomain, 14, float, GRU)>,
    // BuildKernelCreateInfo<ONNX_OPERATOR_TYPED_KERNEL_CLASS_NAME(kRocmExecutionProvider, kOnnxDomain, 14, double, GRU)>,
    // BuildKernelCreateInfo<ONNX_OPERATOR_TYPED_KERNEL_CLASS_NAME(kRocmExecutionProvider, kOnnxDomain, 14, MLFloat16, GRU)>,
    // BuildKernelCreateInfo<ONNX_OPERATOR_TYPED_KERNEL_CLASS_NAME(kRocmExecutionProvider, kOnnxDomain, 14, float, LSTM)>,
    // BuildKernelCreateInfo<ONNX_OPERATOR_TYPED_KERNEL_CLASS_NAME(kRocmExecutionProvider, kOnnxDomain, 14, double, LSTM)>,
    // BuildKernelCreateInfo<ONNX_OPERATOR_TYPED_KERNEL_CLASS_NAME(kRocmExecutionProvider, kOnnxDomain, 14, MLFloat16, LSTM)>,
    BuildKernelCreateInfo<ONNX_OPERATOR_VERSIONED_KERNEL_CLASS_NAME(kRocmExecutionProvider, kOnnxDomain, 14, 18, Reshape)>,
    BuildKernelCreateInfo<ONNX_OPERATOR_VERSIONED_TYPED_KERNEL_CLASS_NAME(kRocmExecutionProvider, kOnnxDomain, 14, 14, float, BatchNormalization)>,
    // BuildKernelCreateInfo<ONNX_OPERATOR_VERSIONED_TYPED_KERNEL_CLASS_NAME(kRocmExecutionProvider, kOnnxDomain, 14, 14, double, BatchNormalization)>,
    BuildKernelCreateInfo<ONNX_OPERATOR_VERSIONED_TYPED_KERNEL_CLASS_NAME(kRocmExecutionProvider, kOnnxDomain, 14, 14, MLFloat16, BatchNormalization)>,
    BuildKernelCreateInfo<ONNX_OPERATOR_TYPED_KERNEL_CLASS_NAME(kRocmExecutionProvider, kOnnxDomain, 14, float, ReduceMin)>,
    // BuildKernelCreateInfo<ONNX_OPERATOR_TYPED_KERNEL_CLASS_NAME(kRocmExecutionProvider, kOnnxDomain, 14, double, ReduceMin)>,
    BuildKernelCreateInfo<ONNX_OPERATOR_TYPED_KERNEL_CLASS_NAME(kRocmExecutionProvider, kOnnxDomain, 14, MLFloat16, ReduceMin)>,
    BuildKernelCreateInfo<ONNX_OPERATOR_TYPED_KERNEL_CLASS_NAME(kRocmExecutionProvider, kOnnxDomain, 14, int32_t, ReduceMin)>,
    BuildKernelCreateInfo<ONNX_OPERATOR_TYPED_KERNEL_CLASS_NAME(kRocmExecutionProvider, kOnnxDomain, 14, int8_t, ReduceMin)>,
    BuildKernelCreateInfo<ONNX_OPERATOR_TYPED_KERNEL_CLASS_NAME(kRocmExecutionProvider, kOnnxDomain, 14, uint8_t, ReduceMin)>,
    BuildKernelCreateInfo<ONNX_OPERATOR_TYPED_KERNEL_CLASS_NAME(kRocmExecutionProvider, kOnnxDomain, 14, int64_t, ReduceMin)>,
    BuildKernelCreateInfo<ONNX_OPERATOR_TYPED_KERNEL_CLASS_NAME(kRocmExecutionProvider, kOnnxDomain, 14, BFloat16, Add)>,
    BuildKernelCreateInfo<ONNX_OPERATOR_TYPED_KERNEL_CLASS_NAME(kRocmExecutionProvider, kOnnxDomain, 14, BFloat16, Sub)>,
    BuildKernelCreateInfo<ONNX_OPERATOR_TYPED_KERNEL_CLASS_NAME(kRocmExecutionProvider, kOnnxDomain, 14, BFloat16, Mul)>,
    BuildKernelCreateInfo<ONNX_OPERATOR_TYPED_KERNEL_CLASS_NAME(kRocmExecutionProvider, kOnnxDomain, 14, BFloat16, Div)>,
    BuildKernelCreateInfo<ONNX_OPERATOR_TYPED_KERNEL_CLASS_NAME(kRocmExecutionProvider, kOnnxDomain, 14, BFloat16, Relu)>,
    BuildKernelCreateInfo<ONNX_OPERATOR_KERNEL_CLASS_NAME(kRocmExecutionProvider, kOnnxDomain, 14, Trilu)>,

    // OpSet 15
    BuildKernelCreateInfo<ONNX_OPERATOR_KERNEL_CLASS_NAME(kRocmExecutionProvider, kOnnxDomain, 15, Pow)>,
    BuildKernelCreateInfo<ONNX_OPERATOR_TYPED_KERNEL_CLASS_NAME(kRocmExecutionProvider, kOnnxDomain, 15, float, BatchNormalization)>,
    // BuildKernelCreateInfo<ONNX_OPERATOR_TYPED_KERNEL_CLASS_NAME(kRocmExecutionProvider, kOnnxDomain, 15, double, BatchNormalization)>,
    BuildKernelCreateInfo<ONNX_OPERATOR_TYPED_KERNEL_CLASS_NAME(kRocmExecutionProvider, kOnnxDomain, 15, MLFloat16, BatchNormalization)>,
    BuildKernelCreateInfo<ONNX_OPERATOR_VERSIONED_KERNEL_CLASS_NAME(kRocmExecutionProvider, kOnnxDomain, 15, 18, Shape)>,

    // Opset 16
    BuildKernelCreateInfo<ONNX_OPERATOR_TYPED_KERNEL_CLASS_NAME(kRocmExecutionProvider, kOnnxDomain, 16, float, LeakyRelu)>,
    BuildKernelCreateInfo<ONNX_OPERATOR_TYPED_KERNEL_CLASS_NAME(kRocmExecutionProvider, kOnnxDomain, 16, double, LeakyRelu)>,
    BuildKernelCreateInfo<ONNX_OPERATOR_TYPED_KERNEL_CLASS_NAME(kRocmExecutionProvider, kOnnxDomain, 16, MLFloat16, LeakyRelu)>,
    BuildKernelCreateInfo<ONNX_OPERATOR_TYPED_KERNEL_CLASS_NAME(kRocmExecutionProvider, kOnnxDomain, 16, float, PRelu)>,
    BuildKernelCreateInfo<ONNX_OPERATOR_TYPED_KERNEL_CLASS_NAME(kRocmExecutionProvider, kOnnxDomain, 16, double, PRelu)>,
    BuildKernelCreateInfo<ONNX_OPERATOR_TYPED_KERNEL_CLASS_NAME(kRocmExecutionProvider, kOnnxDomain, 16, MLFloat16, PRelu)>,
    BuildKernelCreateInfo<ONNX_OPERATOR_VERSIONED_KERNEL_CLASS_NAME(kRocmExecutionProvider, kOnnxDomain, 16, 18, Scan)>,
    BuildKernelCreateInfo<ONNX_OPERATOR_TYPED_KERNEL_CLASS_NAME(kRocmExecutionProvider, kOnnxDomain, 16, MLFloat16, Where)>,
    BuildKernelCreateInfo<ONNX_OPERATOR_TYPED_KERNEL_CLASS_NAME(kRocmExecutionProvider, kOnnxDomain, 16, float, Where)>,
    BuildKernelCreateInfo<ONNX_OPERATOR_TYPED_KERNEL_CLASS_NAME(kRocmExecutionProvider, kOnnxDomain, 16, double_t, Where)>,
    BuildKernelCreateInfo<ONNX_OPERATOR_TYPED_KERNEL_CLASS_NAME(kRocmExecutionProvider, kOnnxDomain, 16, int32_t, Where)>,
    BuildKernelCreateInfo<ONNX_OPERATOR_TYPED_KERNEL_CLASS_NAME(kRocmExecutionProvider, kOnnxDomain, 16, int64_t, Where)>,
    BuildKernelCreateInfo<ONNX_OPERATOR_TYPED_KERNEL_CLASS_NAME(kRocmExecutionProvider, kOnnxDomain, 16, uint8_t, Where)>,
    BuildKernelCreateInfo<ONNX_OPERATOR_TYPED_KERNEL_CLASS_NAME(kRocmExecutionProvider, kOnnxDomain, 16, int32_t, GreaterOrEqual)>,
    BuildKernelCreateInfo<ONNX_OPERATOR_TYPED_KERNEL_CLASS_NAME(kRocmExecutionProvider, kOnnxDomain, 16, int64_t, GreaterOrEqual)>,
    BuildKernelCreateInfo<ONNX_OPERATOR_TYPED_KERNEL_CLASS_NAME(kRocmExecutionProvider, kOnnxDomain, 16, uint32_t, GreaterOrEqual)>,
    BuildKernelCreateInfo<ONNX_OPERATOR_TYPED_KERNEL_CLASS_NAME(kRocmExecutionProvider, kOnnxDomain, 16, uint64_t, GreaterOrEqual)>,
    BuildKernelCreateInfo<ONNX_OPERATOR_TYPED_KERNEL_CLASS_NAME(kRocmExecutionProvider, kOnnxDomain, 16, float, GreaterOrEqual)>,
    BuildKernelCreateInfo<ONNX_OPERATOR_TYPED_KERNEL_CLASS_NAME(kRocmExecutionProvider, kOnnxDomain, 16, double, GreaterOrEqual)>,
    BuildKernelCreateInfo<ONNX_OPERATOR_TYPED_KERNEL_CLASS_NAME(kRocmExecutionProvider, kOnnxDomain, 16, MLFloat16, GreaterOrEqual)>,
    BuildKernelCreateInfo<ONNX_OPERATOR_TYPED_KERNEL_CLASS_NAME(kRocmExecutionProvider, kOnnxDomain, 16, int32_t, LessOrEqual)>,
    BuildKernelCreateInfo<ONNX_OPERATOR_TYPED_KERNEL_CLASS_NAME(kRocmExecutionProvider, kOnnxDomain, 16, int64_t, LessOrEqual)>,
    BuildKernelCreateInfo<ONNX_OPERATOR_TYPED_KERNEL_CLASS_NAME(kRocmExecutionProvider, kOnnxDomain, 16, uint32_t, LessOrEqual)>,
    BuildKernelCreateInfo<ONNX_OPERATOR_TYPED_KERNEL_CLASS_NAME(kRocmExecutionProvider, kOnnxDomain, 16, uint64_t, LessOrEqual)>,
    BuildKernelCreateInfo<ONNX_OPERATOR_TYPED_KERNEL_CLASS_NAME(kRocmExecutionProvider, kOnnxDomain, 16, float, LessOrEqual)>,
    BuildKernelCreateInfo<ONNX_OPERATOR_TYPED_KERNEL_CLASS_NAME(kRocmExecutionProvider, kOnnxDomain, 16, double, LessOrEqual)>,
    BuildKernelCreateInfo<ONNX_OPERATOR_TYPED_KERNEL_CLASS_NAME(kRocmExecutionProvider, kOnnxDomain, 16, MLFloat16, LessOrEqual)>,
    BuildKernelCreateInfo<ONNX_OPERATOR_VERSIONED_KERNEL_CLASS_NAME(kRocmExecutionProvider, kOnnxDomain, 16, 17, ScatterElements)>,
    BuildKernelCreateInfo<ONNX_OPERATOR_VERSIONED_KERNEL_CLASS_NAME(kRocmExecutionProvider, kOnnxDomain, 16, 17, ScatterND)>,

    // Opset 17
    BuildKernelCreateInfo<ONNX_OPERATOR_TYPED_KERNEL_CLASS_NAME(kRocmExecutionProvider, kOnnxDomain, 17, float, LayerNormalization)>,
    BuildKernelCreateInfo<ONNX_OPERATOR_TYPED_KERNEL_CLASS_NAME(kRocmExecutionProvider, kOnnxDomain, 17, double, LayerNormalization)>,
    BuildKernelCreateInfo<ONNX_OPERATOR_TYPED_KERNEL_CLASS_NAME(kRocmExecutionProvider, kOnnxDomain, 17, BFloat16, LayerNormalization)>,
    BuildKernelCreateInfo<ONNX_OPERATOR_TYPED_KERNEL_CLASS_NAME(kRocmExecutionProvider, kOnnxDomain, 17, MLFloat16, LayerNormalization)>,

    // Opset 18
    BuildKernelCreateInfo<ONNX_OPERATOR_TYPED_KERNEL_CLASS_NAME(kRocmExecutionProvider, kOnnxDomain, 18, float, Pad)>,
    BuildKernelCreateInfo<ONNX_OPERATOR_TYPED_KERNEL_CLASS_NAME(kRocmExecutionProvider, kOnnxDomain, 18, double, Pad)>,
    BuildKernelCreateInfo<ONNX_OPERATOR_TYPED_KERNEL_CLASS_NAME(kRocmExecutionProvider, kOnnxDomain, 18, MLFloat16, Pad)>,
    BuildKernelCreateInfo<ONNX_OPERATOR_TYPED_KERNEL_CLASS_NAME(kRocmExecutionProvider, kOnnxDomain, 18, bool, Pad)>,
    BuildKernelCreateInfo<ONNX_OPERATOR_KERNEL_CLASS_NAME(kRocmExecutionProvider, kOnnxDomain, 18, ScatterElements)>,
<<<<<<< HEAD
    BuildKernelCreateInfo<ONNX_OPERATOR_KERNEL_CLASS_NAME(kRocmExecutionProvider, kOnnxDomain, 18, ScatterND)>,
=======
    BuildKernelCreateInfo<ONNX_OPERATOR_TYPED_KERNEL_CLASS_NAME(kRocmExecutionProvider, kOnnxDomain, 18,
                                                                                                     float, Resize)>,
    BuildKernelCreateInfo<ONNX_OPERATOR_TYPED_KERNEL_CLASS_NAME(kRocmExecutionProvider, kOnnxDomain, 18,
                                                                                                     double, Resize)>,
    BuildKernelCreateInfo<ONNX_OPERATOR_TYPED_KERNEL_CLASS_NAME(kRocmExecutionProvider, kOnnxDomain, 18,
                                                                                                   MLFloat16, Resize)>,
    BuildKernelCreateInfo<ONNX_OPERATOR_TYPED_KERNEL_CLASS_NAME(kRocmExecutionProvider, kOnnxDomain, 18,
                                                                                                     int32_t, Resize)>,
    BuildKernelCreateInfo<ONNX_OPERATOR_TYPED_KERNEL_CLASS_NAME(kRocmExecutionProvider, kOnnxDomain, 18,
                                                                                                     uint8_t, Resize)>,
>>>>>>> ed550b5f
    BuildKernelCreateInfo<ONNX_OPERATOR_KERNEL_CLASS_NAME(kRocmExecutionProvider, kOnnxDomain, 18, Split)>,

    // Opset 19
    BuildKernelCreateInfo<ONNX_OPERATOR_TYPED_KERNEL_CLASS_NAME(kRocmExecutionProvider, kOnnxDomain, 19, float, Cast)>,
    BuildKernelCreateInfo<ONNX_OPERATOR_TYPED_KERNEL_CLASS_NAME(kRocmExecutionProvider, kOnnxDomain, 19, double, Cast)>,
    BuildKernelCreateInfo<ONNX_OPERATOR_TYPED_KERNEL_CLASS_NAME(kRocmExecutionProvider, kOnnxDomain, 19, MLFloat16, Cast)>,
    BuildKernelCreateInfo<ONNX_OPERATOR_TYPED_KERNEL_CLASS_NAME(kRocmExecutionProvider, kOnnxDomain, 19, int8_t, Cast)>,
    BuildKernelCreateInfo<ONNX_OPERATOR_TYPED_KERNEL_CLASS_NAME(kRocmExecutionProvider, kOnnxDomain, 19, int16_t, Cast)>,
    BuildKernelCreateInfo<ONNX_OPERATOR_TYPED_KERNEL_CLASS_NAME(kRocmExecutionProvider, kOnnxDomain, 19, int32_t, Cast)>,
    BuildKernelCreateInfo<ONNX_OPERATOR_TYPED_KERNEL_CLASS_NAME(kRocmExecutionProvider, kOnnxDomain, 19, int64_t, Cast)>,
    BuildKernelCreateInfo<ONNX_OPERATOR_TYPED_KERNEL_CLASS_NAME(kRocmExecutionProvider, kOnnxDomain, 19, uint8_t, Cast)>,
    BuildKernelCreateInfo<ONNX_OPERATOR_TYPED_KERNEL_CLASS_NAME(kRocmExecutionProvider, kOnnxDomain, 19, uint16_t, Cast)>,
    BuildKernelCreateInfo<ONNX_OPERATOR_TYPED_KERNEL_CLASS_NAME(kRocmExecutionProvider, kOnnxDomain, 19, uint32_t, Cast)>,
    BuildKernelCreateInfo<ONNX_OPERATOR_TYPED_KERNEL_CLASS_NAME(kRocmExecutionProvider, kOnnxDomain, 19, uint64_t, Cast)>,
    BuildKernelCreateInfo<ONNX_OPERATOR_TYPED_KERNEL_CLASS_NAME(kRocmExecutionProvider, kOnnxDomain, 19, bool, Cast)>,
    BuildKernelCreateInfo<ONNX_OPERATOR_TYPED_KERNEL_CLASS_NAME(kRocmExecutionProvider, kOnnxDomain, 19, BFloat16, Cast)>,

    BuildKernelCreateInfo<ONNX_OPERATOR_TWO_TYPED_KERNEL_CLASS_NAME(kRocmExecutionProvider, kOnnxDomain, 19, uint8_t, float, DequantizeLinear)>,
    BuildKernelCreateInfo<ONNX_OPERATOR_TWO_TYPED_KERNEL_CLASS_NAME(kRocmExecutionProvider, kOnnxDomain, 19, int8_t, float, DequantizeLinear)>,
    BuildKernelCreateInfo<ONNX_OPERATOR_TWO_TYPED_KERNEL_CLASS_NAME(kRocmExecutionProvider, kOnnxDomain, 19, uint8_t, MLFloat16, DequantizeLinear)>,
    BuildKernelCreateInfo<ONNX_OPERATOR_TWO_TYPED_KERNEL_CLASS_NAME(kRocmExecutionProvider, kOnnxDomain, 19, int8_t, MLFloat16, DequantizeLinear)>,

    BuildKernelCreateInfo<ONNX_OPERATOR_KERNEL_CLASS_NAME(kRocmExecutionProvider, kOnnxDomain, 19, Identity)>,
    BuildKernelCreateInfo<ONNX_OPERATOR_KERNEL_CLASS_NAME(kRocmExecutionProvider, kOnnxDomain, 19, If)>,
    BuildKernelCreateInfo<ONNX_OPERATOR_KERNEL_CLASS_NAME(kRocmExecutionProvider, kOnnxDomain, 19, Loop)>,

    BuildKernelCreateInfo<ONNX_OPERATOR_TWO_TYPED_KERNEL_CLASS_NAME(kRocmExecutionProvider, kOnnxDomain, 19, uint8_t, float, QuantizeLinear)>,
    BuildKernelCreateInfo<ONNX_OPERATOR_TWO_TYPED_KERNEL_CLASS_NAME(kRocmExecutionProvider, kOnnxDomain, 19, int8_t, float, QuantizeLinear)>,
    BuildKernelCreateInfo<ONNX_OPERATOR_TWO_TYPED_KERNEL_CLASS_NAME(kRocmExecutionProvider, kOnnxDomain, 19, uint8_t, MLFloat16, QuantizeLinear)>,
    BuildKernelCreateInfo<ONNX_OPERATOR_TWO_TYPED_KERNEL_CLASS_NAME(kRocmExecutionProvider, kOnnxDomain, 19, int8_t, MLFloat16, QuantizeLinear)>,

    BuildKernelCreateInfo<ONNX_OPERATOR_KERNEL_CLASS_NAME(kRocmExecutionProvider, kOnnxDomain, 19, Reshape)>,
    BuildKernelCreateInfo<ONNX_OPERATOR_KERNEL_CLASS_NAME(kRocmExecutionProvider, kOnnxDomain, 19, Scan)>,
    BuildKernelCreateInfo<ONNX_OPERATOR_KERNEL_CLASS_NAME(kRocmExecutionProvider, kOnnxDomain, 19, Shape)>,
  };

  for (auto& function_table_entry : function_table) {
    KernelCreateInfo info = function_table_entry();
    if (info.kernel_def != nullptr) {  // filter disabled entries where type is void
      ORT_RETURN_IF_ERROR(kernel_registry.Register(std::move(info)));
    }
  }

#ifndef DISABLE_CONTRIB_OPS
  ORT_RETURN_IF_ERROR(::onnxruntime::contrib::rocm::RegisterRocmContribKernels(kernel_registry));
#endif

#ifdef ENABLE_TRAINING_OPS
  ORT_RETURN_IF_ERROR(::onnxruntime::rocm::RegisterRocmTrainingKernels(kernel_registry));
#endif

  return Status::OK();
}
// clang-format on

}  // namespace rocm

static std::shared_ptr<KernelRegistry> s_kernel_registry;

void InitializeRegistry() {
  s_kernel_registry = KernelRegistry::Create();
  ORT_THROW_IF_ERROR(rocm::RegisterRocmKernels(*s_kernel_registry));
}

void DeleteRegistry() {
  s_kernel_registry.reset();
}

std::shared_ptr<KernelRegistry> ROCMExecutionProvider::GetKernelRegistry() const {
  return s_kernel_registry;
}

static bool CastNeedFallbackToCPU(const onnxruntime::Node& node) {
  const auto& node_attributes = node.GetAttributes();
  // Check attributes
  for (auto& attr : node_attributes) {
    auto& attr_name = attr.first;
    auto& attr_value = attr.second;

    // string is not supported
    if ("to" == attr_name && ::ONNX_NAMESPACE::AttributeProto_AttributeType::AttributeProto_AttributeType_INT == attr_value.type()) {
      auto to_type = attr_value.i();
      if (to_type == ::ONNX_NAMESPACE::TensorProto_DataType_STRING)
        return true;
    }
  }

  return false;
}

std::unique_ptr<onnxruntime::IDataTransfer> ROCMExecutionProvider::GetDataTransfer() const {
  return std::make_unique<onnxruntime::GPUDataTransfer>();
}

std::vector<std::unique_ptr<ComputeCapability>>
ROCMExecutionProvider::GetCapability(const onnxruntime::GraphViewer& graph,
                                     const IKernelLookup& kernel_lookup) const {
  InlinedVector<NodeIndex> candidates;
  for (auto& node_index : graph.GetNodesInTopologicalOrder()) {
    const auto* p_node = graph.GetNode(node_index);
    if (p_node == nullptr)
      continue;

    const auto& node = *p_node;
    if (!node.GetExecutionProviderType().empty()) {
      continue;
    }

    const KernelCreateInfo* rocm_kernel_def = kernel_lookup.LookUpKernel(node);
    // none of the provided registries has a ROCM kernel for this node
    if (rocm_kernel_def == nullptr) {
      LOGS_DEFAULT(INFO) << "ROCM kernel not found in registries for Op type: " << node.OpType() << " node name: " << node.Name();
      continue;
    }

    bool not_supported = false;
    bool force_inside = false;  // for some compute heavy ops, we'll force it to run inside ROCM
    if ("LSTM" == node.OpType() ||
        "RNN" == node.OpType() ||
        "GRU" == node.OpType()) {
      not_supported = true;
      force_inside = !not_supported;
    } else if ("Cast" == node.OpType()) {
      not_supported = CastNeedFallbackToCPU(node);
      // cast is not compute heavy, and may be placed outside
    }

    if (!force_inside && not_supported) {
      if (not_supported) {
        LOGS_DEFAULT(WARNING) << "ROCM kernel not supported. Fallback to CPU execution provider for Op type: " << node.OpType() << " node name: " << node.Name();
      }
    } else {
      candidates.push_back(node.Index());
    }
  }

  // For ROCM EP, exclude the subgraph that is preferred to be placed in CPU
  // These are usually shape related computation subgraphs
  // Following logic can be extended for other EPs
  auto cpu_nodes = GetCpuPreferredNodes(graph, kernel_lookup, candidates);
  std::vector<std::unique_ptr<ComputeCapability>> result;
  for (auto& node_index : candidates) {
    if (cpu_nodes.count(node_index) > 0)
      continue;

    auto sub_graph = IndexedSubGraph::Create();
    sub_graph->Nodes().push_back(node_index);
    result.push_back(ComputeCapability::Create(std::move(sub_graph)));
  }
  return result;
}

void ROCMExecutionProvider::RegisterStreamHandlers(IStreamCommandHandleRegistry& stream_handle_registry, AllocatorMap& allocators) const {
  // This allocator must be the same to the allocator
  // used in AllocateBufferOnCPUPinned.
  auto allocator = allocators[GetOrtDeviceByMemType(OrtMemTypeCPU)];
  RegisterRocmStreamHandles(stream_handle_registry,
                            OrtDevice::GPU,
                            allocator,
                            !IsGraphCaptureEnabled(),
                            stream_,
                            use_ep_level_unified_stream_,
                            GetPerThreadContext().MiopenHandle(),
                            GetPerThreadContext().RocblasHandle());
}

OrtDevice ROCMExecutionProvider::GetOrtDeviceByMemType(OrtMemType mem_type) const {
  if (mem_type == OrtMemTypeCPUInput) return OrtDevice();
  if (mem_type == OrtMemTypeCPUOutput) return OrtDevice(OrtDevice::CPU, OrtDevice::MemType::HIP_PINNED, 0 /*CPU device id always be 0*/);
  return default_device_;
}

std::vector<AllocatorPtr> ROCMExecutionProvider::CreatePreferredAllocators() {
  AllocatorCreationInfo pinned_memory_info(
      [](OrtDevice::DeviceId) {
        return std::make_unique<ROCMPinnedAllocator>(HIP_PINNED);
      },
      // TODO: should we use info_.device_id instead of DEFAULT_CPU_ALLOCATOR_DEVICE_ID?
      // https://docs.nvidia.com/cuda/cuda-runtime-api/group__CUDART__DEVICE.html#group__CUDART__DEVICE_1g159587909ffa0791bbe4b40187a4c6bb
      // says the pinned memory allocated by cudaMallocHost is associated with a specific device, so it may be more
      // correct to use the GPU device id, unless we wanted to share the pinned memory allocator across devices,
      // at the risk the lifetime isn't managed correctly if one of those devices go away.
      0);
  return std::vector<AllocatorPtr>{
      CreateRocmAllocator(info_.device_id, info_.gpu_mem_limit, info_.arena_extend_strategy,
                          info_.external_allocator_info, info_.default_memory_arena_cfg),
      CreateAllocator(pinned_memory_info),
  };
}

}  // namespace onnxruntime<|MERGE_RESOLUTION|>--- conflicted
+++ resolved
@@ -1305,15 +1305,12 @@
 class ONNX_OPERATOR_TYPED_KERNEL_CLASS_NAME(kRocmExecutionProvider, kOnnxDomain, 18, MLFloat16, Pad);
 class ONNX_OPERATOR_TYPED_KERNEL_CLASS_NAME(kRocmExecutionProvider, kOnnxDomain, 18, bool, Pad);
 class ONNX_OPERATOR_KERNEL_CLASS_NAME(kRocmExecutionProvider, kOnnxDomain, 18, ScatterElements);
-<<<<<<< HEAD
 class ONNX_OPERATOR_KERNEL_CLASS_NAME(kRocmExecutionProvider, kOnnxDomain, 18, ScatterND);
-=======
 class ONNX_OPERATOR_TYPED_KERNEL_CLASS_NAME(kRocmExecutionProvider, kOnnxDomain, 18, float, Resize);
 class ONNX_OPERATOR_TYPED_KERNEL_CLASS_NAME(kRocmExecutionProvider, kOnnxDomain, 18, double, Resize);
 class ONNX_OPERATOR_TYPED_KERNEL_CLASS_NAME(kRocmExecutionProvider, kOnnxDomain, 18, MLFloat16, Resize);
 class ONNX_OPERATOR_TYPED_KERNEL_CLASS_NAME(kRocmExecutionProvider, kOnnxDomain, 18, int32_t, Resize);
 class ONNX_OPERATOR_TYPED_KERNEL_CLASS_NAME(kRocmExecutionProvider, kOnnxDomain, 18, uint8_t, Resize);
->>>>>>> ed550b5f
 class ONNX_OPERATOR_KERNEL_CLASS_NAME(kRocmExecutionProvider, kOnnxDomain, 18, Split);
 
 // Opset 19
@@ -2256,9 +2253,7 @@
     BuildKernelCreateInfo<ONNX_OPERATOR_TYPED_KERNEL_CLASS_NAME(kRocmExecutionProvider, kOnnxDomain, 18, MLFloat16, Pad)>,
     BuildKernelCreateInfo<ONNX_OPERATOR_TYPED_KERNEL_CLASS_NAME(kRocmExecutionProvider, kOnnxDomain, 18, bool, Pad)>,
     BuildKernelCreateInfo<ONNX_OPERATOR_KERNEL_CLASS_NAME(kRocmExecutionProvider, kOnnxDomain, 18, ScatterElements)>,
-<<<<<<< HEAD
     BuildKernelCreateInfo<ONNX_OPERATOR_KERNEL_CLASS_NAME(kRocmExecutionProvider, kOnnxDomain, 18, ScatterND)>,
-=======
     BuildKernelCreateInfo<ONNX_OPERATOR_TYPED_KERNEL_CLASS_NAME(kRocmExecutionProvider, kOnnxDomain, 18,
                                                                                                      float, Resize)>,
     BuildKernelCreateInfo<ONNX_OPERATOR_TYPED_KERNEL_CLASS_NAME(kRocmExecutionProvider, kOnnxDomain, 18,
@@ -2269,7 +2264,6 @@
                                                                                                      int32_t, Resize)>,
     BuildKernelCreateInfo<ONNX_OPERATOR_TYPED_KERNEL_CLASS_NAME(kRocmExecutionProvider, kOnnxDomain, 18,
                                                                                                      uint8_t, Resize)>,
->>>>>>> ed550b5f
     BuildKernelCreateInfo<ONNX_OPERATOR_KERNEL_CLASS_NAME(kRocmExecutionProvider, kOnnxDomain, 18, Split)>,
 
     // Opset 19

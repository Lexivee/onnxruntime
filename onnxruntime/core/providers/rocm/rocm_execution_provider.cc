--- conflicted
+++ resolved
@@ -301,111 +301,6 @@
   return Status::OK();
 }
 
-<<<<<<< HEAD
-=======
-void ROCMExecutionProvider::AddDeferredReleaseCPUPtr(void* p) {
-  // when not running in InferenceSession (e.g. Test)
-  // it's OK to not remember the deferred release ptr
-  // as the actual memory will be cleaned in arena allocator dtor
-
-  // This function should only record pointers returned by
-  // AllocateBufferOnCPUPinned.
-
-  std::lock_guard<OrtMutex> lock(deferred_release_mutex_);
-  hipStream_t stream = static_cast<hipStream_t>(GetComputeStream());
-  auto it = deferred_release_buffer_pool_.find(stream);
-  if (it != deferred_release_buffer_pool_.end()) {
-    it->second.push_back(p);
-  } else {
-    deferred_release_buffer_pool_[stream] = {p};
-  }
-}
-
-struct CpuBuffersInfo {
-  // This struct stores the information needed
-  // to release CPU buffers allocated for GPU kernels.
-  // It's used to enqueue their release after
-  // associated GPU kernels in a GPU stream.
-
-  // This is a CPU allocator in GPU EP.
-  // It must be the one used to allocate the
-  // following pointers.
-  AllocatorPtr allocator;
-  // buffers[i] is the i-th pointer added by
-  // AddDeferredReleaseCPUPtr for a specific
-  // GPU stream. For example, this fields
-  // should contain all values in
-  // deferred_release_buffer_pool_[my_stream]
-  // when release my_stream's buffers.
-  std::vector<void*> buffers;
-};
-
-void ReleaseCpuBufferCallback(hipStream_t /*stream*/, hipError_t /*status*/, void* raw_info) {
-  // The passed-in raw_info is a unmanaged pointer from
-  // std::unique_ptr<CpuBuffersInfo>.release().
-  // We rewrap raw_info as std::unique_ptr<CpuBuffersInfo> so that
-  // it will be cleaned up automatically at the end of this function.
-  std::unique_ptr<CpuBuffersInfo> cpu_buffers_info = std::make_unique<CpuBuffersInfo>();
-  cpu_buffers_info.reset(reinterpret_cast<CpuBuffersInfo*>(raw_info));
-  for (auto ptr : cpu_buffers_info->buffers) {
-    cpu_buffers_info->allocator->Free(ptr);
-  }
-}
-
-Status ROCMExecutionProvider::EnqueueDeferredRelease(bool actually_defer) {
-  // Release CPU buffers allocated for GPU kernels (type: RocmKernel).
-  // They have to be released outside GPU kernels because they must be alive
-  // during asynchronous GPU computation even after the CPU part (e.g,
-  // RocmKernel::ComputeInternal) already return.
-  std::lock_guard<OrtMutex> lock(deferred_release_mutex_);
-  for (auto it = deferred_release_buffer_pool_.begin(); it != deferred_release_buffer_pool_.end(); ++it) {
-    // it->first: a ROCM stream.
-    // it->second: CPU buffers associated with kernels running on it->first.
-    // This iteration enqueues a callback to release all buffers
-    // in it->second on it->first.
-
-    auto stream = it->first;
-    auto& buffers = it->second;
-    // Allocate a heap object to extend the lifetime of allocator and buffer pointers.
-    std::unique_ptr<CpuBuffersInfo> cpu_buffers_info = std::make_unique<CpuBuffersInfo>();
-    // This allocator must be the same to the allocator
-    // used in AllocateBufferOnCPUPinned.
-    cpu_buffers_info->allocator = GetAllocator(DEFAULT_CPU_ALLOCATOR_DEVICE_ID, OrtMemTypeCPU);
-    cpu_buffers_info->buffers = buffers;
-    // Release the ownership of cpu_buffers_info so that the underlying
-    // object will keep alive until the end of ReleaseCpuBufferCallback.
-    // TODO(wechi): CUDA deprecates cudaStreamAddCallback and
-    // uses another API, cudaLaunchHostFunc(which can be
-    // captured in CUDA graph). Once AMD adds similar feature,
-    // we should replace the following line with
-    //  hipLaunchHostFunc(stream, ReleaseCpuBufferCallback, cpu_buffers_info);
-    if (cpu_buffers_info->allocator->Info().alloc_type == OrtArenaAllocator) {
-      if (actually_defer) {
-        // Release memory asynchronously to avoid blocking the compute stream.
-        HIP_RETURN_IF_ERROR(hipStreamAddCallback(stream, ReleaseCpuBufferCallback, cpu_buffers_info.release(), 0));
-      } else {
-        ReleaseCpuBufferCallback(nullptr, hipSuccess, cpu_buffers_info.release());
-      }
-    } else {
-      // Per
-      // https://docs.nvidia.com/cuda/cuda-c-programming-guide/index.html#implicit-synchronization
-      // cudaHostFree doesn't block stream, so a synchronitation is needed to make sure no kernels
-      // are using the host memory.
-      HIP_RETURN_IF_ERROR(hipStreamSynchronize(stream));
-      // hipHostFree and all other GPU APIs cannot be called by hipStreamAddCallback per spec.
-      // So we just do synchrous release.
-      ReleaseCpuBufferCallback(nullptr, hipSuccess, cpu_buffers_info.release());
-    }
-  }
-  // All buffers are scheduled for release.
-  // Let's clear releated information so that
-  // those buffers won't be released twice in
-  // the next EnqueueDeferredRelease call.
-  deferred_release_buffer_pool_.clear();
-  return Status::OK();
-}
-
->>>>>>> 993bdd54
 Status ROCMExecutionProvider::OnRunStart() {
   // always set ROCM device when session::Run() in case it runs in a worker thread
   HIP_RETURN_IF_ERROR(hipSetDevice(GetDeviceId()));
@@ -413,19 +308,8 @@
 }
 
 Status ROCMExecutionProvider::OnRunEnd(bool sync_stream) {
-<<<<<<< HEAD
   if (sync_stream) {
     HIP_RETURN_IF_ERROR(hipStreamSynchronize(stream_));
-=======
-  // Enqueue deferred CPU memory release on related streams.
-  // This will release all deferred-release CPU buffers allocated
-  // before calling OnRunEnd.
-  if (!sync_stream) {
-    ORT_RETURN_IF_ERROR(EnqueueDeferredRelease());
-  } else {
-    ORT_RETURN_IF_ERROR(EnqueueDeferredRelease(/* actually_defer = */ false));
-    HIP_RETURN_IF_ERROR(hipStreamSynchronize(static_cast<hipStream_t>(GetComputeStream())));
->>>>>>> 993bdd54
   }
 
   // In extreme cases (e.g., 1-op graph and that op fallbacks to CPU),

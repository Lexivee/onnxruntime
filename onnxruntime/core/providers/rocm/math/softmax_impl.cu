--- conflicted
+++ resolved
@@ -31,49 +31,6 @@
 namespace rocm {
 
 template <typename InputT, typename OutputT, typename AccT, bool IsLogSoftmax>
-<<<<<<< HEAD
-Status dispatch_warpwise_softmax_forward(hipStream_t stream, OutputT* dst, const InputT* src, int softmax_elements, int softmax_elements_stride, int batch_count) {
-  if (softmax_elements == 0) {
-    return Status::OK();
-  } else {
-    int log2_elements = log2_ceil(softmax_elements);
-    const int next_power_of_two = 1 << log2_elements;
-
-    // This value must match the WARP_SIZE constexpr value computed inside softmax_warp_forward.
-    int warp_size = (next_power_of_two < GPU_WARP_SIZE_HOST) ? next_power_of_two : GPU_WARP_SIZE_HOST;
-
-    // This value must match the WARP_BATCH constexpr value computed inside softmax_warp_forward.
-    int batches_per_warp = 1;
-    // use 256 threads per block to maximimize gpu utilization
-    constexpr int threads_per_block = 256;
-
-    int warps_per_block = (threads_per_block / warp_size);
-    int batches_per_block = warps_per_block * batches_per_warp;
-    int blocks = (batch_count + batches_per_block - 1) / batches_per_block;
-    dim3 threads(warp_size, warps_per_block, 1);
-    // Launch code would be more elegant if C++ supported FOR CONSTEXPR
-    switch (log2_elements) {
-#define LAUNCH_SOFTMAX_WARP_FORWARD(L2E)                                                         \
-  case L2E:                                                                                      \
-    softmax_warp_forward<InputT, OutputT, AccT, L2E, IsLogSoftmax>                               \
-        <<<dim3(blocks), dim3(threads), 0, stream>>>(dst, src, batch_count,                      \
-                                                     softmax_elements_stride, softmax_elements); \
-    break;
-      LAUNCH_SOFTMAX_WARP_FORWARD(0);   // 1
-      LAUNCH_SOFTMAX_WARP_FORWARD(1);   // 2
-      LAUNCH_SOFTMAX_WARP_FORWARD(2);   // 4
-      LAUNCH_SOFTMAX_WARP_FORWARD(3);   // 8
-      LAUNCH_SOFTMAX_WARP_FORWARD(4);   // 16
-      LAUNCH_SOFTMAX_WARP_FORWARD(5);   // 32
-      LAUNCH_SOFTMAX_WARP_FORWARD(6);   // 64
-      LAUNCH_SOFTMAX_WARP_FORWARD(7);   // 128
-      LAUNCH_SOFTMAX_WARP_FORWARD(8);   // 256
-      LAUNCH_SOFTMAX_WARP_FORWARD(9);   // 512
-      LAUNCH_SOFTMAX_WARP_FORWARD(10);  // 1024
-      default:
-        break;
-    }
-=======
 Status dispatch_warpwise_softmax_forward(hipStream_t stream, OutputT* dst, const InputT* src, int softmax_elements,
                                          int softmax_elements_stride, int batch_count, RocmTuningContext* tuning_ctx) {
   SoftmaxParams<InputT, OutputT> params(tuning_ctx, stream, dst, src, softmax_elements, softmax_elements_stride,
@@ -81,7 +38,6 @@
   if (tuning_ctx != nullptr && tuning_ctx->IsTunableOpEnabled()) {
     static SoftmaxTunableOp<InputT, OutputT, AccT> op;
     return op(&params);
->>>>>>> 7b31bcda
   }
   return SoftmaxWarpwiseStaticSelection<InputT, OutputT, AccT>(&params);
 }

// Copyright (c) Microsoft Corporation. All rights reserved.
// Licensed under the MIT License.

#include "core/providers/rocm/math/matmul_impl.h"

#include "core/providers/rocm/rocm_allocator.h"
#include "core/providers/rocm/rocm_kernel.h"
#include "core/providers/rocm/tunable/gemm.h"

namespace onnxruntime {
namespace rocm {

// StridedBatchedGemm can be used for the following GEMM computation
// C[pnm] = A[pnk]*B[km] or C[pnm] = A[pnk]*B[pkm]
static bool CanUseStridedBatchedGemm(const TensorShape& left_shape,
                                     const TensorShape& right_shape,
                                     bool transa, bool transb,
                                     bool trans_batch_a, bool trans_batch_b,
                                     int64_t& stride_A, int64_t& stride_B,
                                     int64_t& stride_C, int64_t& batch_count) {
  size_t left_num_dims = left_shape.NumDimensions();
  size_t right_num_dims = right_shape.NumDimensions();

  if (!(left_num_dims >= 3 && right_num_dims >= 2)) {
    return false;
  }

  size_t left_leading_axis = trans_batch_a ? 0 : left_num_dims - 2;
  size_t right_leading_axis = trans_batch_b ? 0 : right_num_dims - 2;
  int64_t left_p = left_shape.SizeToDimension(left_num_dims - 2);
  if (trans_batch_a) {
    left_p = left_p * left_shape[left_num_dims - 2] / left_shape[0];
  }
  int64_t left_k =
      transa ? left_shape[left_leading_axis] : left_shape[left_num_dims - 1];

  if (right_num_dims >= 3) {
    int64_t right_p = right_shape.SizeToDimension(right_num_dims - 2);
    if (trans_batch_b) {
      right_p = right_p * right_shape[right_num_dims - 2] / right_shape[0];
    }
    if (left_p != right_p) {
      return false;
    }
  }

  int64_t right_k = transb ? right_shape[right_num_dims - 1]
                           : right_shape[right_leading_axis];
  if (left_k != right_k) {
    return false;
  }

  int64_t n =
      transa ? left_shape[left_num_dims - 1] : left_shape[left_leading_axis];
  int64_t m = transb ? right_shape[right_leading_axis]
                     : right_shape[right_num_dims - 1];
  stride_A = n * left_k / (trans_batch_a ? left_shape[0] : 1);
  stride_B = right_num_dims == 2 ? 0 : right_k * m / (trans_batch_b ? right_shape[0] : 1);
  stride_C = n * m;
  batch_count = left_p;
  return true;
}

template <typename T>
Status MatMulImpl(const RocmKernel* op, MatMulComputeHelper& helper,
                  const T* left_x_data, const T* right_x_data, T* output_y_data,
                  const TensorShape& left_shape, const TensorShape& right_shape,
                  bool transa, bool transb, bool trans_batch_a, bool trans_batch_b,
                  const float t_alpha, const float t_zero, onnxruntime::Stream* stream) {
  typedef typename ToHipType<T>::MappedType HipT;

  const HipT alpha = ToHipType<T>::FromFloat(t_alpha);
  const HipT zero = ToHipType<T>::FromFloat(t_zero);

  rocblas_operation transA = transa ? rocblas_operation_transpose : rocblas_operation_none;
  rocblas_operation transB = transb ? rocblas_operation_transpose : rocblas_operation_none;
  const int lda = helper.Lda(transa);
  const int ldb = helper.Ldb(transb);
  const int ldc = helper.Ldc();
  int64_t stride_A, stride_B, stride_C, batch_count;

  if (helper.OutputOffsets().size() == 1) {
    using tunable::blas::BlasOp;
    BlasOp transA = transa ? BlasOp::Trans : BlasOp::NonTrans;
    BlasOp transB = transb ? BlasOp::Trans : BlasOp::NonTrans;
    return tunable::blas::column_major::Gemm(
        op->IsTunableOpEnabled(), static_cast<hipStream_t>(stream->GetHandle()),
        op->GetRocblasHandle(static_cast<RocmStream*>(stream)), transB, transA, static_cast<int64_t>(helper.N()),
        static_cast<int64_t>(helper.M()), static_cast<int64_t>(helper.K()), t_alpha,
        reinterpret_cast<const HipT*>(right_x_data), ldb,
        reinterpret_cast<const HipT*>(left_x_data), lda, t_zero,
        reinterpret_cast<HipT*>(output_y_data), ldc);
  } else if (CanUseStridedBatchedGemm(left_shape, right_shape,
                                      transa, transb, trans_batch_a, trans_batch_b,
                                      stride_A, stride_B, stride_C, batch_count)) {
    ROCBLAS_RETURN_IF_ERROR(rocblasGemmStridedBatchedHelper(
        op->GetRocblasHandle(static_cast<RocmStream*>(stream)), transB, transA, static_cast<int>(helper.N()),
        static_cast<int>(helper.M()), static_cast<int>(helper.K()), &alpha,
        reinterpret_cast<const HipT*>(right_x_data), ldb, stride_B,
        reinterpret_cast<const HipT*>(left_x_data), lda, stride_A, &zero,
        reinterpret_cast<HipT*>(output_y_data), ldc, stride_C,
        static_cast<int>(batch_count)));
    return Status::OK();
  }

  // Fill offsets when needed.
  helper.FillOffsets();
  RocmKernel::RocmAsyncBuffer<const HipT*> left_arrays(op, helper.LeftOffsets().size());
  RocmKernel::RocmAsyncBuffer<const HipT*> right_arrays(op, helper.RightOffsets().size());
  RocmKernel::RocmAsyncBuffer<HipT*> output_arrays(op, helper.OutputOffsets().size());
  MatMulComputeHelper::OffsetToArrays(
      reinterpret_cast<const HipT*>(left_x_data),
      helper.LeftOffsets(), left_arrays.CpuSpan());
  MatMulComputeHelper::OffsetToArrays(
      reinterpret_cast<const HipT*>(right_x_data),
      helper.RightOffsets(), right_arrays.CpuSpan());
  MatMulComputeHelper::OffsetToArrays(
      reinterpret_cast<HipT*>(output_y_data),
      helper.OutputOffsets(), output_arrays.CpuSpan());
  ORT_RETURN_IF_ERROR(left_arrays.CopyToGpu(stream));
  ORT_RETURN_IF_ERROR(right_arrays.CopyToGpu(stream));
  ORT_RETURN_IF_ERROR(output_arrays.CopyToGpu(stream));

  // note that onnxruntime OrtValue is row major, while rocblas is column major,
  // so swap left/right operands
  ROCBLAS_RETURN_IF_ERROR(rocblasGemmBatchedHelper(
      op->GetRocblasHandle(static_cast<RocmStream*>(stream)), transB, transA, static_cast<int>(helper.N()),
      static_cast<int>(helper.M()), static_cast<int>(helper.K()), &alpha,
      right_arrays.GpuPtr(), ldb,
      left_arrays.GpuPtr(), lda, &zero,
      output_arrays.GpuPtr(), ldc,
      static_cast<int>(helper.OutputOffsets().size())));
  return Status::OK();
}

<<<<<<< HEAD
template Status MatMulImpl<float>(const RocmKernel* op,
                                  MatMulComputeHelper& helper,
                                  const float* left_x_data,
                                  const float* right_x_data,
                                  float* output_y_data,
                                  const TensorShape& left_shape,
                                  const TensorShape& right_shape,
                                  bool transa,
                                  bool transb,
                                  bool trans_batch_a,
                                  bool trans_batch_b,
                                  const float t_alpha,
                                  const float t_zero,
                                  onnxruntime::Stream* stream);
template Status MatMulImpl<double>(const RocmKernel* op,
                                   MatMulComputeHelper& helper,
                                   const double* left_x_data,
                                   const double* right_x_data,
                                   double* output_y_data,
                                   const TensorShape& left_shape,
                                   const TensorShape& right_shape,
                                   bool transa,
                                   bool transb,
                                   bool trans_batch_a,
                                   bool trans_batch_b,
                                   const float t_alpha,
                                   const float t_zero,
                                   onnxruntime::Stream* stream);
template Status MatMulImpl<MLFloat16>(const RocmKernel* op,
                                      MatMulComputeHelper& helper,
                                      const MLFloat16* left_x_data,
                                      const MLFloat16* right_x_data,
                                      MLFloat16* output_y_data,
                                      const TensorShape& left_shape,
                                      const TensorShape& right_shape,
                                      bool transa,
                                      bool transb,
                                      bool trans_batch_a,
                                      bool trans_batch_b,
                                      const float t_alpha,
                                      const float t_zero,
                                      onnxruntime::Stream* stream);
template Status MatMulImpl<BFloat16>(const RocmKernel* op,
                                     MatMulComputeHelper& helper,
                                     const BFloat16* left_x_data,
                                     const BFloat16* right_x_data,
                                     BFloat16* output_y_data,
                                     const TensorShape& left_shape,
                                     const TensorShape& right_shape,
                                     bool transa,
                                     bool transb,
                                     bool trans_batch_a,
                                     bool trans_batch_b,
                                     const float t_alpha,
                                     const float t_zero,
                                     onnxruntime::Stream* stream);
=======
#define SPECIALIZED_IMPL(T)                                                                    \
  template Status MatMulImpl<T>(const RocmKernel* op, MatMulComputeHelper& helper,             \
                                const T* left_x_data, const T* right_x_data, T* output_y_data, \
                                const TensorShape& left_shape, const TensorShape& right_shape, \
                                bool transa, bool transb,                                      \
                                bool trans_batch_a, bool trans_batch_b,                        \
                                const float t_alpha, const float t_zero);

SPECIALIZED_IMPL(float)
SPECIALIZED_IMPL(double)
SPECIALIZED_IMPL(MLFloat16)
SPECIALIZED_IMPL(BFloat16)
>>>>>>> f339e476

}  // namespace rocm
}  // namespace onnxruntime<|MERGE_RESOLUTION|>--- conflicted
+++ resolved
@@ -133,77 +133,18 @@
   return Status::OK();
 }
 
-<<<<<<< HEAD
-template Status MatMulImpl<float>(const RocmKernel* op,
-                                  MatMulComputeHelper& helper,
-                                  const float* left_x_data,
-                                  const float* right_x_data,
-                                  float* output_y_data,
-                                  const TensorShape& left_shape,
-                                  const TensorShape& right_shape,
-                                  bool transa,
-                                  bool transb,
-                                  bool trans_batch_a,
-                                  bool trans_batch_b,
-                                  const float t_alpha,
-                                  const float t_zero,
-                                  onnxruntime::Stream* stream);
-template Status MatMulImpl<double>(const RocmKernel* op,
-                                   MatMulComputeHelper& helper,
-                                   const double* left_x_data,
-                                   const double* right_x_data,
-                                   double* output_y_data,
-                                   const TensorShape& left_shape,
-                                   const TensorShape& right_shape,
-                                   bool transa,
-                                   bool transb,
-                                   bool trans_batch_a,
-                                   bool trans_batch_b,
-                                   const float t_alpha,
-                                   const float t_zero,
-                                   onnxruntime::Stream* stream);
-template Status MatMulImpl<MLFloat16>(const RocmKernel* op,
-                                      MatMulComputeHelper& helper,
-                                      const MLFloat16* left_x_data,
-                                      const MLFloat16* right_x_data,
-                                      MLFloat16* output_y_data,
-                                      const TensorShape& left_shape,
-                                      const TensorShape& right_shape,
-                                      bool transa,
-                                      bool transb,
-                                      bool trans_batch_a,
-                                      bool trans_batch_b,
-                                      const float t_alpha,
-                                      const float t_zero,
-                                      onnxruntime::Stream* stream);
-template Status MatMulImpl<BFloat16>(const RocmKernel* op,
-                                     MatMulComputeHelper& helper,
-                                     const BFloat16* left_x_data,
-                                     const BFloat16* right_x_data,
-                                     BFloat16* output_y_data,
-                                     const TensorShape& left_shape,
-                                     const TensorShape& right_shape,
-                                     bool transa,
-                                     bool transb,
-                                     bool trans_batch_a,
-                                     bool trans_batch_b,
-                                     const float t_alpha,
-                                     const float t_zero,
-                                     onnxruntime::Stream* stream);
-=======
 #define SPECIALIZED_IMPL(T)                                                                    \
   template Status MatMulImpl<T>(const RocmKernel* op, MatMulComputeHelper& helper,             \
                                 const T* left_x_data, const T* right_x_data, T* output_y_data, \
                                 const TensorShape& left_shape, const TensorShape& right_shape, \
                                 bool transa, bool transb,                                      \
                                 bool trans_batch_a, bool trans_batch_b,                        \
-                                const float t_alpha, const float t_zero);
+                                const float t_alpha, const float t_zero, onnxruntime::Stream* stream);
 
 SPECIALIZED_IMPL(float)
 SPECIALIZED_IMPL(double)
 SPECIALIZED_IMPL(MLFloat16)
 SPECIALIZED_IMPL(BFloat16)
->>>>>>> f339e476
 
 }  // namespace rocm
 }  // namespace onnxruntime
--- conflicted
+++ resolved
@@ -52,25 +52,6 @@
     return GetPerThreadContext().template GetConstOnes<T>(count, stream);
   }
 
-<<<<<<< HEAD
-  // Add CPU buffer to a buffer pool.
-  // They can and only can be released
-  // by calling EuqueueDeferredRelease.
-  // A common pattern is
-  //  1. auto buffer = AllocateBufferOnCPUPinned<char>(128);
-  //  2. Some GPU kernel calls on GPU stream from GetComputeStream.
-  //  3. Call AddDeferredReleaseCPUPtr(buffer.release());
-  //  4. Call EnqueueDeferredRelease();
-  // so that the allocated "buffer" in (1) will be released
-  // only after all GPU kernels in (2) are finished.
-  // (4) is done in OnRunEnd, so the user doesn't need to call
-  // it in most cases.
-  void AddDeferredReleaseCPUPtr(void* p);
-  // Release all buffers added by
-  // AddDeferredReleaseCPUPtr using
-  // GPU callback (so it's async).
-  Status EnqueueDeferredRelease(bool actually_defer = true);
-=======
   template <typename T>
   IAllocatorUniquePtr<T> GetScratchBuffer(size_t count_or_bytes, Stream* stream, WaitNotificationFn wait_fn) const {
     if (count_or_bytes == 0)
@@ -78,7 +59,6 @@
 
     return IAllocator::MakeUniquePtr<T>(GetAllocator(OrtMemTypeDefault), count_or_bytes, false, stream, wait_fn);
   }
->>>>>>> 8372c86e
 
   template <typename T>
   IAllocatorUniquePtr<T> GetTransientScratchBuffer(size_t count_or_bytes) const {
@@ -98,24 +78,6 @@
                                         count_or_bytes);
   }
 
-  template <typename T>
-  IAllocatorUniquePtr<T> GetTransientScratchBuffer(size_t count_or_bytes) const {
-    if (count_or_bytes == 0)
-      return nullptr;
-
-    return IAllocator::MakeUniquePtr<T>(GetAllocator(info_.device_id, OrtMemTypeDefault), count_or_bytes, true);
-  }
-
-  template <typename T>
-  IAllocatorUniquePtr<T> AllocateBufferOnCPUPinned(size_t count_or_bytes) const {
-    // Note that OrtMemTypeCPU and OrtMemTypeCPUOutput are the same. See onnxruntime_c_api.h.
-    // In some ROCm async
-    if (count_or_bytes == 0)
-      return nullptr;
-    return IAllocator::MakeUniquePtr<T>(GetAllocator(DEFAULT_CPU_ALLOCATOR_DEVICE_ID, OrtMemTypeCPUOutput),
-                                        count_or_bytes);
-  }
-
   std::shared_ptr<KernelRegistry> GetKernelRegistry() const override;
   std::unique_ptr<onnxruntime::IDataTransfer> GetDataTransfer() const override;
 
@@ -138,13 +100,7 @@
   static AllocatorPtr CreateRocmAllocator(OrtDevice::DeviceId device_id, size_t rocm_mem_limit, ArenaExtendStrategy arena_extend_strategy,
                                           ROCMExecutionProviderExternalAllocatorInfo external_alloc_info, OrtArenaCfg* arena_cfg);
 
-<<<<<<< HEAD
-  void EnableTunableOp();
-  void DisableTunableOp();
-  bool IsTunableOpEnabled() const;
-=======
   ITuningContext* GetTuningContext() const override;
->>>>>>> 8372c86e
 
   std::unique_ptr<profiling::EpProfiler> GetProfiler() override;
 
@@ -156,24 +112,10 @@
   bool external_stream_ = false;
   hipStream_t stream_ = nullptr;
 
-<<<<<<< HEAD
-  // deferred_release_buffer_pool_[my_stream] store all CPU buffers associated with
-  // HIP kernels running on my_stream (type: hipStream_t).
-  // Buffers' release is enqueued as a HIP callback onto the associated stream (aka
-  // stream returned by GetComputeStream when calling AddDeferredReleaseCPUPtr) in OnRunEnd.
-  // Those are pointers allocated by AllocateBufferOnCPUPinned and should be released
-  // by CPU Allocator's Free function.
-  std::unordered_map<hipStream_t, std::vector<void*>> deferred_release_buffer_pool_;
-  // To add a pointer to deferred_release_buffer_pool_, we need a mutex because
-  // different threads may create CPU buffers at the same time. Releasing
-  // buffers also needs this mutex.
-  OrtMutex deferred_release_mutex_;
-=======
   bool use_ep_level_unified_stream_ = false;
 
   // the tuning context might be altered when calling into a TunableOp
   mutable rocm::tunable::RocmTuningContext tuning_context_;
->>>>>>> 8372c86e
 
   class PerThreadContext final {
    public:

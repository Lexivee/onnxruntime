--- conflicted
+++ resolved
@@ -134,7 +134,6 @@
     LOGS_DEFAULT(VERBOSE) << "User specified context cache embed mode: " << qnn_context_embed_mode_;
 
     context_cache_path_cfg_ = session_options->config_options.GetConfigOrDefault(kOrtSessionOptionEpContextFilePath, "");
-    LOGS_DEFAULT(VERBOSE) << "User specified context cache path: " << context_cache_path_cfg_;
   }
 
   static const std::string BACKEND_PATH = "backend_path";
@@ -267,19 +266,14 @@
 QNNExecutionProvider::GetSupportedNodes(const GraphViewer& graph_viewer,
                                         const std::unordered_map<const Node*, const NodeUnit*>& node_unit_map,
                                         const size_t node_unit_size,
-                                        bool is_qnn_ctx_model,
+                                        bool load_from_cached_context,
                                         const logging::Logger& logger) const {
   std::unordered_set<const Node*> supported_nodes{};
-  // Filter in the EPContext node if its QNN Context model
-  if (is_qnn_ctx_model) {
+  // Enable Qnn context cache requires the whole graph partitioned to Qnn EP
+  // Blindly filter in all nodes if context cache is enabled
+  if (load_from_cached_context) {
     for (const auto& node : graph_viewer.Nodes()) {
-      if (qnn::EPCONTEXT_OP == node.OpType()) {
-        LOGS(logger, VERBOSE) << "Node supported: [1] index: [" << node.Index()
-                              << "] name: [" << node.Name()
-                              << "] Operator type: [EPContext"
-                              << "] index: [" << node.Index() << "]";
-        supported_nodes.insert(&node);
-      }
+      supported_nodes.insert(&node);
     }
     return supported_nodes;
   }
@@ -365,7 +359,7 @@
 
   const auto& logger = *GetLogger();
   bool load_from_cached_context = false;
-  bool is_qnn_ctx_model = qnn::GraphHasEpContextNode(graph_viewer);
+  bool is_qnn_ctx_model = qnn::IsQnnCtxModel(graph_viewer);
   if (is_qnn_ctx_model) {
     load_from_cached_context = true;
   }
@@ -378,8 +372,7 @@
                                                              context_cache_path);
   }
 
-  // It will load the QnnSystem lib if load_from_cached_context=true, and
-  // delay the Qnn context creation to Compile() using the cached context
+  // Load from cached context will load the QnnSystem lib and skip the Qnn context creation
   auto rt = qnn_backend_manager_->SetupBackend(logger, load_from_cached_context);
   if (Status::OK() != rt) {
     LOGS(logger, ERROR) << "QNN SetupBackend failed " << rt.ErrorMessage();
@@ -398,7 +391,7 @@
   std::tie(node_unit_holder, node_unit_map) = GetAllNodeUnits(graph_viewer);
 
   const auto supported_nodes = GetSupportedNodes(graph_viewer, node_unit_map, node_unit_holder.size(),
-                                                 is_qnn_ctx_model, logger);
+                                                 load_from_cached_context, logger);
 
   // Helper function that returns a string that lists all unsupported nodes.
   // Ex: { name: mul_123, type: Mul }, {}, ...
@@ -451,7 +444,7 @@
       if (partition && partition->sub_graph) {
         nodes_in_partition = partition->sub_graph->nodes.size();
 
-        if (nodes_in_partition == 1 && !load_from_cached_context) {
+        if (nodes_in_partition == 1) {
           const Node* node = graph_viewer.GetNode(partition->sub_graph->nodes[0]);
 
           if (!node) {
@@ -482,7 +475,7 @@
 
   // Print list of unsupported nodes to the ERROR logger if the CPU EP
   // has been disabled for this inference session.
-  if (!load_from_cached_context && disable_cpu_ep_fallback_ && num_nodes_in_graph != num_of_supported_nodes) {
+  if (disable_cpu_ep_fallback_ && num_nodes_in_graph != num_of_supported_nodes) {
     LOGS(logger, ERROR) << "Unsupported nodes in QNN EP: " << get_unsupported_node_names();
   }
 
@@ -572,70 +565,52 @@
 Status QNNExecutionProvider::Compile(const std::vector<FusedNodeAndGraph>& fused_nodes_and_graphs,
                                      std::vector<NodeComputeInfo>& node_compute_funcs) {
   const auto& logger = *GetLogger();
-
-  bool is_qnn_ctx_model = qnn::IsFusedGraphHasCtxNode(fused_nodes_and_graphs);
+  Node& fused_node = fused_nodes_and_graphs[0].fused_node;
+  const onnxruntime::GraphViewer& graph_viewer(fused_nodes_and_graphs[0].filtered_graph);
+
+  bool is_qnn_ctx_model = false;
+  ORT_RETURN_IF_ERROR(qnn::IsFusedGraphHasCtxNode(fused_nodes_and_graphs, is_qnn_ctx_model));
 
   onnxruntime::PathString context_cache_path;
-  bool is_ctx_file_exist = false;
-  if (!is_qnn_ctx_model) {
-    const onnxruntime::GraphViewer& graph_viewer_0(fused_nodes_and_graphs[0].filtered_graph);
-    is_ctx_file_exist = qnn::IsContextCacheFileExists(context_cache_path_cfg_,
-                                                      graph_viewer_0.ModelPath().ToPathString(),
-                                                      context_cache_path);
-    if (is_ctx_file_exist) {
-      ORT_RETURN_IF_ERROR(qnn::ValidateWithContextFile(fused_nodes_and_graphs,
-                                                       context_cache_path,
-                                                       graph_viewer_0.GetGraph().Name(),
-                                                       graph_viewer_0.GetGraph().Description(),
-                                                       logger));
-    }
+  bool is_ctx_file_exist = qnn::IsContextCacheFileExists(context_cache_path_cfg_,
+                                                         graph_viewer.ModelPath().ToPathString(),
+                                                         context_cache_path);
+  const std::string& model_name = graph_viewer.GetGraph().Name();
+  const std::string& model_description = graph_viewer.GetGraph().Description();
+  const std::string& graph_meta_id = fused_node.Name();
+  if (fused_nodes_and_graphs.size() == 1 && !is_qnn_ctx_model && is_ctx_file_exist) {
+    ORT_RETURN_IF_ERROR(qnn::ValidateWithContextFile(context_cache_path,
+                                                     model_name,
+                                                     model_description,
+                                                     graph_meta_id,
+                                                     logger));
   }
 
   if (is_qnn_ctx_model || (context_cache_enabled_ && is_ctx_file_exist)) {
-    // Table<EPContext node name, QnnModel>, the node name is not same with the graph_meta_id
-    std::unordered_map<std::string, std::unique_ptr<qnn::QnnModel>> qnn_models;
-
-    if (is_qnn_ctx_model) {
-      int main_context_pos = -1;
-      ORT_RETURN_IF_ERROR(qnn::GetMainContextNode(fused_nodes_and_graphs, qnn_backend_manager_.get(),
-                                                  logger, main_context_pos, qnn_models));
-
-      const onnxruntime::GraphViewer& main_ctx_graph_viewer(fused_nodes_and_graphs[main_context_pos].filtered_graph);
-      // Create QNN context from the cached binary, deserialize the QNN graph from the binary
-      ORT_RETURN_IF_ERROR(qnn::LoadQnnCtxFromOnnxGraph(main_ctx_graph_viewer,
-                                                       context_cache_path,
-                                                       qnn_backend_manager_.get(),
-                                                       qnn_models));
-    } else {
-      ORT_RETURN_IF_ERROR(qnn::LoadContextFromOnnxModel(fused_nodes_and_graphs, context_cache_path,
-                                                        qnn_backend_manager_.get(), logger, qnn_models));
-    }
-
-    for (auto fused_node_and_graph : fused_nodes_and_graphs) {
-      const onnxruntime::GraphViewer& graph_viewer(fused_node_and_graph.filtered_graph);
-      const auto& ep_context_node = graph_viewer.Nodes().begin();
-      const Node& fused_node = fused_node_and_graph.fused_node;
-      const std::string& graph_meta_id = fused_node.Name();
-      std::string key = is_qnn_ctx_model ? ep_context_node->Name() : graph_meta_id;
-      ORT_RETURN_IF(qnn_models.find(key) == qnn_models.end(), key + " key name not exist in table qnn_models.");
-      auto qnn_model = std::move(qnn_models[key]);
-      ORT_RETURN_IF_ERROR(qnn_model->SetGraphInputOutputInfo(graph_viewer, fused_node));
-      ORT_RETURN_IF_ERROR(qnn_model->SetupQnnInputOutput());
-
-      // fused node name is QNNExecutionProvider_QNN_[hash_id]_[id]
-      // the name here must be same with context->node_name in compute_info
-      qnn_models_.emplace(graph_meta_id, std::move(qnn_model));
-
-      ORT_RETURN_IF_ERROR(CreateComputeFunc(node_compute_funcs, logger));
-    }
-
+    ORT_RETURN_IF(fused_nodes_and_graphs.size() != 1, "Only support single partition for context cache feature.");
+    std::unique_ptr<qnn::QnnModel> qnn_model = std::make_unique<qnn::QnnModel>(logger, qnn_backend_manager_.get());
+    // Load and execute from cached context if exist
+    ORT_RETURN_IF_ERROR(qnn::LoadQnnCtxFromOnnxModel(graph_viewer,
+                                                     context_cache_path,
+                                                     is_qnn_ctx_model,
+                                                     is_ctx_file_exist,
+                                                     qnn_backend_manager_.get(),
+                                                     *(qnn_model.get()),
+                                                     logger));
+    ORT_RETURN_IF_ERROR(qnn_model->SetGraphInputOutputInfo(graph_viewer, fused_node));
+    ORT_RETURN_IF_ERROR(qnn_model->SetupQnnInputOutput());
+
+    // fused node name is QNNExecutionProvider_QNN_[hash_id]_[id]
+    // the name here should be same with context->node_name in compute_info
+    qnn_models_.emplace(graph_meta_id, std::move(qnn_model));
+
+    ORT_RETURN_IF_ERROR(CreateComputeFunc(node_compute_funcs, logger));
     return Status::OK();
   }
 
   ORT_RETURN_IF_ERROR(CompileFromOrtGraph(fused_nodes_and_graphs, node_compute_funcs, logger));
-  // Generate QNN context model if it's QDQ model + context_cache_enabled=true + not exist already
-  if (!is_qnn_ctx_model && context_cache_enabled_ && !is_ctx_file_exist) {
-    // All partitioned graph share single QNN context, included in the same context binary
+  if (context_cache_enabled_ && !is_qnn_ctx_model) {
+    ORT_RETURN_IF(fused_nodes_and_graphs.size() != 1, "Only support single partition for context cache feature.");
     uint64_t buffer_size(0);
     auto context_buffer = qnn_backend_manager_->GetContextBinaryBuffer(buffer_size);
     qnn_ep_context_model_ = std::make_unique<Model>("qnn_ep_context_model", false, logger);
@@ -652,13 +627,8 @@
   return Status::OK();
 }
 
-<<<<<<< HEAD
-const std::vector<const Node*> QNNExecutionProvider::GetEpContextNodes() const {
-  std::vector<const Node*> ep_context_nodes;
-=======
 const InlinedVector<const Node*> QNNExecutionProvider::GetEpContextNodes() const {
   InlinedVector<const Node*> ep_context_nodes;
->>>>>>> 6e17571f
   if (qnn_ep_context_model_) {
     const auto& graph = qnn_ep_context_model_->MainGraph();
     for (const auto& node : graph.Nodes()) {

--- conflicted
+++ resolved
@@ -76,7 +76,6 @@
   }
 }
 
-<<<<<<< HEAD
 void QNNExecutionProvider::ParseQnnContextPriority(std::string context_priority_string) {
   std::transform(context_priority_string.begin(),
                  context_priority_string.end(),
@@ -94,7 +93,9 @@
   } else {
     context_priority_ = qnn::ContextPriority::UNDEFINED;
     LOGS_DEFAULT(WARNING) << "QNN context priority: " << context_priority_string << " not valid, set to undefined.";
-=======
+  }
+}
+
 void QNNExecutionProvider::ParseHtpGraphFinalizationOptimizationMode(const std::string& htp_graph_finalization_opt_mode_string) {
   LOGS_DEFAULT(VERBOSE) << "HTP graph finalization optimization mode: "
                         << htp_graph_finalization_opt_mode_string;
@@ -110,7 +111,6 @@
   } else {
     LOGS_DEFAULT(WARNING) << "Invalid HTP graph finalization optimization mode: "
                           << htp_graph_finalization_opt_mode_string;
->>>>>>> c2505407
   }
 }
 
@@ -179,8 +179,8 @@
 
   htp_graph_finalization_opt_mode_ = qnn::HtpGraphFinalizationOptimizationMode::kDefault;
   static const std::string HTP_GRAPH_FINALIZATION_OPT_MODE = "htp_graph_finalization_optimization_mode";
-  auto htp_graph_finalization_opt_mode_pos = runtime_options_.find(HTP_GRAPH_FINALIZATION_OPT_MODE);
-  if (htp_graph_finalization_opt_mode_pos != runtime_options_.end()) {
+  auto htp_graph_finalization_opt_mode_pos = provider_options_map.find(HTP_GRAPH_FINALIZATION_OPT_MODE);
+  if (htp_graph_finalization_opt_mode_pos != provider_options_map.end()) {
     ParseHtpGraphFinalizationOptimizationMode(htp_graph_finalization_opt_mode_pos->second);
   }
 

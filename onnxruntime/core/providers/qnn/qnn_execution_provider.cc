// Copyright (c) Microsoft Corporation. All rights reserved.
// Licensed under the MIT License

#include "qnn_execution_provider.h"

#include <filesystem>
#include "core/providers/common.h"
#include "core/framework/compute_capability.h"
#include "core/graph/graph_viewer.h"
#include "core/session/onnxruntime_session_options_config_keys.h"
#include "core/session/onnxruntime_cxx_api.h"
#include "core/framework/kernel_registry.h"
#include "core/providers/partitioning_utils.h"
#include "core/providers/qnn/builder/op_builder_factory.h"
#include "core/providers/partitioning_utils.h"
#include "core/providers/qnn/builder/qnn_model_wrapper.h"
#include "core/providers/qnn/builder/op_builder_factory.h"
#include "core/providers/qnn/builder/qnn_def.h"

namespace onnxruntime {

constexpr const char* QNN = "QNN";

std::string GetFileNameFromModelPath(onnxruntime::Path model_path) {
  auto model_path_components = model_path.GetComponents();
  // There's no model path if model loaded from buffer stead of file
  if (model_path_components.empty()) {
    return "";
  }
  return PathToUTF8String(model_path_components.back());
}

void QNNExecutionProvider::ParseProfilingLevel(std::string profiling_level_string) {
  std::transform(profiling_level_string.begin(),
                 profiling_level_string.end(),
                 profiling_level_string.begin(),
                 [](unsigned char c) { return static_cast<unsigned char>(std::tolower(c)); });
  LOGS_DEFAULT(VERBOSE) << "profiling_level: " << profiling_level_string;
  if (profiling_level_string == "off") {
    profiling_level_ = qnn::ProfilingLevel::OFF;
  } else if (profiling_level_string == "basic") {
    profiling_level_ = qnn::ProfilingLevel::BASIC;
  } else if (profiling_level_string == "detailed") {
    profiling_level_ = qnn::ProfilingLevel::DETAILED;
  } else {
    LOGS_DEFAULT(WARNING) << "Profiling level not valid.";
  }
}

void QNNExecutionProvider::ParseHtpPerformanceMode(std::string htp_performance_mode_string) {
  std::transform(htp_performance_mode_string.begin(),
                 htp_performance_mode_string.end(),
                 htp_performance_mode_string.begin(),
                 [](unsigned char c) { return static_cast<unsigned char>(std::tolower(c)); });
  LOGS_DEFAULT(VERBOSE) << "Htp performance mode: " << htp_performance_mode_string;
  if (htp_performance_mode_string == "burst") {
    htp_performance_mode_ = qnn::HtpPerformanceMode::kHtpBurst;
  } else if (htp_performance_mode_string == "balanced") {
    htp_performance_mode_ = qnn::HtpPerformanceMode::kHtpBalanced;
  } else if (htp_performance_mode_string == "default") {
    htp_performance_mode_ = qnn::HtpPerformanceMode::kHtpDefault;
  } else if (htp_performance_mode_string == "high_performance") {
    htp_performance_mode_ = qnn::HtpPerformanceMode::kHtpHighPerformance;
  } else if (htp_performance_mode_string == "high_power_saver") {
    htp_performance_mode_ = qnn::HtpPerformanceMode::kHtpHighPowerSaver;
  } else if (htp_performance_mode_string == "low_balanced") {
    htp_performance_mode_ = qnn::HtpPerformanceMode::kHtpLowBalanced;
  } else if (htp_performance_mode_string == "low_power_saver") {
    htp_performance_mode_ = qnn::HtpPerformanceMode::kHtpLowPowerSaver;
  } else if (htp_performance_mode_string == "power_saver") {
    htp_performance_mode_ = qnn::HtpPerformanceMode::kHtpPowerSaver;
  } else if (htp_performance_mode_string == "sustained_high_performance") {
    htp_performance_mode_ = qnn::HtpPerformanceMode::kHtpSustainedHighPerformance;
  } else {
    LOGS_DEFAULT(WARNING) << "Htp performance mode not valid.";
  }
}

QNNExecutionProvider::QNNExecutionProvider(const ProviderOptions& provider_options_map,
                                           const SessionOptions* session_options)
    : IExecutionProvider{onnxruntime::kQnnExecutionProvider, true},
      runtime_options_(provider_options_map) {
  if (session_options) {
    disable_cpu_ep_fallback_ = session_options->config_options.GetConfigOrDefault(
                                   kOrtSessionOptionsDisableCPUEPFallback, "0") == "1";
  }

  static const std::string CONTEXT_CACHE_ENABLED = "qnn_context_cache_enable";
  auto context_cache_enabled_pos = runtime_options_.find(CONTEXT_CACHE_ENABLED);
  if (context_cache_enabled_pos != runtime_options_.end()) {
    if (context_cache_enabled_pos->second == "1") {
      context_cache_enabled_ = true;
      LOGS_DEFAULT(VERBOSE) << "Context cache enabled.";
    }
  }

  static const std::string CONTEXT_CACHE_PATH = "qnn_context_cache_path";
  auto context_cache_path_pos = runtime_options_.find(CONTEXT_CACHE_PATH);
  if (context_cache_path_pos != runtime_options_.end()) {
    context_cache_path_ = context_cache_path_pos->second;
    LOGS_DEFAULT(VERBOSE) << "User specified context cache path: " << context_cache_path_;
  }

  bool qnn_context_embed_mode = true;
  static const std::string CONTEXT_CACHE_EMBED_MODE = "qnn_context_embed_mode";
  auto context_cache_embed_mode_pos = runtime_options_.find(CONTEXT_CACHE_EMBED_MODE);
  if (context_cache_embed_mode_pos != runtime_options_.end()) {
    qnn_context_embed_mode = context_cache_embed_mode_pos->second == "1";
    LOGS_DEFAULT(VERBOSE) << "User specified context cache embed mode: " << qnn_context_embed_mode;
  }

  static const std::string BACKEND_PATH = "backend_path";
  auto backend_path_pos = runtime_options_.find(BACKEND_PATH);

  std::string backend_path;
  if (backend_path_pos != runtime_options_.end()) {
    backend_path = backend_path_pos->second;
    LOGS_DEFAULT(VERBOSE) << "Backend path: " << backend_path;
  } else {
    LOGS_DEFAULT(ERROR) << "No backend path provided.";
  }

  static const std::string PROFILING_LEVEL = "profiling_level";
  auto profiling_level_pos = runtime_options_.find(PROFILING_LEVEL);
  if (profiling_level_pos != runtime_options_.end()) {
    ParseProfilingLevel(profiling_level_pos->second);
  }

  static const std::string RPC_CONTROL_LANTENCY = "rpc_control_latency";
  auto latency_pos = runtime_options_.find(RPC_CONTROL_LANTENCY);
  if (latency_pos != runtime_options_.end()) {
    rpc_control_latency_ = static_cast<uint32_t>(std::stoul(latency_pos->second));
    LOGS_DEFAULT(VERBOSE) << "rpc_control_latency: " << rpc_control_latency_;
  }

  htp_performance_mode_ = qnn::HtpPerformanceMode::kHtpDefault;
  static const std::string HTP_PERFORMANCE_MODE = "htp_performance_mode";
  auto htp_performance_mode_pos = runtime_options_.find(HTP_PERFORMANCE_MODE);
  if (htp_performance_mode_pos != runtime_options_.end()) {
    ParseHtpPerformanceMode(htp_performance_mode_pos->second);
  }

<<<<<<< HEAD
  qnn_backend_manager_ = std::make_unique<qnn::QnnBackendManager>(backend_path_,
                                                                  profiling_level_,
                                                                  rpc_control_latency_,
                                                                  htp_performance_mode_,
                                                                  qnn_context_embed_mode);
  qnn_cache_model_handler_ = std::make_unique<qnn::QnnCacheModelHandler>();
=======
  // Enable use of QNN Saver if the user provides a path the QNN Saver backend library.
  static const std::string QNN_SAVER_PATH_KEY = "qnn_saver_path";
  std::string qnn_saver_path;
  auto qnn_saver_path_pos = runtime_options_.find(QNN_SAVER_PATH_KEY);
  if (qnn_saver_path_pos != runtime_options_.end()) {
    qnn_saver_path = qnn_saver_path_pos->second;
    LOGS_DEFAULT(VERBOSE) << "User specified QNN Saver path: " << qnn_saver_path;
  }

  qnn_backend_manager_ = std::make_unique<qnn::QnnBackendManager>(
      std::move(backend_path),
      profiling_level_,
      rpc_control_latency_,
      htp_performance_mode_,
      std::move(qnn_saver_path));
>>>>>>> 1bc11571
}

bool QNNExecutionProvider::IsNodeSupported(qnn::QnnModelWrapper& qnn_model_wrapper, const NodeUnit& node_unit,
                                           std::unordered_map<const NodeUnit*, bool>& node_unit_supported_result,
                                           const logging::Logger& logger) const {
  // If we have visited one of the nodes in the node_unit, use the result directly
  const auto it = node_unit_supported_result.find(&node_unit);
  if (it != node_unit_supported_result.cend()) {
    return it->second;
  } else {
    const std::string& op_type = node_unit.OpType();

    bool supported = false;
    const auto* op_builder = qnn::GetOpBuilder(op_type);
    if (op_builder == nullptr) {
      LOGS(logger, WARNING) << "Operators of type `" << node_unit.OpType() << "` are not supported by QNN EP."
                            << node_unit.OpType() << " node `" << node_unit.Name()
                            << "` will not be assigned to QNN EP.";
    } else {
      auto status = op_builder->IsOpSupported(qnn_model_wrapper,
                                              node_unit, logger);
      if (Status::OK() != status) {
        LOGS(logger, WARNING) << node_unit.OpType() << " node `" << node_unit.Name()
                              << "` is not supported: " << status.ErrorMessage();
      }
      supported = (Status::OK() == status);
    }
    node_unit_supported_result[&node_unit] = supported;
    return supported;
  }
}

std::unordered_set<const Node*>
QNNExecutionProvider::GetSupportedNodes(const GraphViewer& graph_viewer,
                                        const std::unordered_map<const Node*, const NodeUnit*>& node_unit_map,
                                        const size_t node_unit_size,
                                        bool load_from_cached_context,
                                        const logging::Logger& logger) const {
  std::unordered_set<const Node*> supported_nodes{};
  // Enable Qnn context cache requires the whole graph partitioned to Qnn EP
  // Blindly filter in all nodes if context cache is enabled
  if (load_from_cached_context) {
    for (const auto& node : graph_viewer.Nodes()) {
      supported_nodes.insert(&node);
    }
    return supported_nodes;
  }

  // This holds the result of whether a NodeUnit is supported or not,
  // to prevent nodes in a NodeUnit to be checked for multiple times
  std::unordered_map<const NodeUnit*, bool> node_unit_supported_result;
  node_unit_supported_result.reserve(node_unit_size);

  std::unordered_set<std::string> initializer_input_lookup;
  auto graph_initializers = graph_viewer.GetAllInitializedTensors();
  for (auto graph_ini : graph_initializers) {
    initializer_input_lookup.emplace(graph_ini.first);
  }

  // Util function that initializes a table that maps a graph input or output name to its index.
  auto init_input_output_index_map = [](std::unordered_map<std::string, size_t>& index_map,
                                        const std::vector<const NodeArg*>& node_args) {
    const size_t num_args = node_args.size();
    for (size_t i = 0; i < num_args; i++) {
      index_map.emplace(node_args[i]->Name(), i);
    }
  };

  std::unordered_map<std::string, size_t> model_input_index_map;
  init_input_output_index_map(model_input_index_map, graph_viewer.GetInputs());  // GetInputs excludes initializers.

  std::unordered_map<std::string, size_t> model_output_index_map;
  init_input_output_index_map(model_output_index_map, graph_viewer.GetOutputs());

  auto qnn_model_wrapper = qnn::QnnModelWrapper(graph_viewer, logger,
                                                qnn_backend_manager_->GetQnnInterface(),
                                                qnn_backend_manager_->GetQnnBackendHandle(),
                                                model_input_index_map,
                                                model_output_index_map,
                                                initializer_input_lookup,
                                                qnn_backend_manager_->GetQnnBackendType());

  for (const auto& node : graph_viewer.Nodes()) {
    const NodeUnit* node_unit = node_unit_map.at(&node);
    const bool supported = IsNodeSupported(qnn_model_wrapper,
                                           *node_unit,
                                           node_unit_supported_result,
                                           logger);
    LOGS(logger, VERBOSE) << "Node supported: [" << supported
                          << "] index: [" << node.Index()
                          << "] name: [" << node.Name()
                          << "] Operator type: [" << node.OpType()
                          << "] as part of the NodeUnit type: [" << node_unit->OpType()
                          << "] index: [" << node_unit->Index()
                          << "] name: [" << node_unit->Name()
                          << "]";
    if (supported) {
      supported_nodes.insert(&node);
    }
  }

  return supported_nodes;
}

std::vector<std::unique_ptr<ComputeCapability>>
QNNExecutionProvider::GetCapability(const onnxruntime::GraphViewer& graph_viewer,
                                    const IKernelLookup& /*kernel_lookup*/) const {
  std::vector<std::unique_ptr<ComputeCapability>> result;

  if (graph_viewer.IsSubgraph()) {
    return result;
  }

  const auto& logger = *GetLogger();
  bool load_from_cached_context = false;
  bool is_qnn_ctx_model = qnn::IsQnnCtxModel(graph_viewer);
  if (is_qnn_ctx_model) {
    load_from_cached_context = true;
  }

  // This is for case: QDQ model + Onnx Qnn context cache model
  if (context_cache_enabled_ && !is_qnn_ctx_model) {
    load_from_cached_context = qnn_backend_manager_->IsContextCacheFileExists(context_cache_path_,
                                                                              graph_viewer.Description(),
                                                                              graph_viewer.ModelPath().ToPathString());
  }

  // Load from cached context will load the QnnSystem lib and skip the Qnn context creation
  auto rt = qnn_backend_manager_->SetupBackend(logger, load_from_cached_context);
  if (Status::OK() != rt) {
    LOGS(logger, ERROR) << "QNN SetupBackend failed " << rt.ErrorMessage();
    return result;
  }

  if ((context_cache_enabled_ || is_qnn_ctx_model) && !IsNpuBackend(qnn_backend_manager_->GetQnnBackendType())) {
    LOGS(logger, ERROR) << "Qnn context cache only works for HTP or DSP backend.";
    return result;
  }

  // Get all the NodeUnits in the graph_viewer
  std::vector<std::unique_ptr<NodeUnit>> node_unit_holder;
  std::unordered_map<const Node*, const NodeUnit*> node_unit_map;

  std::tie(node_unit_holder, node_unit_map) = GetAllNodeUnits(graph_viewer);

  const auto supported_nodes = GetSupportedNodes(graph_viewer, node_unit_map, node_unit_holder.size(),
                                                 load_from_cached_context, logger);

  // Helper function that returns a string that lists all unsupported nodes.
  // Ex: { name: mul_123, type: Mul }, {}, ...
  auto get_unsupported_node_names = [&node_unit_holder, &supported_nodes]() -> std::string {
    std::stringstream ss;
    const size_t num_node_units = node_unit_holder.size();

    for (size_t i = 0; i < num_node_units; ++i) {
      const auto& node_unit = node_unit_holder[i];

      if (supported_nodes.find(&node_unit->GetNode()) == supported_nodes.end()) {
        ss << "{ name: " << node_unit->Name() << ", type: " << node_unit->OpType() << " }";
        if (i == num_node_units - 1) {
          ss << ", ";
        }
      }
    }

    return ss.str();
  };

  if (supported_nodes.empty()) {
    LOGS(logger, INFO) << "Number of partitions supported by QNN EP: 0";
    return result;
  }

  const auto gen_metadef_name = [&]() {
    uint64_t model_hash;
    int metadef_id = GenerateMetaDefId(graph_viewer, model_hash);
    return MakeString(QNN, "_", model_hash, "_", metadef_id);
  };

  const size_t num_nodes_in_graph = static_cast<size_t>(graph_viewer.NumberOfNodes());
  size_t num_of_supported_nodes = 0;

  // Create partitions from supported nodes.
  {
    std::vector<std::unique_ptr<ComputeCapability>> partitions = utils::CreateSupportedPartitions(graph_viewer,
                                                                                                  supported_nodes, {},
                                                                                                  gen_metadef_name, QNN,
                                                                                                  kQnnExecutionProvider,
                                                                                                  true);

    // Filter out partitions that consist of a single QuantizeLinear or DequantizeLinear node.
    // We also count the number of supported nodes in all valid partitions.
    for (auto& partition : partitions) {
      bool is_valid_partition = true;
      size_t nodes_in_partition = 0;

      if (partition && partition->sub_graph) {
        nodes_in_partition = partition->sub_graph->nodes.size();

        if (nodes_in_partition == 1) {
          const Node* node = graph_viewer.GetNode(partition->sub_graph->nodes[0]);

          if (!node) {
            LOGS(logger, ERROR) << "QNN EP: Invalid node in partition of one node.";
            is_valid_partition = false;
          } else if (node->OpType() == "QuantizeLinear" || node->OpType() == "DequantizeLinear") {
            LOGS(logger, WARNING) << "QNN EP does not support a single Quantize/Dequantize node in a partition.";
            is_valid_partition = false;
          }
        }
      } else {
        LOGS(logger, ERROR) << "QNN EP: Invalid partition.";
        is_valid_partition = false;
      }

      if (is_valid_partition) {
        result.push_back(std::move(partition));
        num_of_supported_nodes += nodes_in_partition;
      }
    }
  }

  const size_t num_of_partitions = result.size();

  if (!is_qnn_ctx_model && load_from_cached_context && 1 == num_of_partitions) {
    rt = qnn_backend_manager_->ValidateWithContextFile(GetFileNameFromModelPath(graph_viewer.ModelPath()),
                                                       result[0]->sub_graph->GetMetaDef()->name,
                                                       qnn_cache_model_handler_.get());
    if (Status::OK() != rt) {
      LOGS(logger, ERROR) << "QNN failed to validate context cache metadata: " << rt.ErrorMessage();
      return result;
    }
  }

  if (num_of_partitions > 1) {
    ORT_ENFORCE(!context_cache_enabled_, "Only support single partition for context cache feature.");
  }

  const auto summary_msg = MakeString("Number of partitions supported by QNN EP: ", num_of_partitions,
                                      ", number of nodes in the graph: ", num_nodes_in_graph,
                                      ", number of nodes supported by QNN: ", num_of_supported_nodes);
  LOGS(logger, INFO) << summary_msg;

  // Print list of unsupported nodes to the ERROR logger if the CPU EP
  // has been disabled for this inference session.
  if (disable_cpu_ep_fallback_ && num_nodes_in_graph != num_of_supported_nodes) {
    LOGS(logger, ERROR) << "Unsupported nodes in QNN EP: " << get_unsupported_node_names();
  }

  return result;
}

DataLayout QNNExecutionProvider::GetPreferredLayout() const {
  return DataLayout::NHWC;
}

Status QNNExecutionProvider::CreateComputeFunc(std::vector<NodeComputeInfo>& node_compute_funcs,
                                               const logging::Logger& logger) {
  NodeComputeInfo compute_info;
  compute_info.create_state_func = [&](ComputeContext* context, FunctionState* state) {
    LOGS(logger, VERBOSE) << "compute_info.create_state_func context->node_name: " << context->node_name;
    *state = qnn_models_[context->node_name].get();
    return 0;
  };

  compute_info.release_state_func = [](FunctionState state) {
    // the 'state' is a qnn::QnnModel managed by unique_ptr
    ORT_UNUSED_PARAMETER(state);
  };

  compute_info.compute_func = [](FunctionState state, const OrtApi*, OrtKernelContext* context) {
    Ort::KernelContext ctx(context);
    qnn::QnnModel* model = reinterpret_cast<qnn::QnnModel*>(state);
    Status result = model->ExecuteGraph(ctx);
    return result;
  };

  node_compute_funcs.push_back(compute_info);

  return Status::OK();
}

Status QNNExecutionProvider::CompileFromOrtGraph(const std::vector<FusedNodeAndGraph>& fused_nodes_and_graphs,
                                                 std::vector<NodeComputeInfo>& node_compute_funcs,
                                                 const logging::Logger& logger) {
  for (const auto& fused_node_and_graph : fused_nodes_and_graphs) {
    Node& fused_node = fused_node_and_graph.fused_node;
    const onnxruntime::GraphViewer& graph_viewer(fused_node_and_graph.filtered_graph);

    std::unique_ptr<qnn::QnnModel> qnn_model = std::make_unique<qnn::QnnModel>(logger,
                                                                               qnn_backend_manager_.get());

    ORT_RETURN_IF_ERROR(qnn_model->ComposeGraph(graph_viewer, fused_node));
    ORT_RETURN_IF_ERROR(qnn_model->FinalizeGraphs());
    ORT_RETURN_IF_ERROR(qnn_model->SetupQnnInputOutput());

    LOGS(logger, VERBOSE) << "fused node name: " << fused_node.Name();
    qnn_models_.emplace(fused_node.Name(), std::move(qnn_model));

    ORT_RETURN_IF_ERROR(CreateComputeFunc(node_compute_funcs, logger));
  }
  return Status::OK();
}

Status QNNExecutionProvider::Compile(const std::vector<FusedNodeAndGraph>& fused_nodes_and_graphs,
                                     std::vector<NodeComputeInfo>& node_compute_funcs) {
  const auto& logger = *GetLogger();
  Node& fused_node = fused_nodes_and_graphs[0].fused_node;
  const onnxruntime::GraphViewer& graph_viewer(fused_nodes_and_graphs[0].filtered_graph);

  bool is_qnn_ctx_model = qnn::IsQnnCtxModel(graph_viewer);

  if (context_cache_enabled_ || is_qnn_ctx_model) {
    ORT_ENFORCE(fused_nodes_and_graphs.size() == 1, "Only support single partition for context cache feature.");
    std::unique_ptr<qnn::QnnModel> qnn_model = std::make_unique<qnn::QnnModel>(logger, qnn_backend_manager_.get());
    bool loaded_from_cache = false;
    std::string ep_engine_cache;
    ORT_RETURN_IF_ERROR(qnn_cache_model_handler_->GetEpContext(graph_viewer,
                                                               context_cache_path_,
                                                               is_qnn_ctx_model,
                                                               qnn_backend_manager_->GetIsContextCacheFileExists(),
                                                               ep_engine_cache,
                                                               logger));
    qnn_cache_model_handler_.reset();
    ORT_RETURN_IF_ERROR(qnn_backend_manager_->LoadCachedQnnCtxFromOnnxModel(ep_engine_cache,
                                                                            *(qnn_model.get()),
                                                                            loaded_from_cache));
    // Load and execute from cached context if exist
    if (loaded_from_cache) {
      ORT_RETURN_IF_ERROR(qnn_model->SetGraphInputOutputInfo(graph_viewer, fused_node));
      ORT_RETURN_IF_ERROR(qnn_model->SetupQnnInputOutput());

      // fused node name is QNNExecutionProvider_QNN_[hash_id]_[id]
      // the name here should be same with context->node_name in compute_info
      LOGS(logger, VERBOSE) << "fused node name: " << fused_node.Name();
      qnn_models_.emplace(fused_node.Name(), std::move(qnn_model));

      ORT_RETURN_IF_ERROR(CreateComputeFunc(node_compute_funcs, logger));
      return Status::OK();
    }

    if (!is_qnn_ctx_model && !loaded_from_cache) {
      // Load and execute from Onnx model if not exit and dump the context
      ORT_RETURN_IF_ERROR(CompileFromOrtGraph(fused_nodes_and_graphs, node_compute_funcs, logger));
      // graph_viewer.Name() is generated in GetCapability, e.g QNN_[hash_id]_[id]
      // dump graph_viewer.Name() as metadata in context cache binary file, so that we can validate it in GetCapability
      ORT_RETURN_IF(qnn_models_.find(fused_node.Name()) == qnn_models_.end(), fused_node.Name(), " not exist in QnnModel table.");
      ORT_RETURN_IF_ERROR(qnn_backend_manager_->DumpQnnContext(GetFileNameFromModelPath(graph_viewer.ModelPath()),
                                                               graph_viewer.Name(),
                                                               qnn_models_[fused_node.Name()]->GetInputNames(),
                                                               qnn_models_[fused_node.Name()]->GetInputsInfo(),
                                                               qnn_models_[fused_node.Name()]->GetOutputNames(),
                                                               qnn_models_[fused_node.Name()]->GetOutputsInfo()));
      return Status::OK();
    }
  }

  ORT_RETURN_IF_ERROR(CompileFromOrtGraph(fused_nodes_and_graphs, node_compute_funcs, logger));

  return Status::OK();
}
}  // namespace onnxruntime<|MERGE_RESOLUTION|>--- conflicted
+++ resolved
@@ -140,14 +140,6 @@
     ParseHtpPerformanceMode(htp_performance_mode_pos->second);
   }
 
-<<<<<<< HEAD
-  qnn_backend_manager_ = std::make_unique<qnn::QnnBackendManager>(backend_path_,
-                                                                  profiling_level_,
-                                                                  rpc_control_latency_,
-                                                                  htp_performance_mode_,
-                                                                  qnn_context_embed_mode);
-  qnn_cache_model_handler_ = std::make_unique<qnn::QnnCacheModelHandler>();
-=======
   // Enable use of QNN Saver if the user provides a path the QNN Saver backend library.
   static const std::string QNN_SAVER_PATH_KEY = "qnn_saver_path";
   std::string qnn_saver_path;
@@ -162,8 +154,9 @@
       profiling_level_,
       rpc_control_latency_,
       htp_performance_mode_,
+	  qnn_context_embed_mode,
       std::move(qnn_saver_path));
->>>>>>> 1bc11571
+  qnn_cache_model_handler_ = std::make_unique<qnn::QnnCacheModelHandler>();
 }
 
 bool QNNExecutionProvider::IsNodeSupported(qnn::QnnModelWrapper& qnn_model_wrapper, const NodeUnit& node_unit,

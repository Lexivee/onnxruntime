--- conflicted
+++ resolved
@@ -96,19 +96,6 @@
   std::ifstream cache_file(context_binary_path.c_str(), std::ifstream::binary);
   ORT_RETURN_IF(!cache_file || !cache_file.good(), "Failed to open cache file.");
 
-<<<<<<< HEAD
-    cache_file.seekg(0, cache_file.beg);
-    std::unique_ptr<char[]> buffer = std::make_unique<char[]>(buffer_size);
-    ORT_RETURN_IF(nullptr == buffer, "Failed to allocate memory for cache file.");
-    // Load file into buffer
-    const auto& read_result = cache_file.read(buffer.get(), buffer_size);
-    ORT_RETURN_IF(!read_result, "Failed to read contents from cached context file.");
-    cache_file.close();
-    return qnn_backend_manager->LoadCachedQnnContextFromBuffer(buffer.get(),
-                                                               static_cast<uint64_t>(buffer_size),
-                                                               qnn_model);
-  }
-=======
   cache_file.seekg(0, cache_file.end);
   buffer_size = static_cast<size_t>(cache_file.tellg());
   ORT_RETURN_IF(0 == buffer_size, "Empty cache file encountered.");
@@ -123,7 +110,6 @@
   return qnn_backend_manager->LoadCachedQnnContextFromBuffer(buffer.get(),
                                                              static_cast<uint64_t>(buffer_size),
                                                              qnn_model);
->>>>>>> c2505407
 }
 
 Status QnnCacheModelHandler::GetMetadataFromEpContextModel(const std::string& ctx_onnx_model_path,

// Copyright (c) Microsoft Corporation. All rights reserved.
// Licensed under the MIT License.

#include "qnn_backend_manager.h"
#include "qnn_model.h"
#include <filesystem>
#include "QnnOpDef.h"
#include "HTP/QnnHtpPerfInfrastructure.h"
#include "CPU/QnnCpuCommon.h"
// TODO: not exist for Windows yet
// #include "GPU/QnnGpuCommon.h"
#include "DSP/QnnDspCommon.h"
#include "HTP/QnnHtpCommon.h"
#include "core/common/gsl.h"
#include "core/framework/endian_utils.h"
#include "core/common/logging/capture.h"
#include "core/providers/qnn/builder/onnx_ctx_model_helper.h"

// Flag to determine if Backend should do node validation for each opNode added
#define DO_GRAPH_NODE_VALIDATIONS 1

namespace onnxruntime {
namespace qnn {

typedef Qnn_ErrorHandle_t (*QnnInterfaceGetProvidersFn_t)(const QnnInterface_t*** providerList,
                                                          uint32_t* numProviders);
typedef Qnn_ErrorHandle_t (*QnnSystemInterfaceGetProvidersFn_t)(const QnnSystemInterface_t*** providerList,
                                                                uint32_t* numProviders);

<<<<<<< HEAD
=======
constexpr const char* QNN_PROVIDER = "ORTQNNEP";

static Qnn_Version_t GetQnnInterfaceApiVersion(const QnnInterface_t* qnn_interface) {
  return qnn_interface->apiVersion.coreApiVersion;
}

static Qnn_Version_t GetQnnInterfaceApiVersion(const QnnSystemInterface_t* qnn_interface) {
  return qnn_interface->systemApiVersion;
}

>>>>>>> 1bc11571
template <typename F, class T>
Status QnnBackendManager::GetQnnInterfaceProvider(const char* lib_path,
                                                  const char* interface_provider_name,
                                                  void** backend_lib_handle,
                                                  Qnn_Version_t req_version,
                                                  T** interface_provider) {
  std::string error_msg;
  *backend_lib_handle = LoadLib(lib_path,
                                static_cast<int>(DlOpenFlag::DL_NOW) | static_cast<int>(DlOpenFlag::DL_LOCAL),
                                error_msg);
  ORT_RETURN_IF(nullptr == *backend_lib_handle, "Unable to load backend, error: ", error_msg, " ", DlError());

  // Get QNN Interface providers
  F GetInterfaceProviders{nullptr};
  GetInterfaceProviders = ResolveSymbol<F>(*backend_lib_handle, interface_provider_name, *logger_);
  ORT_RETURN_IF(nullptr == GetInterfaceProviders, "Failed to get QNN providers!");

  T** interface_providers{nullptr};
  uint32_t num_providers{0};

  auto result = GetInterfaceProviders((const T***)&interface_providers, &num_providers);
  ORT_RETURN_IF((QNN_SUCCESS != result || nullptr == *interface_providers || 0 == num_providers),
                "Failed to get QNN providers.");

  bool found_valid_interface{false};
  for (size_t pIdx = 0; pIdx < num_providers; pIdx++) {
    Qnn_Version_t interface_version = GetQnnInterfaceApiVersion(interface_providers[pIdx]);

    LOGS_DEFAULT(VERBOSE) << lib_path << " interface version: " << interface_version.major << "."
                          << interface_version.minor << "." << interface_version.patch;

    // Check the interface's API version against the required version.
    // Major versions must match. The interface's minor version must be greater OR equal with a suitable patch version.
    if (interface_version.major == req_version.major) {
      bool minor_and_patch_version_ok = (interface_version.minor > req_version.minor) ||
                                        (interface_version.minor == req_version.minor &&
                                         interface_version.patch >= req_version.patch);
      if (minor_and_patch_version_ok) {
        found_valid_interface = true;
        *interface_provider = interface_providers[pIdx];
        break;
      }
    }
  }

  ORT_RETURN_IF_NOT(found_valid_interface, "Unable to find a valid interface for ", lib_path);

  return Status::OK();
}

void QnnBackendManager::SetQnnBackendType(uint32_t backend_id) {
  switch (backend_id) {
    case QNN_BACKEND_ID_CPU:
      qnn_backend_type_ = QnnBackendType::CPU;
      break;
      // TODO: update once it's ready for Widows
      // case QNN_BACKEND_ID_GPU:
      //  qnn_backend_type_ = QnnBackendType::GPU;
      //  break;
    case QNN_BACKEND_ID_DSP:
      qnn_backend_type_ = QnnBackendType::DSP;
      break;
    case QNN_BACKEND_ID_HTP:
      qnn_backend_type_ = QnnBackendType::HTP;
      break;
    default:
      qnn_backend_type_ = QnnBackendType::CPU;
      break;
  }
}

Status QnnBackendManager::LoadBackend() {
  QnnInterface_t* backend_interface_provider{nullptr};
  auto rt = GetQnnInterfaceProvider<QnnInterfaceGetProvidersFn_t,
                                    QnnInterface_t>(backend_path_.c_str(),
                                                    "QnnInterface_getProviders",
                                                    &backend_lib_handle_,
                                                    {QNN_API_VERSION_MAJOR,
                                                     QNN_API_VERSION_MINOR,
                                                     QNN_API_VERSION_PATCH},
                                                    &backend_interface_provider);
  ORT_RETURN_IF_ERROR(rt);
  qnn_interface_ = backend_interface_provider->QNN_INTERFACE_VER_NAME;
  auto backend_id = backend_interface_provider->backendId;
  SetQnnBackendType(backend_id);

  Qnn_Version_t backend_interface_version = GetQnnInterfaceApiVersion(backend_interface_provider);
  LOGS_DEFAULT(INFO) << "Found valid interface, version: " << backend_interface_version.major
                     << "." << backend_interface_version.minor << "." << backend_interface_version.patch
                     << " backend provider name: " << backend_interface_provider->providerName
                     << " backend id: " << backend_id;

  return Status::OK();
}

// Loads the intended backend (e.g., HTP, CPU, etc) to get its type, and then
// sets QNN Saver as the active backend. QNN op builders will still see the intended backend (e.g., HTP)
// as the backend type to ensure they emit the expected QNN API calls.
//
// QNN Saver is a "debugging" backend that serializes all QNN API calls (and weights) into local files.
// This information can be used to debug issues by replaying QNN API calls with another backend.
Status QnnBackendManager::LoadQnnSaverBackend() {
  void* backend_lib_handle = nullptr;

  // Helper that unloads the intended backend library handle when the `unload_backend_lib` variable
  // goes out of scope. Similar to `defer` in other languages.
  auto unload_backend_lib = gsl::finally([&] {
    if (backend_lib_handle != nullptr) {
      auto result = UnloadLib(backend_lib_handle);
      if (Status::OK() != result) {
        ORT_THROW("Failed to unload backend library.");
      }
    }
  });

  // Load the intended backend (e.g., HTP, CPU) to ensure it is valid and to get its type.
  QnnInterface_t* backend_interface_provider{nullptr};
  auto rt = GetQnnInterfaceProvider<QnnInterfaceGetProvidersFn_t,
                                    QnnInterface_t>(backend_path_.c_str(),
                                                    "QnnInterface_getProviders",
                                                    &backend_lib_handle,
                                                    {QNN_API_VERSION_MAJOR,
                                                     QNN_API_VERSION_MINOR,
                                                     QNN_API_VERSION_PATCH},
                                                    &backend_interface_provider);
  ORT_RETURN_IF_ERROR(rt);

  // Set the "intended" backend type so that QNN builders still make the expected QNN API calls.
  auto backend_id = backend_interface_provider->backendId;
  SetQnnBackendType(backend_id);

  // Load the QNN Saver backend and set it as the activate backend.
  QnnInterface_t* saver_interface_provider{nullptr};
  auto saver_rt = GetQnnInterfaceProvider<QnnInterfaceGetProvidersFn_t,
                                          QnnInterface_t>(qnn_saver_path_.c_str(),
                                                          "QnnInterface_getProviders",
                                                          &backend_lib_handle_,  // NOTE: QNN Saver library handle is set
                                                          {QNN_API_VERSION_MAJOR,
                                                           QNN_API_VERSION_MINOR,
                                                           QNN_API_VERSION_PATCH},
                                                          &saver_interface_provider);
  ORT_RETURN_IF_ERROR(saver_rt);
  qnn_interface_ = saver_interface_provider->QNN_INTERFACE_VER_NAME;  // NOTE: QNN Saver will provide the interfaces

  Qnn_Version_t backend_interface_version = GetQnnInterfaceApiVersion(backend_interface_provider);
  Qnn_Version_t saver_interface_version = GetQnnInterfaceApiVersion(saver_interface_provider);

  LOGS_DEFAULT(INFO) << "Using QNN Saver version: " << saver_interface_version.major << "."
                     << saver_interface_version.minor << "." << saver_interface_version.patch
                     << " provider name : " << saver_interface_provider->providerName;

  LOGS_DEFAULT(INFO) << "Intended backend provider name: " << backend_interface_provider->providerName
                     << " backend id: " << backend_id
                     << " interface version: " << backend_interface_version.major
                     << "." << backend_interface_version.minor << "." << backend_interface_version.patch;

  return Status::OK();
}

Status QnnBackendManager::LoadQnnSystemLib() {
#ifdef _WIN32
  std::string system_lib_file = "QnnSystem.dll";
#else
  std::string system_lib_file = "libQnnSystem.so";
#endif  // #ifdef _WIN32
  std::filesystem::path lib_file_path(backend_path_.c_str());
  std::string sys_file_path(lib_file_path.remove_filename().string() + system_lib_file);
  QnnSystemInterface_t* system_interface_provider{nullptr};
  auto rt = GetQnnInterfaceProvider<QnnSystemInterfaceGetProvidersFn_t,
                                    QnnSystemInterface_t>(sys_file_path.c_str(),
                                                          "QnnSystemInterface_getProviders",
                                                          &system_lib_handle_,
                                                          {QNN_SYSTEM_API_VERSION_MAJOR,
                                                           QNN_SYSTEM_API_VERSION_MINOR,
                                                           QNN_SYSTEM_API_VERSION_PATCH},
                                                          &system_interface_provider);
  ORT_RETURN_IF_ERROR(rt);
  Qnn_Version_t system_interface_version = GetQnnInterfaceApiVersion(system_interface_provider);
  qnn_sys_interface_ = system_interface_provider->QNN_SYSTEM_INTERFACE_VER_NAME;

  LOGS_DEFAULT(INFO) << "Found valid system interface, version: " << system_interface_version.major
                     << "." << system_interface_version.minor
                     << " backend provider name: " << system_interface_provider->providerName;

  return Status::OK();
}

void QnnLogging(const char* format,
                QnnLog_Level_t level,
                uint64_t timestamp,
                va_list argument_parameter) {
  ORT_UNUSED_PARAMETER(level);
  ORT_UNUSED_PARAMETER(timestamp);

  // Always output Qnn log as Ort verbose log
  const auto& logger = ::onnxruntime::logging::LoggingManager::DefaultLogger();
  const auto severity = ::onnxruntime::logging::Severity::kVERBOSE;
  const auto data_type = ::onnxruntime::logging::DataType::SYSTEM;
  if (logger.OutputIsEnabled(severity, data_type)) {
    ::onnxruntime::logging::Capture(logger,
                                    severity,
                                    ::onnxruntime::logging::Category::onnxruntime,
                                    data_type,
                                    ORT_WHERE)
        .ProcessPrintf(format, argument_parameter);
  }
}

void QnnBackendManager::InitializeQnnLog() {
  // Set Qnn log level align with Ort log level
  QnnLog_Level_t qnn_log_level = QNN_LOG_LEVEL_WARN;
  auto ort_log_level = logger_->GetSeverity();
  switch (ort_log_level) {
    case logging::Severity::kVERBOSE:
      qnn_log_level = QNN_LOG_LEVEL_DEBUG;
      break;
    case logging::Severity::kINFO:
      qnn_log_level = QNN_LOG_LEVEL_INFO;
      break;
    case logging::Severity::kWARNING:
      qnn_log_level = QNN_LOG_LEVEL_WARN;
      break;
    case logging::Severity::kERROR:
      qnn_log_level = QNN_LOG_LEVEL_ERROR;
      break;
    default:
      break;
  }
  LOGS(*logger_, VERBOSE) << "Set Qnn log level: " << qnn_log_level;

  if (QNN_SUCCESS != qnn_interface_.logCreate(QnnLogging, qnn_log_level, &log_handle_)) {
    LOGS(*logger_, WARNING) << "Unable to initialize logging in the QNN backend.";
  }
}

Status QnnBackendManager::InitializeBackend() {
  if (true == backend_initialized_) {
    LOGS_DEFAULT(INFO) << "Backend intialized already.";
    return Status::OK();
  }

  auto result = qnn_interface_.backendCreate(log_handle_, (const QnnBackend_Config_t**)backend_config_, &backend_handle_);
  ORT_RETURN_IF(QNN_BACKEND_NO_ERROR != result, "Failed to initialize backend");

  backend_initialized_ = true;
  return Status::OK();
}

Status QnnBackendManager::ShutdownBackend() {
  if (false == backend_initialized_) {
    return Status::OK();
  }

  if (nullptr != qnn_interface_.backendFree) {
    ORT_RETURN_IF(QNN_BACKEND_NO_ERROR != qnn_interface_.backendFree(backend_handle_),
                  "Failed to shutdown backend!");
  }

  backend_initialized_ = false;

  return Status::OK();
}

bool QnnBackendManager::IsDevicePropertySupported() {
  if (nullptr != qnn_interface_.propertyHasCapability) {
    auto rt = qnn_interface_.propertyHasCapability(QNN_PROPERTY_GROUP_DEVICE);
    if (QNN_PROPERTY_NOT_SUPPORTED == rt || QNN_PROPERTY_ERROR_UNKNOWN_KEY == rt) {
      LOGS_DEFAULT(INFO) << "Device property not supported or unknown to backend.";
      return false;
    }
  }

  return true;
}

Status QnnBackendManager::CreateDevice() {
  if (true == device_created_) {
    LOGS_DEFAULT(INFO) << "Device intialized already.";
    return Status::OK();
  }

  // Create device if its property supported
  if (!IsDevicePropertySupported()) {
    LOGS_DEFAULT(INFO) << "Skip to create device.";
    return Status::OK();
  }

  LOGS_DEFAULT(INFO) << "Create device.";
  if (nullptr != qnn_interface_.deviceCreate) {
    auto result = qnn_interface_.deviceCreate(log_handle_, nullptr, &device_handle_);
    if (QNN_SUCCESS != result) {
      return ORT_MAKE_STATUS(ONNXRUNTIME, FAIL, "Failed to create device. Error: ", result);
    }
  }
  device_created_ = true;

  return Status::OK();
}

Status QnnBackendManager::ReleaseDevice() {
  if (false == device_created_) {
    return Status::OK();
  }

  if (nullptr != qnn_interface_.deviceFree) {
    auto result = qnn_interface_.deviceFree(device_handle_);
    if (QNN_SUCCESS != result) {
      return ORT_MAKE_STATUS(ONNXRUNTIME, FAIL, "Failed to release device. Error: ", result);
    }
  }

  device_created_ = false;

  return Status::OK();
}

Status QnnBackendManager::InitializeProfiling() {
  if (ProfilingLevel::OFF == profiling_level_ || ProfilingLevel::INVALID == profiling_level_) {
    LOGS_DEFAULT(INFO) << "Profiling turned off.";
    return Status::OK();
  }

  QnnProfile_Level_t qnn_profile_level = QNN_PROFILE_LEVEL_BASIC;
  if (ProfilingLevel::BASIC == profiling_level_) {
    qnn_profile_level = QNN_PROFILE_LEVEL_BASIC;
  } else if (ProfilingLevel::DETAILED == profiling_level_) {
    qnn_profile_level = QNN_PROFILE_LEVEL_DETAILED;
  }
  auto result = qnn_interface_.profileCreate(backend_handle_, qnn_profile_level, &profile_backend_handle_);
  ORT_RETURN_IF(QNN_PROFILE_NO_ERROR != result, "Failed to create QNN profile!");

  return Status::OK();
}

Status QnnBackendManager::ReleaseProfilehandle() {
  // Free Profiling object if it was created
  if (nullptr != profile_backend_handle_) {
    ORT_RETURN_IF(QNN_PROFILE_NO_ERROR != qnn_interface_.profileFree(profile_backend_handle_),
                  "Could not free backend profile handle!");
  }
  profile_backend_handle_ = nullptr;

  return Status::OK();
}

Status QnnBackendManager::CreateContext() {
  if (true == context_created_) {
    LOGS_DEFAULT(INFO) << "Context created already.";
    return Status::OK();
  }

  auto result = qnn_interface_.contextCreate(backend_handle_,
                                             device_handle_,
                                             (const QnnContext_Config_t**)&context_config_,
                                             &context_);

  ORT_RETURN_IF(QNN_CONTEXT_NO_ERROR != result, "Failed to create context.");

  context_created_ = true;
  return Status::OK();
}

Status QnnBackendManager::ReleaseContext() {
  if (false == context_created_) {
    return Status::OK();
  }

  auto result = qnn_interface_.contextFree(context_, nullptr);
  ORT_RETURN_IF(QNN_CONTEXT_NO_ERROR != result, "Failed to release context.");

  context_created_ = false;
  return Status::OK();
}

bool QnnBackendManager::IsContextCacheFileExists(const std::string& customer_context_cache_path,
                                                 const std::string& model_description,
                                                 const onnxruntime::PathString& model_pathstring) {
  // Avoid duplicate work
  if (ctx_file_exists_) {
    return ctx_file_exists_;
  }
  model_description_ = model_description;
  // Use user provided context cache file path if exist, otherwise try model_file.onnx_ctx.onnx by default
  if (customer_context_cache_path.empty()) {
    context_cache_path_ = PathToUTF8String(model_pathstring) + "_qnn_ctx.onnx";
  } else {
    context_cache_path_ = customer_context_cache_path;
  }

  ctx_file_exists_ = std::filesystem::exists(context_cache_path_);

  return ctx_file_exists_;
}

Status QnnBackendManager::DumpQnnContext(const std::string& model_name, const std::string& graph_name,
                                         const std::vector<std::string>& input_names,
                                         const std::unordered_map<std::string, OnnxTensorInfo>& inputs_info,
                                         const std::vector<std::string>& output_names,
                                         const std::unordered_map<std::string, OnnxTensorInfo>& outputs_info) {
  if (nullptr == qnn_interface_.contextGetBinarySize ||
      nullptr == qnn_interface_.contextGetBinary) {
    LOGS(*logger_, ERROR) << "Failed to get valid function pointer.";
    return ORT_MAKE_STATUS(ONNXRUNTIME, FAIL, "Failed to get valid function pointer.");
  }

  uint64_t required_buffer_size(0);
  Qnn_ErrorHandle_t rt = qnn_interface_.contextGetBinarySize(context_, &required_buffer_size);
  if (QNN_CONTEXT_NO_ERROR != rt) {
    LOGS(*logger_, ERROR) << "Failed to get QNN context binary size. Error code: " << rt;
    return ORT_MAKE_STATUS(ONNXRUNTIME, FAIL, "Failed to get QNN context binary size.");
  }

  std::unique_ptr<unsigned char[]> context_buffer = std::make_unique<unsigned char[]>(required_buffer_size);
  if (nullptr == context_buffer) {
    LOGS(*logger_, ERROR) << "Failed to allocate buffer for context cache.";
    return ORT_MAKE_STATUS(ONNXRUNTIME, FAIL, "Failed to allocate buffer for context cache.");
  }

  uint64_t written_buffer_size(0);
  rt = qnn_interface_.contextGetBinary(context_,
                                       reinterpret_cast<void*>(context_buffer.get()),
                                       required_buffer_size,
                                       &written_buffer_size);
  if (QNN_CONTEXT_NO_ERROR != rt) {
    LOGS(*logger_, ERROR) << "Failed to get context binary.";
    return ORT_MAKE_STATUS(ONNXRUNTIME, FAIL, "Failed to get context binary.");
  }

  if (required_buffer_size < written_buffer_size) {
    LOGS(*logger_, ERROR) << "Context written buffer size: " << written_buffer_size
                          << " exceeds allocated buffer size: " << required_buffer_size;
    return ORT_MAKE_STATUS(ONNXRUNTIME, FAIL, "Context written buffer exceeds allocated buffer size.");
  }

  ORT_RETURN_IF_ERROR(GenerateCtxCacheOnnxModel(model_name, graph_name, input_names, inputs_info, output_names,
                                                outputs_info, model_description_, sdk_build_version_, context_cache_path_,
                                                context_buffer.get(), written_buffer_size, qnn_context_embed_mode_, *logger_));

  LOGS(*logger_, VERBOSE) << "Dump QNN Context completed.";
  return Status::OK();
}

Status QnnBackendManager::LoadCachedQnnCtxFromOnnxModel(const std::string& ep_engine_cache,
                                                        QnnModel& qnn_model,
                                                        bool& loaded_from_cache) {
  loaded_from_cache = false;

  if (!ep_engine_cache.empty()) {
    ORT_RETURN_IF_ERROR(LoadCachedQnnContextFromBuffer(ep_engine_cache, qnn_model));
    loaded_from_cache = true;
  }

  return Status::OK();
}

Status QnnBackendManager::LoadCachedQnnContextFromBuffer(const std::string& buffer, QnnModel& qnn_model) {
  bool result = nullptr == qnn_sys_interface_.systemContextCreate ||
                nullptr == qnn_sys_interface_.systemContextGetBinaryInfo ||
                nullptr == qnn_sys_interface_.systemContextFree;
  ORT_RETURN_IF(result, "Failed to get valid function pointer.");

  QnnSystemContext_Handle_t sys_ctx_handle = nullptr;
  auto rt = qnn_sys_interface_.systemContextCreate(&sys_ctx_handle);
  ORT_RETURN_IF(QNN_SUCCESS != rt, "Failed to create system handle.");

  const QnnSystemContext_BinaryInfo_t* binary_info = nullptr;
  Qnn_ContextBinarySize_t binary_info_size{0};
  rt = qnn_sys_interface_.systemContextGetBinaryInfo(sys_ctx_handle,
                                                     static_cast<void*>(const_cast<char*>(buffer.c_str())),
                                                     static_cast<uint64_t>(buffer.length()),
                                                     &binary_info,
                                                     &binary_info_size);
  ORT_RETURN_IF(QNN_SUCCESS != rt, "Failed to get context binary info.");

  // binary_info life cycle is here
  // Binary info to graph info
  // retrieve Qnn graph infor from binary info
  ORT_RETURN_IF(nullptr == binary_info, "Qnn cached binary info is nullptr.");
  uint32_t graph_count = 0;
  QnnSystemContext_GraphInfo_t* graphs_info = nullptr;
  if (binary_info->version == QNN_SYSTEM_CONTEXT_BINARY_INFO_VERSION_1) {
    graph_count = binary_info->contextBinaryInfoV1.numGraphs;
    graphs_info = binary_info->contextBinaryInfoV1.graphs;
  } else if (binary_info->version == QNN_SYSTEM_CONTEXT_BINARY_INFO_VERSION_2) {
    graph_count = binary_info->contextBinaryInfoV2.numGraphs;
    graphs_info = binary_info->contextBinaryInfoV2.graphs;
  }

  ORT_RETURN_IF(graph_count > 1, "Load from Qnn cached context only support 1 sub-graph.");
  ORT_RETURN_IF(graphs_info == nullptr, "Failed to get graph info from Qnn cached context.");

  ORT_RETURN_IF(nullptr == qnn_interface_.contextCreateFromBinary,
                "Invalid function pointer for contextCreateFromBinary.");
  rt = qnn_interface_.contextCreateFromBinary(backend_handle_,
                                              device_handle_,
                                              (const QnnContext_Config_t**)&context_config_,
                                              static_cast<void*>(const_cast<char*>(buffer.c_str())),
                                              static_cast<uint64_t>(buffer.length()),
                                              &context_,
                                              profile_backend_handle_);
  ORT_RETURN_IF(QNN_SUCCESS != rt, "Failed to create context from binary.");

  ORT_RETURN_IF_ERROR(qnn_model.DeserializeGraphInfoFromBinaryInfo(graphs_info[0]));

  qnn_sys_interface_.systemContextFree(sys_ctx_handle);
  sys_ctx_handle = nullptr;

  ORT_RETURN_IF_ERROR(ExtractBackendProfilingInfo());
  context_created_ = true;

  model_description_.clear();
  LOGS(*logger_, VERBOSE) << "Load from cached QNN Context completed.";
  return Status::OK();
}

/* \brief: Validate the model file name and graph name with Ort generated context cache metadata
 * \param[in] model_name - model file name
 * \param[in] graph_partition_name - graph name, e.g Ort_QNN_[hash_id]_[id]. Since GetCapability is called twice,
 *                                   [hash_id]_[id] changes even for same graph,
 *                                   so only validate the graph name for 2nd call
 * \param[in] qnn_cache_model_handler -QnnCacheModelHandler
 */
Status QnnBackendManager::ValidateWithContextFile(const std::string& model_name,
                                                  const std::string& graph_partition_name,
                                                  qnn::QnnCacheModelHandler* qnn_cache_model_handler) {
  ORT_RETURN_IF(!ctx_file_exists_, "Qnn context binary file not exist for some reason!");

  std::string model_name_from_ctx_cache;
  std::string model_description_from_ctx_cache;
  std::string graph_partition_name_from_ctx_cache;
  std::string cache_source;
  ORT_RETURN_IF_ERROR(qnn_cache_model_handler->GetMetadataFromEpContextModel(context_cache_path_,
                                                                             model_name_from_ctx_cache,
                                                                             model_description_from_ctx_cache,
                                                                             graph_partition_name_from_ctx_cache,
                                                                             cache_source,
                                                                             *logger_));

  // The source attribute from the skeleton onnx file indicate whether it's generated from QNN toolchain or ORT
  if (cache_source != kQnnExecutionProvider) {
    return Status::OK();
  }

  ORT_RETURN_IF(model_name != model_name_from_ctx_cache,
                "Model file name from context cache metadata: " + model_name_from_ctx_cache +
                    " is different with target: " + model_name +
                    ". Please make sure the context binary file matches the model.");

  ORT_RETURN_IF(model_description_ != model_description_from_ctx_cache,
                "Model description from context cache metadata: " + model_description_from_ctx_cache +
                    " is different with target: " + model_description_ +
                    ". Please make sure the context binary file matches the model.");

  ORT_RETURN_IF(graph_partition_name != graph_partition_name_from_ctx_cache && get_capability_round_2_,
                "Graph name from context cache metadata: " + graph_partition_name_from_ctx_cache +
                    " is different with target: " + graph_partition_name +
                    ". You may need to re-generate the context binary file.");

  get_capability_round_2_ = true;
  return Status::OK();
}

Status QnnBackendManager::SetupBackend(const logging::Logger& logger, bool load_from_cached_context) {
  if (backend_setup_completed_) {
    LOGS(logger, VERBOSE) << "Backend setup already!";
    return Status::OK();
  }

  if (qnn_saver_path_.empty()) {
    ORT_RETURN_IF_ERROR(LoadBackend());
  } else {
    ORT_RETURN_IF_ERROR(LoadQnnSaverBackend());
  }

  LOGS(logger, VERBOSE) << "LoadBackend succeed.";

  if (load_from_cached_context) {
    ORT_RETURN_IF_ERROR(LoadQnnSystemLib());
  }

  sdk_build_version_ = GetBackendBuildId();
  LOGS(logger, VERBOSE) << "Backend build version: "
                        << sdk_build_version_;

  SetLogger(&logger);
  LOGS(logger, VERBOSE) << "SetLogger succeed.";

  ORT_RETURN_IF_ERROR(InitializeBackend());
  LOGS(logger, VERBOSE) << "InitializeBackend succeed.";

  ORT_RETURN_IF_ERROR(CreateDevice());
  LOGS(logger, VERBOSE) << "CreateDevice succeed.";

  ORT_RETURN_IF_ERROR(InitializeProfiling());
  LOGS(logger, VERBOSE) << "InitializeProfiling succeed.";

  if (!load_from_cached_context) {
    ORT_RETURN_IF_ERROR(CreateContext());
    LOGS(logger, VERBOSE) << "CreateContext succeed.";
  }

  if (htp_performance_mode_ != HtpPerformanceMode::kHtpDefault) {
    ORT_RETURN_IF_ERROR(SetHtpPowerConfig());
    LOGS(logger, VERBOSE) << "SetHtpPowerConfig succeed.";
  }

  LOGS(logger, VERBOSE) << "QNN SetupBackend succeed";

  backend_setup_completed_ = true;

  return Status::OK();
}

Status QnnBackendManager::SetHtpPowerConfig() {
  QnnDevice_Infrastructure_t qnn_device_infra = nullptr;
  auto status = qnn_interface_.deviceGetInfrastructure(&qnn_device_infra);
  ORT_RETURN_IF(QNN_SUCCESS != status, "backendGetPerfInfrastructure failed.");

  auto* htp_infra = static_cast<QnnHtpDevice_Infrastructure_t*>(qnn_device_infra);
  ORT_RETURN_IF(QNN_HTP_DEVICE_INFRASTRUCTURE_TYPE_PERF != htp_infra->infraType,
                "HTP infra type = ", htp_infra->infraType, ", which is not perf infra type.");
  QnnHtpDevice_PerfInfrastructure_t& htp_perf_infra = htp_infra->perfInfra;
  // Get power client id
  uint32_t powerconfig_client_id = 0;
  status = htp_perf_infra.createPowerConfigId(/*device_id=*/0, /*core_id=*/0, &powerconfig_client_id);
  ORT_RETURN_IF(QNN_SUCCESS != status, "createPowerConfigId failed.");

  constexpr const int kNumConfigs = 1;
  std::vector<QnnHtpPerfInfrastructure_PowerConfig_t> power_configs(
      kNumConfigs);
  QnnHtpPerfInfrastructure_PowerConfig_t& dcvs_config = power_configs[0];
  dcvs_config.option = QNN_HTP_PERF_INFRASTRUCTURE_POWER_CONFIGOPTION_DCVS_V3;
  QnnHtpPerfInfrastructure_DcvsV3_t& dcvs_v3 = dcvs_config.dcvsV3Config;
  dcvs_v3.contextId = powerconfig_client_id;
  dcvs_v3.setSleepDisable = 0;
  dcvs_v3.sleepDisable = 0;
  dcvs_v3.setDcvsEnable = 1;
  dcvs_v3.dcvsEnable = kDcvsDisable;
  dcvs_v3.powerMode = QNN_HTP_PERF_INFRASTRUCTURE_POWERMODE_PERFORMANCE_MODE;
  // choose performance mode
  switch (htp_performance_mode_) {
    case HtpPerformanceMode::kHtpBurst:
      dcvs_v3.setSleepLatency = 1;  // true
      dcvs_v3.sleepLatency = kSleepMinLatency;
      dcvs_v3.setBusParams = 1;
      dcvs_v3.busVoltageCornerMin = DCVS_VOLTAGE_VCORNER_MAX_VOLTAGE_CORNER;
      dcvs_v3.busVoltageCornerTarget = DCVS_VOLTAGE_VCORNER_MAX_VOLTAGE_CORNER;
      dcvs_v3.busVoltageCornerMax = DCVS_VOLTAGE_VCORNER_MAX_VOLTAGE_CORNER;
      dcvs_v3.setCoreParams = 1;
      dcvs_v3.coreVoltageCornerMin = DCVS_VOLTAGE_VCORNER_MAX_VOLTAGE_CORNER;
      dcvs_v3.coreVoltageCornerTarget = DCVS_VOLTAGE_VCORNER_MAX_VOLTAGE_CORNER;
      dcvs_v3.coreVoltageCornerMax = DCVS_VOLTAGE_VCORNER_MAX_VOLTAGE_CORNER;
      break;
    case HtpPerformanceMode::kHtpSustainedHighPerformance:
    case HtpPerformanceMode::kHtpHighPerformance:
      dcvs_v3.setSleepLatency = 1;  // true
      dcvs_v3.sleepLatency = kSleepLowLatency;
      dcvs_v3.setBusParams = 1;
      dcvs_v3.busVoltageCornerMin = DCVS_VOLTAGE_VCORNER_TURBO;
      dcvs_v3.busVoltageCornerTarget = DCVS_VOLTAGE_VCORNER_TURBO;
      dcvs_v3.busVoltageCornerMax = DCVS_VOLTAGE_VCORNER_TURBO;
      dcvs_v3.setCoreParams = 1;
      dcvs_v3.coreVoltageCornerMin = DCVS_VOLTAGE_VCORNER_TURBO;
      dcvs_v3.coreVoltageCornerTarget = DCVS_VOLTAGE_VCORNER_TURBO;
      dcvs_v3.coreVoltageCornerMax = DCVS_VOLTAGE_VCORNER_TURBO;
      break;
    case HtpPerformanceMode::kHtpPowerSaver:
      dcvs_v3.setSleepLatency = 1;  // true
      dcvs_v3.sleepLatency = kSleepMediumLatency;
      dcvs_v3.setBusParams = 1;
      dcvs_v3.busVoltageCornerMin = DCVS_VOLTAGE_VCORNER_SVS;
      dcvs_v3.busVoltageCornerTarget = DCVS_VOLTAGE_VCORNER_SVS;
      dcvs_v3.busVoltageCornerMax = DCVS_VOLTAGE_VCORNER_SVS;
      dcvs_v3.setCoreParams = 1;
      dcvs_v3.coreVoltageCornerMin = DCVS_VOLTAGE_VCORNER_SVS;
      dcvs_v3.coreVoltageCornerTarget = DCVS_VOLTAGE_VCORNER_SVS;
      dcvs_v3.coreVoltageCornerMax = DCVS_VOLTAGE_VCORNER_SVS;
      break;
    case HtpPerformanceMode::kHtpLowPowerSaver:
      dcvs_v3.setSleepLatency = 1;  // true
      dcvs_v3.sleepLatency = kSleepMediumLatency;
      dcvs_v3.setBusParams = 1;
      dcvs_v3.busVoltageCornerMin = DCVS_VOLTAGE_VCORNER_SVS2;
      dcvs_v3.busVoltageCornerTarget = DCVS_VOLTAGE_VCORNER_SVS2;
      dcvs_v3.busVoltageCornerMax = DCVS_VOLTAGE_VCORNER_SVS2;
      dcvs_v3.setCoreParams = 1;
      dcvs_v3.coreVoltageCornerMin = DCVS_VOLTAGE_VCORNER_SVS2;
      dcvs_v3.coreVoltageCornerTarget = DCVS_VOLTAGE_VCORNER_SVS2;
      dcvs_v3.coreVoltageCornerMax = DCVS_VOLTAGE_VCORNER_SVS2;
      break;
    case HtpPerformanceMode::kHtpHighPowerSaver:
      dcvs_v3.setSleepLatency = 1;  // true
      dcvs_v3.sleepLatency = kSleepMediumLatency;
      dcvs_v3.setBusParams = 1;
      dcvs_v3.busVoltageCornerMin = DCVS_VOLTAGE_VCORNER_SVS_PLUS;
      dcvs_v3.busVoltageCornerTarget = DCVS_VOLTAGE_VCORNER_SVS_PLUS;
      dcvs_v3.busVoltageCornerMax = DCVS_VOLTAGE_VCORNER_SVS_PLUS;
      dcvs_v3.setCoreParams = 1;
      dcvs_v3.coreVoltageCornerMin = DCVS_VOLTAGE_VCORNER_SVS_PLUS;
      dcvs_v3.coreVoltageCornerTarget = DCVS_VOLTAGE_VCORNER_SVS_PLUS;
      dcvs_v3.coreVoltageCornerMax = DCVS_VOLTAGE_VCORNER_SVS_PLUS;
      break;
    case HtpPerformanceMode::kHtpLowBalanced:
      dcvs_v3.setSleepLatency = 1;  // true
      dcvs_v3.sleepLatency = kSleepMediumLatency;
      dcvs_v3.setBusParams = 1;
      dcvs_v3.busVoltageCornerMin = DCVS_VOLTAGE_VCORNER_NOM;
      dcvs_v3.busVoltageCornerTarget = DCVS_VOLTAGE_VCORNER_NOM;
      dcvs_v3.busVoltageCornerMax = DCVS_VOLTAGE_VCORNER_NOM;
      dcvs_v3.setCoreParams = 1;
      dcvs_v3.coreVoltageCornerMin = DCVS_VOLTAGE_VCORNER_NOM;
      dcvs_v3.coreVoltageCornerTarget = DCVS_VOLTAGE_VCORNER_NOM;
      dcvs_v3.coreVoltageCornerMax = DCVS_VOLTAGE_VCORNER_NOM;
      break;
    case HtpPerformanceMode::kHtpBalanced:
      dcvs_v3.setSleepLatency = 1;  // true
      dcvs_v3.sleepLatency = kSleepMediumLatency;
      dcvs_v3.setBusParams = 1;
      dcvs_v3.busVoltageCornerMin = DCVS_VOLTAGE_VCORNER_NOM_PLUS;
      dcvs_v3.busVoltageCornerTarget = DCVS_VOLTAGE_VCORNER_NOM_PLUS;
      dcvs_v3.busVoltageCornerMax = DCVS_VOLTAGE_VCORNER_NOM_PLUS;
      dcvs_v3.setCoreParams = 1;
      dcvs_v3.coreVoltageCornerMin = DCVS_VOLTAGE_VCORNER_NOM_PLUS;
      dcvs_v3.coreVoltageCornerTarget = DCVS_VOLTAGE_VCORNER_NOM_PLUS;
      dcvs_v3.coreVoltageCornerMax = DCVS_VOLTAGE_VCORNER_NOM_PLUS;
      break;
    default:
      ORT_THROW("Invalid performance profile %d", static_cast<int>(htp_performance_mode_));
      break;
  }
  std::vector<const QnnHtpPerfInfrastructure_PowerConfig_t*> perf_power_configs_ptr_ = ObtainNullTermPtrVector(power_configs);
  status = htp_perf_infra.setPowerConfig(powerconfig_client_id, perf_power_configs_ptr_.data());
  ORT_RETURN_IF(QNN_SUCCESS != status, "setPowerConfig failed for HTP performance mode.");

  // Set rpc control latency here, but note that v68 doesn't support rpc polling mode.
  if (rpc_control_latency_ != 0) {
    constexpr int kNumRpcPollingPowerConfigs = 1;
    std::vector<QnnHtpPerfInfrastructure_PowerConfig_t> rpc_power_configs(kNumRpcPollingPowerConfigs);
    QnnHtpPerfInfrastructure_PowerConfig_t& rpc_control_latency = rpc_power_configs[0];
    // v68 doesn't support this.
    QnnHtpPerfInfrastructure_PowerConfig_t& rpc_polling_time = rpc_power_configs[1];
    rpc_control_latency.option = QNN_HTP_PERF_INFRASTRUCTURE_POWER_CONFIGOPTION_RPC_CONTROL_LATENCY;
    rpc_polling_time.option = QNN_HTP_PERF_INFRASTRUCTURE_POWER_CONFIGOPTION_RPC_POLLING_TIME;
    rpc_control_latency.rpcControlLatencyConfig = rpc_control_latency_;
    perf_power_configs_ptr_ = ObtainNullTermPtrVector(rpc_power_configs);
    status = htp_perf_infra.setPowerConfig(powerconfig_client_id, perf_power_configs_ptr_.data());
    ORT_RETURN_IF(QNN_SUCCESS != status, "setPowerConfig failed for RPC control latency.");
  }

  return Status::OK();
}

void QnnBackendManager::Split(std::vector<std::string>& split_string,
                              const std::string& tokenized_string,
                              const char separator) {
  split_string.clear();
  std::istringstream tokenized_string_stream(tokenized_string);
  while (!tokenized_string_stream.eof()) {
    std::string value;
    getline(tokenized_string_stream, value, separator);
    if (!value.empty()) {
      split_string.push_back(value);
    }
  }
}

void QnnBackendManager::ReleaseResources() {
  if (!backend_setup_completed_) {
    return;
  }

  auto result = ReleaseContext();
  if (Status::OK() != result) {
    ORT_THROW("Failed to ReleaseContext.");
  }

  result = ReleaseProfilehandle();
  if (Status::OK() != result) {
    ORT_THROW("Failed to ReleaseProfilehandle.");
  }

  result = ReleaseDevice();
  if (Status::OK() != result) {
    ORT_THROW("Failed to ReleaseDevice.");
  }

  result = ShutdownBackend();
  if (Status::OK() != result) {
    ORT_THROW("Failed to ShutdownBackend.");
  }

  result = TerminateQnnLog();
  if (Status::OK() != result) {
    ORT_THROW("Failed to TerminateQnnLog.");
  }

  if (backend_lib_handle_) {
    result = UnloadLib(backend_lib_handle_);
    if (Status::OK() != result) {
      ORT_THROW("Failed to unload backend library.");
    }
  }

  backend_setup_completed_ = false;

  return;
}

Status QnnBackendManager::ExtractBackendProfilingInfo() {
  if (ProfilingLevel::OFF == profiling_level_ || ProfilingLevel::INVALID == profiling_level_) {
    return Status::OK();
  }
  ORT_RETURN_IF(nullptr == profile_backend_handle_, "Backend profile handle not valid.");

  const QnnProfile_EventId_t* profile_events{nullptr};
  uint32_t num_events{0};
  auto result = qnn_interface_.profileGetEvents(profile_backend_handle_, &profile_events, &num_events);
  ORT_RETURN_IF(QNN_PROFILE_NO_ERROR != result, "Failed to get profile events.");

  if (num_events > 0) {
    LOGS(*logger_, VERBOSE) << "profile_events: " << profile_events << " num_events: " << num_events;
  }

  for (size_t event_idx = 0; event_idx < num_events; event_idx++) {
    ORT_RETURN_IF_ERROR(ExtractProfilingEvent(*(profile_events + event_idx)));
    ORT_RETURN_IF_ERROR(ExtractProfilingSubEvents(*(profile_events + event_idx)));
  }
  return Status::OK();
}

Status QnnBackendManager::ExtractProfilingSubEvents(QnnProfile_EventId_t profile_event_id) {
  const QnnProfile_EventId_t* profile_sub_events{nullptr};
  uint32_t num_sub_events{0};
  auto result = qnn_interface_.profileGetSubEvents(profile_event_id, &profile_sub_events, &num_sub_events);
  ORT_RETURN_IF(QNN_PROFILE_NO_ERROR != result, "Failed to get profile sub events.");

  if (num_sub_events > 0) {
    LOGS(*logger_, VERBOSE) << "profile_sub_events: " << profile_sub_events << " num_sub_events: " << num_sub_events;
  }

  for (size_t sub_event_idx = 0; sub_event_idx < num_sub_events; sub_event_idx++) {
    ORT_RETURN_IF_ERROR(ExtractProfilingEvent(*(profile_sub_events + sub_event_idx)));
    ORT_RETURN_IF_ERROR(ExtractProfilingSubEvents(*(profile_sub_events + sub_event_idx)));
  }
  return Status::OK();
}

Status QnnBackendManager::ExtractProfilingEvent(QnnProfile_EventId_t profile_event_id) {
  QnnProfile_EventData_t event_data;
  auto result = qnn_interface_.profileGetEventData(profile_event_id, &event_data);
  ORT_RETURN_IF(QNN_PROFILE_NO_ERROR != result, "Failed to get provile event data.");

  LOGS(*logger_, VERBOSE) << "Profiling Event Info - Event Type: " << event_data.type
                          << ", Event Value: " << event_data.value
                          << ", Event Identifier: " << event_data.identifier
                          << ", Event Unit: " << event_data.unit;

  return Status::OK();
}

QnnBackendManager::~QnnBackendManager() {
  ReleaseResources();
}

void* QnnBackendManager::LoadLib(const char* file_name, int flags, std::string& error_msg) {
#ifdef _WIN32
  DWORD as_is, to_be;
  bool loaded_before = false;

  if (!file_name || ::strlen(file_name) == 0) {
    error_msg = "filename is null or empty";
    return nullptr;
  }

  // POSIX asks one of symbol resolving approaches:
  // NOW or LAZY must be specified
  if (!(flags & static_cast<int>(DlOpenFlag::DL_NOW))) {
    error_msg = "flags must include DL_NOW";
    return nullptr;
  }

  HANDLE cur_proc = GetCurrentProcess();

  if (EnumProcessModules(cur_proc, nullptr, 0, &as_is) == 0) {
    error_msg = "enumerate modules failed before loading module";
    return nullptr;
  }

  // search from system lib path first
  HMODULE mod = LoadLibraryExA(file_name, nullptr, LOAD_WITH_ALTERED_SEARCH_PATH);
  if (!mod) {
    error_msg = "load library failed";
    return nullptr;
  }

  if (EnumProcessModules(cur_proc, nullptr, 0, &to_be) == 0) {
    error_msg = "enumerate modules failed after loading module";
    FreeLibrary(mod);
    return nullptr;
  }

  if (as_is == to_be) {
    loaded_before = true;
  }

  // (not loaded_before) and DL_LOCAL means this lib was not loaded yet
  // add it into the local set
  //
  // If loaded_before and DL_LOCAL, means this lib was already loaded
  // 2 cases here for how it was loaded before:
  // a. with DL_LOCAL, just ignore since it was already in local set
  // b. with DL_GLOBAL, POSIX asks it in global, ignore it, too
  if ((!loaded_before) && (flags & static_cast<int>(DlOpenFlag::DL_LOCAL))) {
    mod_handles_.insert(mod);
  }

  // once callers ask for global, needs to be in global thereafter
  // so the lib should be removed from local set
  if (flags & static_cast<int>(DlOpenFlag::DL_GLOBAL)) {
    mod_handles_.erase(mod);
  }

  return static_cast<void*>(mod);
#else
  ORT_UNUSED_PARAMETER(error_msg);
  int real_flags = 0;

  if (flags & static_cast<int>(DlOpenFlag::DL_NOW)) {
    real_flags |= RTLD_NOW;
  }

  if (flags & static_cast<int>(DlOpenFlag::DL_LOCAL)) {
    real_flags |= RTLD_LOCAL;
  }

  if (flags & static_cast<int>(DlOpenFlag::DL_GLOBAL)) {
    real_flags |= RTLD_GLOBAL;
  }

  return ::dlopen(file_name, real_flags);
#endif
}

Status QnnBackendManager::UnloadLib(void* handle) {
  if (!handle) {
    return Status::OK();
  }

#ifdef _WIN32
  HMODULE mod = static_cast<HMODULE>(handle);
  if (FreeLibrary(mod) == 0) {
    return ORT_MAKE_STATUS(ONNXRUNTIME, FAIL, "Failed to free library.");
  }
  mod_handles_.erase(mod);
#else
  auto rt = ::dlclose(handle);
  if (rt != 0) {
    return ORT_MAKE_STATUS(ONNXRUNTIME, FAIL, "Failed to free library.");
  }
#endif

  return Status::OK();
}

void* QnnBackendManager::LibFunction(void* handle, const char* symbol, std::string& error_msg) {
#ifdef _WIN32
  FARPROC sym_addr = nullptr;
  DWORD size, size_needed;
  HMODULE mod = 0;

  if ((!handle) || (!symbol)) {
    return nullptr;
  }

  HANDLE cur_proc = GetCurrentProcess();

  if (EnumProcessModules(cur_proc, nullptr, 0, &size) == 0) {
    error_msg = "enumerate modules failed before memory allocation";
    return nullptr;
  }

  HMODULE* mod_list = static_cast<HMODULE*>(malloc(size));
  if (!mod_list) {
    error_msg = "malloc failed";
    return nullptr;
  }

  if (EnumProcessModules(cur_proc, mod_list, size, &size_needed) == 0) {
    error_msg = "enumerate modules failed after memory allocation";
    free(mod_list);
    return nullptr;
  }

  // DL_DEFAULT needs to bypass those modules with DL_LOCAL flag
  if (handle == DL_DEFAULT) {
    for (size_t i = 0; i < (size / sizeof(HMODULE)); i++) {
      auto iter = mod_handles_.find(mod_list[i]);
      if (iter != mod_handles_.end()) {
        continue;
      }
      // once find the first non-local module with symbol
      // return its address here to avoid unnecessary looping
      sym_addr = GetProcAddress(mod_list[i], symbol);
      if (sym_addr) {
        free(mod_list);
        return *(void**)(&sym_addr);
      }
    }
  } else {
    mod = static_cast<HMODULE>(handle);
  }

  free(mod_list);
  sym_addr = GetProcAddress(mod, symbol);
  if (!sym_addr) {
    error_msg = "can't resolve symbol";
    return NULL;
  }

  return *(void**)(&sym_addr);
#else
  ORT_UNUSED_PARAMETER(error_msg);
  if (handle == DL_DEFAULT) {
    return ::dlsym(RTLD_DEFAULT, symbol);
  }

  return ::dlsym(handle, symbol);
#endif
}

}  // namespace qnn
}  // namespace onnxruntime<|MERGE_RESOLUTION|>--- conflicted
+++ resolved
@@ -27,8 +27,6 @@
 typedef Qnn_ErrorHandle_t (*QnnSystemInterfaceGetProvidersFn_t)(const QnnSystemInterface_t*** providerList,
                                                                 uint32_t* numProviders);
 
-<<<<<<< HEAD
-=======
 constexpr const char* QNN_PROVIDER = "ORTQNNEP";
 
 static Qnn_Version_t GetQnnInterfaceApiVersion(const QnnInterface_t* qnn_interface) {
@@ -39,7 +37,6 @@
   return qnn_interface->systemApiVersion;
 }
 
->>>>>>> 1bc11571
 template <typename F, class T>
 Status QnnBackendManager::GetQnnInterfaceProvider(const char* lib_path,
                                                   const char* interface_provider_name,

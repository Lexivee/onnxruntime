// Copyright (c) Microsoft Corporation. All rights reserved.
// Licensed under the MIT License.

// Public wrappers around internal ort interfaces (currently)
#include "core/providers/shared_library/provider_host_api.h"

#include "core/common/inlined_containers_fwd.h"
#include "core/providers/shared/common.h"

#define PROVIDER_DISALLOW_ALL(TypeName)     \
  TypeName() = delete;                      \
  TypeName(const TypeName&) = delete;       \
  void operator=(const TypeName&) = delete; \
  static void operator delete(void*) = delete;

namespace ONNX_NAMESPACE {
using namespace onnxruntime;

enum AttributeProto_AttributeType : int;
enum OperatorStatus : int;

// String pointer as unique TypeProto identifier.
using DataType = const std::string*;

}  // namespace ONNX_NAMESPACE

namespace onnxruntime {
// These types don't directly map to internal types
struct ProviderHost;
struct ProviderHostCPU;

class PhiloxGenerator;
<<<<<<< HEAD
=======
using ProviderType = const std::string&;
>>>>>>> 8372c86e
class RandomGenerator;

#ifdef ENABLE_TRAINING_TORCH_INTEROP
namespace contrib {
class PythonOpBase;
class PythonOpGradBase;
}  // namespace contrib

namespace language_interop_ops {
namespace torch {
class RefCountTracker;
}  // namespace torch
}  // namespace language_interop_ops
#endif

namespace training {
class DistributedRunContext;
}

template <typename T, typename TResult>
struct IteratorHolder {
  IteratorHolder(std::unique_ptr<T>&& p) : p_{std::move(p)} {}

  bool operator!=(const IteratorHolder& p) const { return p_->operator!=(*p.p_); }

  void operator++() { p_->operator++(); }
  const TResult& operator*() { return p_->operator*(); }
  T* operator->() { return p_.get(); }

 private:
  std::unique_ptr<T> p_;
};

struct NodeAttributes_Iterator {
  virtual ~NodeAttributes_Iterator() {}

  virtual bool operator!=(const NodeAttributes_Iterator& p) const = 0;

  virtual void operator++() = 0;
  virtual const std::pair<const std::string, ONNX_NAMESPACE::AttributeProto>& operator*() const = 0;

  virtual const std::string& first() const = 0;
  virtual const ONNX_NAMESPACE::AttributeProto& second() const = 0;
};

struct TensorShapeProto_Dimension_Iterator {
  virtual ~TensorShapeProto_Dimension_Iterator() {}

  virtual bool operator!=(const TensorShapeProto_Dimension_Iterator& p) const = 0;

  virtual void operator++() = 0;
  virtual const ONNX_NAMESPACE::TensorShapeProto_Dimension& operator*() = 0;
};

using HashValue = uint64_t;
using NodeIndex = size_t;
// We can't just reinterpret_cast this one, since it's an unordered_map of object BY VALUE (can't do anything by value on the real types)
// using NodeAttributes = std::unordered_map<std::string, ONNX_NAMESPACE::AttributeProto_Copyable>;

using InitializedTensorSet = std::unordered_map<std::string, const ONNX_NAMESPACE::TensorProto*>;

struct Node__NodeIterator {
  virtual ~Node__NodeIterator() {}

  virtual bool operator!=(const Node__NodeIterator& p) const = 0;

  virtual void operator++() = 0;
  virtual const Node& operator*() = 0;
};

struct Node__EdgeIterator {
  virtual ~Node__EdgeIterator() {}
  virtual bool operator!=(const Node__EdgeIterator& p) const = 0;

  virtual void operator++() = 0;
  virtual const Node& GetNode() const = 0;
  virtual int GetSrcArgIndex() const = 0;
  virtual int GetDstArgIndex() const = 0;
};

// There are two ways to route a function, one is a virtual method and the other is a function pointer (or pointer to
// member function).
// The function pointers are nicer in that they directly call the target function, but they cannot be used in cases
// where we're calling a specific implementation of a virtual class member. Trying to get a pointer to member of a
// virtual function will return a thunk that calls the virtual function (which will lead to infinite recursion in the
// bridge). There is no known way to get the non virtual member function pointer implementation in this case.
// The suppressed warning is:
//  "The type with a virtual function needs either public virtual or protected nonvirtual destructor."
// However, we do not allocate this type on heap.
// Please do not new or delete this type(and subtypes).
#if defined(_MSC_VER) && !defined(__clang__)
#pragma warning(push)
#pragma warning(disable : 26436)
#endif
struct ProviderHost {
  virtual const OrtApiBase* OrtGetApiBase() = 0;

  virtual void* HeapAllocate(size_t size) = 0;
  virtual void HeapFree(void*) = 0;

  virtual logging::Logger* LoggingManager_GetDefaultLogger() = 0;

  virtual std::string GetEnvironmentVar(const std::string& var_name) = 0;

  virtual void LogRuntimeError(uint32_t session_id, const common::Status& status,
                               const char* file, const char* function, uint32_t line) = 0;

  virtual std::vector<std::string> GetStackTrace() = 0;

  virtual OrtStatus* CreateStatus(OrtErrorCode code, _In_ const char* msg) noexcept = 0;

  virtual AllocatorPtr CreateAllocator(const AllocatorCreationInfo& info) = 0;

  virtual std::unique_ptr<IAllocator> CreateCPUAllocator(const OrtMemoryInfo& memory_info) = 0;

  virtual void* CPUAllocator__Alloc(CPUAllocator* p, size_t size) = 0;
  virtual void CPUAllocator__Free(CPUAllocator* p, void* allocation) = 0;

  virtual unsigned int GetThreadId() = 0;
  virtual unsigned int GetProcessId() = 0;

  virtual std::string demangle(const char* name) = 0;
  virtual std::string demangle(const std::string& name) = 0;

#ifdef USE_CUDA
  virtual std::unique_ptr<IAllocator> CreateCUDAAllocator(int16_t device_id, const char* name) = 0;
  virtual std::unique_ptr<IAllocator> CreateCUDAPinnedAllocator(int16_t device_id, const char* name) = 0;
  virtual std::unique_ptr<IDataTransfer> CreateGPUDataTransfer() = 0;

  virtual void cuda__Impl_Cast(void* stream, const int64_t* input_data, int32_t* output_data, size_t count) = 0;
  virtual void cuda__Impl_Cast(void* stream, const int32_t* input_data, int64_t* output_data, size_t count) = 0;
  virtual void cuda__Impl_Cast(void* stream, const double* input_data, float* output_data, size_t count) = 0;
  virtual void cuda__Impl_Cast(void* stream, const float* input_data, double* output_data, size_t count) = 0;

  virtual Status CudaCall_false(int retCode, const char* exprString, const char* libName, int successCode, const char* msg) = 0;
  virtual void CudaCall_true(int retCode, const char* exprString, const char* libName, int successCode, const char* msg) = 0;
#endif

#ifdef USE_ROCM
  virtual std::unique_ptr<IAllocator> CreateROCMAllocator(int16_t device_id, const char* name) = 0;
  virtual std::unique_ptr<IAllocator> CreateROCMPinnedAllocator(int16_t device_id, const char* name) = 0;
  virtual std::unique_ptr<IDataTransfer> CreateGPUDataTransfer() = 0;

  virtual void rocm__Impl_Cast(void* stream, const int64_t* input_data, int32_t* output_data, size_t count) = 0;
  virtual void rocm__Impl_Cast(void* stream, const int32_t* input_data, int64_t* output_data, size_t count) = 0;
  virtual void rocm__Impl_Cast(void* stream, const double* input_data, float* output_data, size_t count) = 0;
  virtual void rocm__Impl_Cast(void* stream, const float* input_data, double* output_data, size_t count) = 0;

  virtual Status RocmCall_false(int retCode, const char* exprString, const char* libName, int successCode, const char* msg) = 0;
  virtual void RocmCall_true(int retCode, const char* exprString, const char* libName, int successCode, const char* msg) = 0;
#endif

  virtual std::unordered_set<NodeIndex> GetCpuPreferredNodes(const onnxruntime::GraphViewer& graph,
                                                             const IExecutionProvider::IKernelLookup& kernel_lookup,
                                                             gsl::span<const NodeIndex> tentative_nodes) = 0;

  virtual Status UnpackTensor(const ONNX_NAMESPACE::TensorProto& tensor, const void* raw_data, size_t raw_data_len, /*out*/ bool* p_data, size_t expected_size) = 0;
  virtual Status UnpackTensor(const ONNX_NAMESPACE::TensorProto& tensor, const void* raw_data, size_t raw_data_len, /*out*/ float* p_data, size_t expected_size) = 0;
  virtual Status UnpackTensor(const ONNX_NAMESPACE::TensorProto& tensor, const void* raw_data, size_t raw_data_len, /*out*/ double* p_data, size_t expected_size) = 0;
  virtual Status UnpackTensor(const ONNX_NAMESPACE::TensorProto& tensor, const void* raw_data, size_t raw_data_len, /*out*/ MLFloat16* p_data, size_t expected_size) = 0;
  virtual Status UnpackTensor(const ONNX_NAMESPACE::TensorProto& tensor, const void* raw_data, size_t raw_data_len, /*out*/ int8_t* p_data, size_t expected_size) = 0;
  virtual Status UnpackTensor(const ONNX_NAMESPACE::TensorProto& tensor, const void* raw_data, size_t raw_data_len, /*out*/ uint8_t* p_data, size_t expected_size) = 0;
  virtual Status UnpackTensor(const ONNX_NAMESPACE::TensorProto& tensor, const void* raw_data, size_t raw_data_len, /*out*/ int16_t* p_data, size_t expected_size) = 0;
  virtual Status UnpackTensor(const ONNX_NAMESPACE::TensorProto& tensor, const void* raw_data, size_t raw_data_len, /*out*/ uint16_t* p_data, size_t expected_size) = 0;
  virtual Status UnpackTensor(const ONNX_NAMESPACE::TensorProto& tensor, const void* raw_data, size_t raw_data_len, /*out*/ int32_t* p_data, size_t expected_size) = 0;
  virtual Status UnpackTensor(const ONNX_NAMESPACE::TensorProto& tensor, const void* raw_data, size_t raw_data_len, /*out*/ uint32_t* p_data, size_t expected_size) = 0;
  virtual Status UnpackTensor(const ONNX_NAMESPACE::TensorProto& tensor, const void* raw_data, size_t raw_data_len, /*out*/ int64_t* p_data, size_t expected_size) = 0;
  virtual Status UnpackTensor(const ONNX_NAMESPACE::TensorProto& tensor, const void* raw_data, size_t raw_data_len, /*out*/ uint64_t* p_data, size_t expected_size) = 0;

  virtual uint16_t math__floatToHalf(float f) = 0;
  virtual float math__halfToFloat(uint16_t h) = 0;

  // sparse_utils
#if !defined(DISABLE_SPARSE_TENSORS)
#if !defined(ORT_MINIMAL_BUILD)
  virtual Status sparse_utils__DenseTensorToSparseCsr(const DataTransferManager& data_manager, const Tensor& src, const AllocatorPtr& cpu_allocator,
                                                      const AllocatorPtr& dst_allocator, SparseTensor& dst) = 0;
  virtual Status sparse_utils__SparseCsrToDenseTensor(const DataTransferManager& data_manager, const SparseTensor& src, const AllocatorPtr& cpu_allocator,
                                                      const AllocatorPtr& dst_allocator, Tensor& dst) = 0;

  virtual Status sparse_utils__SparseCooToDenseTensor(const DataTransferManager& data_manager, const SparseTensor& src, const AllocatorPtr& cpu_allocator,
                                                      const AllocatorPtr& dst_allocator, Tensor& dst) = 0;
#endif  // !ORT_MINIMAL_BUILD
  virtual Status sparse_utils__DenseTensorToSparseCoo(const DataTransferManager& data_manager, const Tensor& src, const AllocatorPtr& cpu_allocator,
                                                      const AllocatorPtr& dst_allocator, bool linear_indexs, SparseTensor& dst) = 0;
#endif  // !defined(DISABLE_SPARSE_TENSORS)

  // IAllocator
  virtual bool IAllocator__CalcMemSizeForArrayWithAlignment(size_t nmemb, size_t size, size_t alignment, size_t* out) = 0;

  // IExecutionProvider
  virtual AllocatorPtr IExecutionProvider__GetAllocator(const IExecutionProvider* p, OrtMemType mem_type) = 0;
  virtual void IExecutionProvider__InsertAllocator(IExecutionProvider* p, AllocatorPtr allocator) = 0;
  virtual std::vector<std::unique_ptr<ComputeCapability>> IExecutionProvider__GetCapability(const IExecutionProvider* p, const onnxruntime::GraphViewer& graph_viewer,
                                                                                            const IExecutionProvider::IKernelLookup& kernel_lookup) = 0;

  virtual common::Status IExecutionProvider__Compile(IExecutionProvider* p, const std::vector<IExecutionProvider::FusedNodeAndGraph>& fused_nodes_and_graphs, std::vector<NodeComputeInfo>& node_compute_funcs) = 0;

  virtual int IExecutionProvider__GenerateMetaDefId(const IExecutionProvider* p, const onnxruntime::GraphViewer& graph_viewer, HashValue& model_hash) = 0;

  virtual void IExecutionProvider__RegisterAllocator(IExecutionProvider* p, AllocatorManager& allocator_manager) = 0;
  // Status
  virtual std::string Status__ToString(const Status* p) = 0;

  // TensorShape
  virtual void TensorShape__operator_assign(TensorShape* p, const TensorShape& other) = 0;
  virtual void TensorShape__operator_move_assign(TensorShape* p, TensorShape&& other) noexcept = 0;
  virtual void TensorShape__Allocate(TensorShape* p, size_t size) = 0;
  virtual int64_t TensorShape__SizeHelper(const TensorShape* p, size_t start, size_t end) = 0;
  virtual std::string TensorShape__ToString(const TensorShape* p) = 0;
  virtual int64_t TensorShape__SizeToDimension(const TensorShape* p, size_t dimension) = 0;
  virtual int64_t TensorShape__SizeFromDimension(const TensorShape* p, size_t dimension) = 0;
  virtual std::ostream& operator_left_shift(std::ostream& out, const TensorShape& shape) = 0;

  // CPUIDInfo
  virtual const CPUIDInfo& CPUIDInfo__GetCPUIDInfo() = 0;
  virtual bool CPUIDInfo__HasAVX2(const CPUIDInfo* p) = 0;
  virtual bool CPUIDInfo__HasAVX512f(const CPUIDInfo* p) = 0;
  virtual bool CPUIDInfo__HasAVX512_BF16(const CPUIDInfo* p) = 0;
  virtual bool CPUIDInfo__HasAMX_BF16(const CPUIDInfo* p) = 0;
  virtual bool CPUIDInfo__HasAVX512Skylake(const CPUIDInfo* p) = 0;

  // logging::Logger
  virtual bool logging__Logger__OutputIsEnabled(const logging::Logger* p, logging::Severity severity, logging::DataType data_type) = 0;

  // logging::LoggingManager
  virtual const logging::Logger& logging__LoggingManager__DefaultLogger() = 0;

  // logging::Capture
  virtual std::unique_ptr<logging::Capture> logging__Capture__construct(const logging::Logger& logger, logging::Severity severity, const char* category, logging::DataType dataType, const CodeLocation& location) = 0;
  virtual void logging__Capture__operator_delete(logging::Capture* p) noexcept = 0;
  virtual std::ostream& logging__Capture__Stream(logging::Capture* p) noexcept = 0;

  // Utils::DataTypeUtils
  virtual const std::string* Utils__DataTypeUtils__ToType(const ONNX_NAMESPACE::TypeProto& type_proto) = 0;

  // int64s
  virtual int int64s__size(const ONNX_NAMESPACE::int64s* p) = 0;
  virtual const int64_t& int64s__Get(const ONNX_NAMESPACE::int64s* p, int index) = 0;

#if !defined(DISABLE_OPTIONAL_TYPE)
  // TypeProto_Optional
  virtual const ONNX_NAMESPACE::TypeProto& TypeProto_Optional__elem_type(const ONNX_NAMESPACE::TypeProto_Optional* p) = 0;
  virtual ONNX_NAMESPACE::TypeProto* TypeProto_Optional__mutable_elem_type(ONNX_NAMESPACE::TypeProto_Optional* p) = 0;
#endif

  // TypeProto_Sequence
  virtual const ONNX_NAMESPACE::TypeProto& TypeProto_Sequence__elem_type(const ONNX_NAMESPACE::TypeProto_Sequence* p) = 0;
  virtual ONNX_NAMESPACE::TypeProto* TypeProto_Sequence__mutable_elem_type(ONNX_NAMESPACE::TypeProto_Sequence* p) = 0;

  // TypeProto_Tensor
  virtual bool TypeProto_Tensor__has_shape(const ONNX_NAMESPACE::TypeProto_Tensor* p) = 0;
  virtual const ONNX_NAMESPACE::TensorShapeProto& TypeProto_Tensor__shape(const ONNX_NAMESPACE::TypeProto_Tensor* p) = 0;
  virtual ONNX_NAMESPACE::TensorShapeProto* TypeProto_Tensor__mutable_shape(ONNX_NAMESPACE::TypeProto_Tensor* p) = 0;
  virtual int32_t TypeProto_Tensor__elem_type(const ONNX_NAMESPACE::TypeProto_Tensor* p) = 0;

#if !defined(DISABLE_SPARSE_TENSORS)
  // TypeProto_SparseTensor
  virtual bool TypeProto_SparseTensor__has_shape(const ONNX_NAMESPACE::TypeProto_SparseTensor* p) = 0;
  virtual const ONNX_NAMESPACE::TensorShapeProto& TypeProto_SparseTensor__shape(const ONNX_NAMESPACE::TypeProto_SparseTensor* p) = 0;
  virtual ONNX_NAMESPACE::TensorShapeProto* TypeProto_SparseTensor__mutable_shape(ONNX_NAMESPACE::TypeProto_SparseTensor* p) = 0;
  virtual int32_t TypeProto_SparseTensor__elem_type(const ONNX_NAMESPACE::TypeProto_SparseTensor* p) = 0;
#endif

  // TypeProto
  virtual std::unique_ptr<ONNX_NAMESPACE::TypeProto> TypeProto__construct() = 0;
  virtual void TypeProto__CopyFrom(ONNX_NAMESPACE::TypeProto* p, const ONNX_NAMESPACE::TypeProto* other) = 0;
  virtual const ONNX_NAMESPACE::TypeProto_Tensor& TypeProto__tensor_type(const ONNX_NAMESPACE::TypeProto* p) = 0;
  virtual ONNX_NAMESPACE::TypeProto_Tensor* TypeProto__mutable_tensor_type(ONNX_NAMESPACE::TypeProto* p) = 0;

#if !defined(DISABLE_SPARSE_TENSORS)
  virtual const ONNX_NAMESPACE::TypeProto_SparseTensor& TypeProto__sparse_tensor_type(const ONNX_NAMESPACE::TypeProto* p) = 0;
  virtual ONNX_NAMESPACE::TypeProto_SparseTensor* TypeProto__mutable_sparse_tensor_type(ONNX_NAMESPACE::TypeProto* p) = 0;
#endif

#if !defined(DISABLE_OPTIONAL_TYPE)
  virtual const ONNX_NAMESPACE::TypeProto_Optional& TypeProto__optional_type(const ONNX_NAMESPACE::TypeProto* p) = 0;
  virtual ONNX_NAMESPACE::TypeProto_Optional* TypeProto__mutable_optional_type(ONNX_NAMESPACE::TypeProto* p) = 0;
#endif

  virtual const ONNX_NAMESPACE::TypeProto_Sequence& TypeProto__sequence_type(const ONNX_NAMESPACE::TypeProto* p) = 0;
  virtual ONNX_NAMESPACE::TypeProto_Sequence* TypeProto__mutable_sequence_type(ONNX_NAMESPACE::TypeProto* p) = 0;

  virtual int TypeProto__value_case(const ONNX_NAMESPACE::TypeProto* p) = 0;

  // AttributeProto
  virtual std::unique_ptr<ONNX_NAMESPACE::AttributeProto> AttributeProto__construct() = 0;
  virtual void AttributeProto__operator_delete(ONNX_NAMESPACE::AttributeProto* p) = 0;
  virtual void AttributeProto__operator_assign(ONNX_NAMESPACE::AttributeProto* p, const ONNX_NAMESPACE::AttributeProto& v) = 0;

  virtual const std::string& AttributeProto__name(const ONNX_NAMESPACE::AttributeProto* p) const = 0;
  virtual ONNX_NAMESPACE::AttributeProto_AttributeType AttributeProto__type(const ONNX_NAMESPACE::AttributeProto* p) = 0;
  virtual int AttributeProto__ints_size(const ONNX_NAMESPACE::AttributeProto* p) = 0;
  virtual int AttributeProto__floats_size(const ONNX_NAMESPACE::AttributeProto* p) = 0;
  virtual int AttributeProto__strings_size(const ONNX_NAMESPACE::AttributeProto* p) = 0;
  virtual int64_t AttributeProto__ints(const ONNX_NAMESPACE::AttributeProto* p, int i) = 0;
  virtual float AttributeProto__floats(const ONNX_NAMESPACE::AttributeProto* p, int i) = 0;
  virtual const ::std::string& AttributeProto__strings(const ONNX_NAMESPACE::AttributeProto* p, int i) = 0;
  virtual const ONNX_NAMESPACE::int64s& AttributeProto__ints(const ONNX_NAMESPACE::AttributeProto* p) = 0;
  virtual int64_t AttributeProto__i(const ONNX_NAMESPACE::AttributeProto* p) = 0;
  virtual float AttributeProto__f(const ONNX_NAMESPACE::AttributeProto* p) = 0;
  virtual void AttributeProto__set_s(ONNX_NAMESPACE::AttributeProto* p, const ::std::string& value) = 0;
  virtual const ::std::string& AttributeProto__s(const ONNX_NAMESPACE::AttributeProto* p) = 0;
  virtual void AttributeProto__set_name(ONNX_NAMESPACE::AttributeProto* p, const ::std::string& value) = 0;
  virtual void AttributeProto__set_type(ONNX_NAMESPACE::AttributeProto* p, ONNX_NAMESPACE::AttributeProto_AttributeType value) = 0;
  virtual ONNX_NAMESPACE::TensorProto* AttributeProto__add_tensors(ONNX_NAMESPACE::AttributeProto* p) = 0;

  // GraphProto
  virtual void GraphProto__operator_delete(ONNX_NAMESPACE::GraphProto* p) = 0;
  virtual void GraphProto__operator_assign(ONNX_NAMESPACE::GraphProto* p, const ONNX_NAMESPACE::GraphProto& v) = 0;

  virtual const ONNX_NAMESPACE::ValueInfoProto& GraphProto__input(const ONNX_NAMESPACE::GraphProto* p, int index) = 0;
  virtual ONNX_NAMESPACE::ValueInfoProtos* GraphProto__mutable_input(ONNX_NAMESPACE::GraphProto* p) = 0;
  virtual ONNX_NAMESPACE::ValueInfoProto* GraphProto__mutable_input(ONNX_NAMESPACE::GraphProto* p, int index) = 0;
  virtual int GraphProto__input_size(const ONNX_NAMESPACE::GraphProto* p) = 0;

  virtual const ONNX_NAMESPACE::ValueInfoProtos& GraphProto__output(const ONNX_NAMESPACE::GraphProto* p) = 0;
  virtual const ONNX_NAMESPACE::ValueInfoProto& GraphProto__output(const ONNX_NAMESPACE::GraphProto* p, int index) = 0;
  virtual ONNX_NAMESPACE::ValueInfoProtos* GraphProto__mutable_output(ONNX_NAMESPACE::GraphProto* p) = 0;

  virtual ONNX_NAMESPACE::ValueInfoProtos* GraphProto__mutable_value_info(ONNX_NAMESPACE::GraphProto* p) = 0;
  virtual ONNX_NAMESPACE::TensorProtos* GraphProto__mutable_initializer(ONNX_NAMESPACE::GraphProto* p) = 0;
  virtual ONNX_NAMESPACE::NodeProto* GraphProto__add_node(ONNX_NAMESPACE::GraphProto* p) = 0;

  // ModelProto
  virtual std::unique_ptr<ONNX_NAMESPACE::ModelProto> ModelProto__construct() = 0;
  virtual void ModelProto__operator_delete(ONNX_NAMESPACE::ModelProto* p) = 0;

  virtual bool ModelProto__SerializeToString(const ONNX_NAMESPACE::ModelProto* p, std::string& string) = 0;
  virtual bool ModelProto__SerializeToOstream(const ONNX_NAMESPACE::ModelProto* p, std::ostream& output) = 0;
  virtual bool ModelProto__ParseFromString(ONNX_NAMESPACE::ModelProto* p, const std::string& data) = 0;
  virtual std::string ModelProto__SerializeAsString(const ONNX_NAMESPACE::ModelProto* p) = 0;

  virtual const ONNX_NAMESPACE::GraphProto& ModelProto__graph(const ONNX_NAMESPACE::ModelProto* p) = 0;
  virtual ONNX_NAMESPACE::GraphProto* ModelProto__mutable_graph(ONNX_NAMESPACE::ModelProto* p) = 0;

  virtual void ModelProto__set_ir_version(ONNX_NAMESPACE::ModelProto* p, int64_t value) = 0;

  // NodeProto
  virtual std::unique_ptr<ONNX_NAMESPACE::NodeProto> NodeProto__construct() = 0;
  virtual void NodeProto__operator_delete(ONNX_NAMESPACE::NodeProto* p) = 0;
  virtual void NodeProto__operator_assign(ONNX_NAMESPACE::NodeProto* p, const ONNX_NAMESPACE::NodeProto& v) = 0;
  virtual int NodeProto__attribute_size(ONNX_NAMESPACE::NodeProto* p) = 0;
  virtual const ONNX_NAMESPACE::AttributeProto& NodeProto__attribute(const ONNX_NAMESPACE::NodeProto* p, int index) const = 0;

  // TensorProto
  virtual std::unique_ptr<ONNX_NAMESPACE::TensorProto> TensorProto__construct() = 0;
  virtual void TensorProto__operator_delete(ONNX_NAMESPACE::TensorProto* p) = 0;
  virtual void TensorProto__operator_assign(ONNX_NAMESPACE::TensorProto* p, const ONNX_NAMESPACE::TensorProto& v) = 0;
  virtual bool TensorProto__has_name(const ONNX_NAMESPACE::TensorProto* p) = 0;
  virtual int TensorProto__dims_size(const ONNX_NAMESPACE::TensorProto* p) = 0;
  virtual const ONNX_NAMESPACE::int64s& TensorProto__dims(const ONNX_NAMESPACE::TensorProto* p) = 0;
  virtual bool TensorProto__has_data_location(const ONNX_NAMESPACE::TensorProto* p) = 0;
  virtual int TensorProto__data_location(const ONNX_NAMESPACE::TensorProto* p) = 0;
  virtual bool TensorProto__has_raw_data(const ONNX_NAMESPACE::TensorProto* p) = 0;
  virtual const std::string& TensorProto__raw_data(const ONNX_NAMESPACE::TensorProto* p) = 0;
  virtual int32_t TensorProto__data_type(const ONNX_NAMESPACE::TensorProto* p) = 0;
  virtual void TensorProto__CopyFrom(ONNX_NAMESPACE::TensorProto* p, const ONNX_NAMESPACE::TensorProto* other) = 0;

  virtual bool TensorProto_DataType_IsValid(int value) = 0;

  // TensorProtos
  virtual ONNX_NAMESPACE::TensorProto* TensorProtos__Add(ONNX_NAMESPACE::TensorProtos* p) = 0;

  // TensorShapeProto_Dimension
  virtual int TensorShapeProto_Dimension__value_case(const ONNX_NAMESPACE::TensorShapeProto_Dimension* p) = 0;
  virtual const std::string& TensorShapeProto_Dimension__dim_param(const ONNX_NAMESPACE::TensorShapeProto_Dimension* p) = 0;
  virtual int64_t TensorShapeProto_Dimension__dim_value(const ONNX_NAMESPACE::TensorShapeProto_Dimension* p) = 0;
  virtual void TensorShapeProto_Dimension__set_dim_value(ONNX_NAMESPACE::TensorShapeProto_Dimension* p, int64_t value) = 0;
  virtual bool TensorShapeProto_Dimension__has_dim_value(const ONNX_NAMESPACE::TensorShapeProto_Dimension* p) = 0;
  virtual bool TensorShapeProto_Dimension__has_dim_param(const ONNX_NAMESPACE::TensorShapeProto_Dimension* p) = 0;
  virtual void TensorShapeProto_Dimension__clear_dim_value(ONNX_NAMESPACE::TensorShapeProto_Dimension* p) = 0;

  // TensorShapeProto_Dimensions
  virtual std::unique_ptr<TensorShapeProto_Dimension_Iterator> TensorShapeProto_Dimensions__begin(const ONNX_NAMESPACE::TensorShapeProto_Dimensions* p) = 0;
  virtual std::unique_ptr<TensorShapeProto_Dimension_Iterator> TensorShapeProto_Dimensions__end(const ONNX_NAMESPACE::TensorShapeProto_Dimensions* p) = 0;

  // TensorShapeProto
  virtual int TensorShapeProto__dim_size(const ONNX_NAMESPACE::TensorShapeProto* p) = 0;
  virtual const ONNX_NAMESPACE::TensorShapeProto_Dimensions& TensorShapeProto__dim(const ONNX_NAMESPACE::TensorShapeProto* p) = 0;
  virtual const ONNX_NAMESPACE::TensorShapeProto_Dimension& TensorShapeProto__dim(const ONNX_NAMESPACE::TensorShapeProto* p, int index) = 0;
  virtual ONNX_NAMESPACE::TensorShapeProto_Dimension* TensorShapeProto__mutable_dim(ONNX_NAMESPACE::TensorShapeProto* p, int index) = 0;
  virtual void TensorShapeProto__clear_dim(ONNX_NAMESPACE::TensorShapeProto* p) = 0;
  virtual ONNX_NAMESPACE::TensorShapeProto_Dimension* TensorShapeProto__add_dim(ONNX_NAMESPACE::TensorShapeProto* p) = 0;

  // ValueInfoProto
  virtual void ValueInfoProto__operator_assign(ONNX_NAMESPACE::ValueInfoProto* p, const ONNX_NAMESPACE::ValueInfoProto& v) = 0;
  virtual const ONNX_NAMESPACE::TypeProto& ValueInfoProto__type(const ONNX_NAMESPACE::ValueInfoProto* p) = 0;
  virtual ONNX_NAMESPACE::TypeProto* ValueInfoProto__mutable_type(ONNX_NAMESPACE::ValueInfoProto* p) = 0;

  // ValueInfoProtos
  virtual ONNX_NAMESPACE::ValueInfoProto* ValueInfoProtos__Add(ONNX_NAMESPACE::ValueInfoProtos* p) = 0;

  virtual const ONNX_NAMESPACE::ValueInfoProto& ValueInfoProtos__operator_array(const ONNX_NAMESPACE::ValueInfoProtos* p, int index) = 0;

  // ComputeCapability
  virtual std::unique_ptr<ComputeCapability> ComputeCapability__construct(std::unique_ptr<IndexedSubGraph> t_sub_graph) = 0;
  virtual void ComputeCapability__operator_delete(ComputeCapability* p) = 0;
  virtual std::unique_ptr<IndexedSubGraph>& ComputeCapability__SubGraph(ComputeCapability* p) = 0;

  // DataTransferManager
  virtual Status DataTransferManager__CopyTensor(const DataTransferManager* p, const Tensor& src, Tensor& dst) = 0;
#if !defined(DISABLE_SPARSE_TENSORS)
  virtual Status DataTransferManager__CopySparseTensor(const DataTransferManager* p, const SparseTensor& src, SparseTensor& dst) = 0;
  virtual Status DataTransferManager__CopySparseTensors(const DataTransferManager* p, const std::vector<IDataTransfer::SparseSrcDstPair>& src_dst_pairs) = 0;
#endif
  virtual const IDataTransfer* DataTransferManager__GetDataTransfer(const DataTransferManager* p, const OrtDevice& src_device, const OrtDevice& dst_device) = 0;

  // IDataTransfer
  virtual Status IDataTransfer__CopyTensor(const IDataTransfer* p, const Tensor& src, Tensor& dst) = 0;
  virtual Status IDataTransfer__CopyTensors(const IDataTransfer* p, const std::vector<IDataTransfer::SrcDstPair>& src_dst_pairs) = 0;
#if !defined(DISABLE_SPARSE_TENSORS)
  virtual Status IDataTransfer__CopySparseTensors(const IDataTransfer* p, const std::vector<IDataTransfer::SparseSrcDstPair>& src_dst_pairs) = 0;
#endif

  // IndexedSubGraph_MetaDef
  virtual std::unique_ptr<IndexedSubGraph_MetaDef> IndexedSubGraph_MetaDef__construct() = 0;
  virtual void IndexedSubGraph_MetaDef__operator_delete(IndexedSubGraph_MetaDef* p) = 0;

  virtual std::string& IndexedSubGraph_MetaDef__name(IndexedSubGraph_MetaDef* p) = 0;
  virtual std::string& IndexedSubGraph_MetaDef__domain(IndexedSubGraph_MetaDef* p) = 0;
  virtual int& IndexedSubGraph_MetaDef__since_version(IndexedSubGraph_MetaDef* p) = 0;
  virtual ONNX_NAMESPACE::OperatorStatus& IndexedSubGraph_MetaDef__status(IndexedSubGraph_MetaDef* p) = 0;
  virtual std::vector<std::string>& IndexedSubGraph_MetaDef__inputs(IndexedSubGraph_MetaDef* p) = 0;
  virtual std::vector<std::string>& IndexedSubGraph_MetaDef__outputs(IndexedSubGraph_MetaDef* p) = 0;
  virtual std::vector<std::string>& IndexedSubGraph_MetaDef__constant_initializers(IndexedSubGraph_MetaDef* p) = 0;
  virtual NodeAttributes& IndexedSubGraph_MetaDef__attributes(IndexedSubGraph_MetaDef* p) = 0;
  virtual std::string& IndexedSubGraph_MetaDef__doc_string(IndexedSubGraph_MetaDef* p) = 0;

  // IndexedSubGraph
  virtual std::unique_ptr<IndexedSubGraph> IndexedSubGraph__construct() = 0;
  virtual void IndexedSubGraph__operator_delete(IndexedSubGraph* p) = 0;

  virtual std::vector<onnxruntime::NodeIndex>& IndexedSubGraph__Nodes(IndexedSubGraph* p) = 0;

  virtual void IndexedSubGraph__SetMetaDef(IndexedSubGraph* p, std::unique_ptr<IndexedSubGraph_MetaDef>&& meta_def_) = 0;
  virtual const IndexedSubGraph_MetaDef* IndexedSubGraph__GetMetaDef(const IndexedSubGraph* p) = 0;

  // KernelDef
  virtual void KernelDef__operator_delete(KernelDef* p) = 0;
  virtual int KernelDef__ExecQueueId(const KernelDef* p) = 0;
  virtual void KernelDef__SinceVersion(const KernelDef* p, int* start, int* end) = 0;
  virtual const std::string& KernelDef__Domain(const KernelDef* p) = 0;
  virtual const std::string& KernelDef__OpName(const KernelDef* p) = 0;

  // KernelDefBuilder
  virtual std::unique_ptr<KernelDefBuilder> KernelDefBuilder__construct() = 0;
  virtual void KernelDefBuilder__operator_delete(KernelDefBuilder* p) = 0;

  virtual void KernelDefBuilder__SetName(KernelDefBuilder* p, const char* op_name) = 0;
  virtual void KernelDefBuilder__SetDomain(KernelDefBuilder* p, const char* domain) = 0;
  virtual void KernelDefBuilder__SinceVersion(KernelDefBuilder* p, int since_version) = 0;
  virtual void KernelDefBuilder__SinceVersion(KernelDefBuilder* p, int since_version_start, int since_version_end) = 0;
  virtual void KernelDefBuilder__Provider(KernelDefBuilder* p, const char* provider_type) = 0;
  virtual void KernelDefBuilder__TypeConstraint(KernelDefBuilder* p, const char* arg_name, MLDataType supported_type) = 0;
  virtual void KernelDefBuilder__TypeConstraint(KernelDefBuilder* p, const char* arg_name, const std::vector<MLDataType>& supported_types) = 0;
  virtual void KernelDefBuilder__InputMemoryType(KernelDefBuilder* p, OrtMemType type, int input_index) = 0;
  virtual void KernelDefBuilder__InputMemoryType(KernelDefBuilder* p, OrtMemType type, const std::vector<int>& input_indexes) = 0;
  virtual void KernelDefBuilder__OutputMemoryType(KernelDefBuilder* p, OrtMemType type, int input_index) = 0;
  virtual void KernelDefBuilder__ExecQueueId(KernelDefBuilder* p, int queue_id) = 0;
  virtual void KernelDefBuilder__MayInplace(KernelDefBuilder* p, int input_index, int output_index) = 0;
  virtual void KernelDefBuilder__Alias(KernelDefBuilder* p, int input_index, int output_index) = 0;
  virtual void KernelDefBuilder__Alias(KernelDefBuilder* p, const std::vector<std::pair<int, int>>& aliases) = 0;
  virtual void KernelDefBuilder__VariadicAlias(KernelDefBuilder* p, int input_offset, int output_offset) = 0;
  virtual void KernelDefBuilder__ExternalOutputs(KernelDefBuilder* p) = 0;
  virtual void KernelDefBuilder__AllocateInputsContiguously(KernelDefBuilder* p) = 0;
#ifdef ENABLE_STRIDED_TENSORS
  virtual void KernelDefBuilder__MayStridedInput(KernelDefBuilder* p, int input_index) = 0;
  virtual void KernelDefBuilder__MayStridedOutput(KernelDefBuilder* p, int input_index, int output_index) = 0;
#endif

  virtual std::unique_ptr<KernelDef> KernelDefBuilder__Build(KernelDefBuilder* p) = 0;

  // KernelRegistry
  virtual std::shared_ptr<KernelRegistry> KernelRegistry__construct() = 0;
  virtual void KernelRegistry__operator_delete(KernelRegistry* p) = 0;
  virtual Status KernelRegistry__Register(KernelRegistry* p, KernelCreateInfo&& create_info) = 0;

  // PrimitiveDataTypeBase
  virtual int32_t PrimitiveDataTypeBase__GetDataType(const PrimitiveDataTypeBase* p) = 0;

  // DataTypeImpl
  virtual MLDataType DataTypeImpl__GetType_Tensor() = 0;
#if !defined(DISABLE_SPARSE_TENSORS)
  virtual MLDataType DataTypeImpl__GetType_SparseTensor() = 0;
#endif
  virtual MLDataType DataTypeImpl__GetType_TensorSeq() = 0;
  virtual MLDataType DataTypeImpl__GetTypeFromOnnxType(int) = 0;
  virtual MLDataType DataTypeImpl__GetType_bool() = 0;
  virtual MLDataType DataTypeImpl__GetType_int8() = 0;
  virtual MLDataType DataTypeImpl__GetType_uint8() = 0;
  virtual MLDataType DataTypeImpl__GetType_int16() = 0;
  virtual MLDataType DataTypeImpl__GetType_uint16() = 0;
  virtual MLDataType DataTypeImpl__GetType_int32() = 0;
  virtual MLDataType DataTypeImpl__GetType_uint32() = 0;
  virtual MLDataType DataTypeImpl__GetType_int64() = 0;
  virtual MLDataType DataTypeImpl__GetType_uint64() = 0;
  virtual MLDataType DataTypeImpl__GetType_float() = 0;
  virtual MLDataType DataTypeImpl__GetType_double() = 0;
  virtual MLDataType DataTypeImpl__GetType_BFloat16() = 0;
  virtual MLDataType DataTypeImpl__GetType_MLFloat16() = 0;
  virtual MLDataType DataTypeImpl__GetType_string() = 0;
  virtual MLDataType DataTypeImpl__GetTensorType_bool() = 0;
  virtual MLDataType DataTypeImpl__GetTensorType_int8() = 0;
  virtual MLDataType DataTypeImpl__GetTensorType_uint8() = 0;
  virtual MLDataType DataTypeImpl__GetTensorType_int16() = 0;
  virtual MLDataType DataTypeImpl__GetTensorType_uint16() = 0;
  virtual MLDataType DataTypeImpl__GetTensorType_int32() = 0;
  virtual MLDataType DataTypeImpl__GetTensorType_uint32() = 0;
  virtual MLDataType DataTypeImpl__GetTensorType_int64() = 0;
  virtual MLDataType DataTypeImpl__GetTensorType_uint64() = 0;
  virtual MLDataType DataTypeImpl__GetTensorType_float() = 0;
  virtual MLDataType DataTypeImpl__GetTensorType_double() = 0;
  virtual MLDataType DataTypeImpl__GetTensorType_BFloat16() = 0;
  virtual MLDataType DataTypeImpl__GetTensorType_MLFloat16() = 0;

#if !defined(DISABLE_SPARSE_TENSORS)
  virtual MLDataType DataTypeImpl__GetSparseTensorType_bool() = 0;
  virtual MLDataType DataTypeImpl__GetSparseTensorType_int8() = 0;
  virtual MLDataType DataTypeImpl__GetSparseTensorType_uint8() = 0;
  virtual MLDataType DataTypeImpl__GetSparseTensorType_int16() = 0;
  virtual MLDataType DataTypeImpl__GetSparseTensorType_uint16() = 0;
  virtual MLDataType DataTypeImpl__GetSparseTensorType_int32() = 0;
  virtual MLDataType DataTypeImpl__GetSparseTensorType_uint32() = 0;
  virtual MLDataType DataTypeImpl__GetSparseTensorType_int64() = 0;
  virtual MLDataType DataTypeImpl__GetSparseTensorType_uint64() = 0;
  virtual MLDataType DataTypeImpl__GetSparseTensorType_float() = 0;
  virtual MLDataType DataTypeImpl__GetSparseTensorType_double() = 0;
  virtual MLDataType DataTypeImpl__GetSparseTensorType_string() = 0;
  virtual MLDataType DataTypeImpl__GetSparseTensorType_BFloat16() = 0;
  virtual MLDataType DataTypeImpl__GetSparseTensorType_MLFloat16() = 0;
#endif

  virtual const char* DataTypeImpl__ToString(MLDataType type) = 0;
  virtual bool DataTypeImpl__IsTensorType(const DataTypeImpl* p) = 0;
  virtual bool DataTypeImpl__IsTensorSequenceType(const DataTypeImpl* p) = 0;
#if !defined(DISABLE_SPARSE_TENSORS)
  virtual bool DataTypeImpl__IsSparseTensorType(const DataTypeImpl* p) = 0;
#endif
  virtual DeleteFunc DataTypeImpl__GetDeleteFunc(const DataTypeImpl* p) = 0;
  virtual const std::vector<MLDataType>& DataTypeImpl__AllFixedSizeTensorTypes() = 0;
  virtual const std::vector<MLDataType>& DataTypeImpl__AllTensorTypes() = 0;
  virtual const std::vector<MLDataType>& DataTypeImpl__AllIEEEFloatTensorTypes() = 0;
  virtual const std::vector<MLDataType>& DataTypeImpl__AllTensorAndSequenceTensorTypes() = 0;
  virtual const std::vector<MLDataType>& DataTypeImpl__AllFixedSizeTensorAndSequenceTensorTypes() = 0;
  virtual const std::vector<MLDataType>& DataTypeImpl__AllSequenceTensorTypes() = 0;
  virtual const std::vector<MLDataType>& DataTypeImpl__AllFixedSizeSequenceTensorTypes() = 0;
  virtual size_t DataTypeImpl__Size(const DataTypeImpl* p) = 0;
  virtual const PrimitiveDataTypeBase* DataTypeImpl__AsPrimitiveDataType(const DataTypeImpl* p) = 0;

  // Function
  virtual const Graph& Function__Body(const Function* p) = 0;

  // Node
  virtual const std::string& Node__Name(const Node* p) noexcept = 0;
  virtual const std::string& Node__Description(const Node* p) noexcept = 0;
  virtual const std::string& Node__Domain(const Node* p) noexcept = 0;
  virtual const std::string& Node__OpType(const Node* p) noexcept = 0;
  virtual int Node__SinceVersion(const Node* p) = 0;

  virtual const Function* Node__GetFunctionBody(const Node* p) noexcept = 0;
  virtual ProviderType Node__GetExecutionProviderType(const Node* p) const noexcept = 0;

  virtual const std::vector<int>& Node__InputArgCount(const Node* p) = 0;
  virtual ConstPointerContainer<std::vector<NodeArg*>> Node__ImplicitInputDefs(const Node* p) noexcept = 0;
  virtual ConstPointerContainer<std::vector<NodeArg*>> Node__InputDefs(const Node* p) noexcept = 0;
  virtual ConstPointerContainer<std::vector<NodeArg*>> Node__OutputDefs(const Node* p) noexcept = 0;
  virtual NodeIndex Node__Index(const Node* p) noexcept = 0;
  virtual std::vector<gsl::not_null<const Graph*>> Node__GetSubgraphs(const Node* p) const noexcept = 0;

  virtual void Node__ToProto(const Node* p, ONNX_NAMESPACE::NodeProto& proto, bool update_subgraphs = false) = 0;

  virtual const NodeAttributes& Node__GetAttributes(const Node* p) noexcept = 0;
  virtual size_t Node__GetInputEdgesCount(const Node* p) noexcept = 0;
  virtual size_t Node__GetOutputEdgesCount(const Node* p) noexcept = 0;

  virtual std::unique_ptr<Node__NodeIterator> Node__InputNodesBegin(const Node* p) noexcept = 0;
  virtual std::unique_ptr<Node__NodeIterator> Node__InputNodesEnd(const Node* p) noexcept = 0;

  virtual std::unique_ptr<Node__NodeIterator> Node__OutputNodesBegin(const Node* p) noexcept = 0;
  virtual std::unique_ptr<Node__NodeIterator> Node__OutputNodesEnd(const Node* p) noexcept = 0;

  virtual std::unique_ptr<Node__EdgeIterator> Node__OutputEdgesBegin(const Node* p) noexcept = 0;
  virtual std::unique_ptr<Node__EdgeIterator> Node__OutputEdgesEnd(const Node* p) noexcept = 0;

  virtual void Node__ForEachDef(const Node* p, std::function<void(const NodeArg&, bool is_input)> func, bool include_missing_optional_defs) = 0;

  // NodeArg
  virtual const std::string& NodeArg__Name(const NodeArg* p) noexcept = 0;
  virtual const ONNX_NAMESPACE::TensorShapeProto* NodeArg__Shape(const NodeArg* p) = 0;
  virtual ONNX_NAMESPACE::DataType NodeArg__Type(const NodeArg* p) noexcept = 0;
  virtual const ONNX_NAMESPACE::NodeArgInfo& NodeArg__ToProto(const NodeArg* p) noexcept = 0;
  virtual bool NodeArg__Exists(const NodeArg* p) const noexcept = 0;
  virtual const ONNX_NAMESPACE::TypeProto* NodeArg__TypeAsProto(const NodeArg* p) noexcept = 0;

  // NodeAttributes
  virtual std::unique_ptr<NodeAttributes> NodeAttributes__construct() = 0;
  virtual void NodeAttributes__operator_delete(NodeAttributes* p) noexcept = 0;
  virtual void NodeAttributes__operator_assign(NodeAttributes* p, const NodeAttributes& v) = 0;

  virtual size_t NodeAttributes__size(const NodeAttributes* p) = 0;
  virtual void NodeAttributes__clear(NodeAttributes* p) noexcept = 0;
  virtual size_t NodeAttributes__count(const NodeAttributes* p, const std::string& keyval) = 0;
  virtual ONNX_NAMESPACE::AttributeProto& NodeAttributes__operator_array(NodeAttributes* p, const std::string& string) = 0;
  virtual const ONNX_NAMESPACE::AttributeProto& NodeAttributes__at(const NodeAttributes* p, const std::string& string) = 0;

  virtual std::unique_ptr<NodeAttributes_Iterator> NodeAttributes__begin(const NodeAttributes* p) = 0;
  virtual std::unique_ptr<NodeAttributes_Iterator> NodeAttributes__end(const NodeAttributes* p) = 0;
  virtual std::unique_ptr<NodeAttributes_Iterator> NodeAttributes__find(const NodeAttributes* p, const std::string& key) = 0;
  virtual void NodeAttributes__insert(NodeAttributes* p, const NodeAttributes& v) = 0;
  virtual void NodeAttributes__emplace(NodeAttributes* p, const std::string& k, const ONNX_NAMESPACE::AttributeProto& v) = 0;
  virtual void NodeAttributes__reserve(NodeAttributes* p, size_t size) = 0;

  // Model
  virtual void Model__operator_delete(Model* p) = 0;
  virtual Graph& Model__MainGraph(Model* p) = 0;
  virtual std::unique_ptr<ONNX_NAMESPACE::ModelProto> Model__ToProto(Model* p) = 0;

  // Graph
  virtual std::unique_ptr<GraphViewer> Graph__CreateGraphViewer(const Graph* p) = 0;
  virtual std::unique_ptr<ONNX_NAMESPACE::GraphProto> Graph__ToGraphProto(const Graph* p) = 0;

  virtual NodeArg& Graph__GetOrCreateNodeArg(Graph* p, const std::string& name, const ONNX_NAMESPACE::TypeProto* p_arg_type) = 0;

  virtual Status Graph__Resolve(Graph* p) = 0;
  virtual void Graph__AddInitializedTensor(Graph* p, const ONNX_NAMESPACE::TensorProto& tensor) = 0;
  virtual Node& Graph__AddNode(Graph* p, const std::string& name, const std::string& op_type, const std::string& description, const gsl::span<NodeArg* const>& input_args, const gsl::span<NodeArg* const>& output_args, const NodeAttributes* attributes, const std::string& domain) = 0;

  virtual const std::vector<const NodeArg*>& Graph__GetOutputs(const Graph* p) noexcept = 0;
  virtual void Graph__SetOutputs(Graph* p, gsl::span<const NodeArg* const> outputs) = 0;

  virtual const std::vector<const NodeArg*>& Graph__GetInputs(const Graph* p) noexcept = 0;
  virtual bool Graph__GetInitializedTensor(const Graph* p, const std::string& tensor_name, const ONNX_NAMESPACE::TensorProto*& value) = 0;

  virtual const Node* Graph__ParentNode(const Graph* p) const = 0;
  virtual const Graph* Graph__ParentGraph(const Graph* p) const = 0;
  virtual const std::string& Graph__Name(const Graph* p) const noexcept = 0;
<<<<<<< HEAD
=======
  virtual const Path& Graph__ModelPath(const Graph* p) const = 0;
>>>>>>> 8372c86e
  virtual const std::vector<const NodeArg*>& Graph__GetInputsIncludingInitializers(const Graph* p) const noexcept = 0;
  virtual bool Graph__IsSubgraph(const Graph* p) = 0;

  // GraphViewer
  virtual void GraphViewer__operator_delete(GraphViewer* p) = 0;
  virtual std::unique_ptr<Model> GraphViewer__CreateModel(const GraphViewer* p, const logging::Logger& logger) = 0;

  virtual const std::string& GraphViewer__Name(const GraphViewer* p) noexcept = 0;
  virtual const Path& GraphViewer__ModelPath(const GraphViewer* p) noexcept = 0;

  virtual const Node* GraphViewer__GetNode(const GraphViewer* p, NodeIndex node_index) = 0;
  virtual const NodeArg* GraphViewer__GetNodeArg(const GraphViewer* p, const std::string& name) = 0;

  virtual bool GraphViewer__IsSubgraph(const GraphViewer* p) = 0;
  virtual const Graph& GraphViewer__GetGraph(const GraphViewer* p) const = 0;
  virtual bool GraphViewer__IsConstantInitializer(const GraphViewer* p, const std::string& name, bool check_outer_scope) = 0;
  virtual const Node* GraphViewer__ParentNode(const GraphViewer* p) = 0;
  virtual int GraphViewer__NumberOfNodes(const GraphViewer* p) noexcept = 0;
  virtual int GraphViewer__MaxNodeIndex(const GraphViewer* p) noexcept = 0;

  virtual const std::vector<const NodeArg*>& GraphViewer__GetInputs(const GraphViewer* p) noexcept = 0;
  virtual const std::vector<const NodeArg*>& GraphViewer__GetOutputs(const GraphViewer* p) noexcept = 0;
  virtual const std::unordered_set<const NodeArg*>& GraphViewer__GetValueInfo(const GraphViewer* p) noexcept = 0;

  virtual const InitializedTensorSet& GraphViewer__GetAllInitializedTensors(const GraphViewer* p) = 0;
  virtual bool GraphViewer__GetInitializedTensor(const GraphViewer* p, const std::string& tensor_name, const ONNX_NAMESPACE::TensorProto*& value) = 0;
  virtual const std::unordered_map<std::string, int>& GraphViewer__DomainToVersionMap(const GraphViewer* p) = 0;

  virtual const std::vector<NodeIndex>& GraphViewer__GetNodesInTopologicalOrder(const GraphViewer* p) = 0;
  virtual const std::vector<const NodeArg*>& GraphViewer__GetInputsIncludingInitializers(const GraphViewer* p) noexcept = 0;

  virtual void GraphViewer__ToProto(const GraphViewer* p, ONNX_NAMESPACE::GraphProto& graph_proto, bool include_initializers, bool include_outer_scope_args) noexcept = 0;

  // Path
  virtual PathString Path__ToPathString(const Path* p) noexcept = 0;
  virtual const std::vector<PathString>& Path__GetComponents(const Path* p) noexcept = 0;
  virtual bool Path__IsEmpty(const Path* p) noexcept = 0;

  // OpKernel
  virtual const Node& OpKernel__Node(const OpKernel* p) = 0;

  // OpKernelContext
  virtual const Tensor* OpKernelContext__Input_Tensor(const OpKernelContext* p, int index) = 0;
#if !defined(DISABLE_SPARSE_TENSORS)
  virtual const SparseTensor* OpKernelContext__Input_SparseTensor(const OpKernelContext* p, int index) = 0;
#endif
  virtual const TensorSeq* OpKernelContext__Input_TensorSeq(const OpKernelContext* p, int index) = 0;
  virtual const Tensor& OpKernelContext__RequiredInput_Tensor(const OpKernelContext* p, int index) = 0;
  virtual Tensor* OpKernelContext__Output_Tensor(OpKernelContext* p, int index) = 0;
  virtual TensorSeq* OpKernelContext__Output_TensorSeq(OpKernelContext* p, int index) = 0;
  virtual Tensor* OpKernelContext__Output(OpKernelContext* p, int index, const TensorShape& shape) = 0;
#if !defined(DISABLE_SPARSE_TENSORS)
  virtual SparseTensor* OpKernelContext__OutputSparse(OpKernelContext* p, int index, const TensorShape& shape) = 0;
#endif
  virtual Tensor& OpKernelContext__RequiredOutput(OpKernelContext* p, int index, const TensorShape& shape) = 0;
  virtual MLDataType OpKernelContext__InputType(const OpKernelContext* p, int index) = 0;
  virtual int OpKernelContext__InputCount(const OpKernelContext* p) = 0;
  virtual int OpKernelContext__OutputCount(const OpKernelContext* p) = 0;
  virtual Status OpKernelContext__GetTempSpaceAllocator(const OpKernelContext* p, AllocatorPtr* output) = 0;
  virtual Status OpKernelContext__GetTempSpaceCPUAllocator(const OpKernelContext* p, AllocatorPtr* output) = 0;
  virtual bool OpKernelContext__GetUseDeterministicCompute(const OpKernelContext* p) = 0;
  virtual bool OpKernelContext__TryGetInferredOutputShape(const OpKernelContext* p, int index, TensorShape& shape) = 0;
  virtual bool OpKernelContext__TryGetInferredInputShape(const OpKernelContext* p, int index, TensorShape& shape) = 0;
  virtual Stream* OpKernelContext__GetComputeStream(const OpKernelContext* p) = 0;

  // OpKernelInfo
  virtual std::unique_ptr<OpKernelInfo> CopyOpKernelInfo(const OpKernelInfo& info) = 0;
  virtual void OpKernelInfo__operator_delete(OpKernelInfo* p) = 0;
  virtual AllocatorPtr OpKernelInfo__GetAllocator(const OpKernelInfo* p, OrtMemType mem_type) = 0;
  virtual const IExecutionProvider* OpKernelInfo__GetExecutionProvider(const OpKernelInfo* p) = 0;
  virtual Status OpKernelInfo__GetAttr_int64(const OpKernelInfo* p, const std::string& name, int64_t* value) = 0;
  virtual Status OpKernelInfo__GetAttr_float(const OpKernelInfo* p, const std::string& name, float* value) = 0;
  virtual Status OpKernelInfo__GetAttr_string(const OpKernelInfo* p, const std::string& name, std::string* value) = 0;
  virtual Status OpKernelInfo__GetAttr_TensorProto(const OpKernelInfo* p, const std::string& name, ONNX_NAMESPACE::TensorProto* value) = 0;
  virtual Status OpKernelInfo__GetAttrs(const OpKernelInfo* p, const std::string& name, std::vector<int64_t>& values) = 0;
  virtual Status OpKernelInfo__GetAttrs(const OpKernelInfo* p, const std::string& name, std::vector<float>& values) = 0;
  virtual Status OpKernelInfo__GetAttrs(const OpKernelInfo* p, const std::string& name, std::vector<std::string>& values) = 0;
  virtual Status OpKernelInfo__GetAttrsAsSpan(const OpKernelInfo* p, const std::string& name, gsl::span<const int64_t>& values) = 0;

  virtual const DataTransferManager& OpKernelInfo__GetDataTransferManager(const OpKernelInfo* p) noexcept = 0;
  virtual const KernelDef& OpKernelInfo__GetKernelDef(const OpKernelInfo* p) = 0;
  virtual bool OpKernelInfo__TryGetConstantInput(const OpKernelInfo* p, int input_index, const Tensor** constant_input_value) = 0;

  virtual uint32_t OpKernelInfo__GetInputCount(const OpKernelInfo* p) = 0;
  virtual uint32_t OpKernelInfo__GetOutputCount(const OpKernelInfo* p) = 0;
  virtual const Node& OpKernelInfo__node(const OpKernelInfo* p) = 0;

  // SessionState
  virtual const DataTransferManager& SessionState__GetDataTransferMgr(const SessionState* p) = 0;

  // Tensor
  virtual std::unique_ptr<Tensor> Tensor__construct(MLDataType p_type, const TensorShape& shape, std::shared_ptr<IAllocator> allocator) = 0;
  virtual std::unique_ptr<Tensor> Tensor__construct(MLDataType p_type, const TensorShape& shape, void* p_data, const OrtMemoryInfo& alloc, ptrdiff_t offset) = 0;
  virtual std::unique_ptr<Tensor> Tensor__construct_default() = 0;
  virtual void Tensor__move_assign(Tensor& lhs, Tensor&& rhs) noexcept = 0;
  virtual void Tensor__operator_delete(Tensor* p) noexcept = 0;

  virtual void Tensor__InitOrtValue(MLDataType elt_type, const TensorShape& shape, std::shared_ptr<IAllocator> allocator, OrtValue& ort_value) = 0;
  virtual void Tensor__InitOrtValue(MLDataType p_type, const TensorShape& shape, void* p_data, const OrtMemoryInfo& location, OrtValue& ort_value) = 0;

  virtual bool* Tensor__MutableData_bool(Tensor* p) = 0;
  virtual int8_t* Tensor__MutableData_int8(Tensor* p) = 0;
  virtual uint8_t* Tensor__MutableData_uint8(Tensor* p) = 0;
  virtual int16_t* Tensor__MutableData_int16(Tensor* p) = 0;
  virtual uint16_t* Tensor__MutableData_uint16(Tensor* p) = 0;
  virtual int32_t* Tensor__MutableData_int32(Tensor* p) = 0;
  virtual uint32_t* Tensor__MutableData_uint32(Tensor* p) = 0;
  virtual int64_t* Tensor__MutableData_int64(Tensor* p) = 0;
  virtual uint64_t* Tensor__MutableData_uint64(Tensor* p) = 0;
  virtual float* Tensor__MutableData_float(Tensor* p) = 0;
  virtual double* Tensor__MutableData_double(Tensor* p) = 0;
  virtual BFloat16* Tensor__MutableData_BFloat16(Tensor* p) = 0;
  virtual MLFloat16* Tensor__MutableData_MLFloat16(Tensor* p) = 0;

  virtual const bool* Tensor__Data_bool(const Tensor* p) = 0;
  virtual const int8_t* Tensor__Data_int8(const Tensor* p) = 0;
  virtual const uint8_t* Tensor__Data_uint8(const Tensor* p) = 0;
  virtual const int16_t* Tensor__Data_int16(const Tensor* p) = 0;
  virtual const uint16_t* Tensor__Data_uint16(const Tensor* p) = 0;
  virtual const int32_t* Tensor__Data_int32(const Tensor* p) = 0;
  virtual const uint32_t* Tensor__Data_uint32(const Tensor* p) = 0;
  virtual const int64_t* Tensor__Data_int64(const Tensor* p) = 0;
  virtual const uint64_t* Tensor__Data_uint64(const Tensor* p) = 0;
  virtual const float* Tensor__Data_float(const Tensor* p) = 0;
  virtual const double* Tensor__Data_double(const Tensor* p) = 0;
  virtual const BFloat16* Tensor__Data_BFloat16(const Tensor* p) = 0;
  virtual const MLFloat16* Tensor__Data_MLFloat16(const Tensor* p) = 0;

  virtual gsl::span<const int64_t> Tensor__DataAsSpan_int64(const Tensor* p) = 0;

  virtual void* Allocator__AllocateBufferWithOptions(IAllocator& allocator, size_t size, bool use_reserve, Stream* stream, WaitNotificationFn wait_fn) = 0;

  virtual void* Tensor__MutableDataRaw(Tensor* p, MLDataType type) = 0;
  virtual const void* Tensor__DataRaw(const Tensor* p, MLDataType type) = 0;
  virtual void* Tensor__MutableDataRaw(Tensor* p) noexcept = 0;
  virtual const void* Tensor__DataRaw(const Tensor* p) noexcept = 0;

  virtual bool Tensor__IsDataType_bool(const Tensor* p) noexcept = 0;
  virtual bool Tensor__IsDataType_int8(const Tensor* p) noexcept = 0;
  virtual bool Tensor__IsDataType_uint8(const Tensor* p) noexcept = 0;
  virtual bool Tensor__IsDataType_int16(const Tensor* p) noexcept = 0;
  virtual bool Tensor__IsDataType_uint16(const Tensor* p) noexcept = 0;
  virtual bool Tensor__IsDataType_int32(const Tensor* p) noexcept = 0;
  virtual bool Tensor__IsDataType_uint32(const Tensor* p) noexcept = 0;
  virtual bool Tensor__IsDataType_int64(const Tensor* p) noexcept = 0;
  virtual bool Tensor__IsDataType_uint64(const Tensor* p) noexcept = 0;
  virtual bool Tensor__IsDataType_float(const Tensor* p) noexcept = 0;
  virtual bool Tensor__IsDataType_double(const Tensor* p) noexcept = 0;
  virtual bool Tensor__IsDataType_MLFloat16(const Tensor* p) noexcept = 0;
  virtual bool Tensor__IsDataType_BFloat16(const Tensor* p) noexcept = 0;
  virtual bool Tensor__IsDataTypeString(const Tensor* p) noexcept = 0;

  virtual const TensorShape& Tensor__Shape(const Tensor* p) = 0;
  virtual void Tensor__Reshape(Tensor* p, const TensorShape& new_shape) = 0;
  virtual void Tensor__SetByteOffset(Tensor* p, ptrdiff_t byte_offset) = 0;
  virtual ptrdiff_t Tensor__ByteOffset(const Tensor* p) = 0;
  virtual size_t Tensor__SizeInBytes(const Tensor* p) = 0;
  virtual const OrtMemoryInfo& Tensor__Location(const Tensor* p) = 0;
  virtual int32_t Tensor__GetElementType(const Tensor* p) = 0;
  virtual MLDataType Tensor__DataType(const Tensor* p) = 0;
#ifdef ENABLE_STRIDED_TENSORS
  virtual gsl::span<const int64_t> Tensor__Strides(const Tensor* p) = 0;
  virtual bool Tensor__IsContiguous(const Tensor* p) = 0;
  virtual void Tensor__SetShapeAndStrides(Tensor* p, const TensorShape& new_shape,
                                          gsl::span<const int64_t> new_strides) = 0;
#endif

#if !defined(DISABLE_SPARSE_TENSORS)
  // SparseTensor
  virtual const TensorShape& SparseTensor__DenseShape(const SparseTensor*) = 0;
  virtual Status SparseTensor__Copy(const SparseTensor*, const DataTransferManager&, SparseTensor&) = 0;
#endif

  // TensorSeq
  virtual MLDataType TensorSeq__DataType(const TensorSeq* p) noexcept = 0;
  virtual void TensorSeq__SetType(TensorSeq* p, MLDataType data_type) = 0;
  virtual size_t TensorSeq__Size(const TensorSeq* p) noexcept = 0;
  virtual const Tensor& TensorSeq__Get(const TensorSeq* p, size_t i) = 0;
  virtual void TensorSeq__Add(TensorSeq* p, Tensor&& tensor) = 0;
  virtual void TensorSeq__Reserve(TensorSeq* p, size_t capacity) = 0;

  // AllocatorManager
  virtual void AllocatorManager__InsertAllocator(AllocatorManager* p, AllocatorPtr allocator) = 0;
  virtual AllocatorPtr AllocatorManager__GetAllocator(const AllocatorManager* p,
                                                      OrtMemType mem_type, OrtDevice device) = 0;

#if defined(ENABLE_TRAINING) && defined(ORT_USE_NCCL)
  virtual training::DistributedRunContext& GetDistributedRunContextInstance() = 0;
#endif

#if defined(USE_CUDA) || defined(USE_ROCM)

  virtual PhiloxGenerator& PhiloxGenerator__Default() = 0;

#ifdef ENABLE_TRAINING_TORCH_INTEROP
  virtual void contrib__PythonOpBase__Init(contrib::PythonOpBase* p, const OpKernelInfo& info) = 0;
  virtual void contrib__PythonOpBase__Clear(contrib::PythonOpBase* p) = 0;
  virtual void contrib__PythonOpBase__RunForward(const contrib::PythonOpBase* p, OpKernelContext* context, void** diff_ctx, std::vector<OrtValue>& returned_ortvalues) = 0;
  virtual void contrib__PythonOpBase__SetOutputs(const contrib::PythonOpBase* p, OpKernelContext* context, void* diff_ctx, std::vector<OrtValue>& returned_args) = 0;

  virtual void contrib__PythonOpGradBase__Init(contrib::PythonOpGradBase* p, const OpKernelInfo& info) = 0;
  virtual void contrib__PythonOpGradBase__RunBackward(const contrib::PythonOpGradBase* p, OpKernelContext* context, std::vector<OrtValue>& returned_ortvalues) = 0;
  virtual void contrib__PythonOpGradBase__SetOutputs(const contrib::PythonOpGradBase* p, OpKernelContext* context, std::vector<OrtValue>& returned_args) = 0;

  virtual language_interop_ops::torch::RefCountTracker& GetRefCountTrackerInstance() = 0;
  virtual void RefCountTracker__DumpDetails(const language_interop_ops::torch::RefCountTracker* p, const std::string& phase_name) = 0;
#endif
#endif

#if defined(USE_CANN)
  virtual RandomGenerator& RandomGenerator__Default() = 0;
<<<<<<< HEAD
=======
  virtual std::unique_ptr<Model> cann__CreateModel(const GraphViewer& graph_viewer, const logging::Logger& logger) = 0;
#endif

  virtual void MurmurHash3__x86_128(const void* key, int len, uint32_t seed, void* out) = 0;

#ifdef _WIN32
  virtual std::string ToUTF8String(const std::wstring& s) = 0;
>>>>>>> 8372c86e
#endif

  virtual ProviderHostCPU& GetProviderHostCPU() = 0;
};

#if defined(_MSC_VER) && !defined(__clang__)
#pragma warning(pop)
#endif
}  // namespace onnxruntime<|MERGE_RESOLUTION|>--- conflicted
+++ resolved
@@ -30,10 +30,7 @@
 struct ProviderHostCPU;
 
 class PhiloxGenerator;
-<<<<<<< HEAD
-=======
 using ProviderType = const std::string&;
->>>>>>> 8372c86e
 class RandomGenerator;
 
 #ifdef ENABLE_TRAINING_TORCH_INTEROP
@@ -671,10 +668,7 @@
   virtual const Node* Graph__ParentNode(const Graph* p) const = 0;
   virtual const Graph* Graph__ParentGraph(const Graph* p) const = 0;
   virtual const std::string& Graph__Name(const Graph* p) const noexcept = 0;
-<<<<<<< HEAD
-=======
   virtual const Path& Graph__ModelPath(const Graph* p) const = 0;
->>>>>>> 8372c86e
   virtual const std::vector<const NodeArg*>& Graph__GetInputsIncludingInitializers(const Graph* p) const noexcept = 0;
   virtual bool Graph__IsSubgraph(const Graph* p) = 0;
 
@@ -886,8 +880,6 @@
 
 #if defined(USE_CANN)
   virtual RandomGenerator& RandomGenerator__Default() = 0;
-<<<<<<< HEAD
-=======
   virtual std::unique_ptr<Model> cann__CreateModel(const GraphViewer& graph_viewer, const logging::Logger& logger) = 0;
 #endif
 
@@ -895,7 +887,6 @@
 
 #ifdef _WIN32
   virtual std::string ToUTF8String(const std::wstring& s) = 0;
->>>>>>> 8372c86e
 #endif
 
   virtual ProviderHostCPU& GetProviderHostCPU() = 0;

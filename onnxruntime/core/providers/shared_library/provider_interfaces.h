// Copyright (c) Microsoft Corporation. All rights reserved.
// Licensed under the MIT License.

// Public wrappers around internal ort interfaces (currently)
#include "core/providers/shared_library/provider_host_api.h"

#include "core/providers/shared/common.h"

#define PROVIDER_DISALLOW_ALL(TypeName)     \
  TypeName() = delete;                      \
  TypeName(const TypeName&) = delete;       \
  void operator=(const TypeName&) = delete; \
  static void operator delete(void*) = delete;

namespace ONNX_NAMESPACE {
using namespace onnxruntime;

enum AttributeProto_AttributeType : int;
enum OperatorStatus : int;

// String pointer as unique TypeProto identifier.
using DataType = const std::string*;

}  // namespace ONNX_NAMESPACE

namespace onnxruntime {
// These types don't directly map to internal types
struct ProviderHost;
struct ProviderHostCPU;

class PhiloxGenerator;

#ifdef ENABLE_TRAINING_TORCH_INTEROP
namespace contrib {
class PythonOpBase;
class PythonOpGradBase;
}  // namespace contrib

namespace language_interop_ops {
namespace torch {
class RefCountTracker;
}  // namespace torch
}  // namespace language_interop_ops
#endif

namespace training {
class DistributedRunContext;
}

template <typename T, typename TResult>
struct IteratorHolder {
  IteratorHolder(std::unique_ptr<T>&& p) : p_{std::move(p)} {}

  bool operator!=(const IteratorHolder& p) const { return p_->operator!=(*p.p_); }

  void operator++() { p_->operator++(); }
  const TResult& operator*() { return p_->operator*(); }
  T* operator->() { return p_.get(); }

 private:
  std::unique_ptr<T> p_;
};

struct NodeAttributes_Iterator {
  virtual ~NodeAttributes_Iterator() {}

  virtual bool operator!=(const NodeAttributes_Iterator& p) const = 0;

  virtual void operator++() = 0;
  virtual const std::pair<const std::string, ONNX_NAMESPACE::AttributeProto>& operator*() const = 0;

  virtual const std::string& first() const = 0;
  virtual const ONNX_NAMESPACE::AttributeProto& second() const = 0;
};

struct TensorShapeProto_Dimension_Iterator {
  virtual ~TensorShapeProto_Dimension_Iterator() {}

  virtual bool operator!=(const TensorShapeProto_Dimension_Iterator& p) const = 0;

  virtual void operator++() = 0;
  virtual const ONNX_NAMESPACE::TensorShapeProto_Dimension& operator*() = 0;
};

using NodeIndex = size_t;
// We can't just reinterpret_cast this one, since it's an unordered_map of object BY VALUE (can't do anything by value on the real types)
// using NodeAttributes = std::unordered_map<std::string, ONNX_NAMESPACE::AttributeProto_Copyable>;

using InitializedTensorSet = std::unordered_map<std::string, const ONNX_NAMESPACE::TensorProto*>;

struct Node__NodeIterator {
  virtual ~Node__NodeIterator() {}

  virtual bool operator!=(const Node__NodeIterator& p) const = 0;

  virtual void operator++() = 0;
  virtual const Node& operator*() = 0;
};

struct Node__EdgeIterator {
  virtual ~Node__EdgeIterator() {}
  virtual bool operator!=(const Node__EdgeIterator& p) const = 0;

  virtual void operator++() = 0;
  virtual const Node& GetNode() const = 0;
  virtual int GetSrcArgIndex() const = 0;
  virtual int GetDstArgIndex() const = 0;
};

// There are two ways to route a function, one is a virtual method and the other is a function pointer (or pointer to member function)
// The function pointers are nicer in that they directly call the target function, but they cannot be used in cases where we're calling
// a specific implementation of a virtual class member. Trying to get a pointer to member of a virtual function will return a thunk that
// calls the virtual function (which will lead to infinite recursion in the bridge). There is no known way to get the non virtual member
// function pointer implementation in this case.
struct ProviderHost {
  virtual const OrtApiBase* OrtGetApiBase() = 0;

  virtual void* HeapAllocate(size_t size) = 0;
  virtual void HeapFree(void*) = 0;

  virtual logging::Logger* LoggingManager_GetDefaultLogger() = 0;

  virtual std::string GetEnvironmentVar(const std::string& var_name) = 0;

  virtual void LogRuntimeError(uint32_t session_id, const common::Status& status,
                               const char* file, const char* function, uint32_t line) = 0;

  virtual std::vector<std::string> GetStackTrace() = 0;

  virtual OrtStatus* CreateStatus(OrtErrorCode code, _In_ const char* msg) noexcept = 0;

  virtual AllocatorPtr CreateAllocator(const AllocatorCreationInfo& info) = 0;

  virtual std::unique_ptr<IAllocator> CreateCPUAllocator(const OrtMemoryInfo& memory_info) = 0;

  virtual void* CPUAllocator__Alloc(CPUAllocator* p, size_t size) = 0;
  virtual void CPUAllocator__Free(CPUAllocator* p, void* allocation) = 0;

#ifdef USE_CUDA
  virtual std::unique_ptr<IAllocator> CreateCUDAAllocator(int16_t device_id, const char* name) = 0;
  virtual std::unique_ptr<IAllocator> CreateCUDAPinnedAllocator(int16_t device_id, const char* name) = 0;
  virtual std::unique_ptr<IDataTransfer> CreateGPUDataTransfer(void* stream) = 0;

  virtual void cuda__Impl_Cast(void* stream, const int64_t* input_data, int32_t* output_data, size_t count) = 0;
  virtual void cuda__Impl_Cast(void* stream, const int32_t* input_data, int64_t* output_data, size_t count) = 0;
  virtual void cuda__Impl_Cast(void* stream, const double* input_data, float* output_data, size_t count) = 0;
  virtual void cuda__Impl_Cast(void* stream, const float* input_data, double* output_data, size_t count) = 0;

  virtual bool CudaCall_false(int retCode, const char* exprString, const char* libName, int successCode, const char* msg) = 0;
  virtual bool CudaCall_true(int retCode, const char* exprString, const char* libName, int successCode, const char* msg) = 0;
#endif

  virtual std::unordered_set<NodeIndex> GetCpuPreferredNodes(const onnxruntime::GraphViewer& graph,
                                                             const std::string& provider_type,
                                                             const std::vector<const KernelRegistry*>& kernel_registries,
                                                             const std::vector<NodeIndex>& tentative_nodes) = 0;

  virtual Status UnpackTensor(const ONNX_NAMESPACE::TensorProto& tensor, const void* raw_data, size_t raw_data_len, /*out*/ bool* p_data, size_t expected_size) = 0;
  virtual Status UnpackTensor(const ONNX_NAMESPACE::TensorProto& tensor, const void* raw_data, size_t raw_data_len, /*out*/ float* p_data, size_t expected_size) = 0;
  virtual Status UnpackTensor(const ONNX_NAMESPACE::TensorProto& tensor, const void* raw_data, size_t raw_data_len, /*out*/ double* p_data, size_t expected_size) = 0;
  virtual Status UnpackTensor(const ONNX_NAMESPACE::TensorProto& tensor, const void* raw_data, size_t raw_data_len, /*out*/ MLFloat16* p_data, size_t expected_size) = 0;
  virtual Status UnpackTensor(const ONNX_NAMESPACE::TensorProto& tensor, const void* raw_data, size_t raw_data_len, /*out*/ int8_t* p_data, size_t expected_size) = 0;
  virtual Status UnpackTensor(const ONNX_NAMESPACE::TensorProto& tensor, const void* raw_data, size_t raw_data_len, /*out*/ uint8_t* p_data, size_t expected_size) = 0;
  virtual Status UnpackTensor(const ONNX_NAMESPACE::TensorProto& tensor, const void* raw_data, size_t raw_data_len, /*out*/ int16_t* p_data, size_t expected_size) = 0;
  virtual Status UnpackTensor(const ONNX_NAMESPACE::TensorProto& tensor, const void* raw_data, size_t raw_data_len, /*out*/ uint16_t* p_data, size_t expected_size) = 0;
  virtual Status UnpackTensor(const ONNX_NAMESPACE::TensorProto& tensor, const void* raw_data, size_t raw_data_len, /*out*/ int32_t* p_data, size_t expected_size) = 0;
  virtual Status UnpackTensor(const ONNX_NAMESPACE::TensorProto& tensor, const void* raw_data, size_t raw_data_len, /*out*/ uint32_t* p_data, size_t expected_size) = 0;
  virtual Status UnpackTensor(const ONNX_NAMESPACE::TensorProto& tensor, const void* raw_data, size_t raw_data_len, /*out*/ int64_t* p_data, size_t expected_size) = 0;
  virtual Status UnpackTensor(const ONNX_NAMESPACE::TensorProto& tensor, const void* raw_data, size_t raw_data_len, /*out*/ uint64_t* p_data, size_t expected_size) = 0;

  virtual uint16_t math__floatToHalf(float f) = 0;
  virtual float math__halfToFloat(uint16_t h) = 0;

  // sparse_utils
#if !defined(DISABLE_SPARSE_TENSORS)
#if !defined(ORT_MINIMAL_BUILD)
  virtual Status sparse_utils__DenseTensorToSparseCsr(const DataTransferManager& data_manager, const Tensor& src, const AllocatorPtr& cpu_allocator,
                                                      const AllocatorPtr& dst_allocator, SparseTensor& dst) = 0;
  virtual Status sparse_utils__SparseCsrToDenseTensor(const DataTransferManager& data_manager, const SparseTensor& src, const AllocatorPtr& cpu_allocator,
                                                      const AllocatorPtr& dst_allocator, Tensor& dst) = 0;

  virtual Status sparse_utils__SparseCooToDenseTensor(const DataTransferManager& data_manager, const SparseTensor& src, const AllocatorPtr& cpu_allocator,
                                                      const AllocatorPtr& dst_allocator, Tensor& dst) = 0;
<<<<<<< HEAD
#endif  // ORT_MINIMAL_BUILD
=======
#endif  // !ORT_MINIMAL_BUILD
>>>>>>> 267fb898
  virtual Status sparse_utils__DenseTensorToSparseCoo(const DataTransferManager& data_manager, const Tensor& src, const AllocatorPtr& cpu_allocator,
                                                      const AllocatorPtr& dst_allocator, bool linear_indexs, SparseTensor& dst) = 0;
#endif  // !defined(DISABLE_SPARSE_TENSORS)

  // IAllocator
  virtual bool IAllocator__CalcMemSizeForArrayWithAlignment(size_t nmemb, size_t size, size_t alignment, size_t* out) = 0;

  // IExecutionProvider
  virtual AllocatorPtr IExecutionProvider__GetAllocator(const IExecutionProvider* p, int id, OrtMemType mem_type) = 0;
  virtual void IExecutionProvider__InsertAllocator(IExecutionProvider* p, AllocatorPtr allocator) = 0;
  virtual void IExecutionProvider__TryInsertAllocator(IExecutionProvider* p, AllocatorPtr allocator) = 0;
  virtual std::vector<std::unique_ptr<ComputeCapability>> IExecutionProvider__GetCapability(const IExecutionProvider* p, const onnxruntime::GraphViewer& graph_viewer,
                                                                                            const std::vector<const KernelRegistry*>& kernel_registries) = 0;
  virtual common::Status IExecutionProvider__Compile(IExecutionProvider* p, const std::vector<onnxruntime::Node*>& fused_nodes, std::vector<NodeComputeInfo>& node_compute_funcs) = 0;
  virtual common::Status IExecutionProvider__Compile(IExecutionProvider* p, const std::vector<onnxruntime::Node*>& fused_nodes, std::string& dll_path) = 0;
  virtual common::Status IExecutionProvider__Compile(IExecutionProvider* p, const std::vector<IExecutionProvider::FusedNodeAndGraph>& fused_nodes_and_graphs, std::vector<NodeComputeInfo>& node_compute_funcs) = 0;

  virtual int IExecutionProvider__GenerateMetaDefId(const IExecutionProvider* p, const onnxruntime::GraphViewer& graph_viewer, uint64_t& model_hash) = 0;

  virtual void IExecutionProvider__RegisterAllocator(IExecutionProvider* p, std::shared_ptr<AllocatorManager> allocator_manager) = 0;
  // Status
  virtual std::string Status__ToString(const Status* p) = 0;

  // TensorShape
  virtual int64_t TensorShape__SizeHelper(const TensorShape* p, size_t start, size_t end) = 0;
  virtual std::string TensorShape__ToString(const TensorShape* p) = 0;
  virtual int64_t TensorShape__SizeToDimension(const TensorShape* p, size_t dimension) = 0;
  virtual int64_t TensorShape__SizeFromDimension(const TensorShape* p, size_t dimension) = 0;
  virtual std::ostream& operator_left_shift(std::ostream& out, const TensorShape& shape) = 0;

  // CPUIDInfo
  virtual const CPUIDInfo& CPUIDInfo__GetCPUIDInfo() = 0;
  virtual bool CPUIDInfo__HasAVX2(const CPUIDInfo* p) = 0;
  virtual bool CPUIDInfo__HasAVX512f(const CPUIDInfo* p) = 0;

  // logging::Logger
  virtual bool logging__Logger__OutputIsEnabled(const logging::Logger* p, logging::Severity severity, logging::DataType data_type) = 0;

  // logging::LoggingManager
  virtual const logging::Logger& logging__LoggingManager__DefaultLogger() = 0;

  // logging::Capture
  virtual std::unique_ptr<logging::Capture> logging__Capture__construct(const logging::Logger& logger, logging::Severity severity, const char* category, logging::DataType dataType, const CodeLocation& location) = 0;
  virtual void logging__Capture__operator_delete(logging::Capture* p) noexcept = 0;
  virtual std::ostream& logging__Capture__Stream(logging::Capture* p) noexcept = 0;

  // Utils::DataTypeUtils
  virtual const std::string* Utils__DataTypeUtils__ToType(const ONNX_NAMESPACE::TypeProto& type_proto) = 0;

  // int64s
  virtual int int64s__size(const ONNX_NAMESPACE::int64s* p) = 0;
  virtual const int64_t& int64s__Get(const ONNX_NAMESPACE::int64s* p, int index) = 0;

  // TypeProto_Optional
  virtual const ONNX_NAMESPACE::TypeProto& TypeProto_Optional__elem_type(const ONNX_NAMESPACE::TypeProto_Optional* p) = 0;
  virtual ONNX_NAMESPACE::TypeProto* TypeProto_Optional__mutable_elem_type(ONNX_NAMESPACE::TypeProto_Optional* p) = 0;

  // TypeProto_Tensor
  virtual bool TypeProto_Tensor__has_shape(const ONNX_NAMESPACE::TypeProto_Tensor* p) = 0;
  virtual const ONNX_NAMESPACE::TensorShapeProto& TypeProto_Tensor__shape(const ONNX_NAMESPACE::TypeProto_Tensor* p) = 0;
  virtual ONNX_NAMESPACE::TensorShapeProto* TypeProto_Tensor__mutable_shape(ONNX_NAMESPACE::TypeProto_Tensor* p) = 0;
  virtual int32_t TypeProto_Tensor__elem_type(const ONNX_NAMESPACE::TypeProto_Tensor* p) = 0;

#if !defined(DISABLE_SPARSE_TENSORS)
  // TypeProto_SparseTensor
  virtual bool TypeProto_SparseTensor__has_shape(const ONNX_NAMESPACE::TypeProto_SparseTensor* p) = 0;
  virtual const ONNX_NAMESPACE::TensorShapeProto& TypeProto_SparseTensor__shape(const ONNX_NAMESPACE::TypeProto_SparseTensor* p) = 0;
  virtual ONNX_NAMESPACE::TensorShapeProto* TypeProto_SparseTensor__mutable_shape(ONNX_NAMESPACE::TypeProto_SparseTensor* p) = 0;
  virtual int32_t TypeProto_SparseTensor__elem_type(const ONNX_NAMESPACE::TypeProto_SparseTensor* p) = 0;
#endif

  // TypeProto
  virtual const ONNX_NAMESPACE::TypeProto_Tensor& TypeProto__tensor_type(const ONNX_NAMESPACE::TypeProto* p) = 0;
  virtual ONNX_NAMESPACE::TypeProto_Tensor* TypeProto__mutable_tensor_type(ONNX_NAMESPACE::TypeProto* p) = 0;

#if !defined(DISABLE_SPARSE_TENSORS)
  virtual const ONNX_NAMESPACE::TypeProto_SparseTensor& TypeProto__sparse_tensor_type(const ONNX_NAMESPACE::TypeProto* p) = 0;
  virtual ONNX_NAMESPACE::TypeProto_SparseTensor* TypeProto__mutable_sparse_tensor_type(ONNX_NAMESPACE::TypeProto* p) = 0;
<<<<<<< HEAD

  virtual const ONNX_NAMESPACE::TypeProto_Optional& TypeProto__optional_type(const ONNX_NAMESPACE::TypeProto* p) = 0;
  virtual ONNX_NAMESPACE::TypeProto_Optional* TypeProto__mutable_optional_type(ONNX_NAMESPACE::TypeProto* p) = 0;

=======
#endif
>>>>>>> 267fb898
  virtual int TypeProto__value_case(const ONNX_NAMESPACE::TypeProto* p) = 0;

  // AttributeProto
  virtual std::unique_ptr<ONNX_NAMESPACE::AttributeProto> AttributeProto__construct() = 0;
  virtual void AttributeProto__operator_delete(ONNX_NAMESPACE::AttributeProto* p) = 0;
  virtual void AttributeProto__operator_assign(ONNX_NAMESPACE::AttributeProto* p, const ONNX_NAMESPACE::AttributeProto& v) = 0;

  virtual ONNX_NAMESPACE::AttributeProto_AttributeType AttributeProto__type(const ONNX_NAMESPACE::AttributeProto* p) = 0;
  virtual int AttributeProto__ints_size(const ONNX_NAMESPACE::AttributeProto* p) = 0;
  virtual int AttributeProto__floats_size(const ONNX_NAMESPACE::AttributeProto* p) = 0;
  virtual int AttributeProto__strings_size(const ONNX_NAMESPACE::AttributeProto* p) = 0;
  virtual int64_t AttributeProto__ints(const ONNX_NAMESPACE::AttributeProto* p, int i) = 0;
  virtual float AttributeProto__floats(const ONNX_NAMESPACE::AttributeProto* p, int i) = 0;
  virtual const ::std::string& AttributeProto__strings(const ONNX_NAMESPACE::AttributeProto* p, int i) = 0;
  virtual const ONNX_NAMESPACE::int64s& AttributeProto__ints(const ONNX_NAMESPACE::AttributeProto* p) = 0;
  virtual int64_t AttributeProto__i(const ONNX_NAMESPACE::AttributeProto* p) = 0;
  virtual float AttributeProto__f(const ONNX_NAMESPACE::AttributeProto* p) = 0;
  virtual void AttributeProto__set_s(ONNX_NAMESPACE::AttributeProto* p, const ::std::string& value) = 0;
  virtual const ::std::string& AttributeProto__s(const ONNX_NAMESPACE::AttributeProto* p) = 0;
  virtual void AttributeProto__set_name(ONNX_NAMESPACE::AttributeProto* p, const ::std::string& value) = 0;
  virtual void AttributeProto__set_type(ONNX_NAMESPACE::AttributeProto* p, ONNX_NAMESPACE::AttributeProto_AttributeType value) = 0;
  virtual ONNX_NAMESPACE::TensorProto* AttributeProto__add_tensors(ONNX_NAMESPACE::AttributeProto* p) = 0;

  // GraphProto
  virtual void GraphProto__operator_delete(ONNX_NAMESPACE::GraphProto* p) = 0;
  virtual void GraphProto__operator_assign(ONNX_NAMESPACE::GraphProto* p, const ONNX_NAMESPACE::GraphProto& v) = 0;

  virtual const ONNX_NAMESPACE::ValueInfoProto& GraphProto__input(const ONNX_NAMESPACE::GraphProto* p, int index) = 0;
  virtual ONNX_NAMESPACE::ValueInfoProtos* GraphProto__mutable_input(ONNX_NAMESPACE::GraphProto* p) = 0;
  virtual ONNX_NAMESPACE::ValueInfoProto* GraphProto__mutable_input(ONNX_NAMESPACE::GraphProto* p, int index) = 0;
  virtual int GraphProto__input_size(const ONNX_NAMESPACE::GraphProto* p) = 0;

  virtual const ONNX_NAMESPACE::ValueInfoProtos& GraphProto__output(const ONNX_NAMESPACE::GraphProto* p) = 0;
  virtual const ONNX_NAMESPACE::ValueInfoProto& GraphProto__output(const ONNX_NAMESPACE::GraphProto* p, int index) = 0;
  virtual ONNX_NAMESPACE::ValueInfoProtos* GraphProto__mutable_output(ONNX_NAMESPACE::GraphProto* p) = 0;

  virtual ONNX_NAMESPACE::ValueInfoProtos* GraphProto__mutable_value_info(ONNX_NAMESPACE::GraphProto* p) = 0;
  virtual ONNX_NAMESPACE::TensorProtos* GraphProto__mutable_initializer(ONNX_NAMESPACE::GraphProto* p) = 0;
  virtual ONNX_NAMESPACE::NodeProto* GraphProto__add_node(ONNX_NAMESPACE::GraphProto* p) = 0;

  // ModelProto
  virtual std::unique_ptr<ONNX_NAMESPACE::ModelProto> ModelProto__construct() = 0;
  virtual void ModelProto__operator_delete(ONNX_NAMESPACE::ModelProto* p) = 0;

  virtual bool ModelProto__SerializeToString(const ONNX_NAMESPACE::ModelProto* p, std::string& string) = 0;
  virtual bool ModelProto__SerializeToOstream(const ONNX_NAMESPACE::ModelProto* p, std::ostream& output) = 0;
  virtual bool ModelProto__ParseFromString(ONNX_NAMESPACE::ModelProto* p, const std::string& data) = 0;
  virtual std::string ModelProto__SerializeAsString(const ONNX_NAMESPACE::ModelProto* p) = 0;

  virtual const ONNX_NAMESPACE::GraphProto& ModelProto__graph(const ONNX_NAMESPACE::ModelProto* p) = 0;
  virtual ONNX_NAMESPACE::GraphProto* ModelProto__mutable_graph(ONNX_NAMESPACE::ModelProto* p) = 0;

  virtual void ModelProto__set_ir_version(ONNX_NAMESPACE::ModelProto* p, int64_t value) = 0;

  // TensorProto
  virtual std::unique_ptr<ONNX_NAMESPACE::TensorProto> TensorProto__construct() = 0;
  virtual void TensorProto__operator_delete(ONNX_NAMESPACE::TensorProto* p) = 0;
  virtual void TensorProto__operator_assign(ONNX_NAMESPACE::TensorProto* p, const ONNX_NAMESPACE::TensorProto& v) = 0;
  virtual bool TensorProto__has_name(const ONNX_NAMESPACE::TensorProto* p) = 0;
  virtual int TensorProto__dims_size(const ONNX_NAMESPACE::TensorProto* p) = 0;
  virtual const ONNX_NAMESPACE::int64s& TensorProto__dims(const ONNX_NAMESPACE::TensorProto* p) = 0;
  virtual bool TensorProto__has_data_location(const ONNX_NAMESPACE::TensorProto* p) = 0;
  virtual int TensorProto__data_location(const ONNX_NAMESPACE::TensorProto* p) = 0;
  virtual bool TensorProto__has_raw_data(const ONNX_NAMESPACE::TensorProto* p) = 0;
  virtual const std::string& TensorProto__raw_data(const ONNX_NAMESPACE::TensorProto* p) = 0;
  virtual int32_t TensorProto__data_type(const ONNX_NAMESPACE::TensorProto* p) = 0;

  virtual bool TensorProto_DataType_IsValid(int value) = 0;

  // TensorProtos
  virtual ONNX_NAMESPACE::TensorProto* TensorProtos__Add(ONNX_NAMESPACE::TensorProtos* p) = 0;

  // TensorShapeProto_Dimension
  virtual int TensorShapeProto_Dimension__value_case(const ONNX_NAMESPACE::TensorShapeProto_Dimension* p) = 0;
  virtual const std::string& TensorShapeProto_Dimension__dim_param(const ONNX_NAMESPACE::TensorShapeProto_Dimension* p) = 0;
  virtual int64_t TensorShapeProto_Dimension__dim_value(const ONNX_NAMESPACE::TensorShapeProto_Dimension* p) = 0;
  virtual void TensorShapeProto_Dimension__set_dim_value(ONNX_NAMESPACE::TensorShapeProto_Dimension* p, int64_t value) = 0;
  virtual bool TensorShapeProto_Dimension__has_dim_value(const ONNX_NAMESPACE::TensorShapeProto_Dimension* p) = 0;
  virtual bool TensorShapeProto_Dimension__has_dim_param(const ONNX_NAMESPACE::TensorShapeProto_Dimension* p) = 0;
  virtual void TensorShapeProto_Dimension__clear_dim_value(ONNX_NAMESPACE::TensorShapeProto_Dimension* p) = 0;

  // TensorShapeProto_Dimensions
  virtual std::unique_ptr<TensorShapeProto_Dimension_Iterator> TensorShapeProto_Dimensions__begin(const ONNX_NAMESPACE::TensorShapeProto_Dimensions* p) = 0;
  virtual std::unique_ptr<TensorShapeProto_Dimension_Iterator> TensorShapeProto_Dimensions__end(const ONNX_NAMESPACE::TensorShapeProto_Dimensions* p) = 0;

  // TensorShapeProto
  virtual int TensorShapeProto__dim_size(const ONNX_NAMESPACE::TensorShapeProto* p) = 0;
  virtual const ONNX_NAMESPACE::TensorShapeProto_Dimensions& TensorShapeProto__dim(const ONNX_NAMESPACE::TensorShapeProto* p) = 0;
  virtual const ONNX_NAMESPACE::TensorShapeProto_Dimension& TensorShapeProto__dim(const ONNX_NAMESPACE::TensorShapeProto* p, int index) = 0;
  virtual ONNX_NAMESPACE::TensorShapeProto_Dimension* TensorShapeProto__mutable_dim(ONNX_NAMESPACE::TensorShapeProto* p, int index) = 0;
  virtual void TensorShapeProto__clear_dim(ONNX_NAMESPACE::TensorShapeProto* p) = 0;
  virtual ONNX_NAMESPACE::TensorShapeProto_Dimension* TensorShapeProto__add_dim(ONNX_NAMESPACE::TensorShapeProto* p) = 0;

  // ValueInfoProto
  virtual void ValueInfoProto__operator_assign(ONNX_NAMESPACE::ValueInfoProto* p, const ONNX_NAMESPACE::ValueInfoProto& v) = 0;
  virtual const ONNX_NAMESPACE::TypeProto& ValueInfoProto__type(const ONNX_NAMESPACE::ValueInfoProto* p) = 0;
  virtual ONNX_NAMESPACE::TypeProto* ValueInfoProto__mutable_type(ONNX_NAMESPACE::ValueInfoProto* p) = 0;

  // ValueInfoProtos
  virtual ONNX_NAMESPACE::ValueInfoProto* ValueInfoProtos__Add(ONNX_NAMESPACE::ValueInfoProtos* p) = 0;

  virtual const ONNX_NAMESPACE::ValueInfoProto& ValueInfoProtos__operator_array(const ONNX_NAMESPACE::ValueInfoProtos* p, int index) = 0;

  // ComputeCapability
  virtual std::unique_ptr<ComputeCapability> ComputeCapability__construct(std::unique_ptr<IndexedSubGraph> t_sub_graph) = 0;
  virtual void ComputeCapability__operator_delete(ComputeCapability* p) = 0;
  virtual std::unique_ptr<IndexedSubGraph>& ComputeCapability__SubGraph(ComputeCapability* p) = 0;

  // DataTransferManager
  virtual Status DataTransferManager__CopyTensor(const DataTransferManager* p, const Tensor& src, Tensor& dst, int exec_queue_id) = 0;
  virtual Status DataTransferManager__CopyTensor(const DataTransferManager* p, const Tensor& src, Tensor& dst) = 0;
#if !defined(DISABLE_SPARSE_TENSORS)
  virtual Status DataTransferManager__CopySparseTensor(const DataTransferManager* p, const SparseTensor& src, SparseTensor& dst) = 0;
  virtual Status DataTransferManager__CopySparseTensor(const DataTransferManager* p, const SparseTensor& src, SparseTensor& dst, int exec_queue_id) = 0;
  virtual Status DataTransferManager__CopySparseTensors(const DataTransferManager* p, const std::vector<IDataTransfer::SparseSrcDstPair>& src_dst_pairs) = 0;
#endif
  virtual const IDataTransfer* DataTransferManager__GetDataTransfer(const DataTransferManager* p, const OrtDevice& src_device, const OrtDevice& dst_device) = 0;

  // IDataTransfer
  virtual Status IDataTransfer__CopyTensor(const IDataTransfer* p, const Tensor& src, Tensor& dst) = 0;
  virtual Status IDataTransfer__CopyTensors(const IDataTransfer* p, const std::vector<IDataTransfer::SrcDstPair>& src_dst_pairs) = 0;
#if !defined(DISABLE_SPARSE_TENSORS)
  virtual Status IDataTransfer__CopySparseTensors(const IDataTransfer* p, const std::vector<IDataTransfer::SparseSrcDstPair>& src_dst_pairs) = 0;
#endif

  // IndexedSubGraph_MetaDef
  virtual std::unique_ptr<IndexedSubGraph_MetaDef> IndexedSubGraph_MetaDef__construct() = 0;
  virtual void IndexedSubGraph_MetaDef__operator_delete(IndexedSubGraph_MetaDef* p) = 0;

  virtual std::string& IndexedSubGraph_MetaDef__name(IndexedSubGraph_MetaDef* p) = 0;
  virtual std::string& IndexedSubGraph_MetaDef__domain(IndexedSubGraph_MetaDef* p) = 0;
  virtual int& IndexedSubGraph_MetaDef__since_version(IndexedSubGraph_MetaDef* p) = 0;
  virtual ONNX_NAMESPACE::OperatorStatus& IndexedSubGraph_MetaDef__status(IndexedSubGraph_MetaDef* p) = 0;
  virtual std::vector<std::string>& IndexedSubGraph_MetaDef__inputs(IndexedSubGraph_MetaDef* p) = 0;
  virtual std::vector<std::string>& IndexedSubGraph_MetaDef__outputs(IndexedSubGraph_MetaDef* p) = 0;
  virtual NodeAttributes& IndexedSubGraph_MetaDef__attributes(IndexedSubGraph_MetaDef* p) = 0;
  virtual std::string& IndexedSubGraph_MetaDef__doc_string(IndexedSubGraph_MetaDef* p) = 0;

  // IndexedSubGraph
  virtual std::unique_ptr<IndexedSubGraph> IndexedSubGraph__construct() = 0;
  virtual void IndexedSubGraph__operator_delete(IndexedSubGraph* p) = 0;

  virtual std::vector<onnxruntime::NodeIndex>& IndexedSubGraph__Nodes(IndexedSubGraph* p) = 0;

  virtual void IndexedSubGraph__SetMetaDef(IndexedSubGraph* p, std::unique_ptr<IndexedSubGraph_MetaDef>&& meta_def_) = 0;
  virtual const IndexedSubGraph_MetaDef* IndexedSubGraph__GetMetaDef(const IndexedSubGraph* p) = 0;

  // KernelDef
  virtual void KernelDef__operator_delete(KernelDef* p) = 0;
  virtual int KernelDef__ExecQueueId(const KernelDef* p) = 0;
  virtual void KernelDef__SinceVersion(const KernelDef* p, int* start, int* end) = 0;
  virtual const std::string& KernelDef__Domain(const KernelDef* p) = 0;
  virtual const std::string& KernelDef__OpName(const KernelDef* p) = 0;

  // KernelDefBuilder
  virtual std::unique_ptr<KernelDefBuilder> KernelDefBuilder__construct() = 0;
  virtual void KernelDefBuilder__operator_delete(KernelDefBuilder* p) = 0;

  virtual void KernelDefBuilder__SetName(KernelDefBuilder* p, const char* op_name) = 0;
  virtual void KernelDefBuilder__SetDomain(KernelDefBuilder* p, const char* domain) = 0;
  virtual void KernelDefBuilder__SinceVersion(KernelDefBuilder* p, int since_version) = 0;
  virtual void KernelDefBuilder__SinceVersion(KernelDefBuilder* p, int since_version_start, int since_version_end) = 0;
  virtual void KernelDefBuilder__Provider(KernelDefBuilder* p, const char* provider_type) = 0;
  virtual void KernelDefBuilder__TypeConstraint(KernelDefBuilder* p, const char* arg_name, MLDataType supported_type) = 0;
  virtual void KernelDefBuilder__TypeConstraint(KernelDefBuilder* p, const char* arg_name, const std::vector<MLDataType>& supported_types) = 0;
  virtual void KernelDefBuilder__InputMemoryType(KernelDefBuilder* p, OrtMemType type, int input_index) = 0;
  virtual void KernelDefBuilder__InputMemoryType(KernelDefBuilder* p, OrtMemType type, const std::vector<int>& input_indexes) = 0;
  virtual void KernelDefBuilder__OutputMemoryType(KernelDefBuilder* p, OrtMemType type, int input_index) = 0;
  virtual void KernelDefBuilder__ExecQueueId(KernelDefBuilder* p, int queue_id) = 0;
  virtual void KernelDefBuilder__MayInplace(KernelDefBuilder* p, int input_index, int output_index) = 0;
  virtual void KernelDefBuilder__Alias(KernelDefBuilder* p, int input_index, int output_index) = 0;
  virtual void KernelDefBuilder__Alias(KernelDefBuilder* p, const std::vector<std::pair<int, int>>& aliases) = 0;
  virtual void KernelDefBuilder__VariadicAlias(KernelDefBuilder* p, int input_offset, int output_offset) = 0;
  virtual void KernelDefBuilder__ExternalOutputs(KernelDefBuilder* p) = 0;
  virtual void KernelDefBuilder__AllocateInputsContiguously(KernelDefBuilder* p) = 0;

  virtual std::unique_ptr<KernelDef> KernelDefBuilder__Build(KernelDefBuilder* p) = 0;

  // KernelRegistry
  virtual std::shared_ptr<KernelRegistry> KernelRegistry__construct() = 0;
  virtual void KernelRegistry__operator_delete(KernelRegistry* p) = 0;
  virtual Status KernelRegistry__Register(KernelRegistry* p, KernelCreateInfo&& create_info) = 0;
  virtual Status KernelRegistry__TryFindKernel(const KernelRegistry* p, const Node& node, ProviderType exec_provider, const KernelCreateInfo** out) = 0;

  // PrimitiveDataTypeBase
  virtual int32_t PrimitiveDataTypeBase__GetDataType(const PrimitiveDataTypeBase* p) = 0;

  // DataTypeImpl
  virtual MLDataType DataTypeImpl__GetType_Tensor() = 0;
#if !defined(DISABLE_SPARSE_TENSORS)
  virtual MLDataType DataTypeImpl__GetType_SparseTensor() = 0;
#endif
  virtual MLDataType DataTypeImpl__GetType_TensorSeq() = 0;
  virtual MLDataType DataTypeImpl__GetTypeFromOnnxType(int) = 0;
  virtual MLDataType DataTypeImpl__GetType_bool() = 0;
  virtual MLDataType DataTypeImpl__GetType_int8() = 0;
  virtual MLDataType DataTypeImpl__GetType_uint8() = 0;
  virtual MLDataType DataTypeImpl__GetType_int16() = 0;
  virtual MLDataType DataTypeImpl__GetType_uint16() = 0;
  virtual MLDataType DataTypeImpl__GetType_int32() = 0;
  virtual MLDataType DataTypeImpl__GetType_uint32() = 0;
  virtual MLDataType DataTypeImpl__GetType_int64() = 0;
  virtual MLDataType DataTypeImpl__GetType_uint64() = 0;
  virtual MLDataType DataTypeImpl__GetType_float() = 0;
  virtual MLDataType DataTypeImpl__GetType_double() = 0;
  virtual MLDataType DataTypeImpl__GetType_BFloat16() = 0;
  virtual MLDataType DataTypeImpl__GetType_MLFloat16() = 0;
  virtual MLDataType DataTypeImpl__GetType_string() = 0;
  virtual MLDataType DataTypeImpl__GetTensorType_bool() = 0;
  virtual MLDataType DataTypeImpl__GetTensorType_int8() = 0;
  virtual MLDataType DataTypeImpl__GetTensorType_uint8() = 0;
  virtual MLDataType DataTypeImpl__GetTensorType_int16() = 0;
  virtual MLDataType DataTypeImpl__GetTensorType_uint16() = 0;
  virtual MLDataType DataTypeImpl__GetTensorType_int32() = 0;
  virtual MLDataType DataTypeImpl__GetTensorType_uint32() = 0;
  virtual MLDataType DataTypeImpl__GetTensorType_int64() = 0;
  virtual MLDataType DataTypeImpl__GetTensorType_uint64() = 0;
  virtual MLDataType DataTypeImpl__GetTensorType_float() = 0;
  virtual MLDataType DataTypeImpl__GetTensorType_double() = 0;
  virtual MLDataType DataTypeImpl__GetTensorType_BFloat16() = 0;
  virtual MLDataType DataTypeImpl__GetTensorType_MLFloat16() = 0;

#if !defined(DISABLE_SPARSE_TENSORS)
  virtual MLDataType DataTypeImpl__GetSparseTensorType_bool() = 0;
  virtual MLDataType DataTypeImpl__GetSparseTensorType_int8() = 0;
  virtual MLDataType DataTypeImpl__GetSparseTensorType_uint8() = 0;
  virtual MLDataType DataTypeImpl__GetSparseTensorType_int16() = 0;
  virtual MLDataType DataTypeImpl__GetSparseTensorType_uint16() = 0;
  virtual MLDataType DataTypeImpl__GetSparseTensorType_int32() = 0;
  virtual MLDataType DataTypeImpl__GetSparseTensorType_uint32() = 0;
  virtual MLDataType DataTypeImpl__GetSparseTensorType_int64() = 0;
  virtual MLDataType DataTypeImpl__GetSparseTensorType_uint64() = 0;
  virtual MLDataType DataTypeImpl__GetSparseTensorType_float() = 0;
  virtual MLDataType DataTypeImpl__GetSparseTensorType_double() = 0;
  virtual MLDataType DataTypeImpl__GetSparseTensorType_string() = 0;
  virtual MLDataType DataTypeImpl__GetSparseTensorType_BFloat16() = 0;
  virtual MLDataType DataTypeImpl__GetSparseTensorType_MLFloat16() = 0;
#endif

  virtual const char* DataTypeImpl__ToString(MLDataType type) = 0;
  virtual bool DataTypeImpl__IsTensorType(const DataTypeImpl* p) = 0;
  virtual bool DataTypeImpl__IsTensorSequenceType(const DataTypeImpl* p) = 0;
#if !defined(DISABLE_SPARSE_TENSORS)
  virtual bool DataTypeImpl__IsSparseTensorType(const DataTypeImpl* p) = 0;
#endif
  virtual DeleteFunc DataTypeImpl__GetDeleteFunc(const DataTypeImpl* p) = 0;
  virtual const std::vector<MLDataType>& DataTypeImpl__AllFixedSizeTensorTypes() = 0;
  virtual const std::vector<MLDataType>& DataTypeImpl__AllTensorTypes() = 0;
  virtual const std::vector<MLDataType>& DataTypeImpl__AllIEEEFloatTensorTypes() = 0;
  virtual const std::vector<MLDataType>& DataTypeImpl__AllTensorAndSequenceTensorTypes() = 0;
  virtual const std::vector<MLDataType>& DataTypeImpl__AllFixedSizeTensorAndSequenceTensorTypes() = 0;
  virtual const std::vector<MLDataType>& DataTypeImpl__AllSequenceTensorTypes() = 0;
  virtual const std::vector<MLDataType>& DataTypeImpl__AllFixedSizeSequenceTensorTypes() = 0;
  virtual size_t DataTypeImpl__Size(const DataTypeImpl* p) = 0;
  virtual const PrimitiveDataTypeBase* DataTypeImpl__AsPrimitiveDataType(const DataTypeImpl* p) = 0;

  // Function
  virtual const Graph& Function__Body(const Function* p) = 0;

  // Node
  virtual const std::string& Node__Name(const Node* p) noexcept = 0;
  virtual const std::string& Node__Description(const Node* p) noexcept = 0;
  virtual const std::string& Node__Domain(const Node* p) noexcept = 0;
  virtual const std::string& Node__OpType(const Node* p) noexcept = 0;
  virtual int Node__SinceVersion(const Node* p) = 0;

  virtual const Function* Node__GetFunctionBody(const Node* p) noexcept = 0;
  virtual ProviderType Node__GetExecutionProviderType(const Node* p) const noexcept = 0;

  virtual const std::vector<int>& Node__InputArgCount(const Node* p) = 0;
  virtual ConstPointerContainer<std::vector<NodeArg*>> Node__ImplicitInputDefs(const Node* p) noexcept = 0;
  virtual ConstPointerContainer<std::vector<NodeArg*>> Node__InputDefs(const Node* p) noexcept = 0;
  virtual ConstPointerContainer<std::vector<NodeArg*>> Node__OutputDefs(const Node* p) noexcept = 0;
  virtual NodeIndex Node__Index(const Node* p) noexcept = 0;

  virtual void Node__ToProto(const Node* p, ONNX_NAMESPACE::NodeProto& proto, bool update_subgraphs = false) = 0;

  virtual const NodeAttributes& Node__GetAttributes(const Node* p) noexcept = 0;
  virtual size_t Node__GetInputEdgesCount(const Node* p) noexcept = 0;
  virtual size_t Node__GetOutputEdgesCount(const Node* p) noexcept = 0;

  virtual std::unique_ptr<Node__NodeIterator> Node__InputNodesBegin(const Node* p) noexcept = 0;
  virtual std::unique_ptr<Node__NodeIterator> Node__InputNodesEnd(const Node* p) noexcept = 0;

  virtual std::unique_ptr<Node__NodeIterator> Node__OutputNodesBegin(const Node* p) noexcept = 0;
  virtual std::unique_ptr<Node__NodeIterator> Node__OutputNodesEnd(const Node* p) noexcept = 0;

  virtual std::unique_ptr<Node__EdgeIterator> Node__OutputEdgesBegin(const Node* p) noexcept = 0;
  virtual std::unique_ptr<Node__EdgeIterator> Node__OutputEdgesEnd(const Node* p) noexcept = 0;

  virtual void Node__ForEachDef(const Node* p, std::function<void(const NodeArg&, bool is_input)> func, bool include_missing_optional_defs) = 0;

  // NodeArg
  virtual const std::string& NodeArg__Name(const NodeArg* p) noexcept = 0;
  virtual const ONNX_NAMESPACE::TensorShapeProto* NodeArg__Shape(const NodeArg* p) = 0;
  virtual ONNX_NAMESPACE::DataType NodeArg__Type(const NodeArg* p) noexcept = 0;
  virtual const ONNX_NAMESPACE::NodeArgInfo& NodeArg__ToProto(const NodeArg* p) noexcept = 0;
  virtual bool NodeArg__Exists(const NodeArg* p) const noexcept = 0;
  virtual const ONNX_NAMESPACE::TypeProto* NodeArg__TypeAsProto(const NodeArg* p) noexcept = 0;

  // NodeAttributes
  virtual std::unique_ptr<NodeAttributes> NodeAttributes__construct() = 0;
  virtual void NodeAttributes__operator_delete(NodeAttributes* p) noexcept = 0;
  virtual void NodeAttributes__operator_assign(NodeAttributes* p, const NodeAttributes& v) = 0;

  virtual size_t NodeAttributes__size(const NodeAttributes* p) = 0;
  virtual void NodeAttributes__clear(NodeAttributes* p) noexcept = 0;
  virtual size_t NodeAttributes__count(const NodeAttributes* p, const std::string& keyval) = 0;
  virtual ONNX_NAMESPACE::AttributeProto& NodeAttributes__operator_array(NodeAttributes* p, const std::string& string) = 0;
  virtual const ONNX_NAMESPACE::AttributeProto& NodeAttributes__at(const NodeAttributes* p, const std::string& string) = 0;

  virtual std::unique_ptr<NodeAttributes_Iterator> NodeAttributes__begin(const NodeAttributes* p) = 0;
  virtual std::unique_ptr<NodeAttributes_Iterator> NodeAttributes__end(const NodeAttributes* p) = 0;
  virtual std::unique_ptr<NodeAttributes_Iterator> NodeAttributes__find(const NodeAttributes* p, const std::string& key) = 0;
  virtual void NodeAttributes__insert(NodeAttributes* p, const NodeAttributes& v) = 0;

  // Model
  virtual void Model__operator_delete(Model* p) = 0;
  virtual Graph& Model__MainGraph(Model* p) = 0;
  virtual std::unique_ptr<ONNX_NAMESPACE::ModelProto> Model__ToProto(Model* p) = 0;

  // Graph
  virtual std::unique_ptr<GraphViewer> Graph__CreateGraphViewer(const Graph* p) = 0;
  virtual std::unique_ptr<ONNX_NAMESPACE::GraphProto> Graph__ToGraphProto(const Graph* p) = 0;

  virtual NodeArg& Graph__GetOrCreateNodeArg(Graph* p, const std::string& name, const ONNX_NAMESPACE::TypeProto* p_arg_type) = 0;

  virtual Status Graph__Resolve(Graph* p) = 0;
  virtual void Graph__AddInitializedTensor(Graph* p, const ONNX_NAMESPACE::TensorProto& tensor) = 0;
  virtual Node& Graph__AddNode(Graph* p, const std::string& name, const std::string& op_type, const std::string& description, const std::vector<NodeArg*>& input_args, const std::vector<NodeArg*>& output_args, const NodeAttributes* attributes, const std::string& domain) = 0;

  virtual const std::vector<const NodeArg*>& Graph__GetOutputs(const Graph* p) noexcept = 0;
  virtual void Graph__SetOutputs(Graph* p, const std::vector<const NodeArg*>& outputs) = 0;

  virtual const std::vector<const NodeArg*>& Graph__GetInputs(const Graph* p) noexcept = 0;
  virtual bool Graph__GetInitializedTensor(const Graph* p, const std::string& tensor_name, const ONNX_NAMESPACE::TensorProto*& value) = 0;

  // GraphViewer
  virtual void GraphViewer__operator_delete(GraphViewer* p) = 0;
  virtual std::unique_ptr<Model> GraphViewer__CreateModel(const GraphViewer* p, const logging::Logger& logger) = 0;

  virtual const std::string& GraphViewer__Name(const GraphViewer* p) noexcept = 0;
  virtual const Path& GraphViewer__ModelPath(const GraphViewer* p) noexcept = 0;

  virtual const Node* GraphViewer__GetNode(const GraphViewer* p, NodeIndex node_index) = 0;
  virtual const NodeArg* GraphViewer__GetNodeArg(const GraphViewer* p, const std::string& name) = 0;

  virtual bool GraphViewer__IsSubgraph(const GraphViewer* p) = 0;
  virtual bool GraphViewer__IsConstantInitializer(const GraphViewer* p, const std::string& name, bool check_outer_scope) = 0;
  virtual int GraphViewer__NumberOfNodes(const GraphViewer* p) noexcept = 0;
  virtual int GraphViewer__MaxNodeIndex(const GraphViewer* p) noexcept = 0;

  virtual const std::vector<const NodeArg*>& GraphViewer__GetInputs(const GraphViewer* p) noexcept = 0;
  virtual const std::vector<const NodeArg*>& GraphViewer__GetOutputs(const GraphViewer* p) noexcept = 0;
  virtual const std::unordered_set<const NodeArg*>& GraphViewer__GetValueInfo(const GraphViewer* p) noexcept = 0;

  virtual const InitializedTensorSet& GraphViewer__GetAllInitializedTensors(const GraphViewer* p) = 0;
  virtual bool GraphViewer__GetInitializedTensor(const GraphViewer* p, const std::string& tensor_name, const ONNX_NAMESPACE::TensorProto*& value) = 0;
  virtual const std::unordered_map<std::string, int>& GraphViewer__DomainToVersionMap(const GraphViewer* p) = 0;

  virtual const std::vector<NodeIndex>& GraphViewer__GetNodesInTopologicalOrder(const GraphViewer* p) = 0;
  virtual const std::vector<const NodeArg*>& GraphViewer__GetInputsIncludingInitializers(const GraphViewer* p) noexcept = 0;

  // Path
  virtual PathString Path__ToPathString(const Path* p) noexcept = 0;

  // OpKernel
  virtual const Node& OpKernel__Node(const OpKernel* p) = 0;

  // OpKernelContext
  virtual const Tensor* OpKernelContext__Input_Tensor(const OpKernelContext* p, int index) = 0;
#if !defined(DISABLE_SPARSE_TENSORS)
  virtual const SparseTensor* OpKernelContext__Input_SparseTensor(const OpKernelContext* p, int index) = 0;
#endif
  virtual const TensorSeq* OpKernelContext__Input_TensorSeq(const OpKernelContext* p, int index) = 0;
  virtual const Tensor& OpKernelContext__RequiredInput_Tensor(const OpKernelContext* p, int index) = 0;
  virtual Tensor* OpKernelContext__Output_Tensor(OpKernelContext* p, int index) = 0;
  virtual TensorSeq* OpKernelContext__Output_TensorSeq(OpKernelContext* p, int index) = 0;
  virtual Tensor* OpKernelContext__Output(OpKernelContext* p, int index, const TensorShape& shape) = 0;
#if !defined(DISABLE_SPARSE_TENSORS)
  virtual SparseTensor* OpKernelContext__OutputSparse(OpKernelContext* p, int index, const TensorShape& shape) = 0;
#endif
  virtual Tensor& OpKernelContext__RequiredOutput(OpKernelContext* p, int index, const TensorShape& shape) = 0;
  virtual MLDataType OpKernelContext__InputType(const OpKernelContext* p, int index) = 0;
  virtual int OpKernelContext__InputCount(const OpKernelContext* p) = 0;
  virtual int OpKernelContext__OutputCount(const OpKernelContext* p) = 0;
  virtual Status OpKernelContext__GetTempSpaceAllocator(const OpKernelContext* p, AllocatorPtr* output) = 0;
  virtual bool OpKernelContext__GetUseDeterministicCompute(const OpKernelContext* p) = 0;
  virtual bool OpKernelContext__TryGetInferredOutputShape(const OpKernelContext* p, int index, TensorShape& shape) = 0;
  virtual bool OpKernelContext__TryGetInferredInputShape(const OpKernelContext* p, int index, TensorShape& shape) = 0;

  // OpKernelInfo
  virtual std::unique_ptr<OpKernelInfo> CopyOpKernelInfo(const OpKernelInfo& info) = 0;
  virtual void OpKernelInfo__operator_delete(OpKernelInfo* p) = 0;
  virtual AllocatorPtr OpKernelInfo__GetAllocator(const OpKernelInfo* p, int device_id, OrtMemType mem_type) = 0;
  virtual const IExecutionProvider* OpKernelInfo__GetExecutionProvider(const OpKernelInfo* p) = 0;
  virtual Status OpKernelInfo__GetAttr_int64(const OpKernelInfo* p, const std::string& name, int64_t* value) = 0;
  virtual Status OpKernelInfo__GetAttr_float(const OpKernelInfo* p, const std::string& name, float* value) = 0;
  virtual Status OpKernelInfo__GetAttr_string(const OpKernelInfo* p, const std::string& name, std::string* value) = 0;
  virtual Status OpKernelInfo__GetAttr_TensorProto(const OpKernelInfo* p, const std::string& name, ONNX_NAMESPACE::TensorProto* value) = 0;
  virtual Status OpKernelInfo__GetAttrs(const OpKernelInfo* p, const std::string& name, std::vector<int64_t>& values) = 0;
  virtual Status OpKernelInfo__GetAttrs(const OpKernelInfo* p, const std::string& name, std::vector<float>& values) = 0;
  virtual Status OpKernelInfo__GetAttrs(const OpKernelInfo* p, const std::string& name, std::vector<std::string>& values) = 0;

  virtual const DataTransferManager& OpKernelInfo__GetDataTransferManager(const OpKernelInfo* p) noexcept = 0;
  virtual const KernelDef& OpKernelInfo__GetKernelDef(const OpKernelInfo* p) = 0;
  virtual bool OpKernelInfo__TryGetConstantInput(const OpKernelInfo* p, int input_index, const Tensor** constant_input_value) = 0;

  virtual uint32_t OpKernelInfo__GetInputCount(const OpKernelInfo* p) = 0;
  virtual uint32_t OpKernelInfo__GetOutputCount(const OpKernelInfo* p) = 0;
  virtual const Node& OpKernelInfo__node(const OpKernelInfo* p) = 0;

  // SessionState
  virtual const DataTransferManager& SessionState__GetDataTransferMgr(const SessionState* p) = 0;

  // Tensor
  virtual std::unique_ptr<Tensor> Tensor__construct(MLDataType p_type, const TensorShape& shape, std::shared_ptr<IAllocator> allocator) = 0;
  virtual std::unique_ptr<Tensor> Tensor__construct(MLDataType p_type, const TensorShape& shape, void* p_data, const OrtMemoryInfo& alloc, ptrdiff_t offset) = 0;
  virtual void Tensor__operator_delete(Tensor* p) = 0;

  virtual void Tensor__InitOrtValue(MLDataType elt_type, const TensorShape& shape, std::shared_ptr<IAllocator> allocator, OrtValue& ort_value) = 0;
  virtual void Tensor__InitOrtValue(MLDataType p_type, const TensorShape& shape, void* p_data, const OrtMemoryInfo& location, OrtValue& ort_value) = 0;

  virtual bool* Tensor__MutableData_bool(Tensor* p) = 0;
  virtual int8_t* Tensor__MutableData_int8(Tensor* p) = 0;
  virtual uint8_t* Tensor__MutableData_uint8(Tensor* p) = 0;
  virtual int16_t* Tensor__MutableData_int16(Tensor* p) = 0;
  virtual uint16_t* Tensor__MutableData_uint16(Tensor* p) = 0;
  virtual int32_t* Tensor__MutableData_int32(Tensor* p) = 0;
  virtual uint32_t* Tensor__MutableData_uint32(Tensor* p) = 0;
  virtual int64_t* Tensor__MutableData_int64(Tensor* p) = 0;
  virtual uint64_t* Tensor__MutableData_uint64(Tensor* p) = 0;
  virtual float* Tensor__MutableData_float(Tensor* p) = 0;
  virtual double* Tensor__MutableData_double(Tensor* p) = 0;
  virtual BFloat16* Tensor__MutableData_BFloat16(Tensor* p) = 0;
  virtual MLFloat16* Tensor__MutableData_MLFloat16(Tensor* p) = 0;

  virtual const bool* Tensor__Data_bool(const Tensor* p) = 0;
  virtual const int8_t* Tensor__Data_int8(const Tensor* p) = 0;
  virtual const uint8_t* Tensor__Data_uint8(const Tensor* p) = 0;
  virtual const int16_t* Tensor__Data_int16(const Tensor* p) = 0;
  virtual const uint16_t* Tensor__Data_uint16(const Tensor* p) = 0;
  virtual const int32_t* Tensor__Data_int32(const Tensor* p) = 0;
  virtual const uint32_t* Tensor__Data_uint32(const Tensor* p) = 0;
  virtual const int64_t* Tensor__Data_int64(const Tensor* p) = 0;
  virtual const uint64_t* Tensor__Data_uint64(const Tensor* p) = 0;
  virtual const float* Tensor__Data_float(const Tensor* p) = 0;
  virtual const double* Tensor__Data_double(const Tensor* p) = 0;
  virtual const BFloat16* Tensor__Data_BFloat16(const Tensor* p) = 0;
  virtual const MLFloat16* Tensor__Data_MLFloat16(const Tensor* p) = 0;

  virtual gsl::span<const int64_t> Tensor__DataAsSpan_int64(const Tensor* p) = 0;

  virtual void* Tensor__MutableDataRaw(Tensor* p, MLDataType type) = 0;
  virtual const void* Tensor__DataRaw(const Tensor* p, MLDataType type) = 0;
  virtual void* Tensor__MutableDataRaw(Tensor* p) noexcept = 0;
  virtual const void* Tensor__DataRaw(const Tensor* p) noexcept = 0;

  virtual bool Tensor__IsDataType_bool(const Tensor* p) noexcept = 0;
  virtual bool Tensor__IsDataType_int8(const Tensor* p) noexcept = 0;
  virtual bool Tensor__IsDataType_uint8(const Tensor* p) noexcept = 0;
  virtual bool Tensor__IsDataType_int16(const Tensor* p) noexcept = 0;
  virtual bool Tensor__IsDataType_uint16(const Tensor* p) noexcept = 0;
  virtual bool Tensor__IsDataType_int32(const Tensor* p) noexcept = 0;
  virtual bool Tensor__IsDataType_uint32(const Tensor* p) noexcept = 0;
  virtual bool Tensor__IsDataType_int64(const Tensor* p) noexcept = 0;
  virtual bool Tensor__IsDataType_uint64(const Tensor* p) noexcept = 0;
  virtual bool Tensor__IsDataType_float(const Tensor* p) noexcept = 0;
  virtual bool Tensor__IsDataType_double(const Tensor* p) noexcept = 0;
  virtual bool Tensor__IsDataType_MLFloat16(const Tensor* p) noexcept = 0;
  virtual bool Tensor__IsDataTypeString(const Tensor* p) noexcept = 0;

  virtual const TensorShape& Tensor__Shape(const Tensor* p) = 0;
  virtual void Tensor__Reshape(Tensor* p, const TensorShape& new_shape) = 0;
  virtual void Tensor__SetByteOffset(Tensor* p, ptrdiff_t byte_offset) = 0;
  virtual ptrdiff_t Tensor__ByteOffset(const Tensor* p) = 0;
  virtual size_t Tensor__SizeInBytes(const Tensor* p) = 0;
  virtual const OrtMemoryInfo& Tensor__Location(const Tensor* p) = 0;
  virtual int32_t Tensor__GetElementType(const Tensor* p) = 0;
  virtual MLDataType Tensor__DataType(const Tensor* p) = 0;

#if !defined(DISABLE_SPARSE_TENSORS)
  // SparseTensor
  virtual const TensorShape& SparseTensor__DenseShape(const SparseTensor*) = 0;
  virtual Status SparseTensor__Copy(const SparseTensor*, const DataTransferManager&, int, SparseTensor&) = 0;
#endif

  // TensorSeq
  virtual MLDataType TensorSeq__DataType(const TensorSeq* p) noexcept = 0;
  virtual void TensorSeq__SetType(TensorSeq* p, MLDataType data_type) = 0;
  virtual size_t TensorSeq__Size(const TensorSeq* p) noexcept = 0;
  virtual const Tensor& TensorSeq__Get(const TensorSeq* p, size_t i) = 0;
  virtual void TensorSeq__Add(TensorSeq* p, Tensor&& tensor) = 0;
  virtual void TensorSeq__Reserve(TensorSeq* p, size_t capacity) = 0;

  // AllocatorManager
  virtual void AllocatorManager__InsertAllocator(AllocatorManager* p, AllocatorPtr allocator) = 0;
  virtual AllocatorPtr AllocatorManager__GetAllocator(const AllocatorManager* p, int id, OrtMemType mem_type) = 0;

#if defined(ENABLE_TRAINING) && defined(ORT_USE_NCCL)
  virtual training::DistributedRunContext& GetDistributedRunContextInstance() = 0;
#endif

#ifdef USE_CUDA

  virtual PhiloxGenerator& PhiloxGenerator__Default() = 0;

#ifdef ENABLE_TRAINING_TORCH_INTEROP
  virtual void contrib__PythonOpBase__Init(contrib::PythonOpBase* p, const OpKernelInfo& info) = 0;
  virtual void contrib__PythonOpBase__Clear(contrib::PythonOpBase* p) = 0;
  virtual void contrib__PythonOpBase__RunForward(const contrib::PythonOpBase* p, OpKernelContext* context, void** diff_ctx, std::vector<OrtValue>& returned_ortvalues) = 0;
  virtual void contrib__PythonOpBase__SetOutputs(const contrib::PythonOpBase* p, OpKernelContext* context, void* diff_ctx, std::vector<OrtValue>& returned_args) = 0;

  virtual void contrib__PythonOpGradBase__Init(contrib::PythonOpGradBase* p, const OpKernelInfo& info) = 0;
  virtual void contrib__PythonOpGradBase__RunBackward(const contrib::PythonOpGradBase* p, OpKernelContext* context, std::vector<OrtValue>& returned_ortvalues) = 0;
  virtual void contrib__PythonOpGradBase__SetOutputs(const contrib::PythonOpGradBase* p, OpKernelContext* context, std::vector<OrtValue>& returned_args) = 0;

  virtual language_interop_ops::torch::RefCountTracker& GetRefCountTrackerInstance() = 0;
  virtual void RefCountTracker__DumpDetails(const language_interop_ops::torch::RefCountTracker* p, const std::string& phase_name) = 0;
#endif
#endif

  virtual ProviderHostCPU& GetProviderHostCPU() = 0;
};

}  // namespace onnxruntime<|MERGE_RESOLUTION|>--- conflicted
+++ resolved
@@ -181,11 +181,7 @@
 
   virtual Status sparse_utils__SparseCooToDenseTensor(const DataTransferManager& data_manager, const SparseTensor& src, const AllocatorPtr& cpu_allocator,
                                                       const AllocatorPtr& dst_allocator, Tensor& dst) = 0;
-<<<<<<< HEAD
-#endif  // ORT_MINIMAL_BUILD
-=======
 #endif  // !ORT_MINIMAL_BUILD
->>>>>>> 267fb898
   virtual Status sparse_utils__DenseTensorToSparseCoo(const DataTransferManager& data_manager, const Tensor& src, const AllocatorPtr& cpu_allocator,
                                                       const AllocatorPtr& dst_allocator, bool linear_indexs, SparseTensor& dst) = 0;
 #endif  // !defined(DISABLE_SPARSE_TENSORS)
@@ -264,14 +260,11 @@
 #if !defined(DISABLE_SPARSE_TENSORS)
   virtual const ONNX_NAMESPACE::TypeProto_SparseTensor& TypeProto__sparse_tensor_type(const ONNX_NAMESPACE::TypeProto* p) = 0;
   virtual ONNX_NAMESPACE::TypeProto_SparseTensor* TypeProto__mutable_sparse_tensor_type(ONNX_NAMESPACE::TypeProto* p) = 0;
-<<<<<<< HEAD
+#endif
 
   virtual const ONNX_NAMESPACE::TypeProto_Optional& TypeProto__optional_type(const ONNX_NAMESPACE::TypeProto* p) = 0;
   virtual ONNX_NAMESPACE::TypeProto_Optional* TypeProto__mutable_optional_type(ONNX_NAMESPACE::TypeProto* p) = 0;
 
-=======
-#endif
->>>>>>> 267fb898
   virtual int TypeProto__value_case(const ONNX_NAMESPACE::TypeProto* p) = 0;
 
   // AttributeProto

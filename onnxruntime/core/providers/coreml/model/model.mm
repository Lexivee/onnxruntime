--- conflicted
+++ resolved
@@ -181,137 +181,6 @@
   return Status::OK();
 }
 
-<<<<<<< HEAD
-Status GetMLMultiArrayCopyInfo(const MLMultiArray* array, int64_t* num_blocks, int64_t* block_size, int64_t* stride) {
-  const auto* shape = array.shape;
-  const auto rank = shape.count;
-
-  int64_t array_total_elements = [array.strides[0] longLongValue] * [shape[0] longLongValue];
-
-  int64_t data_elems = 1;   // actual values
-  int64_t total_elems = 1;  // elems including empty slots if non-contiguous
-  for (unsigned long i = 1; i <= rank; i++) {
-    int64_t this_stride = [array.strides[rank - i] longLongValue];
-    if (this_stride != total_elems) {
-      // non-contigous if we have to move more than batch_elems for each entry
-      if (*block_size != 0) {
-        return ORT_MAKE_STATUS(ONNXRUNTIME, FAIL,
-                               "Multiple non-contiguous dimensions in MLMultiArray are not supported.");
-      }
-
-      *block_size = data_elems;
-      *stride = this_stride;
-    }
-
-    const auto elems_this_dim = [shape[rank - i] longLongValue];
-    data_elems *= elems_this_dim;
-    total_elems = elems_this_dim * this_stride;
-  }
-
-  if (*block_size == 0) {
-    // contiguous
-    *block_size = data_elems;
-    *stride = array_total_elements;
-  }
-
-  *num_blocks = data_elems / *block_size;
-
-  ORT_ENFORCE(array_total_elements == total_elems, "Logic error calculating copy info");
-  ORT_ENFORCE(*stride >= *block_size, "Logic error calculating copy info");
-  ORT_ENFORCE(*stride * *num_blocks == total_elems, "Logic error calculating copy info");
-
-  return Status::OK();
-}
-
-#ifdef TEST_MLMULTIARRAY_HANDLING
-void ValidateGetInfo(MLMultiArray* array,
-                     int64_t expected_num_blocks, int64_t expected_block_size, int64_t expected_stride, bool valid) {
-  int64_t num_blocks = 0;
-  int64_t block_size = 0;
-  int64_t stride = 0;
-  auto status = GetMLMultiArrayCopyInfo(array, &num_blocks, &block_size, &stride);
-
-  if (!valid) {
-    assert(!status.IsOK());
-    return;
-  }
-
-  assert(status.IsOK());
-  assert(num_blocks == expected_num_blocks);
-  assert(block_size == expected_block_size);
-  assert(stride == expected_stride);
-}
-
-void ValidateMLMultiArrayHandling() {
-  void* data = reinterpret_cast<void*>(0xfeedf00d);
-
-  // dim -1 with stride
-  {
-    NSArray<NSNumber*>* shape = @[ @1, @1, @8, @8 ];
-    NSArray<NSNumber*>* strides = @[ @128, @128, @16, @2 ];
-
-    auto* array = [[MLMultiArray alloc] initWithDataPointer:data
-                                                      shape:shape
-                                                   dataType:MLMultiArrayDataTypeInt32
-                                                    strides:strides
-                                                deallocator:^(void* /* bytes */) {
-                                                }
-                                                      error:nil];
-    ValidateGetInfo(array, 64, 1, 2, true);
-  }
-
-  // dim -2 with stride
-  {
-    NSArray<NSNumber*>* shape = @[ @1, @1, @8, @8 ];
-    NSArray<NSNumber*>* strides = @[ @128, @128, @16, @1 ];
-
-    auto* array = [[MLMultiArray alloc] initWithDataPointer:data
-                                                      shape:shape
-                                                   dataType:MLMultiArrayDataTypeInt32
-                                                    strides:strides
-                                                deallocator:^(void* /* bytes */) {
-                                                }
-                                                      error:nil];
-    ValidateGetInfo(array, 8, 8, 16, true);
-  }
-
-  // dim -3 with stride
-  {
-    NSArray<NSNumber*>* shape = @[ @1, @2, @4, @4 ];
-    NSArray<NSNumber*>* strides = @[ @48, @24, @4, @1 ];
-
-    auto* array = [[MLMultiArray alloc] initWithDataPointer:data
-                                                      shape:shape
-                                                   dataType:MLMultiArrayDataTypeInt32
-                                                    strides:strides
-                                                deallocator:^(void* /* bytes */) {
-                                                }
-                                                      error:nil];
-
-    ValidateGetInfo(array, 2, 16, 24, true);
-  }
-
-  // two non-contiguous dims
-  {
-    // dim
-    NSArray<NSNumber*>* shape = @[ @1, @2, @4, @4 ];
-    NSArray<NSNumber*>* strides = @[ @96, @48, @8, @1 ];
-
-    auto* array = [[MLMultiArray alloc] initWithDataPointer:data
-                                                      shape:shape
-                                                   dataType:MLMultiArrayDataTypeInt32
-                                                    strides:strides
-                                                deallocator:^(void* /* bytes */) {
-                                                }
-                                                      error:nil];
-
-    ValidateGetInfo(array, 0, 0, 0, false);
-  }
-}
-#endif
-
-=======
->>>>>>> bbbaef3f
 Status CopyMLMultiArrayBuffer(const void* mlmultiarray_buffer, void* tensor_buffer,
                               const MLMultiArray* array,
                               const int64_t num_blocks, const int64_t block_size, const int64_t stride,
@@ -557,11 +426,7 @@
         int64_t block_size = 0;
         int64_t stride = 0;
 
-<<<<<<< HEAD
-        ORT_RETURN_IF_ERROR(GetMLMultiArrayCopyInfo(data, &num_blocks, &block_size, &stride));
-=======
         ORT_RETURN_IF_ERROR(GetMLMultiArrayCopyInfo(data, num_blocks, block_size, stride));
->>>>>>> bbbaef3f
 
         __block Status copy_status;
         const auto* tensor_info = &output_tensor_info;

// Copyright (c) Microsoft Corporation. All rights reserved.
// Licensed under the MIT License.

// QDQ models require graph modification at runtime, so we know this infrastructure is not used in a minimal build
#if !defined(ORT_MINIMAL_BUILD) || defined(ORT_EXTENDED_MINIMAL_BUILD)

#include "core/providers/partitioning_utils.h"

#include <algorithm>
#include <deque>
#include <iterator>
#include <queue>

#include "core/framework/compute_capability.h"
#include "core/framework/execution_provider.h"
#include "core/framework/node_unit.h"
#include "core/graph/graph_viewer.h"
#include "core/providers/common.h"

namespace onnxruntime {
namespace utils {

// internal helpers
namespace {
#ifndef NDEBUG
std::string NodeDebugString(const Node& node) {
  std::ostringstream oss;
  oss << node.Index() << " '" << node.Name() << "'(" << node.OpType() << ")";
  return oss.str();
}

template <typename Container>
std::string NodeGroupDebugString(const Container& group, bool show_all = false) {
  static_assert(std::is_same_v<typename Container::value_type, const Node*>);

  if (group.empty()) {
    return "<no nodes>";
  }

  std::ostringstream oss;
  oss << "<" << group.size() << (group.size() == 1 ? " node> " : " nodes> ");
  if (show_all) {
    auto node_it = group.begin();
    oss << NodeDebugString(**(node_it++));
    while (node_it != group.end()) {
      oss << ", " << NodeDebugString(**(node_it++));
    }
  } else {
    const Node& start_node = *group.front();
    const Node& end_node = *group.back();
    oss << NodeDebugString(start_node) << " to " << NodeDebugString(end_node);
  }

  return oss.str();
}
#endif

/**
Create partition node groups.

A partition node group (a.k.a. a group) contains supported nodes that will run in a partition.

All nodes in a group can be run together. This means that two nodes with an intervening unsupported node cannot be in
the same group. On the other hand, nodes within the same group do not necessarily have to be connected.

The partitioning algorithm attempts to form the largest possible groups in a greedy fashion. It is a variant of Kahn's
topological sort algorithm that forms the group(s) as it goes.

Conceptually, we consider nodes in a sequence of waves starting from the root nodes. One wave produces at most one
group. A wave flows over nodes in topological order, adding supported nodes to the current group, and stops at the
border of the current group. The next wave starts where the previous wave stopped.

When generating the topological ordering, we maintain a set of nodes that have no inputs produced by unprocessed nodes.
From this set, we select the next node to process.

When selecting the next node to process, we first take:
- a supported node (which will be part of the group)
- an unsupported node that does not consume an output of any node in the group

The remaining unsupported nodes mark the border of the current group so they will be processed later when we consider
the next group.

If node_unit_map is provided, we process NodeUnit instances (a logical 'Node' that can be a single node or a
QDQ node group) instead of individual Node instances. As an EP must take complete NodeUnit instances (i.e. it
must not break up a QDQ node group by taking a subset of nodes in it), this granularity of processing is valid.
It is required to ensure we do not break up a QDQ node unit during partitioning.

@param graph_viewer GraphViewer that IExecutionProvider::GetCapability is called with.
@param is_node_supported_fn Callback to check whether a node is supported.
@param on_group_closed_fn Callback to indicate a completed partition node group.
@return The partition node groups.
*/
std::vector<std::vector<const Node*>> CreateSupportedPartitionNodeGroups(
    const GraphViewer& graph_viewer,
    const IsNodeSupportedFn& is_node_supported_fn,
    const OnGroupClosedFn& on_group_closed_fn,
    const std::string& execution_provider_type,
<<<<<<< HEAD
    const std::unordered_map<const Node*, const NodeUnit*>* node_unit_map,
    bool debug_output,
    bool support_parallel_graph = false) {
#ifdef NDEBUG
  ORT_UNUSED_PARAMETER(debug_output);
#endif

=======
    const std::unordered_map<const Node*, const NodeUnit*>* node_unit_map) {
>>>>>>> b03c9496
  ORT_ENFORCE(is_node_supported_fn, "Node support test is required.");

  /*
   * NOTE: when making change here PLEASE update the logic that replicates the C++ partitioning in
   * /tools/python/util/mobile_helpers/usability_checker.py:check_partitioning
   */
  std::vector<std::vector<const Node*>> supported_groups{};

  // number of inputs from unprocessed nodes (in-degree) per node
  std::unordered_map<NodeIndex, size_t> in_degree{};
  // nodes that are ready to process
  std::deque<const Node*> nodes_to_process{};
  // nodes that will be processed when considering the next partition node group
  std::deque<const Node*> nodes_to_process_with_next_group{};

  // initialize in-degrees and find root nodes
  for (const auto& node_index : graph_viewer.GetNodesInTopologicalOrder()) {
    const auto& node = *graph_viewer.GetNode(node_index);
    auto node_input_edge_count = node.GetInputEdgesCount();

    if (node_unit_map != nullptr) {
      const auto& node_unit = node_unit_map->at(&node);
      if (&node_unit->GetNode() != &node) {
        // only process the target node
        continue;
      }

      node_input_edge_count = node_unit->InputEdgeCount();
    }

    in_degree.insert({node.Index(), node_input_edge_count});
    if (node_input_edge_count == 0) {
      nodes_to_process.push_back(&node);
    }
  }

  // Process current node to get all direct connected nodes.
  // Remove it from root_nodes if the node is root node.
  const auto process_nodes = [&](const Node* current_node, const std::vector<const Node*>& connected_nodes,
                                 std::list<const Node*>& root_nodes,
                                 std::unordered_map<const Node*, std::vector<const Node*>>& nodes_to_include,
                                 std::unordered_map<const Node*, uint16_t>& node_graph_index,
                                 uint16_t graph_index) {
    for (const Node* connected_node : connected_nodes) {
      size_t edge_count = connected_node->GetInputEdgesCount() + connected_node->GetOutputEdgesCount();
      std::vector<const Node*> nodes_connected;
      nodes_connected.reserve(edge_count);
      std::for_each(connected_node->InputNodesBegin(), connected_node->InputNodesEnd(),
                    [&](const Node& upstream_node) {
                      if (0 == upstream_node.GetInputEdgesCount()) {
                        auto pos = std::find(root_nodes.begin(), root_nodes.end(), &upstream_node);
                        if (pos != root_nodes.end()) {
                          root_nodes.erase(pos);
                        }
                      }
                      if (current_node != &upstream_node) {
                        nodes_connected.push_back(&upstream_node);
                        node_graph_index.emplace(&upstream_node, graph_index);
                      }
                    });
      std::for_each(connected_node->OutputNodesBegin(), connected_node->OutputNodesEnd(),
                    [&](const Node& downstream_node) {
                      if (current_node != &downstream_node) {
                        nodes_connected.push_back(&downstream_node);
                        node_graph_index.emplace(&downstream_node, graph_index);
                      }
                    });
      nodes_to_include.emplace(connected_node, nodes_connected);
    }
  };

  // <node, graph_index> nodes within same graph have same graph_index.
  // otherwise they are in different parallel graphs with different graph_index.
  std::unordered_map<const Node*, uint16_t> node_graph_index;
  if (support_parallel_graph) {
    // <node, node's input & output nodes>
    std::unordered_map<const Node*, std::vector<const Node*>> nodes_to_include;
    std::unordered_map<const Node*, std::vector<const Node*>> new_nodes_to_include;
    uint16_t graph_index = 0;
    std::list<const Node*> root_nodes;
    std::copy(nodes_to_process.begin(), nodes_to_process.end(), std::back_inserter(root_nodes));
    while (!root_nodes.empty()) {
      const Node* node = root_nodes.front();
      root_nodes.erase(root_nodes.begin());

      size_t edge_count = node->GetInputEdgesCount() + node->GetOutputEdgesCount();
      std::vector<const Node*> nodes_connected;
      nodes_connected.reserve(edge_count);
      std::for_each(node->OutputNodesBegin(), node->OutputNodesEnd(),
                    [&](const Node& downstream_node) {
                      nodes_connected.push_back(&downstream_node);
                      node_graph_index.emplace(&downstream_node, graph_index);
                    });
      nodes_to_include.emplace(node, nodes_connected);
      node_graph_index.emplace(node, graph_index);

      while (!nodes_to_include.empty()) {
        for (auto const& [current_node, connected_nodes] : nodes_to_include) {
          process_nodes(current_node, connected_nodes, root_nodes,
                        new_nodes_to_include, node_graph_index, graph_index);
        }
        nodes_to_include.clear();
        nodes_to_include.swap(new_nodes_to_include);
      }
      ++graph_index;
    }
  }

  std::vector<const Node*> supported_group{};
  // the partition node group's border is the aggregate of its nodes' output nodes
  InlinedHashSet<const Node*> supported_group_border{};

  auto close_group = [&]() {
    if (!supported_group.empty()) {
#ifndef NDEBUG
      LOGS_DEFAULT(VERBOSE) << "New partition node group.\n"
                            << "Unsupported nodes on group border: "
                            << NodeGroupDebugString(nodes_to_process_with_next_group, true) << "\n"
                            << "Nodes in group: " << NodeGroupDebugString(supported_group);
#endif

      // if no on_group_closed_fn callback was given, keep the partition
      // otherwise, let the callback determine whether to keep it
      const bool keep_partition = !on_group_closed_fn || on_group_closed_fn(supported_group);

      if (keep_partition) {
        supported_groups.emplace_back(std::move(supported_group));
      }
#ifndef NDEBUG
      else {
        LOGS_DEFAULT(VERBOSE) << "Discarded partition node group.";
      }
#endif

      supported_group.clear();
      supported_group_border.clear();
    }
  };

  size_t num_nodes_processed = 0;

  while (!nodes_to_process.empty() || !nodes_to_process_with_next_group.empty()) {
    if (nodes_to_process.empty()) {
      // we have processed all the nodes that we can while building this partition node group, start a new one
      close_group();
      nodes_to_process.swap(nodes_to_process_with_next_group);
      continue;
    }

    const Node& node = *nodes_to_process.front();
    nodes_to_process.pop_front();

    const NodeUnit* node_unit = node_unit_map ? node_unit_map->at(&node) : nullptr;
    const bool is_qdq_node_unit = node_unit && node_unit->UnitType() == NodeUnit::Type::QDQGroup;

    // a node that is already assigned to an EP other than current EP is unsupported
    const bool is_node_supported = (node.GetExecutionProviderType().empty() ||
                                    node.GetExecutionProviderType() == execution_provider_type) &&
                                   is_node_supported_fn(node);

    if (!is_node_supported && Contains(supported_group_border, &node)) {
      // an unsupported node on the border will be processed after the current partition node group
      nodes_to_process_with_next_group.push_back(&node);
      continue;
    }

    if (support_parallel_graph && !supported_group.empty()) {
      // leave the node to next graph if it has different graph_index with eisting group
      if (node_graph_index.at(supported_group[0]) != node_graph_index.at(&node)) {
        nodes_to_process_with_next_group.push_back(&node);
        continue;
      }
    }

    if (is_node_supported) {
      if (is_qdq_node_unit) {
        // add DQ -> node -> Q for the node unit. must be in topological order
        for (const auto& dq : node_unit->GetDQNodes()) {
          supported_group.push_back(dq);
        }

        supported_group.push_back(&node);

        for (const auto& q : node_unit->GetQNodes()) {
          supported_group.push_back(q);
        }
      } else {
        supported_group.push_back(&node);
      }

      // remove node from the border
      supported_group_border.erase(&node);
    }

    // For each downstream node:
    //   1: add the downstream node to the border if the current node is supported
    //   2: adjust in-degrees of the nodes consuming the current node's outputs, and add any new nodes to process
    const auto process_downstream_node = [&](const Node& downstream_node) {
      if (is_node_supported) {
        supported_group_border.insert(&downstream_node);
      }

      auto& downstream_node_in_degree = in_degree[downstream_node.Index()];
      --downstream_node_in_degree;

      if (downstream_node_in_degree == 0) {
        nodes_to_process.push_back(&downstream_node);
      }
    };

    if (node_unit_map) {
      std::for_each(node_unit->OutputEdgesBegin(), node_unit->OutputEdgesEnd(),
                    [&](const Node::EdgeEnd& edge_end) {
                      const Node& n = edge_end.GetNode();
                      const NodeUnit& downstream_node_unit = *node_unit_map->at(&n);
                      const Node& output = downstream_node_unit.GetNode();

                      process_downstream_node(output);
                    });
    } else {
      std::for_each(node.OutputNodesBegin(), node.OutputNodesEnd(), process_downstream_node);
    }

    ++num_nodes_processed;
  }

  close_group();

  ORT_ENFORCE(num_nodes_processed == in_degree.size(),
              "Processed ", num_nodes_processed, " nodes. Expected to process ", in_degree.size());

  return supported_groups;
}
}  // namespace

InlinedHashSet<const Node*> CreateExcludedNodeSet(const GraphViewer& graph_viewer,
                                                  const std::unordered_set<std::string>& stop_ops) {
  InlinedHashSet<const Node*> excluded_nodes;

  for (const auto& node : graph_viewer.Nodes()) {
    if (!Contains(excluded_nodes, &node) && Contains(stop_ops, node.OpType())) {
      excluded_nodes.insert(&node);

      // add all the downstream nodes
      std::queue<const Node*> nodes_to_process;
      nodes_to_process.push(&node);

      while (!nodes_to_process.empty()) {
        const Node* cur_node = nodes_to_process.front();
        nodes_to_process.pop();

        std::for_each(cur_node->OutputNodesBegin(), cur_node->OutputNodesEnd(),
                      [&nodes_to_process, &excluded_nodes](const Node& output_node) {
                        nodes_to_process.push(&output_node);
                        excluded_nodes.insert(&output_node);
                      });
      }
    }
  }

  return excluded_nodes;
}

std::unique_ptr<ComputeCapability> MakeComputeCapability(const GraphViewer& graph_viewer,
                                                         const std::vector<const Node*>& group,
                                                         const GenerateMetadefNameFn& generate_metadef_name,
                                                         const std::string& execution_provider_name,
                                                         bool drop_constant_initializers) {
  std::unordered_set<const Node*> node_set;
  node_set.reserve(group.size());
  node_set.insert(group.cbegin(), group.cend());

  std::unique_ptr<IndexedSubGraph> sub_graph = std::make_unique<IndexedSubGraph>();

  std::unordered_set<const NodeArg*> node_outputs;
  std::unordered_set<const NodeArg*> subgraph_inputs;
  std::unordered_set<const NodeArg*> subgraph_outputs;
  std::vector<const NodeArg*> ordered_subgraph_inputs;
  std::vector<const NodeArg*> ordered_subgraph_outputs;

  const auto& graph_output_list = graph_viewer.GetOutputs();
  std::unordered_set<const NodeArg*> graph_outputs(graph_output_list.cbegin(), graph_output_list.cend());

  for (const Node* node : group) {
    sub_graph->nodes.push_back(node->Index());

    for (const auto* input : node->InputDefs()) {
      if (!input->Exists()) {
        // skip the placeholder inputs
        continue;
      }
      // if the node input was not produced by this subgraph, add it to the subgraph inputs.
      if (!Contains(node_outputs, input)) {
        if (!Contains(subgraph_inputs, input)) {
          subgraph_inputs.insert(input);
          ordered_subgraph_inputs.push_back(input);
        }
      }
    }

    const auto& output_defs = node->OutputDefs();
    for (const auto* output_def : output_defs) {
      node_outputs.insert(output_def);
      // if output is overall graph output we need to produce it.
      if (Contains(graph_outputs, output_def)) {
        ordered_subgraph_outputs.push_back(output_def);
      }
    }

    // if output connects to a node not in this subgraph we need to add it
    // unless it was already added as an overall graph output,
    for (auto it = node->OutputEdgesBegin(), end = node->OutputEdgesEnd(); it != end; ++it) {
      if (!Contains(node_set, &it->GetNode())) {
        const auto* output_def = output_defs[it->GetSrcArgIndex()];
        if (!Contains(subgraph_outputs, output_def) && !Contains(graph_outputs, output_def)) {
          subgraph_outputs.insert(output_def);
          ordered_subgraph_outputs.push_back(output_def);
        }
      }
    }
  }

  // Assign inputs and outputs to subgraph's meta_def
  auto meta_def = std::make_unique<::onnxruntime::IndexedSubGraph::MetaDef>();
  meta_def->name = generate_metadef_name();
  meta_def->domain = execution_provider_name;
  meta_def->since_version = 1;
  meta_def->status = ONNX_NAMESPACE::EXPERIMENTAL;

  for (const auto& input : ordered_subgraph_inputs) {
    if (drop_constant_initializers && graph_viewer.IsConstantInitializer(input->Name(), true)) {
      continue;
    }

    meta_def->inputs.push_back(input->Name());
  }

  for (const auto& output : ordered_subgraph_outputs) {
    meta_def->outputs.push_back(output->Name());
  }

  sub_graph->SetMetaDef(std::move(meta_def));

  return std::make_unique<ComputeCapability>(std::move(sub_graph));
}

std::vector<std::unique_ptr<ComputeCapability>>
CreateSupportedPartitions(const GraphViewer& graph_viewer,
                          const IsNodeSupportedFn& is_node_supported_fn,
                          const OnGroupClosedFn& on_partition_closed_fn,
                          const GenerateMetadefNameFn& generate_metadef_name_fn,
                          const std::string& execution_provider_name,
                          const std::string& execution_provider_type,
                          const std::unordered_map<const Node*, const NodeUnit*>* node_unit_map,
<<<<<<< HEAD
                          bool debug_output,
                          bool support_parallel_graph) {
=======
                          bool drop_constant_initializers) {
>>>>>>> b03c9496
  const auto groups = CreateSupportedPartitionNodeGroups(graph_viewer,
                                                         is_node_supported_fn,
                                                         on_partition_closed_fn,
                                                         execution_provider_type,
<<<<<<< HEAD
                                                         node_unit_map,
                                                         debug_output,
                                                         support_parallel_graph);
=======
                                                         node_unit_map);
>>>>>>> b03c9496

  std::vector<std::unique_ptr<ComputeCapability>> partitions{};
  partitions.reserve(groups.size());

  std::transform(
      groups.begin(), groups.end(),
      std::back_inserter(partitions),
      [&](const auto& supported_partition) {
        return MakeComputeCapability(graph_viewer, supported_partition, generate_metadef_name_fn,
                                     execution_provider_name, drop_constant_initializers);
      });

  return partitions;
}

std::vector<std::unique_ptr<ComputeCapability>>
CreateSupportedPartitions(const GraphViewer& graph_viewer,
                          const std::unordered_set<const Node*>& supported_nodes,
                          const std::unordered_set<std::string>& stop_ops,
                          const GenerateMetadefNameFn& generate_metadef_name_fn,
                          const std::string& execution_provider_name,
                          const std::string& execution_provider_type,
                          const std::unordered_map<const Node*, const NodeUnit*>* node_unit_map,
<<<<<<< HEAD
                          bool debug_output,
                          bool support_parallel_graph) {
=======
                          bool drop_constant_initializers) {
>>>>>>> b03c9496
  const auto excluded_nodes = CreateExcludedNodeSet(graph_viewer, stop_ops);
  const bool check_excluded_nodes = !excluded_nodes.empty();

  return CreateSupportedPartitions(
      graph_viewer,
      [&](const Node& node) -> bool {
        const bool is_excluded = check_excluded_nodes && Contains(excluded_nodes, &node);
        return !is_excluded && Contains(supported_nodes, &node);
      },
      {},
      generate_metadef_name_fn,
      execution_provider_name,
      execution_provider_type,
      node_unit_map,
<<<<<<< HEAD
      debug_output,
      support_parallel_graph);
=======
      drop_constant_initializers);
>>>>>>> b03c9496
}

}  // namespace utils
}  // namespace onnxruntime

#endif  // !defined(ORT_MINIMAL_BUILD) || defined(ORT_EXTENDED_MINIMAL_BUILD)<|MERGE_RESOLUTION|>--- conflicted
+++ resolved
@@ -95,17 +95,8 @@
     const IsNodeSupportedFn& is_node_supported_fn,
     const OnGroupClosedFn& on_group_closed_fn,
     const std::string& execution_provider_type,
-<<<<<<< HEAD
     const std::unordered_map<const Node*, const NodeUnit*>* node_unit_map,
-    bool debug_output,
     bool support_parallel_graph = false) {
-#ifdef NDEBUG
-  ORT_UNUSED_PARAMETER(debug_output);
-#endif
-
-=======
-    const std::unordered_map<const Node*, const NodeUnit*>* node_unit_map) {
->>>>>>> b03c9496
   ORT_ENFORCE(is_node_supported_fn, "Node support test is required.");
 
   /*
@@ -460,23 +451,14 @@
                           const std::string& execution_provider_name,
                           const std::string& execution_provider_type,
                           const std::unordered_map<const Node*, const NodeUnit*>* node_unit_map,
-<<<<<<< HEAD
-                          bool debug_output,
-                          bool support_parallel_graph) {
-=======
-                          bool drop_constant_initializers) {
->>>>>>> b03c9496
+                          bool drop_constant_initializers,
+                          bool support_parallel_graph)) {
   const auto groups = CreateSupportedPartitionNodeGroups(graph_viewer,
                                                          is_node_supported_fn,
                                                          on_partition_closed_fn,
                                                          execution_provider_type,
-<<<<<<< HEAD
                                                          node_unit_map,
-                                                         debug_output,
                                                          support_parallel_graph);
-=======
-                                                         node_unit_map);
->>>>>>> b03c9496
 
   std::vector<std::unique_ptr<ComputeCapability>> partitions{};
   partitions.reserve(groups.size());
@@ -500,12 +482,8 @@
                           const std::string& execution_provider_name,
                           const std::string& execution_provider_type,
                           const std::unordered_map<const Node*, const NodeUnit*>* node_unit_map,
-<<<<<<< HEAD
-                          bool debug_output,
+                          bool drop_constant_initializers,
                           bool support_parallel_graph) {
-=======
-                          bool drop_constant_initializers) {
->>>>>>> b03c9496
   const auto excluded_nodes = CreateExcludedNodeSet(graph_viewer, stop_ops);
   const bool check_excluded_nodes = !excluded_nodes.empty();
 
@@ -520,12 +498,8 @@
       execution_provider_name,
       execution_provider_type,
       node_unit_map,
-<<<<<<< HEAD
-      debug_output,
+      drop_constant_initializers,
       support_parallel_graph);
-=======
-      drop_constant_initializers);
->>>>>>> b03c9496
 }
 
 }  // namespace utils

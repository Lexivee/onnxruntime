--- conflicted
+++ resolved
@@ -16,11 +16,7 @@
     (*KernelDefBuilder::Create())
         // properly force CPU/GPU synch inside the kernel
         .OutputMemoryType(OrtMemTypeCPU, 0)
-<<<<<<< HEAD
-        .TypeConstraint("T", JsepSupportedDataTypes())
-=======
         .TypeConstraint("T", JsepSupportedDataTypes)
->>>>>>> f2985321
         .TypeConstraint("T1", DataTypeImpl::GetTensorType<int64_t>()),
     Shape);
 
@@ -32,11 +28,7 @@
     (*KernelDefBuilder::Create())
         // properly force CPU/GPU synch inside the kernel
         .OutputMemoryType(OrtMemTypeCPU, 0)
-<<<<<<< HEAD
-        .TypeConstraint("T", JsepSupportedDataTypes())
-=======
         .TypeConstraint("T", JsepSupportedDataTypes)
->>>>>>> f2985321
         .TypeConstraint("T1", DataTypeImpl::GetTensorType<int64_t>()),
     Shape);
 
@@ -48,11 +40,7 @@
     (*KernelDefBuilder::Create())
         // properly force CPU/GPU synch inside the kernel
         .OutputMemoryType(OrtMemTypeCPU, 0)
-<<<<<<< HEAD
-        .TypeConstraint("T", JsepSupportedDataTypes())
-=======
         .TypeConstraint("T", JsepSupportedDataTypes)
->>>>>>> f2985321
         .TypeConstraint("T1", DataTypeImpl::GetTensorType<int64_t>()),
     Shape);
 

--- conflicted
+++ resolved
@@ -13,11 +13,7 @@
     14,
     kJsExecutionProvider,
     (*KernelDefBuilder::Create())
-<<<<<<< HEAD
-        .TypeConstraint("T", JsepSupportedDataTypes())
-=======
         .TypeConstraint("T", JsepSupportedDataTypes)
->>>>>>> f2985321
         .TypeConstraint("shape", DataTypeImpl::GetTensorType<int64_t>())
         .Alias(0, 0)
         .InputMemoryType(OrtMemTypeCPU, 1),
@@ -29,11 +25,7 @@
     13, 13,
     kJsExecutionProvider,
     (*KernelDefBuilder::Create())
-<<<<<<< HEAD
-        .TypeConstraint("T", JsepSupportedDataTypes())
-=======
         .TypeConstraint("T", JsepSupportedDataTypes)
->>>>>>> f2985321
         .TypeConstraint("shape", DataTypeImpl::GetTensorType<int64_t>())
         .Alias(0, 0)
         .InputMemoryType(OrtMemTypeCPU, 1),
@@ -45,11 +37,7 @@
     5, 12,
     kJsExecutionProvider,
     (*KernelDefBuilder::Create())
-<<<<<<< HEAD
-        .TypeConstraint("T", JsepSupportedDataTypes())
-=======
         .TypeConstraint("T", JsepSupportedDataTypes)
->>>>>>> f2985321
         .TypeConstraint("shape", DataTypeImpl::GetTensorType<int64_t>())
         .Alias(0, 0)
         .InputMemoryType(OrtMemTypeCPU, 1),

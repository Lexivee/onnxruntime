--- conflicted
+++ resolved
@@ -396,11 +396,6 @@
   const float* data, float* output, int m, int n);
 template void reduce_matrix_rows<double, double>(
   const double* data, double* output, int m, int n);
-<<<<<<< HEAD
-=======
-template void reduce_matrix_rows<int64_t, int64_t>(
-  const double* data, int64_t* output, int m, int n);
->>>>>>> 80c1e68f
 
 }  // namespace cuda
 }  // namespace onnxruntime
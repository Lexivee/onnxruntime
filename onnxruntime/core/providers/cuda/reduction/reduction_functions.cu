// Copyright (c) Microsoft Corporation. All rights reserved.
// Licensed under the MIT License.

#include "core/providers/cuda/reduction/reduction_functions.h"

#include <algorithm>

#include <cuda.h>
#include <cuda_fp16.h>
#include "core/common/common.h"
#include "core/providers/cuda/atomic/common.cuh"
#include "core/providers/cuda/cu_inc/common.cuh"
#include "core/providers/cuda/shared_inc/cuda_utils.h"
#include "core/providers/cuda/reduction/reduction_utils.cuh"

namespace onnxruntime {
namespace cuda {

namespace detail {
constexpr auto MAX_NUM_ELEMENTS_PER_THREAD = 4;
constexpr auto MAX_NUM_WARPS_PER_BLOCK = 8;
constexpr auto MAX_NUM_BLOCKS_IN_GRID_ROW = 256;
constexpr auto MAX_NUM_GRID_ROWS = 32768;

dim3 compute_block_dim(int num_cols) {
  const int x = GPU_WARP_SIZE;
  const int y = std::min(MAX_NUM_WARPS_PER_BLOCK, std::max(1, num_cols / (MAX_NUM_ELEMENTS_PER_THREAD * x)));
  return dim3(x, y);
}

std::pair<dim3, dim3> compute_grid_and_block_dims(int num_rows, int num_cols) {
  const auto block_dim = compute_block_dim(num_cols);
  const auto grid_x =
      std::min<int>(
          MAX_NUM_BLOCKS_IN_GRID_ROW,
          std::max<int>(1, num_cols / (MAX_NUM_ELEMENTS_PER_THREAD * block_dim.x * block_dim.y)));
  const auto grid_y = std::min(MAX_NUM_GRID_ROWS, num_rows);
  const dim3 grid_dim(grid_x, grid_y);
  return {grid_dim, block_dim};
}

uintptr_t round_up_to_aligned(uintptr_t original, size_t alignment) {
  assert((alignment & (alignment - 1)) == 0);
  const size_t alignment_mask = ~(alignment - 1);
  return (original + alignment - 1) & alignment_mask;
}

/**
 * call_reduce_matrix_columns() intermediate buffer layout
 *
 * Given buffer element type TBuf, the intermediate buffer layout looks like this:
 *
 * -----
 * m * num_blocks_per_row * sizeof(TBuf) bytes for block reductions per row
 * alignment padding bytes as needed
 * m * sizeof(int) bytes for block done counts per row
 * -----
 */

size_t compute_reduce_matrix_columns_intermediate_buffer_size(
    int element_size, int num_rows, int num_cols) {
  ORT_ENFORCE(element_size >= 0 && num_rows >= 0 && num_cols >= 0);

  const auto grid_dim = compute_grid_and_block_dims(num_rows, num_cols).first;

  size_t buffer_size{};

  // at the beginning, for sizing purposes, assume we are aligned
  buffer_size += static_cast<size_t>(num_rows) * grid_dim.x * element_size;

  buffer_size = round_up_to_aligned(buffer_size, alignof(int));
  buffer_size += static_cast<size_t>(num_rows) * sizeof(int);

  // add padding to give us room to align
  buffer_size += alignof(max_align_t) - 1;

  return buffer_size;
}

template <typename TBuf>
Status get_reduction_buffers(
    int num_rows, int num_cols, void* buffer, size_t buffer_size,
    TBuf*& block_reductions_buffer, int*& block_done_counts_buffer) {
  const auto grid_dim = compute_grid_and_block_dims(num_rows, num_cols).first;

  const uintptr_t begin_addr = reinterpret_cast<uintptr_t>(buffer);
  const uintptr_t block_reductions_addr =
      round_up_to_aligned(begin_addr, alignof(TBuf));
  const uintptr_t block_done_counts_buffer_addr =
      round_up_to_aligned(
          block_reductions_addr + static_cast<size_t>(num_rows) * grid_dim.x * sizeof(TBuf), alignof(int));
  const uintptr_t end_addr =
      block_done_counts_buffer_addr + static_cast<size_t>(num_rows) * sizeof(int);
  const size_t required_size = end_addr - begin_addr;

  ORT_RETURN_IF_NOT(
      required_size <= buffer_size,
      "Buffer size is too small (", buffer_size, " bytes). ",
      "At least ", required_size, " bytes are needed from the given base address (", buffer, ").");

  block_reductions_buffer = reinterpret_cast<TBuf*>(block_reductions_addr);
  block_done_counts_buffer = reinterpret_cast<int*>(block_done_counts_buffer_addr);

  return Status::OK();
}

template <typename TIn, typename TOut, typename TBuf, typename TOp, typename TFinalOp, bool DivideResultBySize>
__device__ void reduce_all(
    const int num_elements, const TIn* const input, TOut* const output,
    TBuf* const block_reductions_buffer, int* const block_done_count_buffer) {
  extern __shared__ unsigned char shared_memory_bytes[];
  TBuf* shared_memory = reinterpret_cast<TBuf*>(shared_memory_bytes);
  // Thread-level indices:
  // Linear index of thread in block.
  const int tid_in_block = threadIdx.y * blockDim.x + threadIdx.x;
  // Total number of threads in a 2-D block.
  const int num_threads_in_block = blockDim.x * blockDim.y;

  // Warp-level indices:
  // Warp index of thread.
  const int wid_in_block = tid_in_block / GPU_WARP_SIZE;
  // Lane index of thread.
  const int lid_in_block = tid_in_block % GPU_WARP_SIZE;
  // Warp count per block.
  const int num_warps_in_block = num_threads_in_block / GPU_WARP_SIZE;

  // Grid-level indices:
  // Linear index of block in grid row.
  const int bid_in_grid_row = blockIdx.x;
  // Linear index of thread in grid row.
  const int tid_in_grid_row = bid_in_grid_row * (blockDim.x * blockDim.y) + tid_in_block;
  // Total number of blocks in a grid row.
  const int num_blocks_in_grid_row = gridDim.x;
  // Total number of threads in a grid row with 2-D blocks.
  const int num_threads_in_grid_row = num_blocks_in_grid_row * num_threads_in_block;

  // Thread-level reduction (storage change: global memory -> register).
  // One thread reduces MAX_NUM_ELEMENTS_PER_THREAD elements to a thread register
  // in one iteration.
  TBuf value = 0;
  for (int id = tid_in_grid_row; id < num_elements; id += MAX_NUM_ELEMENTS_PER_THREAD * num_threads_in_grid_row) {
    TBuf v[MAX_NUM_ELEMENTS_PER_THREAD];

#pragma unroll
    for (int i = 0; i < MAX_NUM_ELEMENTS_PER_THREAD; i++) {
      const int offset = id + i * num_threads_in_grid_row;
      if (offset < num_elements) {
        v[i] = TOp()(TBuf(input[offset]));
      } else {
        v[i] = TBuf(0);
      }
    }

#pragma unroll
    for (int i = 0; i < MAX_NUM_ELEMENTS_PER_THREAD; i++) {
      value += v[i];
    }
  }

#if __CUDA_ARCH__ >= 700
  __syncwarp();
#else
  __syncthreads();
#endif

  // Warp-level reduction (storage change: register -> register).
  // The values in a warp will be summed up to a scalar. After warp-level
  // reduction, each block holds num_warps_in_block values in the shared memory.
#pragma unroll
  for (int stride = GPU_WARP_SIZE / 2; stride > 0; stride /= 2) {
    value += WARP_SHFL_DOWN(value, stride);
  }

  // Return early if only one warp is used for reduction.
  // Given a fixed amount of threads, we prefer threads over warps over blocks so that we never have cases such as
  // 1. two blocks and each of them has only 1 warp (32 threads).
  // 2. two warps and each of them has only 2 threads.
  if (num_warps_in_block == 1) {
    if (tid_in_grid_row == 0) {
      // Compilation time if-else branch controlled by template argument can be
      // optimized out, so there will be no branch in real computation phase.
      if (DivideResultBySize) {
        output[0] = TFinalOp()(TOut(value) / TOut(num_elements));
      } else {
        output[0] = TFinalOp()(TOut(value));
      }
    }
    return;
  }

  if (lid_in_block == 0) {
    shared_memory[wid_in_block] = value;
  }

  __syncthreads();

  // Block-level reduction (storage change: shared memory -> global memory).
  // The values in a block will be summed up to a scalar.
  // Note that the values are stored in the shared memory.
  // Here we assume that the size of shared_memory is smaller
  // than num_warps_in_block, so we just keep halving the number
  // of threads in each iteration. Our assumption is always true because
  // the size of shared_memory equals to the number of warps.
#pragma unroll
  for (int stride = MAX_NUM_WARPS_PER_BLOCK / 2; stride > 0; stride /= 2) {
    if (tid_in_block + stride < num_warps_in_block) {
      shared_memory[tid_in_block] += shared_memory[tid_in_block + stride];
    }
    __syncthreads();
  }

  // Return early if only one block is used for reduction.
  if (num_blocks_in_grid_row == 1) {
    if (tid_in_grid_row == 0) {
      // Compilation time if-else branch controlled by template argument can be
      // optimized out, so there will be no branch in real computation phase.
      if (DivideResultBySize) {
        output[0] = TFinalOp()(TOut(shared_memory[0]) / TOut(num_elements));
      } else {
        output[0] = TFinalOp()(TOut(shared_memory[0]));
      }
    }
    return;
  }

  if (tid_in_block == 0) {
    block_reductions_buffer[bid_in_grid_row] = shared_memory[0];
  }

  __threadfence();
  __syncthreads();

  // Grid-level reduction. We use the last block to sum up values
  // stored in the global block_reductions_buffer.
  __shared__ bool is_last_block_done;

  if (tid_in_block == 0) {
    const int count = atomicAdd(block_done_count_buffer, 1);
    is_last_block_done = (count == (num_blocks_in_grid_row - 1));
  }

  // All threads in each block see if they belong the last active block
  // (i.e., the value of is_last_block_done).
  __syncthreads();

  // Only the block which saw that count equals to num_blocks_in_grid_row - 1 can
  // enter the following block.
  if (is_last_block_done) {
    const int pow2_bound = least_pow2_bound(num_blocks_in_grid_row);
    for (int stride = pow2_bound / 2; stride > 0; stride /= 2) {
      if (tid_in_block < stride && tid_in_block + stride < num_blocks_in_grid_row) {
        block_reductions_buffer[tid_in_block] += block_reductions_buffer[tid_in_block + stride];
      }
      __syncthreads();
    }

    // The first thread in the last block assigns the final output.
    if (tid_in_block == 0) {
      // Compilation time if-else branch controlled by template argument can be
      // optimized out, so there will be no branch in real computation phase.
      if (DivideResultBySize) {
        output[0] = TFinalOp()(TOut(block_reductions_buffer[0]) / TOut(num_elements));
      } else {
        output[0] = TFinalOp()(TOut(block_reductions_buffer[0]));
      }
    }
  }
}

template <typename TIn, typename TOut, typename TBuf, typename TOp, typename TFinalOp, bool DivideResultBySize>
__global__ void reduce_matrix_columns_kernel(
    const int num_rows, const int num_cols, const TIn* const input, TOut* const output,
    TBuf* const block_reductions_buffer, int* const block_done_counts_buffer) {
  const int num_blocks_in_grid_row = gridDim.x;
  const int row_id_in_grid = blockIdx.y;
  const int num_grid_rows = gridDim.y;

  // one row per iteration
  // row_id is int64_t to avoid int overflow in offset calculations
  for (int64_t row_id = row_id_in_grid; row_id < num_rows; row_id += num_grid_rows) {
    const TIn* const row_data = input + row_id * num_cols;
    TOut* const row_output = output + row_id;
    TBuf* const row_block_reductions_buffer = block_reductions_buffer + row_id * num_blocks_in_grid_row;
    int* const row_block_done_counts_buffer = block_done_counts_buffer + row_id;

    reduce_all<TIn, TOut, TBuf, TOp, TFinalOp, DivideResultBySize>(
        num_cols, row_data, row_output,
        row_block_reductions_buffer, row_block_done_counts_buffer);
  }
}

template <typename TIn, typename TOut, typename TOp, typename TFinalOp, bool DivideResultBySize>
Status call_reduce_matrix_columns(
    const TIn* input, TOut* output, const int num_rows, const int num_cols, void* buffer, size_t buffer_size) {
  ORT_ENFORCE(num_rows >= 0 && num_cols >= 0);

  using TBuf = AccumulationType_t<TIn>;

  const auto grid_and_block_dims = compute_grid_and_block_dims(num_rows, num_cols);
  const dim3& grid_dim = grid_and_block_dims.first;
  const dim3& block_dim = grid_and_block_dims.second;

  TBuf* block_reductions_buffer;
  int* block_done_counts_buffer;
  ORT_RETURN_IF_ERROR(get_reduction_buffers(
      num_rows, num_cols, buffer, buffer_size,
      block_reductions_buffer, block_done_counts_buffer));

  // If more than one block is used per grid row, then inter-block reduction is needed.
  if (grid_dim.x > 1) {
    CUDA_RETURN_IF_ERROR(cudaMemsetAsync(block_done_counts_buffer, 0, num_rows * sizeof(int)));
  }

  const int shared_mem_size = sizeof(TBuf) * block_dim.x * block_dim.y / GPU_WARP_SIZE;
  reduce_matrix_columns_kernel<TIn, TOut, TBuf, TOp, TFinalOp, DivideResultBySize>
      <<<grid_dim, block_dim, shared_mem_size>>>(
          num_rows, num_cols, input, output, block_reductions_buffer, block_done_counts_buffer);

  return Status::OK();
}
}  // namespace detail

template <typename TIn, typename TOut>
Status reduce_sum(
    const TIn* input, TOut* output, int size, void* buffer, size_t buffer_size) {
  return detail::call_reduce_matrix_columns<TIn, TOut, Identity, Identity, false>(
      input, output, 1, size, buffer, buffer_size);
}

template <typename TIn, typename TOut>
Status reduce_square_sum(
    const TIn* input, TOut* output, int size, void* buffer, size_t buffer_size) {
  return detail::call_reduce_matrix_columns<TIn, TOut, Square, Identity, false>(
      input, output, 1, size, buffer, buffer_size);
}

template <typename TIn, typename TOut>
Status reduce_l2_norm(
    const TIn* input, TOut* output, int size, void* buffer, size_t buffer_size) {
  return detail::call_reduce_matrix_columns<TIn, TOut, Square, Sqrt, false>(
      input, output, 1, size, buffer, buffer_size);
}

<<<<<<< HEAD
template void reduce_sum<half, float>(
    const half* data, float* output, int size, float* buffer);
template void reduce_sum<float, float>(
    const float* data, float* output, int size, float* buffer);
template void reduce_sum<double, double>(
    const double* data, double* output, int size, double* buffer);

template void reduce_square_sum<half, float>(
    const half* data, float* output, int size, float* buffer);
template void reduce_square_sum<float, float>(
    const float* data, float* output, int size, float* buffer);
template void reduce_square_sum<double, double>(
    const double* data, double* output, int size, double* buffer);
#if CUDA_VERSION >= 11000 && (__CUDA_ARCH__ >= 800 || !defined(__CUDA_ARCH__))
template void reduce_square_sum<nv_bfloat16, float>(
  const nv_bfloat16* data, float* output, int size, float* buffer);
#endif

template void reduce_l2_norm<half, float>(
    const half* data, float* output, int size, float* buffer);
template void reduce_l2_norm<float, float>(
    const float* data, float* output, int size, float* buffer);
template void reduce_l2_norm<double, double>(
    const double* data, double* output, int size, double* buffer);

template void reduce_mean<half, float>(
    const half* data, float* output, int size, float* buffer);
template void reduce_mean<float, float>(
    const float* data, float* output, int size, float* buffer);
template void reduce_mean<double, double>(
    const double* data, double* output, int size, double* buffer);

bool is_matrix_row_reduction(
    const cudnnReduceTensorOp_t cudnn_reduce_op,
    const int m,
    const int n,
    const size_t rank,
    std::vector<int64_t> axes) {
  if (m < 1)
    return false;

  if (n < 1)
    return false;

  if (rank < 2)
    return false;

  if (cudnn_reduce_op != CUDNN_REDUCE_TENSOR_ADD)
    return false;

  //empty axes, default reduction
  if (axes.size() < 1)
    return false;

  return true;
=======
template <typename TIn, typename TOut>
Status reduce_mean(
    const TIn* input, TOut* output, int size, void* buffer, size_t buffer_size) {
  return detail::call_reduce_matrix_columns<TIn, TOut, Identity, Identity, true>(
      input, output, 1, size, buffer, buffer_size);
>>>>>>> 2d9dcc45
}

#define INSTANTIATE_REDUCE_SUM(TIn, TOut) \
  template Status reduce_sum<TIn, TOut>(const TIn* input, TOut* output, int size, void* buffer, size_t buffer_size)
INSTANTIATE_REDUCE_SUM(half, float);
INSTANTIATE_REDUCE_SUM(float, float);
INSTANTIATE_REDUCE_SUM(double, double);
#undef INSTANTIATE_REDUCE_SUM

#define INSTANTIATE_REDUCE_SQUARE_SUM(TIn, TOut) \
  template Status reduce_square_sum<TIn, TOut>(const TIn* input, TOut* output, int size, void* buffer, size_t buffer_size)
INSTANTIATE_REDUCE_SQUARE_SUM(half, float);
INSTANTIATE_REDUCE_SQUARE_SUM(float, float);
INSTANTIATE_REDUCE_SQUARE_SUM(double, double);
#undef INSTANTIATE_REDUCE_SQUARE_SUM

#define INSTANTIATE_REDUCE_L2_NORM(TIn, TOut) \
  template Status reduce_l2_norm<TIn, TOut>(const TIn* input, TOut* output, int size, void* buffer, size_t buffer_size)
INSTANTIATE_REDUCE_L2_NORM(half, float);
INSTANTIATE_REDUCE_L2_NORM(float, float);
INSTANTIATE_REDUCE_L2_NORM(double, double);
#undef INSTANTIATE_REDUCE_L2_NORM

#define INSTANTIATE_REDUCE_MEAN(TIn, TOut) \
  template Status reduce_mean<TIn, TOut>(const TIn* input, TOut* output, int size, void* buffer, size_t buffer_size)
INSTANTIATE_REDUCE_MEAN(half, float);
INSTANTIATE_REDUCE_MEAN(float, float);
INSTANTIATE_REDUCE_MEAN(double, double);
#undef INSTANTIATE_REDUCE_MEAN

namespace detail {
template <typename TIn, typename TOut, typename TBuf>
__global__ void reduce_matrix_rows_kernel(const TIn* input, TOut* output, int m, int n) {
  constexpr int x_load_count_per_thread = 1;
  constexpr int y_load_count_per_thread = 4;
  const int t_count_x_in_grid = blockDim.x * gridDim.x;
  const int t_count_y_in_grid = blockDim.y * gridDim.y;
  const int x_grid_stride = t_count_x_in_grid * x_load_count_per_thread;
  const int y_grid_stride = t_count_y_in_grid * y_load_count_per_thread;
  const int tid_x_in_grid = threadIdx.x + blockDim.x * blockIdx.x;
  const int tid_y_in_grid = threadIdx.y + blockDim.y * blockIdx.y;
  const int tid_in_block = threadIdx.x + blockDim.x * threadIdx.y;

  // Shape is blockDim.y-by-blockDim.x and element type is TBuf.
  extern __shared__ unsigned char shared_memory_bytes[];
  TBuf* shared_memory = reinterpret_cast<TBuf*>(shared_memory_bytes);

  // to prevent int overflow in index calculation for input size m*n
  const int64_t n_int64 = static_cast<int64_t>(n);

  for (int col = tid_x_in_grid; col < n; col += x_grid_stride) {
    shared_memory[tid_in_block] = TBuf(0.0f);
    TBuf sum = TBuf(0.0f);
    // This loops load multiple blockDim.y-by-blockDim.x sub-tensors from the input.
    for (int row = tid_y_in_grid; row < m; row += y_grid_stride) {
      // Thread-level reduction. Each thread loads y_load_count_per_thread values
      // and aggregrate them.
#pragma unroll(y_load_count_per_thread)
      for (int row_inner = 0; row_inner < y_load_count_per_thread; ++row_inner) {
        int row_final = row + row_inner * t_count_y_in_grid;
        int col_final = col;
        if (row_final < m && col_final < n) {
          sum += TBuf(input[row_final * n_int64 + col_final]);
        }
      }
    }
    // Write thread-level reduction result into shared memory.
    shared_memory[tid_in_block] = sum;

    // Wait all threads to finish their thread-level reductions.
    __syncthreads();

// This loop conducts reduction on elements stored in shared memory.
// Each block reduces blockDim.y-by-blockDim.x tensor to 1-by-blockDim.x tensor.
#pragma unroll(4)
    for (int stride = blockDim.y / 2; stride > 0; stride /= 2) {
      if (threadIdx.y < stride) {
        shared_memory[tid_in_block] += shared_memory[tid_in_block + stride * blockDim.x];
      }
      __syncthreads();
    }

    if (threadIdx.y == 0) {
      atomic_add(output + col, TOut(shared_memory[threadIdx.x]));
    }
  }
}

template <typename TIn, typename TOut, typename TBuf>
Status call_reduce_matrix_rows(const TIn* input, TOut* output, int m, int n, bool reset_initial_output) {
  ORT_ENFORCE(m >= 0 && n >= 0);

  if (reset_initial_output) {
    CUDA_RETURN_IF_ERROR(cudaMemsetAsync(output, 0, n * sizeof(TOut)));
  }

  constexpr int max_num_threads_in_block = 512;
  constexpr int max_num_blocks_in_grid = 512;
  constexpr int load_count_per_thread = 4;

  const int block_x_dim = least_pow2_bound(std::max(1, std::min(n, GPU_WARP_SIZE)));
  const int block_y_dim = least_pow2_bound(std::max(1, std::min(max_num_threads_in_block / block_x_dim, m / load_count_per_thread)));
  const int grid_x_dim = std::max(1, std::min(n / block_x_dim, max_num_blocks_in_grid));
  const int grid_y_dim = std::max(1, std::min(max_num_blocks_in_grid / grid_x_dim, m / block_y_dim / 4));

  const dim3 grid(grid_x_dim, grid_y_dim, 1);
  const dim3 block(block_x_dim, block_y_dim, 1);

  reduce_matrix_rows_kernel<TIn, TOut, TBuf><<<grid, block, block.y * block.x * sizeof(TBuf)>>>(
      input, output, m, n);

  return Status::OK();
}
}  // namespace detail

template <typename TIn, typename TOut>
Status reduce_matrix_rows(const TIn* input, TOut* output, int m, int n, bool reset_initial_output) {
  using TBuf = AccumulationType_t<TIn>;
  return detail::call_reduce_matrix_rows<TIn, TOut, TBuf>(input, output, m, n, reset_initial_output);
}

#define INSTANTIATE_REDUCE_MATRIX_ROWS(T) \
  template Status reduce_matrix_rows<T, T>(const T* input, T* output, int m, int n, bool reset_initial_output)
INSTANTIATE_REDUCE_MATRIX_ROWS(half);
INSTANTIATE_REDUCE_MATRIX_ROWS(float);
INSTANTIATE_REDUCE_MATRIX_ROWS(double);
#undef INSTANTIATE_REDUCE_MATRIX_ROWS

template <typename TIn, typename TOut>
Status reduce_matrix_columns(const TIn* input, TOut* output, int m, int n, void* buffer, size_t buffer_size) {
  return detail::call_reduce_matrix_columns<TIn, TOut, Identity, Identity, false>(
      input, output, m, n, buffer, buffer_size);
}

#define INSTANTIATE_REDUCE_MATRIX_COLUMNS(T) \
  template Status reduce_matrix_columns<T, T>(const T* input, T* output, int m, int n, void* buffer, size_t buffer_size)
INSTANTIATE_REDUCE_MATRIX_COLUMNS(half);
INSTANTIATE_REDUCE_MATRIX_COLUMNS(float);
INSTANTIATE_REDUCE_MATRIX_COLUMNS(double);
#undef INSTANTIATE_REDUCE_MATRIX_COLUMNS

}  // namespace cuda
}  // namespace onnxruntime<|MERGE_RESOLUTION|>--- conflicted
+++ resolved
@@ -341,69 +341,11 @@
       input, output, 1, size, buffer, buffer_size);
 }
 
-<<<<<<< HEAD
-template void reduce_sum<half, float>(
-    const half* data, float* output, int size, float* buffer);
-template void reduce_sum<float, float>(
-    const float* data, float* output, int size, float* buffer);
-template void reduce_sum<double, double>(
-    const double* data, double* output, int size, double* buffer);
-
-template void reduce_square_sum<half, float>(
-    const half* data, float* output, int size, float* buffer);
-template void reduce_square_sum<float, float>(
-    const float* data, float* output, int size, float* buffer);
-template void reduce_square_sum<double, double>(
-    const double* data, double* output, int size, double* buffer);
-#if CUDA_VERSION >= 11000 && (__CUDA_ARCH__ >= 800 || !defined(__CUDA_ARCH__))
-template void reduce_square_sum<nv_bfloat16, float>(
-  const nv_bfloat16* data, float* output, int size, float* buffer);
-#endif
-
-template void reduce_l2_norm<half, float>(
-    const half* data, float* output, int size, float* buffer);
-template void reduce_l2_norm<float, float>(
-    const float* data, float* output, int size, float* buffer);
-template void reduce_l2_norm<double, double>(
-    const double* data, double* output, int size, double* buffer);
-
-template void reduce_mean<half, float>(
-    const half* data, float* output, int size, float* buffer);
-template void reduce_mean<float, float>(
-    const float* data, float* output, int size, float* buffer);
-template void reduce_mean<double, double>(
-    const double* data, double* output, int size, double* buffer);
-
-bool is_matrix_row_reduction(
-    const cudnnReduceTensorOp_t cudnn_reduce_op,
-    const int m,
-    const int n,
-    const size_t rank,
-    std::vector<int64_t> axes) {
-  if (m < 1)
-    return false;
-
-  if (n < 1)
-    return false;
-
-  if (rank < 2)
-    return false;
-
-  if (cudnn_reduce_op != CUDNN_REDUCE_TENSOR_ADD)
-    return false;
-
-  //empty axes, default reduction
-  if (axes.size() < 1)
-    return false;
-
-  return true;
-=======
 template <typename TIn, typename TOut>
 Status reduce_mean(
     const TIn* input, TOut* output, int size, void* buffer, size_t buffer_size) {
   return detail::call_reduce_matrix_columns<TIn, TOut, Identity, Identity, true>(
       input, output, 1, size, buffer, buffer_size);
->>>>>>> 2d9dcc45
 }
 
 #define INSTANTIATE_REDUCE_SUM(TIn, TOut) \
@@ -418,6 +360,9 @@
 INSTANTIATE_REDUCE_SQUARE_SUM(half, float);
 INSTANTIATE_REDUCE_SQUARE_SUM(float, float);
 INSTANTIATE_REDUCE_SQUARE_SUM(double, double);
+#if CUDA_VERSION >= 11000 && (__CUDA_ARCH__ >= 800 || !defined(__CUDA_ARCH__))
+INSTANTIATE_REDUCE_SQUARE_SUM(nv_bfloat16, float);
+#endif
 #undef INSTANTIATE_REDUCE_SQUARE_SUM
 
 #define INSTANTIATE_REDUCE_L2_NORM(TIn, TOut) \

// Copyright (c) Microsoft Corporation. All rights reserved.
// Licensed under the MIT License.

#pragma once
<<<<<<< HEAD
#include <mutex>
=======
#include "core/common/common.h"
>>>>>>> b4f6dad7
#include "core/providers/cuda/cuda_pch.h"

namespace onnxruntime {

class OrtMutex;

// -----------------------------------------------------------------------
// Error handling
// -----------------------------------------------------------------------

template <typename ERRTYPE, bool THRW>
std::conditional_t<THRW, void, Status> CudaCall(
  ERRTYPE retCode, const char* exprString, const char* libName, ERRTYPE successCode, const char* msg = "");

#define CUDA_CALL(expr) (CudaCall<cudaError, false>((expr), #expr, "CUDA", cudaSuccess))
#define CUBLAS_CALL(expr) (CudaCall<cublasStatus_t, false>((expr), #expr, "CUBLAS", CUBLAS_STATUS_SUCCESS))

#define CUSPARSE_CALL(expr) (CudaCall<cusparseStatus_t, false>((expr), #expr, "CUSPARSE", CUSPARSE_STATUS_SUCCESS))
#define CURAND_CALL(expr) (CudaCall<curandStatus_t, false>((expr), #expr, "CURAND", CURAND_STATUS_SUCCESS))
#define CUDNN_CALL(expr) (CudaCall<cudnnStatus_t, false>((expr), #expr, "CUDNN", CUDNN_STATUS_SUCCESS))
#define CUDNN_CALL2(expr, m) (CudaCall<cudnnStatus_t, false>((expr), #expr, "CUDNN", CUDNN_STATUS_SUCCESS, m))

#define CUFFT_CALL(expr) (CudaCall<cufftResult, false>((expr), #expr, "CUFFT", CUFFT_SUCCESS))

#define CUDA_CALL_THROW(expr) (CudaCall<cudaError, true>((expr), #expr, "CUDA", cudaSuccess))
#define CUBLAS_CALL_THROW(expr) (CudaCall<cublasStatus_t, true>((expr), #expr, "CUBLAS", CUBLAS_STATUS_SUCCESS))

#define CUSPARSE_CALL_THROW(expr) (CudaCall<cusparseStatus_t, true>((expr), #expr, "CUSPARSE", CUSPARSE_STATUS_SUCCESS))
#define CURAND_CALL_THROW(expr) (CudaCall<curandStatus_t, true>((expr), #expr, "CURAND", CURAND_STATUS_SUCCESS))

// the cudnn configuration call that doesn't need set stream
#define CUDNN_CALL_THROW(expr) (CudaCall<cudnnStatus_t, true>((expr), #expr, "CUDNN", CUDNN_STATUS_SUCCESS))

#define CUFFT_CALL_THROW(expr) (CudaCall<cufftResult, true>((expr), #expr, "CUFFT", CUFFT_SUCCESS))

#ifdef ORT_USE_NCCL
#define NCCL_CALL(expr) (CudaCall<ncclResult_t, false>((expr), #expr, "NCCL", ncclSuccess))
#define NCCL_CALL_THROW(expr) (CudaCall<ncclResult_t, true>((expr), #expr, "NCCL", ncclSuccess))
#endif

}  // namespace onnxruntime<|MERGE_RESOLUTION|>--- conflicted
+++ resolved
@@ -2,16 +2,10 @@
 // Licensed under the MIT License.
 
 #pragma once
-<<<<<<< HEAD
-#include <mutex>
-=======
 #include "core/common/common.h"
->>>>>>> b4f6dad7
 #include "core/providers/cuda/cuda_pch.h"
 
 namespace onnxruntime {
-
-class OrtMutex;
 
 // -----------------------------------------------------------------------
 // Error handling
@@ -19,7 +13,7 @@
 
 template <typename ERRTYPE, bool THRW>
 std::conditional_t<THRW, void, Status> CudaCall(
-  ERRTYPE retCode, const char* exprString, const char* libName, ERRTYPE successCode, const char* msg = "");
+    ERRTYPE retCode, const char* exprString, const char* libName, ERRTYPE successCode, const char* msg = "");
 
 #define CUDA_CALL(expr) (CudaCall<cudaError, false>((expr), #expr, "CUDA", cudaSuccess))
 #define CUBLAS_CALL(expr) (CudaCall<cublasStatus_t, false>((expr), #expr, "CUBLAS", CUBLAS_STATUS_SUCCESS))

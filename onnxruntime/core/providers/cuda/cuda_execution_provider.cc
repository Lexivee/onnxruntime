// Copyright (c) Microsoft Corporation. All rights reserved.
// Licensed under the MIT License.

#include "core/common/inlined_containers.h"
#include "core/providers/shared_library/provider_api.h"
#include "core/platform/env_var_utils.h"
#include "core/providers/cuda/cuda_execution_provider.h"
#include "core/providers/cuda/cuda_common.h"
#include "core/providers/cuda/cuda_allocator.h"
#include "core/providers/cuda/cuda_fwd.h"
#include "core/providers/cuda/gpu_data_transfer.h"
#include "core/providers/cuda/cuda_profiler.h"

#ifndef DISABLE_CONTRIB_OPS
#include "contrib_ops/cuda/cuda_contrib_kernels.h"
#endif

#ifdef ENABLE_TRAINING_OPS
#include "orttraining/training_ops/cuda/cuda_training_kernels.h"
#endif

#include "core/providers/cuda/cuda_stream_handle.h"

using namespace onnxruntime::common;

namespace onnxruntime {

class Memcpy final : public OpKernel {
 public:
  Memcpy(const OpKernelInfo& info) : OpKernel{info} {}

  Status Compute(OpKernelContext* ctx) const override {
    auto X_type = ctx->InputType(0);
    if (X_type->IsTensorType()) {
      const auto* X = ctx->Input<Tensor>(0);
      ORT_ENFORCE(X != nullptr, "Memcpy: Input tensor is nullptr.");
      Tensor* Y = ctx->Output(0, X->Shape());
      ORT_ENFORCE(Y != nullptr, "Memcpy: Failed to allocate output tensor.");
      // do we support async copy?
      // The cudaMemCpyAsync will handle the pinned memory and non-pinned memory,
      // so we don't need the check here.
      auto* gpu_data_transfer = Info().GetDataTransferManager().GetDataTransfer(X->Location().device, Y->Location().device);
      ORT_RETURN_IF_ERROR(gpu_data_transfer->CopyTensorAsync(*X, *Y, *ctx->GetComputeStream()));
      return Status::OK();
    } else {
      if (X_type->IsSparseTensorType()) {
        // TODO: support aysnc copy for sparse tensor
        // sync the stream first, since it is a sync memory copy
        cudaStreamSynchronize(static_cast<cudaStream_t>(ctx->GetComputeStream()->GetHandle()));
        const auto* X = ctx->Input<SparseTensor>(0);
        ORT_ENFORCE(X != nullptr, "Memcpy: Input tensor is nullptr.");
        SparseTensor* Y = ctx->OutputSparse(0, X->DenseShape());
        ORT_ENFORCE(Y != nullptr, "Memcpy: Failed to allocate output sparse tensor.");
        return X->Copy(Info().GetDataTransferManager(), *Y);
      } else if (X_type->IsTensorSequenceType()) {
        const TensorSeq* X = ctx->Input<TensorSeq>(0);
        ORT_ENFORCE(X != nullptr, "Memcpy: Input tensor sequence is nullptr.");
        TensorSeq* Y = ctx->Output<TensorSeq>(0);
        ORT_ENFORCE(Y != nullptr, "Memcpy: Failed to allocate output tensor sequence.");
        auto X_dtype = X->DataType();
        Y->SetType(X_dtype);
        AllocatorPtr alloc;

        // If we are copying contents to CUDA, the allocator to use
        // to allocate the buffers of the new tensors in the sequence
        // can be temp space allocator associated with the CUDA EP
        if (Node().OpType() == "MemcpyFromHost") {
          auto status = ctx->GetTempSpaceAllocator(&alloc);
          if (!status.IsOK()) {
            return Status(common::ONNXRUNTIME, common::FAIL,
                          "Memcpy cuda: unable to get an allocator.");
          }
        } else {
          // If we are copying contents to CPU (op type is "MemcpyToHost"),
          // the allocator to use to allocate the buffers of the new tensors
          // in the sequence will be the allocator from the CPU EP
          auto status = ctx->GetTempSpaceCPUAllocator(&alloc);
          if (!status.IsOK()) {
            return Status(common::ONNXRUNTIME, common::FAIL,
                          "Memcpy cuda: unable to get the CPU allocator.");
          }
        }
        auto X_size = X->Size();
        for (size_t i = 0; i < X_size; ++i) {
          const Tensor& source_tensor = X->Get(i);
          std::unique_ptr<Tensor> target_tensor = Tensor::Create(source_tensor.DataType(), source_tensor.Shape(), alloc);
          auto* gpu_data_transfer = Info().GetDataTransferManager().GetDataTransfer(source_tensor.Location().device,
                                                                                    target_tensor->Location().device);
          ORT_RETURN_IF_ERROR(gpu_data_transfer->CopyTensorAsync(source_tensor, *target_tensor, *ctx->GetComputeStream()));
          Y->Add(std::move(*target_tensor));
        }
        return Status::OK();
      }
      return Status(common::ONNXRUNTIME, common::FAIL, "Memcpy: Unsupported input type.");
    }
  }
};

namespace cuda {
ONNX_OPERATOR_KERNEL_EX(
    MemcpyFromHost,
    kOnnxDomain,
    1,
    kCudaExecutionProvider,
    (*KernelDefBuilder::Create())
        .InputMemoryType(OrtMemTypeCPUInput, 0)
        .TypeConstraint("T", DataTypeImpl::AllFixedSizeTensorAndSequenceTensorTypes()),
    Memcpy);

ONNX_OPERATOR_KERNEL_EX(
    MemcpyToHost,
    kOnnxDomain,
    1,
    kCudaExecutionProvider,
    (*KernelDefBuilder::Create())
        .OutputMemoryType(OrtMemTypeCPUOutput, 0)
        .TypeConstraint("T", DataTypeImpl::AllFixedSizeTensorAndSequenceTensorTypes()),
    Memcpy);

}  // namespace cuda

AllocatorPtr CUDAExecutionProvider::CreateCudaAllocator(OrtDevice::DeviceId device_id,
                                                        size_t gpu_mem_limit,
                                                        ArenaExtendStrategy arena_extend_strategy,
                                                        CUDAExecutionProviderExternalAllocatorInfo external_allocator_info,
                                                        OrtArenaCfg* default_memory_arena_cfg) {
  if (external_allocator_info.UseExternalAllocator()) {
    AllocatorCreationInfo default_memory_info(
        [external_allocator_info](OrtDevice::DeviceId id) {
          return std::make_unique<CUDAExternalAllocator>(id, CUDA,
                                                         external_allocator_info.alloc,
                                                         external_allocator_info.free,
                                                         external_allocator_info.empty_cache);
        },
        device_id,
        false);

    return CreateAllocator(default_memory_info);
  } else {
    AllocatorCreationInfo default_memory_info(
        [](OrtDevice::DeviceId id) {
          return std::make_unique<CUDAAllocator>(id, CUDA);
        },
        device_id,
        true,
        {default_memory_arena_cfg ? *default_memory_arena_cfg
                                  : OrtArenaCfg(gpu_mem_limit, static_cast<int>(arena_extend_strategy), -1, -1, -1)},
        // make it stream aware
        true,
        // enable cross stream sharing?
        false);

    // CUDA malloc/free is expensive so always use an arena
    return CreateAllocator(default_memory_info);
  }
}

CUDAExecutionProvider::PerThreadContext::PerThreadContext(OrtDevice::DeviceId device_id, cudaStream_t stream, size_t /*gpu_mem_limit*/,
                                                          ArenaExtendStrategy /*arena_extend_strategy*/, CUDAExecutionProviderExternalAllocatorInfo /*external_allocator_info*/,
                                                          OrtArenaCfg* /*default_memory_arena_cfg*/) {
  CUDA_CALL_THROW(cudaSetDevice(device_id));

  CUBLAS_CALL_THROW(cublasCreate(&cublas_handle_));
  CUBLAS_CALL_THROW(cublasLtCreate(&cublas_lt_handle_));
  CUBLAS_CALL_THROW(cublasSetStream(cublas_handle_, stream));

  CUDNN_CALL_THROW(cudnnCreate(&cudnn_handle_));
  CUDNN_CALL_THROW(cudnnSetStream(cudnn_handle_, stream));

#if defined(CUDA_VERSION) && CUDA_VERSION >= 10000
  cuda_graph_.SetStream(stream);
#else
  ORT_UNUSED_PARAMETER(stream);
#endif
}

CUDAExecutionProvider::PerThreadContext::~PerThreadContext() {
  ORT_IGNORE_RETURN_VALUE(CUBLAS_CALL(cublasDestroy(cublas_handle_)));
  ORT_IGNORE_RETURN_VALUE(CUBLAS_CALL(cublasLtDestroy(cublas_lt_handle_)));
  ORT_IGNORE_RETURN_VALUE(CUDNN_CALL(cudnnDestroy(cudnn_handle_)));
}

#if defined(CUDA_VERSION) && CUDA_VERSION >= 10000
bool CUDAExecutionProvider::PerThreadContext::IsGraphCaptureAllowed() const {
  return regular_run_count_before_graph_capture_ >= min_num_runs_before_cuda_graph_capture_;
}

void CUDAExecutionProvider::PerThreadContext::CaptureBegin() {
  cuda_graph_.Reset();
  cuda_graph_.CaptureBegin();
}

void CUDAExecutionProvider::PerThreadContext::CaptureEnd() {
  cuda_graph_.CaptureEnd();
  is_graph_captured_ = true;
}

bool CUDAExecutionProvider::PerThreadContext::IsGraphCaptured() const {
  return is_graph_captured_;
}

Status CUDAExecutionProvider::PerThreadContext::ReplayGraph() {
  ORT_ENFORCE(IsGraphCaptured());
  return cuda_graph_.Replay();
}

void CUDAExecutionProvider::PerThreadContext::IncrementRegularRunCountBeforeGraphCapture() {
  ++regular_run_count_before_graph_capture_;
}
#endif

void OverrideTunableOpInfoByEnv(CUDAExecutionProviderInfo& info) {
  auto env_tunable_op_enabled = onnxruntime::ParseTestOnlyEnvironmentVariable<bool>(
      "ORT_CUDA_TUNABLE_OP_ENABLED", {"0", "1"}, "Use provider_options \"tunable_op_enabled\" instead.");
  if (env_tunable_op_enabled.has_value() && env_tunable_op_enabled != info.tunable_op.enabled) {
    LOGS_DEFAULT(INFO) << "ORT_CUDA_TUNABLE_OP_ENABLED is set to " << *env_tunable_op_enabled;
    info.tunable_op.enabled = *env_tunable_op_enabled;
  }
}

CUDAExecutionProvider::CUDAExecutionProvider(const CUDAExecutionProviderInfo& info)
    : IExecutionProvider{onnxruntime::kCudaExecutionProvider},
      info_{info},
      tuning_context_(this, &info_.tunable_op) {
  CUDA_CALL_THROW(cudaSetDevice(info_.device_id));

  // must wait GPU idle, otherwise cudaGetDeviceProperties might fail
  CUDA_CALL_THROW(cudaDeviceSynchronize());
  CUDA_CALL_THROW(cudaGetDeviceProperties(&device_prop_, info_.device_id));

  // This scenario is not supported.
  ORT_ENFORCE(!(info.has_user_compute_stream && info.external_allocator_info.UseExternalAllocator()));

  if (info.has_user_compute_stream) {
    external_stream_ = true;
    use_ep_level_unified_stream_ = true;
    stream_ = static_cast<cudaStream_t>(info.user_compute_stream);
  } else {
    if (info.external_allocator_info.UseExternalAllocator()) {
      use_ep_level_unified_stream_ = true;
      stream_ = nullptr;
    } else if (info.enable_cuda_graph) {
      // current cuda graph implementation only works with single stream
      // use EP level unified stream for all the reqeust
      CUDA_CALL_THROW(cudaStreamCreateWithFlags(&stream_, cudaStreamNonBlocking));
      use_ep_level_unified_stream_ = true;
    } else {
      stream_ = nullptr;
    }
  }

  size_t free = 0;
  size_t total = 0;
  CUDA_CALL_THROW(cudaMemGetInfo(&free, &total));

  OverrideTunableOpInfoByEnv(info_);
}

CUDAExecutionProvider::~CUDAExecutionProvider() {
  // clean up thread local context caches
  {
    std::lock_guard<OrtMutex> lock(context_state_.mutex);
    for (const auto& cache_weak : context_state_.caches_to_update_on_destruction) {
      const auto cache = cache_weak.lock();
      if (!cache) continue;
      ORT_IGNORE_RETURN_VALUE(cache->erase(this));
    }
  }

  if (!external_stream_ && stream_) {
    ORT_IGNORE_RETURN_VALUE(CUDA_CALL(cudaStreamDestroy(stream_)));
  }
}

<<<<<<< HEAD
void CUDAExecutionProvider::EnableTunableOp() {
  LOGS_DEFAULT(INFO) << "Enable TunableOp for CUDA Execution Provider";
  info_.tunable_op.enabled = true;
}

void CUDAExecutionProvider::DisableTunableOp() {
  LOGS_DEFAULT(INFO) << "Disable TunableOp for CUDA Execution Provider";
  info_.tunable_op.enabled = false;
}

bool CUDAExecutionProvider::IsTunableOpEnabled() const {
  return info_.tunable_op.enabled;
=======
ITuningContext* CUDAExecutionProvider::GetTuningContext() const {
  return const_cast<cuda::tunable::CudaTuningContext*>(&tuning_context_);
>>>>>>> 8372c86e
}

std::unique_ptr<profiling::EpProfiler> CUDAExecutionProvider::GetProfiler() {
  return std::make_unique<profiling::CudaProfiler>();
}

// Suppressing warning "C26816: The pointer points to memory allocated on the stack." for
// CUDAExecutionProvider::GetPerThreadContext().
// While CUDAExecutionProvider::GetPerThreadContext() does return the result of dereferencing a local
// std::shared_ptr<PerThreadContext>, the underlying PerThreadContext is owned by the CUDA EP and is not local to this
// function.
#ifdef _WIN32
#pragma warning(push)
#pragma warning(disable : 26816)
#endif

CUDAExecutionProvider::PerThreadContext& CUDAExecutionProvider::GetPerThreadContext() const {
  const auto& per_thread_context_cache = PerThreadContextCache();

  // try to use cached context
  auto cached_context_it = per_thread_context_cache->find(this);
  if (cached_context_it != per_thread_context_cache->end()) {
    auto cached_context = cached_context_it->second.lock();
    ORT_ENFORCE(cached_context);
    return *cached_context;
  }

  // get context and update cache
  std::shared_ptr<PerThreadContext> context;
  {
    std::lock_guard<OrtMutex> lock(context_state_.mutex);

    // get or create a context
    if (context_state_.retired_context_pool.empty()) {
      context = std::make_shared<PerThreadContext>(info_.device_id, stream_, info_.gpu_mem_limit,
                                                   info_.arena_extend_strategy, info_.external_allocator_info, info_.default_memory_arena_cfg);
    } else {
      context = context_state_.retired_context_pool.back();
      context_state_.retired_context_pool.pop_back();
    }

    // insert into active_contexts, should not already be present
    const auto active_contexts_insert_result = context_state_.active_contexts.insert(context);
    ORT_ENFORCE(active_contexts_insert_result.second);

    // insert into caches_to_update_on_destruction, may already be present
    ORT_IGNORE_RETURN_VALUE(context_state_.caches_to_update_on_destruction.insert(per_thread_context_cache));
  }

  per_thread_context_cache->insert(std::make_pair(this, context));

  return *context;
}

#ifdef _WIN32
#pragma warning(pop)
#endif

void CUDAExecutionProvider::ReleasePerThreadContext() const {
  const auto& per_thread_context_cache = PerThreadContextCache();

  auto cached_context_it = per_thread_context_cache->find(this);
  ORT_ENFORCE(cached_context_it != per_thread_context_cache->end());
  auto cached_context = cached_context_it->second.lock();
  ORT_ENFORCE(cached_context);

  {
    std::lock_guard<OrtMutex> lock(context_state_.mutex);
    context_state_.active_contexts.erase(cached_context);
    context_state_.retired_context_pool.push_back(cached_context);
  }

  per_thread_context_cache->erase(cached_context_it);
}

AllocatorPtr CUDAExecutionProvider::GetAllocator(OrtMemType mem_type) const {
  if (mem_type == OrtMemTypeDefault) {
    auto cuda_alloc = IExecutionProvider::GetAllocator(mem_type);
    if (!cuda_alloc) {
      // this means the program invoke GetAllocator before RegsiterAllocators,
      // which only happnens in some UTs.
      // here is a hack to return another allocator instance.
      // need to fix this in the future.
      return CreateCudaAllocator(info_.device_id, info_.gpu_mem_limit, info_.arena_extend_strategy,
                                 info_.external_allocator_info, info_.default_memory_arena_cfg);
    }
  }

  return IExecutionProvider::GetAllocator(mem_type);
}

Status CUDAExecutionProvider::Sync() const {
  CUDA_RETURN_IF_ERROR(cudaDeviceSynchronize());
  return Status::OK();
}

<<<<<<< HEAD
void CUDAExecutionProvider::AddDeferredReleaseCPUPtr(void* p) {
  // when not running in InferenceSession (e.g. Test)
  // it's OK to not remember the deferred release ptr
  // as the actual memory will be cleaned in arena allocator dtor

  // This function should only record pointers returned by
  // AllocateBufferOnCPUPinned.

  std::lock_guard<OrtMutex> lock(deferred_release_mutex_);
  cudaStream_t stream = static_cast<cudaStream_t>(GetComputeStream());
  auto it = deferred_release_buffer_pool_.find(stream);
  if (it != deferred_release_buffer_pool_.end()) {
    it->second.push_back(p);
  } else {
    deferred_release_buffer_pool_[stream] = {p};
  }
}

struct CpuBuffersInfo {
  // This struct stores the information needed
  // to release CPU buffers allocated for GPU kernels.
  // It's used to enqueue their release after
  // associated GPU kernels in a CUDA stream.

  // This is a CPU allocator in CUDA EP.
  // It must be the one used to allocate the
  // following pointers.
  AllocatorPtr allocator;
  // buffers[i] is the i-th pointer added by
  // AddDeferredReleaseCPUPtr for a specific
  // CUDA stream. For example, this fields
  // should contain all values in
  // deferred_release_buffer_pool_[my_stream]
  // when release my_stream's (type: cudaStream_t)
  // buffers.
  std::vector<void*> buffers;
};

static void CUDART_CB ReleaseCpuBufferCallback(void* raw_info) {
  // The passed-in raw_info is a unmanaged pointer from
  // std::unique_ptr<CpuBuffersInfo>.release().
  // We rewrap raw_info as std::unique_ptr<CpuBuffersInfo> so that
  // it will be cleaned up automatically at the end of this function.
  std::unique_ptr<CpuBuffersInfo> cpu_buffers_info = std::make_unique<CpuBuffersInfo>();
  cpu_buffers_info.reset(reinterpret_cast<CpuBuffersInfo*>(raw_info));
  for (auto ptr : cpu_buffers_info->buffers) {
    cpu_buffers_info->allocator->Free(ptr);
  }
}

Status CUDAExecutionProvider::EnqueueDeferredRelease() {
  // Release CPU buffers allocated for CUDA kernels (type: CudaKernel).
  // They have to be released outside CUDA kernels because they must be alive
  // during asynchronous GPU computation even after the CPU part (e.g,
  // CudaKernel::ComputeInternal) already return.
  std::lock_guard<OrtMutex> lock(deferred_release_mutex_);
  for (auto it = deferred_release_buffer_pool_.begin(); it != deferred_release_buffer_pool_.end(); ++it) {
    // it->first: a CUDA stream.
    // it->second: CPU buffers associated with kernels running on it->first.
    // This iteration enqueues a callback to release all buffers
    // in it->second on it->first.

    auto stream = it->first;
    auto& buffers = it->second;
    // Allocate a heap object to extend the lifetime of allocator and buffer pointers.
    std::unique_ptr<CpuBuffersInfo> cpu_buffers_info = std::make_unique<CpuBuffersInfo>();
    // This allocator must be the same to the allocator
    // used in AllocateBufferOnCPUPinned.
    cpu_buffers_info->allocator = GetAllocator(DEFAULT_CPU_ALLOCATOR_DEVICE_ID, OrtMemTypeCPU);
    cpu_buffers_info->buffers = buffers;
    // Release the ownership of cpu_buffers_info so that the underlying
    // object will keep alive until the end of ReleaseCpuBufferCallback.
    if (cpu_buffers_info->allocator->Info().alloc_type == OrtArenaAllocator) {
      // Release memory asynchronously to avoid blocking the compute stream.
      CUDA_RETURN_IF_ERROR(cudaLaunchHostFunc(stream, ReleaseCpuBufferCallback, cpu_buffers_info.release()));
    } else {
      // Per
      // https://docs.nvidia.com/cuda/cuda-c-programming-guide/index.html#implicit-synchronization
      // cudaHostFree doesn't block stream, so a synchronitation is needed to make sure no kernels
      // are using the host memory.
      CUDA_RETURN_IF_ERROR(cudaStreamSynchronize(stream));
      // cudaFreeHost and all other CUDA APIs cannot be called by cudaLaunchHostFunc per spec.
      // So we just do synchrous release.
      ReleaseCpuBufferCallback(cpu_buffers_info.release());
    }
  }
  // All buffers are scheduled for release.
  // Let's clear releated information so that
  // those buffers won't be released twice.
  deferred_release_buffer_pool_.clear();
  return Status::OK();
}

=======
>>>>>>> 8372c86e
Status CUDAExecutionProvider::OnRunStart() {
  // always set CUDA device when session::Run() in case it runs in a worker thread
  CUDA_RETURN_IF_ERROR(cudaSetDevice(GetDeviceId()));
  if (IsGraphCaptureEnabled() && GetPerThreadContext().IsGraphCaptureAllowed() && !GetPerThreadContext().IsGraphCaptured()) {
    LOGS_DEFAULT(INFO) << "Capturing the cuda graph for this model";
    GetPerThreadContext().CaptureBegin();
  }
  return Status::OK();
}

Status CUDAExecutionProvider::OnRunEnd(bool sync_stream) {
  if (IsGraphCaptureEnabled() && !GetPerThreadContext().IsGraphCaptured()) {
    if (GetPerThreadContext().IsGraphCaptureAllowed()) {
      GetPerThreadContext().CaptureEnd();
      // CUDA work issued to a capturing stream doesn’t actually run on the GPU,
      // so run the captured graph here to actually execute the work.
      ORT_RETURN_IF_ERROR(GetPerThreadContext().ReplayGraph());
    } else {
      GetPerThreadContext().IncrementRegularRunCountBeforeGraphCapture();
    }
  }

  if (sync_stream) {
    CUDA_RETURN_IF_ERROR(cudaStreamSynchronize(static_cast<cudaStream_t>(stream_)));
  }

  // The reason of !IsGraphCaptureEnabled():
  //  If cuda graph is enabled, the per thread context will not be released
  //  because the per thread cuda graph needs to be maintained and replayed for
  //  the next run.
  // The reason of PerThreadContextCache()->find(this) != PerThreadContextCache()->end():
  //  In extreme cases (e.g., 1-op graph and that op fallbacks to CPU),
  //  PerThreadContext won't be created and there isbe nothing to
  //  release. This didn't happen before because we always call
  //  GetPerThreadContext in OnRunStart.
  if (!IsGraphCaptureEnabled() &&
      PerThreadContextCache()->find(this) != PerThreadContextCache()->end()) {
    ReleasePerThreadContext();
  }

  return Status::OK();
}

#if defined(CUDA_VERSION) && CUDA_VERSION >= 10000
bool CUDAExecutionProvider::IsGraphCaptureEnabled() const {
  return info_.enable_cuda_graph;
}

bool CUDAExecutionProvider::IsGraphCaptured() const {
  return GetPerThreadContext().IsGraphCaptured();
}

Status CUDAExecutionProvider::ReplayGraph() {
  return GetPerThreadContext().ReplayGraph();
}
#endif

namespace cuda {
// opset 1 to 9
class ONNX_OPERATOR_KERNEL_CLASS_NAME(kCudaExecutionProvider, kOnnxDomain, 1, MemcpyFromHost);
class ONNX_OPERATOR_KERNEL_CLASS_NAME(kCudaExecutionProvider, kOnnxDomain, 1, MemcpyToHost);
class ONNX_OPERATOR_TYPED_KERNEL_CLASS_NAME(kCudaExecutionProvider, kOnnxDomain, 7, float, Cos);
class ONNX_OPERATOR_TYPED_KERNEL_CLASS_NAME(kCudaExecutionProvider, kOnnxDomain, 7, double, Cos);
class ONNX_OPERATOR_TYPED_KERNEL_CLASS_NAME(kCudaExecutionProvider, kOnnxDomain, 7, MLFloat16, Cos);
class ONNX_OPERATOR_TYPED_KERNEL_CLASS_NAME(kCudaExecutionProvider, kOnnxDomain, 7, float, Sin);
class ONNX_OPERATOR_TYPED_KERNEL_CLASS_NAME(kCudaExecutionProvider, kOnnxDomain, 7, double, Sin);
class ONNX_OPERATOR_TYPED_KERNEL_CLASS_NAME(kCudaExecutionProvider, kOnnxDomain, 7, MLFloat16, Sin);
class ONNX_OPERATOR_VERSIONED_KERNEL_CLASS_NAME(kCudaExecutionProvider, kOnnxDomain, 4, 10, Concat);
class ONNX_OPERATOR_VERSIONED_KERNEL_CLASS_NAME(kCudaExecutionProvider, kOnnxDomain, 1, 10, Unsqueeze);
class ONNX_OPERATOR_VERSIONED_KERNEL_CLASS_NAME(kCudaExecutionProvider, kOnnxDomain, 1, 8, Flatten);
class ONNX_OPERATOR_VERSIONED_KERNEL_CLASS_NAME(kCudaExecutionProvider, kOnnxDomain, 1, 10, Squeeze);
class ONNX_OPERATOR_VERSIONED_KERNEL_CLASS_NAME(kCudaExecutionProvider, kOnnxDomain, 1, 12, Identity);
class ONNX_OPERATOR_VERSIONED_KERNEL_CLASS_NAME(kCudaExecutionProvider, kOnnxDomain, 7, 9, Dropout);
class ONNX_OPERATOR_VERSIONED_KERNEL_CLASS_NAME(kCudaExecutionProvider, kOnnxDomain, 1, 10, Gather);
class ONNX_OPERATOR_VERSIONED_TYPED_KERNEL_CLASS_NAME(kCudaExecutionProvider, kOnnxDomain, 7, 8, float, Gemm);
class ONNX_OPERATOR_VERSIONED_TYPED_KERNEL_CLASS_NAME(kCudaExecutionProvider, kOnnxDomain, 7, 8, double, Gemm);
class ONNX_OPERATOR_VERSIONED_TYPED_KERNEL_CLASS_NAME(kCudaExecutionProvider, kOnnxDomain, 7, 8, MLFloat16, Gemm);
class ONNX_OPERATOR_VERSIONED_TYPED_KERNEL_CLASS_NAME(kCudaExecutionProvider, kOnnxDomain, 9, 10, float, Gemm);
class ONNX_OPERATOR_VERSIONED_TYPED_KERNEL_CLASS_NAME(kCudaExecutionProvider, kOnnxDomain, 9, 10, double, Gemm);
class ONNX_OPERATOR_VERSIONED_TYPED_KERNEL_CLASS_NAME(kCudaExecutionProvider, kOnnxDomain, 9, 10, MLFloat16, Gemm);
class ONNX_OPERATOR_VERSIONED_TYPED_KERNEL_CLASS_NAME(kCudaExecutionProvider, kOnnxDomain, 1, 8, float, MatMul);
class ONNX_OPERATOR_VERSIONED_TYPED_KERNEL_CLASS_NAME(kCudaExecutionProvider, kOnnxDomain, 1, 8, double, MatMul);
class ONNX_OPERATOR_VERSIONED_TYPED_KERNEL_CLASS_NAME(kCudaExecutionProvider, kOnnxDomain, 1, 8, MLFloat16, MatMul);
class ONNX_OPERATOR_VERSIONED_TYPED_KERNEL_CLASS_NAME(kCudaExecutionProvider, kOnnxDomain, 9, 12, float, MatMul);
class ONNX_OPERATOR_VERSIONED_TYPED_KERNEL_CLASS_NAME(kCudaExecutionProvider, kOnnxDomain, 9, 12, double, MatMul);
class ONNX_OPERATOR_VERSIONED_TYPED_KERNEL_CLASS_NAME(kCudaExecutionProvider, kOnnxDomain, 9, 12, MLFloat16, MatMul);
class ONNX_OPERATOR_TYPED_KERNEL_CLASS_NAME(kCudaExecutionProvider, kOnnxDomain, 10, int8_t, MatMulInteger);
class ONNX_OPERATOR_TYPED_KERNEL_CLASS_NAME(kCudaExecutionProvider, kOnnxDomain, 6, float, Elu);
class ONNX_OPERATOR_TYPED_KERNEL_CLASS_NAME(kCudaExecutionProvider, kOnnxDomain, 6, double, Elu);
class ONNX_OPERATOR_TYPED_KERNEL_CLASS_NAME(kCudaExecutionProvider, kOnnxDomain, 6, MLFloat16, Elu);
class ONNX_OPERATOR_TYPED_KERNEL_CLASS_NAME(kCudaExecutionProvider, kOnnxDomain, 6, float, HardSigmoid);
class ONNX_OPERATOR_TYPED_KERNEL_CLASS_NAME(kCudaExecutionProvider, kOnnxDomain, 6, double, HardSigmoid);
class ONNX_OPERATOR_TYPED_KERNEL_CLASS_NAME(kCudaExecutionProvider, kOnnxDomain, 6, MLFloat16, HardSigmoid);
class ONNX_OPERATOR_VERSIONED_TYPED_KERNEL_CLASS_NAME(kCudaExecutionProvider, kOnnxDomain, 6, 15, float, LeakyRelu);
class ONNX_OPERATOR_VERSIONED_TYPED_KERNEL_CLASS_NAME(kCudaExecutionProvider, kOnnxDomain, 6, 15, double, LeakyRelu);
class ONNX_OPERATOR_VERSIONED_TYPED_KERNEL_CLASS_NAME(kCudaExecutionProvider, kOnnxDomain, 6, 15, MLFloat16, LeakyRelu);
class ONNX_OPERATOR_VERSIONED_TYPED_KERNEL_CLASS_NAME(kCudaExecutionProvider, kOnnxDomain, 6, 12, float, Relu);
class ONNX_OPERATOR_VERSIONED_TYPED_KERNEL_CLASS_NAME(kCudaExecutionProvider, kOnnxDomain, 6, 12, double, Relu);
class ONNX_OPERATOR_VERSIONED_TYPED_KERNEL_CLASS_NAME(kCudaExecutionProvider, kOnnxDomain, 6, 12, MLFloat16, Relu);
class ONNX_OPERATOR_TYPED_KERNEL_CLASS_NAME(kCudaExecutionProvider, kOnnxDomain, 6, float, Selu);
class ONNX_OPERATOR_TYPED_KERNEL_CLASS_NAME(kCudaExecutionProvider, kOnnxDomain, 6, double, Selu);
class ONNX_OPERATOR_TYPED_KERNEL_CLASS_NAME(kCudaExecutionProvider, kOnnxDomain, 6, MLFloat16, Selu);
class ONNX_OPERATOR_VERSIONED_TYPED_KERNEL_CLASS_NAME(kCudaExecutionProvider, kOnnxDomain, 6, 12, float, Sigmoid);
class ONNX_OPERATOR_VERSIONED_TYPED_KERNEL_CLASS_NAME(kCudaExecutionProvider, kOnnxDomain, 6, 12, double, Sigmoid);
class ONNX_OPERATOR_VERSIONED_TYPED_KERNEL_CLASS_NAME(kCudaExecutionProvider, kOnnxDomain, 6, 12, MLFloat16, Sigmoid);
class ONNX_OPERATOR_TYPED_KERNEL_CLASS_NAME(kCudaExecutionProvider, kOnnxDomain, 1, float, Softsign);
class ONNX_OPERATOR_TYPED_KERNEL_CLASS_NAME(kCudaExecutionProvider, kOnnxDomain, 1, double, Softsign);
class ONNX_OPERATOR_TYPED_KERNEL_CLASS_NAME(kCudaExecutionProvider, kOnnxDomain, 1, MLFloat16, Softsign);
class ONNX_OPERATOR_VERSIONED_TYPED_KERNEL_CLASS_NAME(kCudaExecutionProvider, kOnnxDomain, 6, 12, float, Tanh);
class ONNX_OPERATOR_VERSIONED_TYPED_KERNEL_CLASS_NAME(kCudaExecutionProvider, kOnnxDomain, 6, 12, double, Tanh);
class ONNX_OPERATOR_VERSIONED_TYPED_KERNEL_CLASS_NAME(kCudaExecutionProvider, kOnnxDomain, 6, 12, MLFloat16, Tanh);
class ONNX_OPERATOR_TYPED_KERNEL_CLASS_NAME(kCudaExecutionProvider, kOnnxDomain, 1, float, Softplus);
class ONNX_OPERATOR_TYPED_KERNEL_CLASS_NAME(kCudaExecutionProvider, kOnnxDomain, 1, double, Softplus);
class ONNX_OPERATOR_TYPED_KERNEL_CLASS_NAME(kCudaExecutionProvider, kOnnxDomain, 1, MLFloat16, Softplus);
class ONNX_OPERATOR_VERSIONED_TYPED_KERNEL_CLASS_NAME(kCudaExecutionProvider, kOnnxDomain, 1, 10, float, Softmax);
class ONNX_OPERATOR_VERSIONED_TYPED_KERNEL_CLASS_NAME(kCudaExecutionProvider, kOnnxDomain, 1, 10, double, Softmax);
class ONNX_OPERATOR_VERSIONED_TYPED_KERNEL_CLASS_NAME(kCudaExecutionProvider, kOnnxDomain, 1, 10, MLFloat16, Softmax);
class ONNX_OPERATOR_VERSIONED_TYPED_KERNEL_CLASS_NAME(kCudaExecutionProvider, kOnnxDomain, 1, 10, float, LogSoftmax);
class ONNX_OPERATOR_VERSIONED_TYPED_KERNEL_CLASS_NAME(kCudaExecutionProvider, kOnnxDomain, 1, 10, double, LogSoftmax);
class ONNX_OPERATOR_VERSIONED_TYPED_KERNEL_CLASS_NAME(kCudaExecutionProvider, kOnnxDomain, 1, 10, MLFloat16, LogSoftmax);
class ONNX_OPERATOR_VERSIONED_TYPED_KERNEL_CLASS_NAME(kCudaExecutionProvider, kOnnxDomain, 7, 11, float, Pow);
class ONNX_OPERATOR_VERSIONED_TYPED_KERNEL_CLASS_NAME(kCudaExecutionProvider, kOnnxDomain, 7, 11, double, Pow);
class ONNX_OPERATOR_VERSIONED_TYPED_KERNEL_CLASS_NAME(kCudaExecutionProvider, kOnnxDomain, 7, 11, MLFloat16, Pow);
class ONNX_OPERATOR_VERSIONED_TYPED_KERNEL_CLASS_NAME(kCudaExecutionProvider, kOnnxDomain, 7, 8, float, PRelu);
class ONNX_OPERATOR_VERSIONED_TYPED_KERNEL_CLASS_NAME(kCudaExecutionProvider, kOnnxDomain, 7, 8, double, PRelu);
class ONNX_OPERATOR_VERSIONED_TYPED_KERNEL_CLASS_NAME(kCudaExecutionProvider, kOnnxDomain, 7, 8, MLFloat16, PRelu);
class ONNX_OPERATOR_VERSIONED_TYPED_KERNEL_CLASS_NAME(kCudaExecutionProvider, kOnnxDomain, 9, 15, float, PRelu);
class ONNX_OPERATOR_VERSIONED_TYPED_KERNEL_CLASS_NAME(kCudaExecutionProvider, kOnnxDomain, 9, 15, double, PRelu);
class ONNX_OPERATOR_VERSIONED_TYPED_KERNEL_CLASS_NAME(kCudaExecutionProvider, kOnnxDomain, 9, 15, MLFloat16, PRelu);
class ONNX_OPERATOR_TYPED_KERNEL_CLASS_NAME(kCudaExecutionProvider, kOnnxDomain, 7, bool, And);
class ONNX_OPERATOR_TYPED_KERNEL_CLASS_NAME(kCudaExecutionProvider, kOnnxDomain, 7, bool, Or);
class ONNX_OPERATOR_TYPED_KERNEL_CLASS_NAME(kCudaExecutionProvider, kOnnxDomain, 7, bool, Xor);
class ONNX_OPERATOR_VERSIONED_KERNEL_CLASS_NAME(kCudaExecutionProvider, kOnnxDomain, 6, 7, Sum);
class ONNX_OPERATOR_VERSIONED_KERNEL_CLASS_NAME(kCudaExecutionProvider, kOnnxDomain, 8, 12, Sum);
class ONNX_OPERATOR_VERSIONED_KERNEL_CLASS_NAME(kCudaExecutionProvider, kOnnxDomain, 6, 11, Max);
class ONNX_OPERATOR_VERSIONED_KERNEL_CLASS_NAME(kCudaExecutionProvider, kOnnxDomain, 12, 12, Max);
class ONNX_OPERATOR_VERSIONED_KERNEL_CLASS_NAME(kCudaExecutionProvider, kOnnxDomain, 6, 11, Min);
class ONNX_OPERATOR_VERSIONED_KERNEL_CLASS_NAME(kCudaExecutionProvider, kOnnxDomain, 12, 12, Min);
class ONNX_OPERATOR_VERSIONED_TYPED_KERNEL_CLASS_NAME(kCudaExecutionProvider, kOnnxDomain, 7, 8, float, Greater);
class ONNX_OPERATOR_VERSIONED_TYPED_KERNEL_CLASS_NAME(kCudaExecutionProvider, kOnnxDomain, 7, 8, double, Greater);
class ONNX_OPERATOR_VERSIONED_TYPED_KERNEL_CLASS_NAME(kCudaExecutionProvider, kOnnxDomain, 7, 8, MLFloat16, Greater);
class ONNX_OPERATOR_VERSIONED_TYPED_KERNEL_CLASS_NAME(kCudaExecutionProvider, kOnnxDomain, 7, 10, bool, Equal);
class ONNX_OPERATOR_VERSIONED_TYPED_KERNEL_CLASS_NAME(kCudaExecutionProvider, kOnnxDomain, 7, 10, int32_t, Equal);
class ONNX_OPERATOR_VERSIONED_TYPED_KERNEL_CLASS_NAME(kCudaExecutionProvider, kOnnxDomain, 7, 10, int64_t, Equal);
class ONNX_OPERATOR_VERSIONED_KERNEL_CLASS_NAME(kCudaExecutionProvider, kOnnxDomain, 8, 12, Expand);
class ONNX_OPERATOR_VERSIONED_TYPED_KERNEL_CLASS_NAME(kCudaExecutionProvider, kOnnxDomain, 9, 12, int32_t, Greater);
class ONNX_OPERATOR_VERSIONED_TYPED_KERNEL_CLASS_NAME(kCudaExecutionProvider, kOnnxDomain, 9, 12, int64_t, Greater);
class ONNX_OPERATOR_VERSIONED_TYPED_KERNEL_CLASS_NAME(kCudaExecutionProvider, kOnnxDomain, 9, 12, uint32_t, Greater);
class ONNX_OPERATOR_VERSIONED_TYPED_KERNEL_CLASS_NAME(kCudaExecutionProvider, kOnnxDomain, 9, 12, uint64_t, Greater);
class ONNX_OPERATOR_VERSIONED_TYPED_KERNEL_CLASS_NAME(kCudaExecutionProvider, kOnnxDomain, 9, 12, float, Greater);
class ONNX_OPERATOR_VERSIONED_TYPED_KERNEL_CLASS_NAME(kCudaExecutionProvider, kOnnxDomain, 9, 12, double, Greater);
class ONNX_OPERATOR_VERSIONED_TYPED_KERNEL_CLASS_NAME(kCudaExecutionProvider, kOnnxDomain, 9, 12, MLFloat16, Greater);
class ONNX_OPERATOR_VERSIONED_TYPED_KERNEL_CLASS_NAME(kCudaExecutionProvider, kOnnxDomain, 12, 15, int32_t, GreaterOrEqual);
class ONNX_OPERATOR_VERSIONED_TYPED_KERNEL_CLASS_NAME(kCudaExecutionProvider, kOnnxDomain, 12, 15, int64_t, GreaterOrEqual);
class ONNX_OPERATOR_VERSIONED_TYPED_KERNEL_CLASS_NAME(kCudaExecutionProvider, kOnnxDomain, 12, 15, uint32_t, GreaterOrEqual);
class ONNX_OPERATOR_VERSIONED_TYPED_KERNEL_CLASS_NAME(kCudaExecutionProvider, kOnnxDomain, 12, 15, uint64_t, GreaterOrEqual);
class ONNX_OPERATOR_VERSIONED_TYPED_KERNEL_CLASS_NAME(kCudaExecutionProvider, kOnnxDomain, 12, 15, float, GreaterOrEqual);
class ONNX_OPERATOR_VERSIONED_TYPED_KERNEL_CLASS_NAME(kCudaExecutionProvider, kOnnxDomain, 12, 15, double, GreaterOrEqual);
class ONNX_OPERATOR_VERSIONED_TYPED_KERNEL_CLASS_NAME(kCudaExecutionProvider, kOnnxDomain, 12, 15, MLFloat16, GreaterOrEqual);
class ONNX_OPERATOR_VERSIONED_TYPED_KERNEL_CLASS_NAME(kCudaExecutionProvider, kOnnxDomain, 12, 15, int32_t, LessOrEqual);
class ONNX_OPERATOR_VERSIONED_TYPED_KERNEL_CLASS_NAME(kCudaExecutionProvider, kOnnxDomain, 12, 15, int64_t, LessOrEqual);
class ONNX_OPERATOR_VERSIONED_TYPED_KERNEL_CLASS_NAME(kCudaExecutionProvider, kOnnxDomain, 12, 15, uint32_t, LessOrEqual);
class ONNX_OPERATOR_VERSIONED_TYPED_KERNEL_CLASS_NAME(kCudaExecutionProvider, kOnnxDomain, 12, 15, uint64_t, LessOrEqual);
class ONNX_OPERATOR_VERSIONED_TYPED_KERNEL_CLASS_NAME(kCudaExecutionProvider, kOnnxDomain, 12, 15, float, LessOrEqual);
class ONNX_OPERATOR_VERSIONED_TYPED_KERNEL_CLASS_NAME(kCudaExecutionProvider, kOnnxDomain, 12, 15, double, LessOrEqual);
class ONNX_OPERATOR_VERSIONED_TYPED_KERNEL_CLASS_NAME(kCudaExecutionProvider, kOnnxDomain, 12, 15, MLFloat16, LessOrEqual);
class ONNX_OPERATOR_VERSIONED_TYPED_KERNEL_CLASS_NAME(kCudaExecutionProvider, kOnnxDomain, 7, 12, int32_t, Add);
class ONNX_OPERATOR_VERSIONED_TYPED_KERNEL_CLASS_NAME(kCudaExecutionProvider, kOnnxDomain, 7, 12, int64_t, Add);
class ONNX_OPERATOR_VERSIONED_TYPED_KERNEL_CLASS_NAME(kCudaExecutionProvider, kOnnxDomain, 7, 12, uint32_t, Add);
class ONNX_OPERATOR_VERSIONED_TYPED_KERNEL_CLASS_NAME(kCudaExecutionProvider, kOnnxDomain, 7, 12, uint64_t, Add);
class ONNX_OPERATOR_VERSIONED_TYPED_KERNEL_CLASS_NAME(kCudaExecutionProvider, kOnnxDomain, 7, 12, float, Add);
class ONNX_OPERATOR_VERSIONED_TYPED_KERNEL_CLASS_NAME(kCudaExecutionProvider, kOnnxDomain, 7, 12, double, Add);
class ONNX_OPERATOR_VERSIONED_TYPED_KERNEL_CLASS_NAME(kCudaExecutionProvider, kOnnxDomain, 7, 12, MLFloat16, Add);
class ONNX_OPERATOR_VERSIONED_TYPED_KERNEL_CLASS_NAME(kCudaExecutionProvider, kOnnxDomain, 7, 12, int32_t, Sub);
class ONNX_OPERATOR_VERSIONED_TYPED_KERNEL_CLASS_NAME(kCudaExecutionProvider, kOnnxDomain, 7, 12, int64_t, Sub);
class ONNX_OPERATOR_VERSIONED_TYPED_KERNEL_CLASS_NAME(kCudaExecutionProvider, kOnnxDomain, 7, 12, uint32_t, Sub);
class ONNX_OPERATOR_VERSIONED_TYPED_KERNEL_CLASS_NAME(kCudaExecutionProvider, kOnnxDomain, 7, 12, uint64_t, Sub);
class ONNX_OPERATOR_VERSIONED_TYPED_KERNEL_CLASS_NAME(kCudaExecutionProvider, kOnnxDomain, 7, 12, float, Sub);
class ONNX_OPERATOR_VERSIONED_TYPED_KERNEL_CLASS_NAME(kCudaExecutionProvider, kOnnxDomain, 7, 12, double, Sub);
class ONNX_OPERATOR_VERSIONED_TYPED_KERNEL_CLASS_NAME(kCudaExecutionProvider, kOnnxDomain, 7, 12, MLFloat16, Sub);
class ONNX_OPERATOR_VERSIONED_TYPED_KERNEL_CLASS_NAME(kCudaExecutionProvider, kOnnxDomain, 7, 12, int32_t, Mul);
class ONNX_OPERATOR_VERSIONED_TYPED_KERNEL_CLASS_NAME(kCudaExecutionProvider, kOnnxDomain, 7, 12, int64_t, Mul);
class ONNX_OPERATOR_VERSIONED_TYPED_KERNEL_CLASS_NAME(kCudaExecutionProvider, kOnnxDomain, 7, 12, uint32_t, Mul);
class ONNX_OPERATOR_VERSIONED_TYPED_KERNEL_CLASS_NAME(kCudaExecutionProvider, kOnnxDomain, 7, 12, uint64_t, Mul);
class ONNX_OPERATOR_VERSIONED_TYPED_KERNEL_CLASS_NAME(kCudaExecutionProvider, kOnnxDomain, 7, 12, float, Mul);
class ONNX_OPERATOR_VERSIONED_TYPED_KERNEL_CLASS_NAME(kCudaExecutionProvider, kOnnxDomain, 7, 12, double, Mul);
class ONNX_OPERATOR_VERSIONED_TYPED_KERNEL_CLASS_NAME(kCudaExecutionProvider, kOnnxDomain, 7, 12, MLFloat16, Mul);
class ONNX_OPERATOR_VERSIONED_TYPED_KERNEL_CLASS_NAME(kCudaExecutionProvider, kOnnxDomain, 7, 12, int32_t, Div);
class ONNX_OPERATOR_VERSIONED_TYPED_KERNEL_CLASS_NAME(kCudaExecutionProvider, kOnnxDomain, 7, 12, int64_t, Div);
class ONNX_OPERATOR_VERSIONED_TYPED_KERNEL_CLASS_NAME(kCudaExecutionProvider, kOnnxDomain, 7, 12, uint32_t, Div);
class ONNX_OPERATOR_VERSIONED_TYPED_KERNEL_CLASS_NAME(kCudaExecutionProvider, kOnnxDomain, 7, 12, uint64_t, Div);
class ONNX_OPERATOR_VERSIONED_TYPED_KERNEL_CLASS_NAME(kCudaExecutionProvider, kOnnxDomain, 7, 12, float, Div);
class ONNX_OPERATOR_VERSIONED_TYPED_KERNEL_CLASS_NAME(kCudaExecutionProvider, kOnnxDomain, 7, 12, double, Div);
class ONNX_OPERATOR_VERSIONED_TYPED_KERNEL_CLASS_NAME(kCudaExecutionProvider, kOnnxDomain, 7, 12, MLFloat16, Div);
class ONNX_OPERATOR_VERSIONED_TYPED_KERNEL_CLASS_NAME(kCudaExecutionProvider, kOnnxDomain, 6, 12, int8_t, Abs);
class ONNX_OPERATOR_VERSIONED_TYPED_KERNEL_CLASS_NAME(kCudaExecutionProvider, kOnnxDomain, 6, 12, int16_t, Abs);
class ONNX_OPERATOR_VERSIONED_TYPED_KERNEL_CLASS_NAME(kCudaExecutionProvider, kOnnxDomain, 6, 12, int32_t, Abs);
class ONNX_OPERATOR_VERSIONED_TYPED_KERNEL_CLASS_NAME(kCudaExecutionProvider, kOnnxDomain, 6, 12, int64_t, Abs);
class ONNX_OPERATOR_VERSIONED_TYPED_KERNEL_CLASS_NAME(kCudaExecutionProvider, kOnnxDomain, 6, 12, uint8_t, Abs);
class ONNX_OPERATOR_VERSIONED_TYPED_KERNEL_CLASS_NAME(kCudaExecutionProvider, kOnnxDomain, 6, 12, uint16_t, Abs);
class ONNX_OPERATOR_VERSIONED_TYPED_KERNEL_CLASS_NAME(kCudaExecutionProvider, kOnnxDomain, 6, 12, uint32_t, Abs);
class ONNX_OPERATOR_VERSIONED_TYPED_KERNEL_CLASS_NAME(kCudaExecutionProvider, kOnnxDomain, 6, 12, uint64_t, Abs);
class ONNX_OPERATOR_VERSIONED_TYPED_KERNEL_CLASS_NAME(kCudaExecutionProvider, kOnnxDomain, 6, 12, float, Abs);
class ONNX_OPERATOR_VERSIONED_TYPED_KERNEL_CLASS_NAME(kCudaExecutionProvider, kOnnxDomain, 6, 12, double, Abs);
class ONNX_OPERATOR_VERSIONED_TYPED_KERNEL_CLASS_NAME(kCudaExecutionProvider, kOnnxDomain, 6, 12, MLFloat16, Abs);
class ONNX_OPERATOR_VERSIONED_TYPED_KERNEL_CLASS_NAME(kCudaExecutionProvider, kOnnxDomain, 6, 12, int8_t, Neg);
class ONNX_OPERATOR_VERSIONED_TYPED_KERNEL_CLASS_NAME(kCudaExecutionProvider, kOnnxDomain, 6, 12, int16_t, Neg);
class ONNX_OPERATOR_VERSIONED_TYPED_KERNEL_CLASS_NAME(kCudaExecutionProvider, kOnnxDomain, 6, 12, int32_t, Neg);
class ONNX_OPERATOR_VERSIONED_TYPED_KERNEL_CLASS_NAME(kCudaExecutionProvider, kOnnxDomain, 6, 12, int64_t, Neg);
class ONNX_OPERATOR_VERSIONED_TYPED_KERNEL_CLASS_NAME(kCudaExecutionProvider, kOnnxDomain, 6, 12, float, Neg);
class ONNX_OPERATOR_VERSIONED_TYPED_KERNEL_CLASS_NAME(kCudaExecutionProvider, kOnnxDomain, 6, 12, double, Neg);
class ONNX_OPERATOR_VERSIONED_TYPED_KERNEL_CLASS_NAME(kCudaExecutionProvider, kOnnxDomain, 6, 12, MLFloat16, Neg);
class ONNX_OPERATOR_VERSIONED_TYPED_KERNEL_CLASS_NAME(kCudaExecutionProvider, kOnnxDomain, 6, 12, float, Floor);
class ONNX_OPERATOR_VERSIONED_TYPED_KERNEL_CLASS_NAME(kCudaExecutionProvider, kOnnxDomain, 6, 12, double, Floor);
class ONNX_OPERATOR_VERSIONED_TYPED_KERNEL_CLASS_NAME(kCudaExecutionProvider, kOnnxDomain, 6, 12, MLFloat16, Floor);
class ONNX_OPERATOR_VERSIONED_TYPED_KERNEL_CLASS_NAME(kCudaExecutionProvider, kOnnxDomain, 6, 12, float, Ceil);
class ONNX_OPERATOR_VERSIONED_TYPED_KERNEL_CLASS_NAME(kCudaExecutionProvider, kOnnxDomain, 6, 12, double, Ceil);
class ONNX_OPERATOR_VERSIONED_TYPED_KERNEL_CLASS_NAME(kCudaExecutionProvider, kOnnxDomain, 6, 12, MLFloat16, Ceil);
class ONNX_OPERATOR_VERSIONED_TYPED_KERNEL_CLASS_NAME(kCudaExecutionProvider, kOnnxDomain, 6, 10, float, Clip);
class ONNX_OPERATOR_VERSIONED_TYPED_KERNEL_CLASS_NAME(kCudaExecutionProvider, kOnnxDomain, 6, 12, float, Reciprocal);
class ONNX_OPERATOR_VERSIONED_TYPED_KERNEL_CLASS_NAME(kCudaExecutionProvider, kOnnxDomain, 6, 12, double, Reciprocal);
class ONNX_OPERATOR_VERSIONED_TYPED_KERNEL_CLASS_NAME(kCudaExecutionProvider, kOnnxDomain, 6, 12, MLFloat16, Reciprocal);
class ONNX_OPERATOR_VERSIONED_TYPED_KERNEL_CLASS_NAME(kCudaExecutionProvider, kOnnxDomain, 6, 12, float, Sqrt);
class ONNX_OPERATOR_VERSIONED_TYPED_KERNEL_CLASS_NAME(kCudaExecutionProvider, kOnnxDomain, 6, 12, double, Sqrt);
class ONNX_OPERATOR_VERSIONED_TYPED_KERNEL_CLASS_NAME(kCudaExecutionProvider, kOnnxDomain, 6, 12, MLFloat16, Sqrt);
class ONNX_OPERATOR_VERSIONED_TYPED_KERNEL_CLASS_NAME(kCudaExecutionProvider, kOnnxDomain, 6, 12, float, Log);
class ONNX_OPERATOR_VERSIONED_TYPED_KERNEL_CLASS_NAME(kCudaExecutionProvider, kOnnxDomain, 6, 12, double, Log);
class ONNX_OPERATOR_VERSIONED_TYPED_KERNEL_CLASS_NAME(kCudaExecutionProvider, kOnnxDomain, 6, 12, MLFloat16, Log);
class ONNX_OPERATOR_VERSIONED_TYPED_KERNEL_CLASS_NAME(kCudaExecutionProvider, kOnnxDomain, 6, 12, float, Exp);
class ONNX_OPERATOR_VERSIONED_TYPED_KERNEL_CLASS_NAME(kCudaExecutionProvider, kOnnxDomain, 6, 12, double, Exp);
class ONNX_OPERATOR_VERSIONED_TYPED_KERNEL_CLASS_NAME(kCudaExecutionProvider, kOnnxDomain, 6, 12, MLFloat16, Exp);
class ONNX_OPERATOR_VERSIONED_TYPED_KERNEL_CLASS_NAME(kCudaExecutionProvider, kOnnxDomain, 9, 12, float, Erf);
class ONNX_OPERATOR_VERSIONED_TYPED_KERNEL_CLASS_NAME(kCudaExecutionProvider, kOnnxDomain, 9, 12, double, Erf);
class ONNX_OPERATOR_VERSIONED_TYPED_KERNEL_CLASS_NAME(kCudaExecutionProvider, kOnnxDomain, 9, 12, MLFloat16, Erf);
class ONNX_OPERATOR_TYPED_KERNEL_CLASS_NAME(kCudaExecutionProvider, kOnnxDomain, 1, bool, Not);
class ONNX_OPERATOR_VERSIONED_TYPED_KERNEL_CLASS_NAME(kCudaExecutionProvider, kOnnxDomain, 7, 8, float, BatchNormalization);
class ONNX_OPERATOR_VERSIONED_TYPED_KERNEL_CLASS_NAME(kCudaExecutionProvider, kOnnxDomain, 7, 8, double, BatchNormalization);
class ONNX_OPERATOR_VERSIONED_TYPED_KERNEL_CLASS_NAME(kCudaExecutionProvider, kOnnxDomain, 7, 8, MLFloat16, BatchNormalization);
class ONNX_OPERATOR_VERSIONED_TYPED_KERNEL_CLASS_NAME(kCudaExecutionProvider, kOnnxDomain, 9, 13, float, BatchNormalization);
class ONNX_OPERATOR_VERSIONED_TYPED_KERNEL_CLASS_NAME(kCudaExecutionProvider, kOnnxDomain, 9, 13, double, BatchNormalization);
class ONNX_OPERATOR_VERSIONED_TYPED_KERNEL_CLASS_NAME(kCudaExecutionProvider, kOnnxDomain, 9, 13, MLFloat16, BatchNormalization);
class ONNX_OPERATOR_VERSIONED_TYPED_KERNEL_CLASS_NAME(kCudaExecutionProvider, kOnnxDomain, 1, 12, float, LRN);
class ONNX_OPERATOR_VERSIONED_TYPED_KERNEL_CLASS_NAME(kCudaExecutionProvider, kOnnxDomain, 1, 12, double, LRN);
class ONNX_OPERATOR_VERSIONED_TYPED_KERNEL_CLASS_NAME(kCudaExecutionProvider, kOnnxDomain, 1, 12, MLFloat16, LRN);
class ONNX_OPERATOR_VERSIONED_TYPED_KERNEL_CLASS_NAME(kCudaExecutionProvider, kOnnxDomain, 1, 10, float, Conv);
class ONNX_OPERATOR_VERSIONED_TYPED_KERNEL_CLASS_NAME(kCudaExecutionProvider, kOnnxDomain, 1, 10, double, Conv);
class ONNX_OPERATOR_VERSIONED_TYPED_KERNEL_CLASS_NAME(kCudaExecutionProvider, kOnnxDomain, 1, 10, MLFloat16, Conv);
class ONNX_OPERATOR_VERSIONED_TYPED_KERNEL_CLASS_NAME(kCudaExecutionProvider, kOnnxDomain, 1, 10, float, ConvTranspose);
class ONNX_OPERATOR_VERSIONED_TYPED_KERNEL_CLASS_NAME(kCudaExecutionProvider, kOnnxDomain, 1, 10, double, ConvTranspose);
class ONNX_OPERATOR_VERSIONED_TYPED_KERNEL_CLASS_NAME(kCudaExecutionProvider, kOnnxDomain, 1, 10, MLFloat16, ConvTranspose);
class ONNX_OPERATOR_VERSIONED_TYPED_KERNEL_CLASS_NAME(kCudaExecutionProvider, kOnnxDomain, 7, 9, float, AveragePool);
class ONNX_OPERATOR_VERSIONED_TYPED_KERNEL_CLASS_NAME(kCudaExecutionProvider, kOnnxDomain, 7, 9, double, AveragePool);
class ONNX_OPERATOR_VERSIONED_TYPED_KERNEL_CLASS_NAME(kCudaExecutionProvider, kOnnxDomain, 7, 9, MLFloat16, AveragePool);
class ONNX_OPERATOR_TYPED_KERNEL_CLASS_NAME(kCudaExecutionProvider, kOnnxDomain, 1, float, GlobalAveragePool);
class ONNX_OPERATOR_TYPED_KERNEL_CLASS_NAME(kCudaExecutionProvider, kOnnxDomain, 1, double, GlobalAveragePool);
class ONNX_OPERATOR_TYPED_KERNEL_CLASS_NAME(kCudaExecutionProvider, kOnnxDomain, 1, MLFloat16, GlobalAveragePool);
class ONNX_OPERATOR_VERSIONED_TYPED_KERNEL_CLASS_NAME(kCudaExecutionProvider, kOnnxDomain, 1, 7, float, MaxPool);
class ONNX_OPERATOR_VERSIONED_TYPED_KERNEL_CLASS_NAME(kCudaExecutionProvider, kOnnxDomain, 1, 7, double, MaxPool);
class ONNX_OPERATOR_VERSIONED_TYPED_KERNEL_CLASS_NAME(kCudaExecutionProvider, kOnnxDomain, 1, 7, MLFloat16, MaxPool);
class ONNX_OPERATOR_VERSIONED_TYPED_KERNEL_CLASS_NAME(kCudaExecutionProvider, kOnnxDomain, 8, 9, float, MaxPool);
class ONNX_OPERATOR_VERSIONED_TYPED_KERNEL_CLASS_NAME(kCudaExecutionProvider, kOnnxDomain, 8, 9, double, MaxPool);
class ONNX_OPERATOR_VERSIONED_TYPED_KERNEL_CLASS_NAME(kCudaExecutionProvider, kOnnxDomain, 8, 9, MLFloat16, MaxPool);
class ONNX_OPERATOR_TYPED_KERNEL_CLASS_NAME(kCudaExecutionProvider, kOnnxDomain, 1, float, GlobalMaxPool);
class ONNX_OPERATOR_TYPED_KERNEL_CLASS_NAME(kCudaExecutionProvider, kOnnxDomain, 1, double, GlobalMaxPool);
class ONNX_OPERATOR_TYPED_KERNEL_CLASS_NAME(kCudaExecutionProvider, kOnnxDomain, 1, MLFloat16, GlobalMaxPool);
class ONNX_OPERATOR_VERSIONED_TYPED_KERNEL_CLASS_NAME(kCudaExecutionProvider, kOnnxDomain, 1, 10, float, ArgMax);
class ONNX_OPERATOR_VERSIONED_TYPED_KERNEL_CLASS_NAME(kCudaExecutionProvider, kOnnxDomain, 1, 10, double, ArgMax);
class ONNX_OPERATOR_VERSIONED_TYPED_KERNEL_CLASS_NAME(kCudaExecutionProvider, kOnnxDomain, 1, 10, MLFloat16, ArgMax);
class ONNX_OPERATOR_VERSIONED_TYPED_KERNEL_CLASS_NAME(kCudaExecutionProvider, kOnnxDomain, 1, 10, float, ArgMin);
class ONNX_OPERATOR_VERSIONED_TYPED_KERNEL_CLASS_NAME(kCudaExecutionProvider, kOnnxDomain, 1, 10, double, ArgMin);
class ONNX_OPERATOR_VERSIONED_TYPED_KERNEL_CLASS_NAME(kCudaExecutionProvider, kOnnxDomain, 1, 10, MLFloat16, ArgMin);
class ONNX_OPERATOR_VERSIONED_TYPED_KERNEL_CLASS_NAME(kCudaExecutionProvider, kOnnxDomain, 1, 10, float, ReduceL1);
class ONNX_OPERATOR_VERSIONED_TYPED_KERNEL_CLASS_NAME(kCudaExecutionProvider, kOnnxDomain, 1, 10, double, ReduceL1);
class ONNX_OPERATOR_VERSIONED_TYPED_KERNEL_CLASS_NAME(kCudaExecutionProvider, kOnnxDomain, 1, 10, MLFloat16, ReduceL1);
class ONNX_OPERATOR_VERSIONED_TYPED_KERNEL_CLASS_NAME(kCudaExecutionProvider, kOnnxDomain, 1, 10, int32_t, ReduceL1);
class ONNX_OPERATOR_VERSIONED_TYPED_KERNEL_CLASS_NAME(kCudaExecutionProvider, kOnnxDomain, 1, 10, float, ReduceL2);
class ONNX_OPERATOR_VERSIONED_TYPED_KERNEL_CLASS_NAME(kCudaExecutionProvider, kOnnxDomain, 1, 10, double, ReduceL2);
class ONNX_OPERATOR_VERSIONED_TYPED_KERNEL_CLASS_NAME(kCudaExecutionProvider, kOnnxDomain, 1, 10, MLFloat16, ReduceL2);
class ONNX_OPERATOR_VERSIONED_TYPED_KERNEL_CLASS_NAME(kCudaExecutionProvider, kOnnxDomain, 1, 10, int32_t, ReduceL2);
class ONNX_OPERATOR_VERSIONED_TYPED_KERNEL_CLASS_NAME(kCudaExecutionProvider, kOnnxDomain, 1, 10, float, ReduceMax);
class ONNX_OPERATOR_VERSIONED_TYPED_KERNEL_CLASS_NAME(kCudaExecutionProvider, kOnnxDomain, 1, 10, double, ReduceMax);
class ONNX_OPERATOR_VERSIONED_TYPED_KERNEL_CLASS_NAME(kCudaExecutionProvider, kOnnxDomain, 1, 10, MLFloat16, ReduceMax);
class ONNX_OPERATOR_VERSIONED_TYPED_KERNEL_CLASS_NAME(kCudaExecutionProvider, kOnnxDomain, 1, 10, int32_t, ReduceMax);
class ONNX_OPERATOR_VERSIONED_TYPED_KERNEL_CLASS_NAME(kCudaExecutionProvider, kOnnxDomain, 1, 10, int64_t, ReduceMax);
class ONNX_OPERATOR_VERSIONED_TYPED_KERNEL_CLASS_NAME(kCudaExecutionProvider, kOnnxDomain, 1, 10, float, ReduceMean);
class ONNX_OPERATOR_VERSIONED_TYPED_KERNEL_CLASS_NAME(kCudaExecutionProvider, kOnnxDomain, 1, 10, double, ReduceMean);
class ONNX_OPERATOR_VERSIONED_TYPED_KERNEL_CLASS_NAME(kCudaExecutionProvider, kOnnxDomain, 1, 10, MLFloat16, ReduceMean);
class ONNX_OPERATOR_VERSIONED_TYPED_KERNEL_CLASS_NAME(kCudaExecutionProvider, kOnnxDomain, 1, 10, int32_t, ReduceMean);
class ONNX_OPERATOR_VERSIONED_TYPED_KERNEL_CLASS_NAME(kCudaExecutionProvider, kOnnxDomain, 1, 10, float, ReduceMin);
class ONNX_OPERATOR_VERSIONED_TYPED_KERNEL_CLASS_NAME(kCudaExecutionProvider, kOnnxDomain, 1, 10, double, ReduceMin);
class ONNX_OPERATOR_VERSIONED_TYPED_KERNEL_CLASS_NAME(kCudaExecutionProvider, kOnnxDomain, 1, 10, MLFloat16, ReduceMin);
class ONNX_OPERATOR_VERSIONED_TYPED_KERNEL_CLASS_NAME(kCudaExecutionProvider, kOnnxDomain, 1, 10, int32_t, ReduceMin);
class ONNX_OPERATOR_VERSIONED_TYPED_KERNEL_CLASS_NAME(kCudaExecutionProvider, kOnnxDomain, 1, 10, float, ReduceProd);
class ONNX_OPERATOR_VERSIONED_TYPED_KERNEL_CLASS_NAME(kCudaExecutionProvider, kOnnxDomain, 1, 10, double, ReduceProd);
class ONNX_OPERATOR_VERSIONED_TYPED_KERNEL_CLASS_NAME(kCudaExecutionProvider, kOnnxDomain, 1, 10, MLFloat16, ReduceProd);
class ONNX_OPERATOR_VERSIONED_TYPED_KERNEL_CLASS_NAME(kCudaExecutionProvider, kOnnxDomain, 1, 10, int32_t, ReduceProd);
class ONNX_OPERATOR_VERSIONED_TYPED_KERNEL_CLASS_NAME(kCudaExecutionProvider, kOnnxDomain, 1, 10, float, ReduceSum);
class ONNX_OPERATOR_VERSIONED_TYPED_KERNEL_CLASS_NAME(kCudaExecutionProvider, kOnnxDomain, 1, 10, double, ReduceSum);
class ONNX_OPERATOR_VERSIONED_TYPED_KERNEL_CLASS_NAME(kCudaExecutionProvider, kOnnxDomain, 1, 10, MLFloat16, ReduceSum);
class ONNX_OPERATOR_VERSIONED_TYPED_KERNEL_CLASS_NAME(kCudaExecutionProvider, kOnnxDomain, 1, 10, int32_t, ReduceSum);
class ONNX_OPERATOR_VERSIONED_TYPED_KERNEL_CLASS_NAME(kCudaExecutionProvider, kOnnxDomain, 1, 10, int64_t, ReduceSum);
class ONNX_OPERATOR_VERSIONED_TYPED_KERNEL_CLASS_NAME(kCudaExecutionProvider, kOnnxDomain, 1, 10, float, ReduceLogSum);
class ONNX_OPERATOR_VERSIONED_TYPED_KERNEL_CLASS_NAME(kCudaExecutionProvider, kOnnxDomain, 1, 10, double, ReduceLogSum);
class ONNX_OPERATOR_VERSIONED_TYPED_KERNEL_CLASS_NAME(kCudaExecutionProvider, kOnnxDomain, 1, 10, MLFloat16, ReduceLogSum);
class ONNX_OPERATOR_VERSIONED_TYPED_KERNEL_CLASS_NAME(kCudaExecutionProvider, kOnnxDomain, 1, 10, float, ReduceSumSquare);
class ONNX_OPERATOR_VERSIONED_TYPED_KERNEL_CLASS_NAME(kCudaExecutionProvider, kOnnxDomain, 1, 10, double, ReduceSumSquare);
class ONNX_OPERATOR_VERSIONED_TYPED_KERNEL_CLASS_NAME(kCudaExecutionProvider, kOnnxDomain, 1, 10, MLFloat16, ReduceSumSquare);
class ONNX_OPERATOR_VERSIONED_TYPED_KERNEL_CLASS_NAME(kCudaExecutionProvider, kOnnxDomain, 1, 10, float, ReduceLogSumExp);
class ONNX_OPERATOR_VERSIONED_TYPED_KERNEL_CLASS_NAME(kCudaExecutionProvider, kOnnxDomain, 1, 10, double, ReduceLogSumExp);
class ONNX_OPERATOR_VERSIONED_TYPED_KERNEL_CLASS_NAME(kCudaExecutionProvider, kOnnxDomain, 1, 10, MLFloat16, ReduceLogSumExp);
class ONNX_OPERATOR_VERSIONED_TYPED_KERNEL_CLASS_NAME(kCudaExecutionProvider, kOnnxDomain, 6, 8, float, Cast);
class ONNX_OPERATOR_VERSIONED_TYPED_KERNEL_CLASS_NAME(kCudaExecutionProvider, kOnnxDomain, 6, 8, double, Cast);
class ONNX_OPERATOR_VERSIONED_TYPED_KERNEL_CLASS_NAME(kCudaExecutionProvider, kOnnxDomain, 6, 8, MLFloat16, Cast);
class ONNX_OPERATOR_VERSIONED_TYPED_KERNEL_CLASS_NAME(kCudaExecutionProvider, kOnnxDomain, 6, 8, int8_t, Cast);
class ONNX_OPERATOR_VERSIONED_TYPED_KERNEL_CLASS_NAME(kCudaExecutionProvider, kOnnxDomain, 6, 8, int16_t, Cast);
class ONNX_OPERATOR_VERSIONED_TYPED_KERNEL_CLASS_NAME(kCudaExecutionProvider, kOnnxDomain, 6, 8, int32_t, Cast);
class ONNX_OPERATOR_VERSIONED_TYPED_KERNEL_CLASS_NAME(kCudaExecutionProvider, kOnnxDomain, 6, 8, int64_t, Cast);
class ONNX_OPERATOR_VERSIONED_TYPED_KERNEL_CLASS_NAME(kCudaExecutionProvider, kOnnxDomain, 6, 8, uint8_t, Cast);
class ONNX_OPERATOR_VERSIONED_TYPED_KERNEL_CLASS_NAME(kCudaExecutionProvider, kOnnxDomain, 6, 8, uint16_t, Cast);
class ONNX_OPERATOR_VERSIONED_TYPED_KERNEL_CLASS_NAME(kCudaExecutionProvider, kOnnxDomain, 6, 8, uint32_t, Cast);
class ONNX_OPERATOR_VERSIONED_TYPED_KERNEL_CLASS_NAME(kCudaExecutionProvider, kOnnxDomain, 6, 8, uint64_t, Cast);
class ONNX_OPERATOR_VERSIONED_TYPED_KERNEL_CLASS_NAME(kCudaExecutionProvider, kOnnxDomain, 6, 8, bool, Cast);
class ONNX_OPERATOR_VERSIONED_TYPED_KERNEL_CLASS_NAME(kCudaExecutionProvider, kOnnxDomain, 9, 12, float, Cast);
class ONNX_OPERATOR_VERSIONED_TYPED_KERNEL_CLASS_NAME(kCudaExecutionProvider, kOnnxDomain, 9, 12, double, Cast);
class ONNX_OPERATOR_VERSIONED_TYPED_KERNEL_CLASS_NAME(kCudaExecutionProvider, kOnnxDomain, 9, 12, MLFloat16, Cast);
class ONNX_OPERATOR_VERSIONED_TYPED_KERNEL_CLASS_NAME(kCudaExecutionProvider, kOnnxDomain, 9, 12, int8_t, Cast);
class ONNX_OPERATOR_VERSIONED_TYPED_KERNEL_CLASS_NAME(kCudaExecutionProvider, kOnnxDomain, 9, 12, int16_t, Cast);
class ONNX_OPERATOR_VERSIONED_TYPED_KERNEL_CLASS_NAME(kCudaExecutionProvider, kOnnxDomain, 9, 12, int32_t, Cast);
class ONNX_OPERATOR_VERSIONED_TYPED_KERNEL_CLASS_NAME(kCudaExecutionProvider, kOnnxDomain, 9, 12, int64_t, Cast);
class ONNX_OPERATOR_VERSIONED_TYPED_KERNEL_CLASS_NAME(kCudaExecutionProvider, kOnnxDomain, 9, 12, uint8_t, Cast);
class ONNX_OPERATOR_VERSIONED_TYPED_KERNEL_CLASS_NAME(kCudaExecutionProvider, kOnnxDomain, 9, 12, uint16_t, Cast);
class ONNX_OPERATOR_VERSIONED_TYPED_KERNEL_CLASS_NAME(kCudaExecutionProvider, kOnnxDomain, 9, 12, uint32_t, Cast);
class ONNX_OPERATOR_VERSIONED_TYPED_KERNEL_CLASS_NAME(kCudaExecutionProvider, kOnnxDomain, 9, 12, uint64_t, Cast);
class ONNX_OPERATOR_VERSIONED_TYPED_KERNEL_CLASS_NAME(kCudaExecutionProvider, kOnnxDomain, 9, 12, bool, Cast);
class ONNX_OPERATOR_VERSIONED_TYPED_KERNEL_CLASS_NAME(kCudaExecutionProvider, kOnnxDomain, 2, 10, float, Pad);
class ONNX_OPERATOR_VERSIONED_TYPED_KERNEL_CLASS_NAME(kCudaExecutionProvider, kOnnxDomain, 2, 10, double, Pad);
class ONNX_OPERATOR_VERSIONED_TYPED_KERNEL_CLASS_NAME(kCudaExecutionProvider, kOnnxDomain, 2, 10, MLFloat16, Pad);
class ONNX_OPERATOR_VERSIONED_KERNEL_CLASS_NAME(kCudaExecutionProvider, kOnnxDomain, 1, 4, Reshape);
class ONNX_OPERATOR_VERSIONED_KERNEL_CLASS_NAME(kCudaExecutionProvider, kOnnxDomain, 5, 12, Reshape);
class ONNX_OPERATOR_VERSIONED_KERNEL_CLASS_NAME(kCudaExecutionProvider, kOnnxDomain, 1, 12, Shape);
class ONNX_OPERATOR_VERSIONED_KERNEL_CLASS_NAME(kCudaExecutionProvider, kOnnxDomain, 1, 12, Size);
class ONNX_OPERATOR_VERSIONED_KERNEL_CLASS_NAME(kCudaExecutionProvider, kOnnxDomain, 6, 12, Tile);
class ONNX_OPERATOR_KERNEL_CLASS_NAME(kCudaExecutionProvider, kOnnxDomain, 13, Tile);
class ONNX_OPERATOR_VERSIONED_KERNEL_CLASS_NAME(kCudaExecutionProvider, kOnnxDomain, 1, 12, Transpose);
class ONNX_OPERATOR_TYPED_KERNEL_CLASS_NAME(kCudaExecutionProvider, kOnnxDomain, 6, float, InstanceNormalization);
class ONNX_OPERATOR_TYPED_KERNEL_CLASS_NAME(kCudaExecutionProvider, kOnnxDomain, 6, double, InstanceNormalization);
class ONNX_OPERATOR_TYPED_KERNEL_CLASS_NAME(kCudaExecutionProvider, kOnnxDomain, 6, MLFloat16, InstanceNormalization);
class ONNX_OPERATOR_VERSIONED_TYPED_KERNEL_CLASS_NAME(kCudaExecutionProvider, kOnnxDomain, 7, 13, float, RNN);
class ONNX_OPERATOR_VERSIONED_TYPED_KERNEL_CLASS_NAME(kCudaExecutionProvider, kOnnxDomain, 7, 13, double, RNN);
class ONNX_OPERATOR_VERSIONED_TYPED_KERNEL_CLASS_NAME(kCudaExecutionProvider, kOnnxDomain, 7, 13, MLFloat16, RNN);
class ONNX_OPERATOR_VERSIONED_TYPED_KERNEL_CLASS_NAME(kCudaExecutionProvider, kOnnxDomain, 7, 13, float, GRU);
class ONNX_OPERATOR_VERSIONED_TYPED_KERNEL_CLASS_NAME(kCudaExecutionProvider, kOnnxDomain, 7, 13, double, GRU);
class ONNX_OPERATOR_VERSIONED_TYPED_KERNEL_CLASS_NAME(kCudaExecutionProvider, kOnnxDomain, 7, 13, MLFloat16, GRU);
class ONNX_OPERATOR_VERSIONED_TYPED_KERNEL_CLASS_NAME(kCudaExecutionProvider, kOnnxDomain, 7, 13, float, LSTM);
class ONNX_OPERATOR_VERSIONED_TYPED_KERNEL_CLASS_NAME(kCudaExecutionProvider, kOnnxDomain, 7, 13, double, LSTM);
class ONNX_OPERATOR_VERSIONED_TYPED_KERNEL_CLASS_NAME(kCudaExecutionProvider, kOnnxDomain, 7, 13, MLFloat16, LSTM);
class ONNX_OPERATOR_VERSIONED_TYPED_KERNEL_CLASS_NAME(kCudaExecutionProvider, kOnnxDomain, 1, 9, int64_t, Slice);
class ONNX_OPERATOR_VERSIONED_KERNEL_CLASS_NAME(kCudaExecutionProvider, kOnnxDomain, 9, 10, Compress);
class ONNX_OPERATOR_VERSIONED_KERNEL_CLASS_NAME(kCudaExecutionProvider, kOnnxDomain, 9, 10, Flatten);
class ONNX_OPERATOR_VERSIONED_TYPED_KERNEL_CLASS_NAME(kCudaExecutionProvider, kOnnxDomain, 7, 8, float, Upsample);
class ONNX_OPERATOR_VERSIONED_TYPED_KERNEL_CLASS_NAME(kCudaExecutionProvider, kOnnxDomain, 7, 8, double, Upsample);
class ONNX_OPERATOR_VERSIONED_TYPED_KERNEL_CLASS_NAME(kCudaExecutionProvider, kOnnxDomain, 7, 8, MLFloat16, Upsample);
class ONNX_OPERATOR_VERSIONED_TYPED_KERNEL_CLASS_NAME(kCudaExecutionProvider, kOnnxDomain, 7, 8, int32_t, Upsample);
class ONNX_OPERATOR_VERSIONED_TYPED_KERNEL_CLASS_NAME(kCudaExecutionProvider, kOnnxDomain, 7, 8, uint8_t, Upsample);
class ONNX_OPERATOR_VERSIONED_TYPED_KERNEL_CLASS_NAME(kCudaExecutionProvider, kOnnxDomain, 9, 9, float, Upsample);
class ONNX_OPERATOR_VERSIONED_TYPED_KERNEL_CLASS_NAME(kCudaExecutionProvider, kOnnxDomain, 9, 9, double, Upsample);
class ONNX_OPERATOR_VERSIONED_TYPED_KERNEL_CLASS_NAME(kCudaExecutionProvider, kOnnxDomain, 9, 9, MLFloat16, Upsample);
class ONNX_OPERATOR_VERSIONED_TYPED_KERNEL_CLASS_NAME(kCudaExecutionProvider, kOnnxDomain, 9, 9, int32_t, Upsample);
class ONNX_OPERATOR_VERSIONED_TYPED_KERNEL_CLASS_NAME(kCudaExecutionProvider, kOnnxDomain, 9, 9, uint8_t, Upsample);
class ONNX_OPERATOR_VERSIONED_KERNEL_CLASS_NAME(kCudaExecutionProvider, kOnnxDomain, 2, 10, Split);
class ONNX_OPERATOR_KERNEL_CLASS_NAME(kCudaExecutionProvider, kOnnxDomain, 9, ConstantOfShape);
class ONNX_OPERATOR_TYPED_KERNEL_CLASS_NAME(kCudaExecutionProvider, kOnnxDomain, 9, int8_t, Shrink);
class ONNX_OPERATOR_TYPED_KERNEL_CLASS_NAME(kCudaExecutionProvider, kOnnxDomain, 9, int16_t, Shrink);
class ONNX_OPERATOR_TYPED_KERNEL_CLASS_NAME(kCudaExecutionProvider, kOnnxDomain, 9, int32_t, Shrink);
class ONNX_OPERATOR_TYPED_KERNEL_CLASS_NAME(kCudaExecutionProvider, kOnnxDomain, 9, int64_t, Shrink);
class ONNX_OPERATOR_TYPED_KERNEL_CLASS_NAME(kCudaExecutionProvider, kOnnxDomain, 9, uint8_t, Shrink);
class ONNX_OPERATOR_TYPED_KERNEL_CLASS_NAME(kCudaExecutionProvider, kOnnxDomain, 9, uint16_t, Shrink);
class ONNX_OPERATOR_TYPED_KERNEL_CLASS_NAME(kCudaExecutionProvider, kOnnxDomain, 9, uint32_t, Shrink);
class ONNX_OPERATOR_TYPED_KERNEL_CLASS_NAME(kCudaExecutionProvider, kOnnxDomain, 9, uint64_t, Shrink);
class ONNX_OPERATOR_TYPED_KERNEL_CLASS_NAME(kCudaExecutionProvider, kOnnxDomain, 9, float, Shrink);
class ONNX_OPERATOR_TYPED_KERNEL_CLASS_NAME(kCudaExecutionProvider, kOnnxDomain, 9, double, Shrink);
class ONNX_OPERATOR_TYPED_KERNEL_CLASS_NAME(kCudaExecutionProvider, kOnnxDomain, 9, MLFloat16, Shrink);
class ONNX_OPERATOR_VERSIONED_TYPED_KERNEL_CLASS_NAME(kCudaExecutionProvider, kOnnxDomain, 7, 8, float, Less);
class ONNX_OPERATOR_VERSIONED_TYPED_KERNEL_CLASS_NAME(kCudaExecutionProvider, kOnnxDomain, 7, 8, double, Less);
class ONNX_OPERATOR_VERSIONED_TYPED_KERNEL_CLASS_NAME(kCudaExecutionProvider, kOnnxDomain, 7, 8, MLFloat16, Less);
class ONNX_OPERATOR_VERSIONED_TYPED_KERNEL_CLASS_NAME(kCudaExecutionProvider, kOnnxDomain, 9, 12, int32_t, Less);
class ONNX_OPERATOR_VERSIONED_TYPED_KERNEL_CLASS_NAME(kCudaExecutionProvider, kOnnxDomain, 9, 12, int64_t, Less);
class ONNX_OPERATOR_VERSIONED_TYPED_KERNEL_CLASS_NAME(kCudaExecutionProvider, kOnnxDomain, 9, 12, uint32_t, Less);
class ONNX_OPERATOR_VERSIONED_TYPED_KERNEL_CLASS_NAME(kCudaExecutionProvider, kOnnxDomain, 9, 12, uint64_t, Less);
class ONNX_OPERATOR_VERSIONED_TYPED_KERNEL_CLASS_NAME(kCudaExecutionProvider, kOnnxDomain, 9, 12, float, Less);
class ONNX_OPERATOR_VERSIONED_TYPED_KERNEL_CLASS_NAME(kCudaExecutionProvider, kOnnxDomain, 9, 12, double, Less);
class ONNX_OPERATOR_VERSIONED_TYPED_KERNEL_CLASS_NAME(kCudaExecutionProvider, kOnnxDomain, 9, 12, MLFloat16, Less);
class ONNX_OPERATOR_KERNEL_CLASS_NAME(kCudaExecutionProvider, kOnnxDomain, 9, EyeLike);
class ONNX_OPERATOR_VERSIONED_KERNEL_CLASS_NAME(kCudaExecutionProvider, kOnnxDomain, 9, 10, Scatter);
class ONNX_OPERATOR_VERSIONED_TYPED_KERNEL_CLASS_NAME(kCudaExecutionProvider, kOnnxDomain, 9, 15, MLFloat16, Where);
class ONNX_OPERATOR_VERSIONED_TYPED_KERNEL_CLASS_NAME(kCudaExecutionProvider, kOnnxDomain, 9, 15, float, Where);
class ONNX_OPERATOR_VERSIONED_TYPED_KERNEL_CLASS_NAME(kCudaExecutionProvider, kOnnxDomain, 9, 15, double_t, Where);
class ONNX_OPERATOR_VERSIONED_TYPED_KERNEL_CLASS_NAME(kCudaExecutionProvider, kOnnxDomain, 9, 15, int32_t, Where);
class ONNX_OPERATOR_VERSIONED_TYPED_KERNEL_CLASS_NAME(kCudaExecutionProvider, kOnnxDomain, 9, 15, int64_t, Where);
class ONNX_OPERATOR_VERSIONED_TYPED_KERNEL_CLASS_NAME(kCudaExecutionProvider, kOnnxDomain, 9, 15, uint8_t, Where);
class ONNX_OPERATOR_VERSIONED_TYPED_KERNEL_CLASS_NAME(kCudaExecutionProvider, kOnnxDomain, 9, 12, bool, NonZero);
class ONNX_OPERATOR_VERSIONED_TYPED_KERNEL_CLASS_NAME(kCudaExecutionProvider, kOnnxDomain, 9, 12, uint8_t, NonZero);
class ONNX_OPERATOR_VERSIONED_TYPED_KERNEL_CLASS_NAME(kCudaExecutionProvider, kOnnxDomain, 9, 12, int32_t, NonZero);
class ONNX_OPERATOR_VERSIONED_TYPED_KERNEL_CLASS_NAME(kCudaExecutionProvider, kOnnxDomain, 9, 12, int64_t, NonZero);
class ONNX_OPERATOR_VERSIONED_TYPED_KERNEL_CLASS_NAME(kCudaExecutionProvider, kOnnxDomain, 9, 12, float, NonZero);
class ONNX_OPERATOR_VERSIONED_TYPED_KERNEL_CLASS_NAME(kCudaExecutionProvider, kOnnxDomain, 9, 12, MLFloat16, NonZero);
class ONNX_OPERATOR_VERSIONED_KERNEL_CLASS_NAME(kCudaExecutionProvider, kOnnxDomain, 1, 9, TopK);
class ONNX_OPERATOR_VERSIONED_KERNEL_CLASS_NAME(kCudaExecutionProvider, kOnnxDomain, 1, 10, If);
class ONNX_OPERATOR_VERSIONED_KERNEL_CLASS_NAME(kCudaExecutionProvider, kOnnxDomain, 8, 8, Scan);
class ONNX_OPERATOR_VERSIONED_KERNEL_CLASS_NAME(kCudaExecutionProvider, kOnnxDomain, 9, 10, Scan);
class ONNX_OPERATOR_VERSIONED_KERNEL_CLASS_NAME(kCudaExecutionProvider, kOnnxDomain, 1, 10, Loop);
class ONNX_OPERATOR_VERSIONED_KERNEL_CLASS_NAME(kCudaExecutionProvider, kOnnxDomain, 1, 10, DepthToSpace);
class ONNX_OPERATOR_VERSIONED_KERNEL_CLASS_NAME(kCudaExecutionProvider, kOnnxDomain, 1, 12, SpaceToDepth);
class ONNX_OPERATOR_KERNEL_CLASS_NAME(kCudaExecutionProvider, kOnnxDomain, 1, RandomNormal);
class ONNX_OPERATOR_KERNEL_CLASS_NAME(kCudaExecutionProvider, kOnnxDomain, 1, RandomNormalLike);
class ONNX_OPERATOR_KERNEL_CLASS_NAME(kCudaExecutionProvider, kOnnxDomain, 1, RandomUniform);
class ONNX_OPERATOR_KERNEL_CLASS_NAME(kCudaExecutionProvider, kOnnxDomain, 1, RandomUniformLike);

// opset 10
class ONNX_OPERATOR_VERSIONED_TYPED_KERNEL_CLASS_NAME(kCudaExecutionProvider, kOnnxDomain, 10, 10, float, AveragePool);
class ONNX_OPERATOR_VERSIONED_TYPED_KERNEL_CLASS_NAME(kCudaExecutionProvider, kOnnxDomain, 10, 10, double, AveragePool);
class ONNX_OPERATOR_VERSIONED_TYPED_KERNEL_CLASS_NAME(kCudaExecutionProvider, kOnnxDomain, 10, 10, MLFloat16, AveragePool);
class ONNX_OPERATOR_VERSIONED_KERNEL_CLASS_NAME(kCudaExecutionProvider, kOnnxDomain, 10, 11, Dropout);
class ONNX_OPERATOR_VERSIONED_TYPED_KERNEL_CLASS_NAME(kCudaExecutionProvider, kOnnxDomain, 10, 10, float, MaxPool);
class ONNX_OPERATOR_VERSIONED_TYPED_KERNEL_CLASS_NAME(kCudaExecutionProvider, kOnnxDomain, 10, 10, double, MaxPool);
class ONNX_OPERATOR_VERSIONED_TYPED_KERNEL_CLASS_NAME(kCudaExecutionProvider, kOnnxDomain, 10, 10, MLFloat16, MaxPool);
class ONNX_OPERATOR_VERSIONED_KERNEL_CLASS_NAME(kCudaExecutionProvider, kOnnxDomain, 10, 10, NonMaxSuppression);
class ONNX_OPERATOR_VERSIONED_TYPED_KERNEL_CLASS_NAME(kCudaExecutionProvider, kOnnxDomain, 10, 10, float, Resize);
class ONNX_OPERATOR_VERSIONED_TYPED_KERNEL_CLASS_NAME(kCudaExecutionProvider, kOnnxDomain, 10, 10, double, Resize);
class ONNX_OPERATOR_VERSIONED_TYPED_KERNEL_CLASS_NAME(kCudaExecutionProvider, kOnnxDomain, 10, 10, MLFloat16, Resize);
class ONNX_OPERATOR_VERSIONED_TYPED_KERNEL_CLASS_NAME(kCudaExecutionProvider, kOnnxDomain, 10, 10, int32_t, Resize);
class ONNX_OPERATOR_VERSIONED_TYPED_KERNEL_CLASS_NAME(kCudaExecutionProvider, kOnnxDomain, 10, 10, uint8_t, Resize);
class ONNX_OPERATOR_KERNEL_CLASS_NAME(kCudaExecutionProvider, kOnnxDomain, 10, ReverseSequence);
class ONNX_OPERATOR_TYPED_KERNEL_CLASS_NAME(kCudaExecutionProvider, kOnnxDomain, 10, float, RoiAlign);
class ONNX_OPERATOR_TYPED_KERNEL_CLASS_NAME(kCudaExecutionProvider, kOnnxDomain, 10, double, RoiAlign);
class ONNX_OPERATOR_VERSIONED_TYPED_KERNEL_CLASS_NAME(kCudaExecutionProvider, kOnnxDomain, 10, 10, int32_t, Slice);
class ONNX_OPERATOR_VERSIONED_TYPED_KERNEL_CLASS_NAME(kCudaExecutionProvider, kOnnxDomain, 10, 10, int64_t, Slice);
class ONNX_OPERATOR_TYPED_KERNEL_CLASS_NAME(kCudaExecutionProvider, kOnnxDomain, 10, float, ThresholdedRelu);
class ONNX_OPERATOR_TYPED_KERNEL_CLASS_NAME(kCudaExecutionProvider, kOnnxDomain, 10, double, ThresholdedRelu);
class ONNX_OPERATOR_TYPED_KERNEL_CLASS_NAME(kCudaExecutionProvider, kOnnxDomain, 10, MLFloat16, ThresholdedRelu);
class ONNX_OPERATOR_VERSIONED_KERNEL_CLASS_NAME(kCudaExecutionProvider, kOnnxDomain, 10, 10, TopK);
class ONNX_OPERATOR_VERSIONED_KERNEL_CLASS_NAME(kCudaExecutionProvider, kOnnxDomain, 10, 12, Mod);

// opset 11
class ONNX_OPERATOR_VERSIONED_TYPED_KERNEL_CLASS_NAME(kCudaExecutionProvider, kOnnxDomain, 11, 11, float, ArgMax);
class ONNX_OPERATOR_VERSIONED_TYPED_KERNEL_CLASS_NAME(kCudaExecutionProvider, kOnnxDomain, 11, 11, double, ArgMax);
class ONNX_OPERATOR_VERSIONED_TYPED_KERNEL_CLASS_NAME(kCudaExecutionProvider, kOnnxDomain, 11, 11, MLFloat16, ArgMax);
class ONNX_OPERATOR_VERSIONED_TYPED_KERNEL_CLASS_NAME(kCudaExecutionProvider, kOnnxDomain, 11, 11, float, ArgMin);
class ONNX_OPERATOR_VERSIONED_TYPED_KERNEL_CLASS_NAME(kCudaExecutionProvider, kOnnxDomain, 11, 11, double, ArgMin);
class ONNX_OPERATOR_VERSIONED_TYPED_KERNEL_CLASS_NAME(kCudaExecutionProvider, kOnnxDomain, 11, 11, MLFloat16, ArgMin);
class ONNX_OPERATOR_KERNEL_CLASS_NAME(kCudaExecutionProvider, kOnnxDomain, 11, Compress);
class ONNX_OPERATOR_VERSIONED_KERNEL_CLASS_NAME(kCudaExecutionProvider, kOnnxDomain, 11, 12, Concat);
class ONNX_OPERATOR_VERSIONED_KERNEL_CLASS_NAME(kCudaExecutionProvider, kOnnxDomain, 11, 12, Flatten);
class ONNX_OPERATOR_VERSIONED_KERNEL_CLASS_NAME(kCudaExecutionProvider, kOnnxDomain, 11, 12, Gather);
class ONNX_OPERATOR_VERSIONED_KERNEL_CLASS_NAME(kCudaExecutionProvider, kOnnxDomain, 11, 12, GatherElements);
class ONNX_OPERATOR_VERSIONED_TYPED_KERNEL_CLASS_NAME(kCudaExecutionProvider, kOnnxDomain, 11, 11, int64_t, GatherND);
class ONNX_OPERATOR_VERSIONED_TYPED_KERNEL_CLASS_NAME(kCudaExecutionProvider, kOnnxDomain, 11, 12, float, Gemm);
class ONNX_OPERATOR_VERSIONED_TYPED_KERNEL_CLASS_NAME(kCudaExecutionProvider, kOnnxDomain, 11, 12, double, Gemm);
class ONNX_OPERATOR_VERSIONED_TYPED_KERNEL_CLASS_NAME(kCudaExecutionProvider, kOnnxDomain, 11, 12, MLFloat16, Gemm);
class ONNX_OPERATOR_VERSIONED_KERNEL_CLASS_NAME(kCudaExecutionProvider, kOnnxDomain, 11, 12, If);
class ONNX_OPERATOR_VERSIONED_KERNEL_CLASS_NAME(kCudaExecutionProvider, kOnnxDomain, 11, 12, Loop);
class ONNX_OPERATOR_KERNEL_CLASS_NAME(kCudaExecutionProvider, kOnnxDomain, 11, NonMaxSuppression);
class ONNX_OPERATOR_KERNEL_CLASS_NAME(kCudaExecutionProvider, kOnnxDomain, 11, Range);
class ONNX_OPERATOR_VERSIONED_TYPED_KERNEL_CLASS_NAME(kCudaExecutionProvider, kOnnxDomain, 11, 12, float, ReduceL1);
class ONNX_OPERATOR_VERSIONED_TYPED_KERNEL_CLASS_NAME(kCudaExecutionProvider, kOnnxDomain, 11, 12, double, ReduceL1);
class ONNX_OPERATOR_VERSIONED_TYPED_KERNEL_CLASS_NAME(kCudaExecutionProvider, kOnnxDomain, 11, 12, MLFloat16, ReduceL1);
class ONNX_OPERATOR_VERSIONED_TYPED_KERNEL_CLASS_NAME(kCudaExecutionProvider, kOnnxDomain, 11, 12, int32_t, ReduceL1);
class ONNX_OPERATOR_VERSIONED_TYPED_KERNEL_CLASS_NAME(kCudaExecutionProvider, kOnnxDomain, 11, 12, float, ReduceL2);
class ONNX_OPERATOR_VERSIONED_TYPED_KERNEL_CLASS_NAME(kCudaExecutionProvider, kOnnxDomain, 11, 12, double, ReduceL2);
class ONNX_OPERATOR_VERSIONED_TYPED_KERNEL_CLASS_NAME(kCudaExecutionProvider, kOnnxDomain, 11, 12, MLFloat16, ReduceL2);
class ONNX_OPERATOR_VERSIONED_TYPED_KERNEL_CLASS_NAME(kCudaExecutionProvider, kOnnxDomain, 11, 12, int32_t, ReduceL2);
class ONNX_OPERATOR_VERSIONED_TYPED_KERNEL_CLASS_NAME(kCudaExecutionProvider, kOnnxDomain, 11, 12, float, ReduceLogSum);
class ONNX_OPERATOR_VERSIONED_TYPED_KERNEL_CLASS_NAME(kCudaExecutionProvider, kOnnxDomain, 11, 12, double, ReduceLogSum);
class ONNX_OPERATOR_VERSIONED_TYPED_KERNEL_CLASS_NAME(kCudaExecutionProvider, kOnnxDomain, 11, 12, MLFloat16, ReduceLogSum);
class ONNX_OPERATOR_VERSIONED_TYPED_KERNEL_CLASS_NAME(kCudaExecutionProvider, kOnnxDomain, 11, 12, float, ReduceLogSumExp);
class ONNX_OPERATOR_VERSIONED_TYPED_KERNEL_CLASS_NAME(kCudaExecutionProvider, kOnnxDomain, 11, 12, double, ReduceLogSumExp);
class ONNX_OPERATOR_VERSIONED_TYPED_KERNEL_CLASS_NAME(kCudaExecutionProvider, kOnnxDomain, 11, 12, MLFloat16, ReduceLogSumExp);
class ONNX_OPERATOR_VERSIONED_TYPED_KERNEL_CLASS_NAME(kCudaExecutionProvider, kOnnxDomain, 11, 11, float, ReduceMax);
class ONNX_OPERATOR_VERSIONED_TYPED_KERNEL_CLASS_NAME(kCudaExecutionProvider, kOnnxDomain, 11, 11, double, ReduceMax);
class ONNX_OPERATOR_VERSIONED_TYPED_KERNEL_CLASS_NAME(kCudaExecutionProvider, kOnnxDomain, 11, 11, MLFloat16, ReduceMax);
class ONNX_OPERATOR_VERSIONED_TYPED_KERNEL_CLASS_NAME(kCudaExecutionProvider, kOnnxDomain, 11, 11, int32_t, ReduceMax);
class ONNX_OPERATOR_VERSIONED_TYPED_KERNEL_CLASS_NAME(kCudaExecutionProvider, kOnnxDomain, 11, 11, int64_t, ReduceMax);
class ONNX_OPERATOR_VERSIONED_TYPED_KERNEL_CLASS_NAME(kCudaExecutionProvider, kOnnxDomain, 11, 12, float, ReduceMean);
class ONNX_OPERATOR_VERSIONED_TYPED_KERNEL_CLASS_NAME(kCudaExecutionProvider, kOnnxDomain, 11, 12, double, ReduceMean);
class ONNX_OPERATOR_VERSIONED_TYPED_KERNEL_CLASS_NAME(kCudaExecutionProvider, kOnnxDomain, 11, 12, MLFloat16, ReduceMean);
class ONNX_OPERATOR_VERSIONED_TYPED_KERNEL_CLASS_NAME(kCudaExecutionProvider, kOnnxDomain, 11, 12, int32_t, ReduceMean);
class ONNX_OPERATOR_VERSIONED_TYPED_KERNEL_CLASS_NAME(kCudaExecutionProvider, kOnnxDomain, 11, 11, float, ReduceMin);
class ONNX_OPERATOR_VERSIONED_TYPED_KERNEL_CLASS_NAME(kCudaExecutionProvider, kOnnxDomain, 11, 11, double, ReduceMin);
class ONNX_OPERATOR_VERSIONED_TYPED_KERNEL_CLASS_NAME(kCudaExecutionProvider, kOnnxDomain, 11, 11, MLFloat16, ReduceMin);
class ONNX_OPERATOR_VERSIONED_TYPED_KERNEL_CLASS_NAME(kCudaExecutionProvider, kOnnxDomain, 11, 11, int32_t, ReduceMin);
class ONNX_OPERATOR_VERSIONED_TYPED_KERNEL_CLASS_NAME(kCudaExecutionProvider, kOnnxDomain, 11, 12, float, ReduceProd);
class ONNX_OPERATOR_VERSIONED_TYPED_KERNEL_CLASS_NAME(kCudaExecutionProvider, kOnnxDomain, 11, 12, double, ReduceProd);
class ONNX_OPERATOR_VERSIONED_TYPED_KERNEL_CLASS_NAME(kCudaExecutionProvider, kOnnxDomain, 11, 12, MLFloat16, ReduceProd);
class ONNX_OPERATOR_VERSIONED_TYPED_KERNEL_CLASS_NAME(kCudaExecutionProvider, kOnnxDomain, 11, 12, int32_t, ReduceProd);
class ONNX_OPERATOR_VERSIONED_TYPED_KERNEL_CLASS_NAME(kCudaExecutionProvider, kOnnxDomain, 11, 12, float, ReduceSum);
class ONNX_OPERATOR_VERSIONED_TYPED_KERNEL_CLASS_NAME(kCudaExecutionProvider, kOnnxDomain, 11, 12, double, ReduceSum);
class ONNX_OPERATOR_VERSIONED_TYPED_KERNEL_CLASS_NAME(kCudaExecutionProvider, kOnnxDomain, 11, 12, MLFloat16, ReduceSum);
class ONNX_OPERATOR_VERSIONED_TYPED_KERNEL_CLASS_NAME(kCudaExecutionProvider, kOnnxDomain, 11, 12, int32_t, ReduceSum);
class ONNX_OPERATOR_VERSIONED_TYPED_KERNEL_CLASS_NAME(kCudaExecutionProvider, kOnnxDomain, 11, 12, int64_t, ReduceSum);
class ONNX_OPERATOR_VERSIONED_TYPED_KERNEL_CLASS_NAME(kCudaExecutionProvider, kOnnxDomain, 11, 12, float, ReduceSumSquare);
class ONNX_OPERATOR_VERSIONED_TYPED_KERNEL_CLASS_NAME(kCudaExecutionProvider, kOnnxDomain, 11, 12, double, ReduceSumSquare);
class ONNX_OPERATOR_VERSIONED_TYPED_KERNEL_CLASS_NAME(kCudaExecutionProvider, kOnnxDomain, 11, 12, MLFloat16, ReduceSumSquare);
class ONNX_OPERATOR_VERSIONED_KERNEL_CLASS_NAME(kCudaExecutionProvider, kOnnxDomain, 11, 15, Scan);
class ONNX_OPERATOR_VERSIONED_KERNEL_CLASS_NAME(kCudaExecutionProvider, kOnnxDomain, 11, 12, ScatterElements);
class ONNX_OPERATOR_VERSIONED_TYPED_KERNEL_CLASS_NAME(kCudaExecutionProvider, kOnnxDomain, 11, 12, int32_t, Slice);
class ONNX_OPERATOR_VERSIONED_TYPED_KERNEL_CLASS_NAME(kCudaExecutionProvider, kOnnxDomain, 11, 12, int64_t, Slice);
class ONNX_OPERATOR_VERSIONED_TYPED_KERNEL_CLASS_NAME(kCudaExecutionProvider, kOnnxDomain, 11, 12, float, Softmax);
class ONNX_OPERATOR_VERSIONED_TYPED_KERNEL_CLASS_NAME(kCudaExecutionProvider, kOnnxDomain, 11, 12, double, Softmax);
class ONNX_OPERATOR_VERSIONED_TYPED_KERNEL_CLASS_NAME(kCudaExecutionProvider, kOnnxDomain, 11, 12, MLFloat16, Softmax);
class ONNX_OPERATOR_VERSIONED_TYPED_KERNEL_CLASS_NAME(kCudaExecutionProvider, kOnnxDomain, 11, 12, float, LogSoftmax);
class ONNX_OPERATOR_VERSIONED_TYPED_KERNEL_CLASS_NAME(kCudaExecutionProvider, kOnnxDomain, 11, 12, double, LogSoftmax);
class ONNX_OPERATOR_VERSIONED_TYPED_KERNEL_CLASS_NAME(kCudaExecutionProvider, kOnnxDomain, 11, 12, MLFloat16, LogSoftmax);
class ONNX_OPERATOR_VERSIONED_KERNEL_CLASS_NAME(kCudaExecutionProvider, kOnnxDomain, 11, 12, Split);
class ONNX_OPERATOR_VERSIONED_KERNEL_CLASS_NAME(kCudaExecutionProvider, kOnnxDomain, 11, 12, Squeeze);
class ONNX_OPERATOR_KERNEL_CLASS_NAME(kCudaExecutionProvider, kOnnxDomain, 11, TopK);
class ONNX_OPERATOR_KERNEL_CLASS_NAME(kCudaExecutionProvider, kOnnxDomain, 11, SequenceAt);
class ONNX_OPERATOR_KERNEL_CLASS_NAME(kCudaExecutionProvider, kOnnxDomain, 11, SequenceConstruct);
class ONNX_OPERATOR_KERNEL_CLASS_NAME(kCudaExecutionProvider, kOnnxDomain, 11, SequenceEmpty);
class ONNX_OPERATOR_KERNEL_CLASS_NAME(kCudaExecutionProvider, kOnnxDomain, 11, SequenceLength);
class ONNX_OPERATOR_KERNEL_CLASS_NAME(kCudaExecutionProvider, kOnnxDomain, 11, ConcatFromSequence);
class ONNX_OPERATOR_KERNEL_CLASS_NAME(kCudaExecutionProvider, kOnnxDomain, 11, SequenceErase);
class ONNX_OPERATOR_KERNEL_CLASS_NAME(kCudaExecutionProvider, kOnnxDomain, 11, SequenceInsert);
class ONNX_OPERATOR_VERSIONED_KERNEL_CLASS_NAME(kCudaExecutionProvider, kOnnxDomain, 11, 12, Unsqueeze);
class ONNX_OPERATOR_TYPED_KERNEL_CLASS_NAME(kCudaExecutionProvider, kOnnxDomain, 11, float, Conv);
class ONNX_OPERATOR_TYPED_KERNEL_CLASS_NAME(kCudaExecutionProvider, kOnnxDomain, 11, double, Conv);
class ONNX_OPERATOR_TYPED_KERNEL_CLASS_NAME(kCudaExecutionProvider, kOnnxDomain, 11, MLFloat16, Conv);
class ONNX_OPERATOR_TYPED_KERNEL_CLASS_NAME(kCudaExecutionProvider, kOnnxDomain, 11, float, ConvTranspose);
class ONNX_OPERATOR_TYPED_KERNEL_CLASS_NAME(kCudaExecutionProvider, kOnnxDomain, 11, double, ConvTranspose);
class ONNX_OPERATOR_TYPED_KERNEL_CLASS_NAME(kCudaExecutionProvider, kOnnxDomain, 11, MLFloat16, ConvTranspose);
class ONNX_OPERATOR_TYPED_KERNEL_CLASS_NAME(kCudaExecutionProvider, kOnnxDomain, 11, float, AveragePool);
class ONNX_OPERATOR_TYPED_KERNEL_CLASS_NAME(kCudaExecutionProvider, kOnnxDomain, 11, double, AveragePool);
class ONNX_OPERATOR_TYPED_KERNEL_CLASS_NAME(kCudaExecutionProvider, kOnnxDomain, 11, MLFloat16, AveragePool);
class ONNX_OPERATOR_VERSIONED_TYPED_KERNEL_CLASS_NAME(kCudaExecutionProvider, kOnnxDomain, 11, 11, float, MaxPool);
class ONNX_OPERATOR_VERSIONED_TYPED_KERNEL_CLASS_NAME(kCudaExecutionProvider, kOnnxDomain, 11, 11, double, MaxPool);
class ONNX_OPERATOR_VERSIONED_TYPED_KERNEL_CLASS_NAME(kCudaExecutionProvider, kOnnxDomain, 11, 11, MLFloat16, MaxPool);
class ONNX_OPERATOR_VERSIONED_TYPED_KERNEL_CLASS_NAME(kCudaExecutionProvider, kOnnxDomain, 11, 12, float, Resize);
class ONNX_OPERATOR_VERSIONED_TYPED_KERNEL_CLASS_NAME(kCudaExecutionProvider, kOnnxDomain, 11, 12, double, Resize);
class ONNX_OPERATOR_VERSIONED_TYPED_KERNEL_CLASS_NAME(kCudaExecutionProvider, kOnnxDomain, 11, 12, MLFloat16, Resize);
class ONNX_OPERATOR_VERSIONED_TYPED_KERNEL_CLASS_NAME(kCudaExecutionProvider, kOnnxDomain, 11, 12, int32_t, Resize);
class ONNX_OPERATOR_VERSIONED_TYPED_KERNEL_CLASS_NAME(kCudaExecutionProvider, kOnnxDomain, 11, 12, uint8_t, Resize);
class ONNX_OPERATOR_VERSIONED_KERNEL_CLASS_NAME(kCudaExecutionProvider, kOnnxDomain, 11, 11, Clip);
class ONNX_OPERATOR_VERSIONED_TYPED_KERNEL_CLASS_NAME(kCudaExecutionProvider, kOnnxDomain, 11, 12, float, Pad);
class ONNX_OPERATOR_VERSIONED_TYPED_KERNEL_CLASS_NAME(kCudaExecutionProvider, kOnnxDomain, 11, 12, double, Pad);
class ONNX_OPERATOR_VERSIONED_TYPED_KERNEL_CLASS_NAME(kCudaExecutionProvider, kOnnxDomain, 11, 12, MLFloat16, Pad);
class ONNX_OPERATOR_VERSIONED_TYPED_KERNEL_CLASS_NAME(kCudaExecutionProvider, kOnnxDomain, 11, 12, bool, Equal);
class ONNX_OPERATOR_VERSIONED_TYPED_KERNEL_CLASS_NAME(kCudaExecutionProvider, kOnnxDomain, 11, 12, int32_t, Equal);
class ONNX_OPERATOR_VERSIONED_TYPED_KERNEL_CLASS_NAME(kCudaExecutionProvider, kOnnxDomain, 11, 12, int64_t, Equal);
class ONNX_OPERATOR_VERSIONED_TYPED_KERNEL_CLASS_NAME(kCudaExecutionProvider, kOnnxDomain, 11, 12, uint32_t, Equal);
class ONNX_OPERATOR_VERSIONED_TYPED_KERNEL_CLASS_NAME(kCudaExecutionProvider, kOnnxDomain, 11, 12, uint64_t, Equal);
class ONNX_OPERATOR_VERSIONED_TYPED_KERNEL_CLASS_NAME(kCudaExecutionProvider, kOnnxDomain, 11, 12, float, Equal);
class ONNX_OPERATOR_VERSIONED_TYPED_KERNEL_CLASS_NAME(kCudaExecutionProvider, kOnnxDomain, 11, 12, double, Equal);
class ONNX_OPERATOR_VERSIONED_TYPED_KERNEL_CLASS_NAME(kCudaExecutionProvider, kOnnxDomain, 11, 12, MLFloat16, Equal);
class ONNX_OPERATOR_TYPED_KERNEL_CLASS_NAME(kCudaExecutionProvider, kOnnxDomain, 11, float, Round);
class ONNX_OPERATOR_TYPED_KERNEL_CLASS_NAME(kCudaExecutionProvider, kOnnxDomain, 11, double, Round);
class ONNX_OPERATOR_TYPED_KERNEL_CLASS_NAME(kCudaExecutionProvider, kOnnxDomain, 11, MLFloat16, Round);
class ONNX_OPERATOR_TYPED_KERNEL_CLASS_NAME(kCudaExecutionProvider, kOnnxDomain, 10, int8_t, QuantizeLinear);
class ONNX_OPERATOR_TYPED_KERNEL_CLASS_NAME(kCudaExecutionProvider, kOnnxDomain, 10, uint8_t, QuantizeLinear);
class ONNX_OPERATOR_TYPED_KERNEL_CLASS_NAME(kCudaExecutionProvider, kOnnxDomain, 10, int8_t, DequantizeLinear);
class ONNX_OPERATOR_TYPED_KERNEL_CLASS_NAME(kCudaExecutionProvider, kOnnxDomain, 10, uint8_t, DequantizeLinear);
class ONNX_OPERATOR_VERSIONED_KERNEL_CLASS_NAME(kCudaExecutionProvider, kOnnxDomain, 11, 13, CumSum);
class ONNX_OPERATOR_TYPED_KERNEL_CLASS_NAME(kCudaExecutionProvider, kOnnxDomain, 11, int64_t_int64_t_int64_t, OneHot);
class ONNX_OPERATOR_TYPED_KERNEL_CLASS_NAME(kCudaExecutionProvider, kOnnxDomain, 11, int64_t_float_int64_t, OneHot);
class ONNX_OPERATOR_TYPED_KERNEL_CLASS_NAME(kCudaExecutionProvider, kOnnxDomain, 11, int32_t_float_int32_t, OneHot);
class ONNX_OPERATOR_TYPED_KERNEL_CLASS_NAME(kCudaExecutionProvider, kOnnxDomain, 11, int64_t_MLFloat16_int64_t, OneHot);
class ONNX_OPERATOR_TYPED_KERNEL_CLASS_NAME(kCudaExecutionProvider, kOnnxDomain, 11, int32_t_MLFloat16_int32_t, OneHot);
class ONNX_OPERATOR_VERSIONED_KERNEL_CLASS_NAME(kCudaExecutionProvider, kOnnxDomain, 11, 12, ScatterND);
class ONNX_OPERATOR_VERSIONED_KERNEL_CLASS_NAME(kCudaExecutionProvider, kOnnxDomain, 11, 12, DepthToSpace);

// OpSet 12
class ONNX_OPERATOR_VERSIONED_KERNEL_CLASS_NAME(kCudaExecutionProvider, kOnnxDomain, 12, 12, Clip);

class ONNX_OPERATOR_TYPED_KERNEL_CLASS_NAME(kCudaExecutionProvider, kOnnxDomain, 12, float, MaxPool);
class ONNX_OPERATOR_TYPED_KERNEL_CLASS_NAME(kCudaExecutionProvider, kOnnxDomain, 12, double, MaxPool);
class ONNX_OPERATOR_TYPED_KERNEL_CLASS_NAME(kCudaExecutionProvider, kOnnxDomain, 12, MLFloat16, MaxPool);
class ONNX_OPERATOR_TYPED_KERNEL_CLASS_NAME(kCudaExecutionProvider, kOnnxDomain, 12, int8_t, MaxPool);
class ONNX_OPERATOR_TYPED_KERNEL_CLASS_NAME(kCudaExecutionProvider, kOnnxDomain, 12, uint8_t, MaxPool);

class ONNX_OPERATOR_VERSIONED_KERNEL_CLASS_NAME(kCudaExecutionProvider, kOnnxDomain, 12, 12, Pow);

class ONNX_OPERATOR_VERSIONED_TYPED_KERNEL_CLASS_NAME(kCudaExecutionProvider, kOnnxDomain, 12, 12, float, ReduceMax);
class ONNX_OPERATOR_VERSIONED_TYPED_KERNEL_CLASS_NAME(kCudaExecutionProvider, kOnnxDomain, 12, 12, double, ReduceMax);
class ONNX_OPERATOR_VERSIONED_TYPED_KERNEL_CLASS_NAME(kCudaExecutionProvider, kOnnxDomain, 12, 12, MLFloat16, ReduceMax);
class ONNX_OPERATOR_VERSIONED_TYPED_KERNEL_CLASS_NAME(kCudaExecutionProvider, kOnnxDomain, 12, 12, int32_t, ReduceMax);
class ONNX_OPERATOR_VERSIONED_TYPED_KERNEL_CLASS_NAME(kCudaExecutionProvider, kOnnxDomain, 12, 12, int64_t, ReduceMax);
class ONNX_OPERATOR_VERSIONED_TYPED_KERNEL_CLASS_NAME(kCudaExecutionProvider, kOnnxDomain, 12, 12, int8_t, ReduceMax);
class ONNX_OPERATOR_VERSIONED_TYPED_KERNEL_CLASS_NAME(kCudaExecutionProvider, kOnnxDomain, 12, 12, uint8_t, ReduceMax);

class ONNX_OPERATOR_VERSIONED_TYPED_KERNEL_CLASS_NAME(kCudaExecutionProvider, kOnnxDomain, 12, 12, float, ReduceMin);
class ONNX_OPERATOR_VERSIONED_TYPED_KERNEL_CLASS_NAME(kCudaExecutionProvider, kOnnxDomain, 12, 12, double, ReduceMin);
class ONNX_OPERATOR_VERSIONED_TYPED_KERNEL_CLASS_NAME(kCudaExecutionProvider, kOnnxDomain, 12, 12, MLFloat16, ReduceMin);
class ONNX_OPERATOR_VERSIONED_TYPED_KERNEL_CLASS_NAME(kCudaExecutionProvider, kOnnxDomain, 12, 12, int32_t, ReduceMin);
class ONNX_OPERATOR_VERSIONED_TYPED_KERNEL_CLASS_NAME(kCudaExecutionProvider, kOnnxDomain, 12, 12, int64_t, ReduceMin);
class ONNX_OPERATOR_VERSIONED_TYPED_KERNEL_CLASS_NAME(kCudaExecutionProvider, kOnnxDomain, 12, 12, int8_t, ReduceMin);
class ONNX_OPERATOR_VERSIONED_TYPED_KERNEL_CLASS_NAME(kCudaExecutionProvider, kOnnxDomain, 12, 12, uint8_t, ReduceMin);

class ONNX_OPERATOR_VERSIONED_TYPED_KERNEL_CLASS_NAME(kCudaExecutionProvider, kOnnxDomain, 12, 12, int64_t, GatherND);

class ONNX_OPERATOR_VERSIONED_KERNEL_CLASS_NAME(kCudaExecutionProvider, kOnnxDomain, 12, 12, Dropout);
class ONNX_OPERATOR_KERNEL_CLASS_NAME(kCudaExecutionProvider, kOnnxDomain, 12, Einsum);

// OpSet 13
class ONNX_OPERATOR_VERSIONED_KERNEL_CLASS_NAME(kCudaExecutionProvider, kOnnxDomain, 13, 14, Pow);
class ONNX_OPERATOR_VERSIONED_TYPED_KERNEL_CLASS_NAME(kCudaExecutionProvider, kOnnxDomain, 13, 13, int32_t, Add);
class ONNX_OPERATOR_VERSIONED_TYPED_KERNEL_CLASS_NAME(kCudaExecutionProvider, kOnnxDomain, 13, 13, int64_t, Add);
class ONNX_OPERATOR_VERSIONED_TYPED_KERNEL_CLASS_NAME(kCudaExecutionProvider, kOnnxDomain, 13, 13, uint32_t, Add);
class ONNX_OPERATOR_VERSIONED_TYPED_KERNEL_CLASS_NAME(kCudaExecutionProvider, kOnnxDomain, 13, 13, uint64_t, Add);
class ONNX_OPERATOR_VERSIONED_TYPED_KERNEL_CLASS_NAME(kCudaExecutionProvider, kOnnxDomain, 13, 13, float, Add);
class ONNX_OPERATOR_VERSIONED_TYPED_KERNEL_CLASS_NAME(kCudaExecutionProvider, kOnnxDomain, 13, 13, double, Add);
class ONNX_OPERATOR_VERSIONED_TYPED_KERNEL_CLASS_NAME(kCudaExecutionProvider, kOnnxDomain, 13, 13, MLFloat16, Add);
class ONNX_OPERATOR_KERNEL_CLASS_NAME(kCudaExecutionProvider, kOnnxDomain, 13, Clip);
class ONNX_OPERATOR_VERSIONED_TYPED_KERNEL_CLASS_NAME(kCudaExecutionProvider, kOnnxDomain, 13, 13, int32_t, Sub);
class ONNX_OPERATOR_VERSIONED_TYPED_KERNEL_CLASS_NAME(kCudaExecutionProvider, kOnnxDomain, 13, 13, int64_t, Sub);
class ONNX_OPERATOR_VERSIONED_TYPED_KERNEL_CLASS_NAME(kCudaExecutionProvider, kOnnxDomain, 13, 13, uint32_t, Sub);
class ONNX_OPERATOR_VERSIONED_TYPED_KERNEL_CLASS_NAME(kCudaExecutionProvider, kOnnxDomain, 13, 13, uint64_t, Sub);
class ONNX_OPERATOR_VERSIONED_TYPED_KERNEL_CLASS_NAME(kCudaExecutionProvider, kOnnxDomain, 13, 13, float, Sub);
class ONNX_OPERATOR_VERSIONED_TYPED_KERNEL_CLASS_NAME(kCudaExecutionProvider, kOnnxDomain, 13, 13, double, Sub);
class ONNX_OPERATOR_VERSIONED_TYPED_KERNEL_CLASS_NAME(kCudaExecutionProvider, kOnnxDomain, 13, 13, MLFloat16, Sub);
class ONNX_OPERATOR_VERSIONED_TYPED_KERNEL_CLASS_NAME(kCudaExecutionProvider, kOnnxDomain, 13, 13, int32_t, Mul);
class ONNX_OPERATOR_VERSIONED_TYPED_KERNEL_CLASS_NAME(kCudaExecutionProvider, kOnnxDomain, 13, 13, int64_t, Mul);
class ONNX_OPERATOR_VERSIONED_TYPED_KERNEL_CLASS_NAME(kCudaExecutionProvider, kOnnxDomain, 13, 13, uint32_t, Mul);
class ONNX_OPERATOR_VERSIONED_TYPED_KERNEL_CLASS_NAME(kCudaExecutionProvider, kOnnxDomain, 13, 13, uint64_t, Mul);
class ONNX_OPERATOR_VERSIONED_TYPED_KERNEL_CLASS_NAME(kCudaExecutionProvider, kOnnxDomain, 13, 13, float, Mul);
class ONNX_OPERATOR_VERSIONED_TYPED_KERNEL_CLASS_NAME(kCudaExecutionProvider, kOnnxDomain, 13, 13, double, Mul);
class ONNX_OPERATOR_VERSIONED_TYPED_KERNEL_CLASS_NAME(kCudaExecutionProvider, kOnnxDomain, 13, 13, MLFloat16, Mul);
class ONNX_OPERATOR_VERSIONED_TYPED_KERNEL_CLASS_NAME(kCudaExecutionProvider, kOnnxDomain, 13, 13, int32_t, Div);
class ONNX_OPERATOR_VERSIONED_TYPED_KERNEL_CLASS_NAME(kCudaExecutionProvider, kOnnxDomain, 13, 13, int64_t, Div);
class ONNX_OPERATOR_VERSIONED_TYPED_KERNEL_CLASS_NAME(kCudaExecutionProvider, kOnnxDomain, 13, 13, uint32_t, Div);
class ONNX_OPERATOR_VERSIONED_TYPED_KERNEL_CLASS_NAME(kCudaExecutionProvider, kOnnxDomain, 13, 13, uint64_t, Div);
class ONNX_OPERATOR_VERSIONED_TYPED_KERNEL_CLASS_NAME(kCudaExecutionProvider, kOnnxDomain, 13, 13, float, Div);
class ONNX_OPERATOR_VERSIONED_TYPED_KERNEL_CLASS_NAME(kCudaExecutionProvider, kOnnxDomain, 13, 13, double, Div);
class ONNX_OPERATOR_VERSIONED_TYPED_KERNEL_CLASS_NAME(kCudaExecutionProvider, kOnnxDomain, 13, 13, MLFloat16, Div);
class ONNX_OPERATOR_TYPED_KERNEL_CLASS_NAME(kCudaExecutionProvider, kOnnxDomain, 13, int8_t, Abs);
class ONNX_OPERATOR_TYPED_KERNEL_CLASS_NAME(kCudaExecutionProvider, kOnnxDomain, 13, int16_t, Abs);
class ONNX_OPERATOR_TYPED_KERNEL_CLASS_NAME(kCudaExecutionProvider, kOnnxDomain, 13, int32_t, Abs);
class ONNX_OPERATOR_TYPED_KERNEL_CLASS_NAME(kCudaExecutionProvider, kOnnxDomain, 13, int64_t, Abs);
class ONNX_OPERATOR_TYPED_KERNEL_CLASS_NAME(kCudaExecutionProvider, kOnnxDomain, 13, uint8_t, Abs);
class ONNX_OPERATOR_TYPED_KERNEL_CLASS_NAME(kCudaExecutionProvider, kOnnxDomain, 13, uint16_t, Abs);
class ONNX_OPERATOR_TYPED_KERNEL_CLASS_NAME(kCudaExecutionProvider, kOnnxDomain, 13, uint32_t, Abs);
class ONNX_OPERATOR_TYPED_KERNEL_CLASS_NAME(kCudaExecutionProvider, kOnnxDomain, 13, uint64_t, Abs);
class ONNX_OPERATOR_TYPED_KERNEL_CLASS_NAME(kCudaExecutionProvider, kOnnxDomain, 13, float, Abs);
class ONNX_OPERATOR_TYPED_KERNEL_CLASS_NAME(kCudaExecutionProvider, kOnnxDomain, 13, double, Abs);
class ONNX_OPERATOR_TYPED_KERNEL_CLASS_NAME(kCudaExecutionProvider, kOnnxDomain, 13, MLFloat16, Abs);
class ONNX_OPERATOR_TYPED_KERNEL_CLASS_NAME(kCudaExecutionProvider, kOnnxDomain, 13, int8_t, Neg);
class ONNX_OPERATOR_TYPED_KERNEL_CLASS_NAME(kCudaExecutionProvider, kOnnxDomain, 13, int16_t, Neg);
class ONNX_OPERATOR_TYPED_KERNEL_CLASS_NAME(kCudaExecutionProvider, kOnnxDomain, 13, int32_t, Neg);
class ONNX_OPERATOR_TYPED_KERNEL_CLASS_NAME(kCudaExecutionProvider, kOnnxDomain, 13, int64_t, Neg);
class ONNX_OPERATOR_TYPED_KERNEL_CLASS_NAME(kCudaExecutionProvider, kOnnxDomain, 13, float, Neg);
class ONNX_OPERATOR_TYPED_KERNEL_CLASS_NAME(kCudaExecutionProvider, kOnnxDomain, 13, double, Neg);
class ONNX_OPERATOR_TYPED_KERNEL_CLASS_NAME(kCudaExecutionProvider, kOnnxDomain, 13, MLFloat16, Neg);
class ONNX_OPERATOR_TYPED_KERNEL_CLASS_NAME(kCudaExecutionProvider, kOnnxDomain, 13, float, Floor);
class ONNX_OPERATOR_TYPED_KERNEL_CLASS_NAME(kCudaExecutionProvider, kOnnxDomain, 13, double, Floor);
class ONNX_OPERATOR_TYPED_KERNEL_CLASS_NAME(kCudaExecutionProvider, kOnnxDomain, 13, MLFloat16, Floor);
class ONNX_OPERATOR_TYPED_KERNEL_CLASS_NAME(kCudaExecutionProvider, kOnnxDomain, 13, float, Ceil);
class ONNX_OPERATOR_TYPED_KERNEL_CLASS_NAME(kCudaExecutionProvider, kOnnxDomain, 13, double, Ceil);
class ONNX_OPERATOR_TYPED_KERNEL_CLASS_NAME(kCudaExecutionProvider, kOnnxDomain, 13, MLFloat16, Ceil);
class ONNX_OPERATOR_TYPED_KERNEL_CLASS_NAME(kCudaExecutionProvider, kOnnxDomain, 13, float, Reciprocal);
class ONNX_OPERATOR_TYPED_KERNEL_CLASS_NAME(kCudaExecutionProvider, kOnnxDomain, 13, double, Reciprocal);
class ONNX_OPERATOR_TYPED_KERNEL_CLASS_NAME(kCudaExecutionProvider, kOnnxDomain, 13, MLFloat16, Reciprocal);
class ONNX_OPERATOR_TYPED_KERNEL_CLASS_NAME(kCudaExecutionProvider, kOnnxDomain, 13, float, Sqrt);
class ONNX_OPERATOR_TYPED_KERNEL_CLASS_NAME(kCudaExecutionProvider, kOnnxDomain, 13, double, Sqrt);
class ONNX_OPERATOR_TYPED_KERNEL_CLASS_NAME(kCudaExecutionProvider, kOnnxDomain, 13, MLFloat16, Sqrt);
class ONNX_OPERATOR_TYPED_KERNEL_CLASS_NAME(kCudaExecutionProvider, kOnnxDomain, 13, float, Log);
class ONNX_OPERATOR_TYPED_KERNEL_CLASS_NAME(kCudaExecutionProvider, kOnnxDomain, 13, double, Log);
class ONNX_OPERATOR_TYPED_KERNEL_CLASS_NAME(kCudaExecutionProvider, kOnnxDomain, 13, MLFloat16, Log);
class ONNX_OPERATOR_TYPED_KERNEL_CLASS_NAME(kCudaExecutionProvider, kOnnxDomain, 13, float, Exp);
class ONNX_OPERATOR_TYPED_KERNEL_CLASS_NAME(kCudaExecutionProvider, kOnnxDomain, 13, double, Exp);
class ONNX_OPERATOR_TYPED_KERNEL_CLASS_NAME(kCudaExecutionProvider, kOnnxDomain, 13, MLFloat16, Exp);
class ONNX_OPERATOR_TYPED_KERNEL_CLASS_NAME(kCudaExecutionProvider, kOnnxDomain, 13, float, Erf);
class ONNX_OPERATOR_TYPED_KERNEL_CLASS_NAME(kCudaExecutionProvider, kOnnxDomain, 13, double, Erf);
class ONNX_OPERATOR_TYPED_KERNEL_CLASS_NAME(kCudaExecutionProvider, kOnnxDomain, 13, MLFloat16, Erf);
class ONNX_OPERATOR_KERNEL_CLASS_NAME(kCudaExecutionProvider, kOnnxDomain, 13, Expand);
class ONNX_OPERATOR_KERNEL_CLASS_NAME(kCudaExecutionProvider, kOnnxDomain, 13, Sum);
class ONNX_OPERATOR_KERNEL_CLASS_NAME(kCudaExecutionProvider, kOnnxDomain, 13, Max);
class ONNX_OPERATOR_KERNEL_CLASS_NAME(kCudaExecutionProvider, kOnnxDomain, 13, Min);
class ONNX_OPERATOR_TYPED_KERNEL_CLASS_NAME(kCudaExecutionProvider, kOnnxDomain, 13, bool, Equal);
class ONNX_OPERATOR_TYPED_KERNEL_CLASS_NAME(kCudaExecutionProvider, kOnnxDomain, 13, int32_t, Equal);
class ONNX_OPERATOR_TYPED_KERNEL_CLASS_NAME(kCudaExecutionProvider, kOnnxDomain, 13, int64_t, Equal);
class ONNX_OPERATOR_TYPED_KERNEL_CLASS_NAME(kCudaExecutionProvider, kOnnxDomain, 13, uint32_t, Equal);
class ONNX_OPERATOR_TYPED_KERNEL_CLASS_NAME(kCudaExecutionProvider, kOnnxDomain, 13, uint64_t, Equal);
class ONNX_OPERATOR_TYPED_KERNEL_CLASS_NAME(kCudaExecutionProvider, kOnnxDomain, 13, float, Equal);
class ONNX_OPERATOR_TYPED_KERNEL_CLASS_NAME(kCudaExecutionProvider, kOnnxDomain, 13, double, Equal);
class ONNX_OPERATOR_TYPED_KERNEL_CLASS_NAME(kCudaExecutionProvider, kOnnxDomain, 13, MLFloat16, Equal);
class ONNX_OPERATOR_TYPED_KERNEL_CLASS_NAME(kCudaExecutionProvider, kOnnxDomain, 13, int32_t, Greater);
class ONNX_OPERATOR_TYPED_KERNEL_CLASS_NAME(kCudaExecutionProvider, kOnnxDomain, 13, int64_t, Greater);
class ONNX_OPERATOR_TYPED_KERNEL_CLASS_NAME(kCudaExecutionProvider, kOnnxDomain, 13, uint32_t, Greater);
class ONNX_OPERATOR_TYPED_KERNEL_CLASS_NAME(kCudaExecutionProvider, kOnnxDomain, 13, uint64_t, Greater);
class ONNX_OPERATOR_TYPED_KERNEL_CLASS_NAME(kCudaExecutionProvider, kOnnxDomain, 13, float, Greater);
class ONNX_OPERATOR_TYPED_KERNEL_CLASS_NAME(kCudaExecutionProvider, kOnnxDomain, 13, double, Greater);
class ONNX_OPERATOR_TYPED_KERNEL_CLASS_NAME(kCudaExecutionProvider, kOnnxDomain, 13, MLFloat16, Greater);
class ONNX_OPERATOR_TYPED_KERNEL_CLASS_NAME(kCudaExecutionProvider, kOnnxDomain, 13, int32_t, Less);
class ONNX_OPERATOR_TYPED_KERNEL_CLASS_NAME(kCudaExecutionProvider, kOnnxDomain, 13, int64_t, Less);
class ONNX_OPERATOR_TYPED_KERNEL_CLASS_NAME(kCudaExecutionProvider, kOnnxDomain, 13, uint32_t, Less);
class ONNX_OPERATOR_TYPED_KERNEL_CLASS_NAME(kCudaExecutionProvider, kOnnxDomain, 13, uint64_t, Less);
class ONNX_OPERATOR_TYPED_KERNEL_CLASS_NAME(kCudaExecutionProvider, kOnnxDomain, 13, float, Less);
class ONNX_OPERATOR_TYPED_KERNEL_CLASS_NAME(kCudaExecutionProvider, kOnnxDomain, 13, double, Less);
class ONNX_OPERATOR_TYPED_KERNEL_CLASS_NAME(kCudaExecutionProvider, kOnnxDomain, 13, MLFloat16, Less);
class ONNX_OPERATOR_TYPED_KERNEL_CLASS_NAME(kCudaExecutionProvider, kOnnxDomain, 13, bool, NonZero);
class ONNX_OPERATOR_TYPED_KERNEL_CLASS_NAME(kCudaExecutionProvider, kOnnxDomain, 13, uint8_t, NonZero);
class ONNX_OPERATOR_TYPED_KERNEL_CLASS_NAME(kCudaExecutionProvider, kOnnxDomain, 13, int32_t, NonZero);
class ONNX_OPERATOR_TYPED_KERNEL_CLASS_NAME(kCudaExecutionProvider, kOnnxDomain, 13, int64_t, NonZero);
class ONNX_OPERATOR_TYPED_KERNEL_CLASS_NAME(kCudaExecutionProvider, kOnnxDomain, 13, float, NonZero);
class ONNX_OPERATOR_TYPED_KERNEL_CLASS_NAME(kCudaExecutionProvider, kOnnxDomain, 13, MLFloat16, NonZero);
class ONNX_OPERATOR_TYPED_KERNEL_CLASS_NAME(kCudaExecutionProvider, kOnnxDomain, 13, float, Cast);
class ONNX_OPERATOR_TYPED_KERNEL_CLASS_NAME(kCudaExecutionProvider, kOnnxDomain, 13, double, Cast);
class ONNX_OPERATOR_TYPED_KERNEL_CLASS_NAME(kCudaExecutionProvider, kOnnxDomain, 13, MLFloat16, Cast);
class ONNX_OPERATOR_TYPED_KERNEL_CLASS_NAME(kCudaExecutionProvider, kOnnxDomain, 13, int8_t, Cast);
class ONNX_OPERATOR_TYPED_KERNEL_CLASS_NAME(kCudaExecutionProvider, kOnnxDomain, 13, int16_t, Cast);
class ONNX_OPERATOR_TYPED_KERNEL_CLASS_NAME(kCudaExecutionProvider, kOnnxDomain, 13, int32_t, Cast);
class ONNX_OPERATOR_TYPED_KERNEL_CLASS_NAME(kCudaExecutionProvider, kOnnxDomain, 13, int64_t, Cast);
class ONNX_OPERATOR_TYPED_KERNEL_CLASS_NAME(kCudaExecutionProvider, kOnnxDomain, 13, uint8_t, Cast);
class ONNX_OPERATOR_TYPED_KERNEL_CLASS_NAME(kCudaExecutionProvider, kOnnxDomain, 13, uint16_t, Cast);
class ONNX_OPERATOR_TYPED_KERNEL_CLASS_NAME(kCudaExecutionProvider, kOnnxDomain, 13, uint32_t, Cast);
class ONNX_OPERATOR_TYPED_KERNEL_CLASS_NAME(kCudaExecutionProvider, kOnnxDomain, 13, uint64_t, Cast);
class ONNX_OPERATOR_TYPED_KERNEL_CLASS_NAME(kCudaExecutionProvider, kOnnxDomain, 13, bool, Cast);
class ONNX_OPERATOR_VERSIONED_KERNEL_CLASS_NAME(kCudaExecutionProvider, kOnnxDomain, 13, 13, Reshape);
class ONNX_OPERATOR_VERSIONED_KERNEL_CLASS_NAME(kCudaExecutionProvider, kOnnxDomain, 13, 14, Shape);
class ONNX_OPERATOR_KERNEL_CLASS_NAME(kCudaExecutionProvider, kOnnxDomain, 13, Size);
class ONNX_OPERATOR_KERNEL_CLASS_NAME(kCudaExecutionProvider, kOnnxDomain, 13, Transpose);
class ONNX_OPERATOR_KERNEL_CLASS_NAME(kCudaExecutionProvider, kOnnxDomain, 13, ScatterElements);
class ONNX_OPERATOR_TYPED_KERNEL_CLASS_NAME(kCudaExecutionProvider, kOnnxDomain, 13, int32_t, Slice);
class ONNX_OPERATOR_TYPED_KERNEL_CLASS_NAME(kCudaExecutionProvider, kOnnxDomain, 13, int64_t, Slice);
class ONNX_OPERATOR_TYPED_KERNEL_CLASS_NAME(kCudaExecutionProvider, kOnnxDomain, 13, float, Softmax);
class ONNX_OPERATOR_TYPED_KERNEL_CLASS_NAME(kCudaExecutionProvider, kOnnxDomain, 13, double, Softmax);
class ONNX_OPERATOR_TYPED_KERNEL_CLASS_NAME(kCudaExecutionProvider, kOnnxDomain, 13, MLFloat16, Softmax);
class ONNX_OPERATOR_TYPED_KERNEL_CLASS_NAME(kCudaExecutionProvider, kOnnxDomain, 13, float, LogSoftmax);
class ONNX_OPERATOR_TYPED_KERNEL_CLASS_NAME(kCudaExecutionProvider, kOnnxDomain, 13, double, LogSoftmax);
class ONNX_OPERATOR_TYPED_KERNEL_CLASS_NAME(kCudaExecutionProvider, kOnnxDomain, 13, MLFloat16, LogSoftmax);
class ONNX_OPERATOR_VERSIONED_KERNEL_CLASS_NAME(kCudaExecutionProvider, kOnnxDomain, 13, 17, Split);
class ONNX_OPERATOR_KERNEL_CLASS_NAME(kCudaExecutionProvider, kOnnxDomain, 13, Squeeze);
class ONNX_OPERATOR_KERNEL_CLASS_NAME(kCudaExecutionProvider, kOnnxDomain, 13, Unsqueeze);
class ONNX_OPERATOR_KERNEL_CLASS_NAME(kCudaExecutionProvider, kOnnxDomain, 13, Concat);
class ONNX_OPERATOR_KERNEL_CLASS_NAME(kCudaExecutionProvider, kOnnxDomain, 13, Gather);
class ONNX_OPERATOR_KERNEL_CLASS_NAME(kCudaExecutionProvider, kOnnxDomain, 13, GatherElements);
class ONNX_OPERATOR_TYPED_KERNEL_CLASS_NAME(kCudaExecutionProvider, kOnnxDomain, 13, float, MatMul);
class ONNX_OPERATOR_TYPED_KERNEL_CLASS_NAME(kCudaExecutionProvider, kOnnxDomain, 13, double, MatMul);
class ONNX_OPERATOR_TYPED_KERNEL_CLASS_NAME(kCudaExecutionProvider, kOnnxDomain, 13, MLFloat16, MatMul);
class ONNX_OPERATOR_VERSIONED_TYPED_KERNEL_CLASS_NAME(kCudaExecutionProvider, kOnnxDomain, 13, 13, float, Relu);
class ONNX_OPERATOR_VERSIONED_TYPED_KERNEL_CLASS_NAME(kCudaExecutionProvider, kOnnxDomain, 13, 13, double, Relu);
class ONNX_OPERATOR_VERSIONED_TYPED_KERNEL_CLASS_NAME(kCudaExecutionProvider, kOnnxDomain, 13, 13, MLFloat16, Relu);
class ONNX_OPERATOR_TYPED_KERNEL_CLASS_NAME(kCudaExecutionProvider, kOnnxDomain, 13, float, Sigmoid);
class ONNX_OPERATOR_TYPED_KERNEL_CLASS_NAME(kCudaExecutionProvider, kOnnxDomain, 13, double, Sigmoid);
class ONNX_OPERATOR_TYPED_KERNEL_CLASS_NAME(kCudaExecutionProvider, kOnnxDomain, 13, MLFloat16, Sigmoid);
class ONNX_OPERATOR_TYPED_KERNEL_CLASS_NAME(kCudaExecutionProvider, kOnnxDomain, 13, float, Tanh);
class ONNX_OPERATOR_TYPED_KERNEL_CLASS_NAME(kCudaExecutionProvider, kOnnxDomain, 13, double, Tanh);
class ONNX_OPERATOR_TYPED_KERNEL_CLASS_NAME(kCudaExecutionProvider, kOnnxDomain, 13, MLFloat16, Tanh);
class ONNX_OPERATOR_TYPED_KERNEL_CLASS_NAME(kCudaExecutionProvider, kOnnxDomain, 13, float, Gemm);
class ONNX_OPERATOR_TYPED_KERNEL_CLASS_NAME(kCudaExecutionProvider, kOnnxDomain, 13, double, Gemm);
class ONNX_OPERATOR_TYPED_KERNEL_CLASS_NAME(kCudaExecutionProvider, kOnnxDomain, 13, MLFloat16, Gemm);
class ONNX_OPERATOR_TYPED_KERNEL_CLASS_NAME(kCudaExecutionProvider, kOnnxDomain, 13, float, ReduceL1);
class ONNX_OPERATOR_TYPED_KERNEL_CLASS_NAME(kCudaExecutionProvider, kOnnxDomain, 13, double, ReduceL1);
class ONNX_OPERATOR_TYPED_KERNEL_CLASS_NAME(kCudaExecutionProvider, kOnnxDomain, 13, MLFloat16, ReduceL1);
class ONNX_OPERATOR_TYPED_KERNEL_CLASS_NAME(kCudaExecutionProvider, kOnnxDomain, 13, int32_t, ReduceL1);
class ONNX_OPERATOR_TYPED_KERNEL_CLASS_NAME(kCudaExecutionProvider, kOnnxDomain, 13, float, ReduceL2);
class ONNX_OPERATOR_TYPED_KERNEL_CLASS_NAME(kCudaExecutionProvider, kOnnxDomain, 13, double, ReduceL2);
class ONNX_OPERATOR_TYPED_KERNEL_CLASS_NAME(kCudaExecutionProvider, kOnnxDomain, 13, MLFloat16, ReduceL2);
class ONNX_OPERATOR_TYPED_KERNEL_CLASS_NAME(kCudaExecutionProvider, kOnnxDomain, 13, int32_t, ReduceL2);
class ONNX_OPERATOR_TYPED_KERNEL_CLASS_NAME(kCudaExecutionProvider, kOnnxDomain, 13, float, ReduceLogSum);
class ONNX_OPERATOR_TYPED_KERNEL_CLASS_NAME(kCudaExecutionProvider, kOnnxDomain, 13, double, ReduceLogSum);
class ONNX_OPERATOR_TYPED_KERNEL_CLASS_NAME(kCudaExecutionProvider, kOnnxDomain, 13, MLFloat16, ReduceLogSum);
class ONNX_OPERATOR_TYPED_KERNEL_CLASS_NAME(kCudaExecutionProvider, kOnnxDomain, 13, float, ReduceLogSumExp);
class ONNX_OPERATOR_TYPED_KERNEL_CLASS_NAME(kCudaExecutionProvider, kOnnxDomain, 13, double, ReduceLogSumExp);
class ONNX_OPERATOR_TYPED_KERNEL_CLASS_NAME(kCudaExecutionProvider, kOnnxDomain, 13, MLFloat16, ReduceLogSumExp);
class ONNX_OPERATOR_TYPED_KERNEL_CLASS_NAME(kCudaExecutionProvider, kOnnxDomain, 13, float, ReduceMax);
class ONNX_OPERATOR_TYPED_KERNEL_CLASS_NAME(kCudaExecutionProvider, kOnnxDomain, 13, double, ReduceMax);
class ONNX_OPERATOR_TYPED_KERNEL_CLASS_NAME(kCudaExecutionProvider, kOnnxDomain, 13, MLFloat16, ReduceMax);
class ONNX_OPERATOR_TYPED_KERNEL_CLASS_NAME(kCudaExecutionProvider, kOnnxDomain, 13, int32_t, ReduceMax);
class ONNX_OPERATOR_TYPED_KERNEL_CLASS_NAME(kCudaExecutionProvider, kOnnxDomain, 13, int64_t, ReduceMax);
class ONNX_OPERATOR_TYPED_KERNEL_CLASS_NAME(kCudaExecutionProvider, kOnnxDomain, 13, int8_t, ReduceMax);
class ONNX_OPERATOR_TYPED_KERNEL_CLASS_NAME(kCudaExecutionProvider, kOnnxDomain, 13, uint8_t, ReduceMax);
class ONNX_OPERATOR_TYPED_KERNEL_CLASS_NAME(kCudaExecutionProvider, kOnnxDomain, 13, float, ReduceMean);
class ONNX_OPERATOR_TYPED_KERNEL_CLASS_NAME(kCudaExecutionProvider, kOnnxDomain, 13, double, ReduceMean);
class ONNX_OPERATOR_TYPED_KERNEL_CLASS_NAME(kCudaExecutionProvider, kOnnxDomain, 13, MLFloat16, ReduceMean);
class ONNX_OPERATOR_TYPED_KERNEL_CLASS_NAME(kCudaExecutionProvider, kOnnxDomain, 13, int32_t, ReduceMean);
class ONNX_OPERATOR_VERSIONED_TYPED_KERNEL_CLASS_NAME(kCudaExecutionProvider, kOnnxDomain, 13, 13, float, ReduceMin);
class ONNX_OPERATOR_VERSIONED_TYPED_KERNEL_CLASS_NAME(kCudaExecutionProvider, kOnnxDomain, 13, 13, double, ReduceMin);
class ONNX_OPERATOR_VERSIONED_TYPED_KERNEL_CLASS_NAME(kCudaExecutionProvider, kOnnxDomain, 13, 13, MLFloat16, ReduceMin);
class ONNX_OPERATOR_VERSIONED_TYPED_KERNEL_CLASS_NAME(kCudaExecutionProvider, kOnnxDomain, 13, 13, int32_t, ReduceMin);
class ONNX_OPERATOR_VERSIONED_TYPED_KERNEL_CLASS_NAME(kCudaExecutionProvider, kOnnxDomain, 13, 13, int64_t, ReduceMin);
class ONNX_OPERATOR_VERSIONED_TYPED_KERNEL_CLASS_NAME(kCudaExecutionProvider, kOnnxDomain, 13, 13, int8_t, ReduceMin);
class ONNX_OPERATOR_VERSIONED_TYPED_KERNEL_CLASS_NAME(kCudaExecutionProvider, kOnnxDomain, 13, 13, uint8_t, ReduceMin);
class ONNX_OPERATOR_TYPED_KERNEL_CLASS_NAME(kCudaExecutionProvider, kOnnxDomain, 13, float, ReduceProd);
class ONNX_OPERATOR_TYPED_KERNEL_CLASS_NAME(kCudaExecutionProvider, kOnnxDomain, 13, double, ReduceProd);
class ONNX_OPERATOR_TYPED_KERNEL_CLASS_NAME(kCudaExecutionProvider, kOnnxDomain, 13, MLFloat16, ReduceProd);
class ONNX_OPERATOR_TYPED_KERNEL_CLASS_NAME(kCudaExecutionProvider, kOnnxDomain, 13, int32_t, ReduceProd);
class ONNX_OPERATOR_TYPED_KERNEL_CLASS_NAME(kCudaExecutionProvider, kOnnxDomain, 13, float, ReduceSum);
class ONNX_OPERATOR_TYPED_KERNEL_CLASS_NAME(kCudaExecutionProvider, kOnnxDomain, 13, double, ReduceSum);
class ONNX_OPERATOR_TYPED_KERNEL_CLASS_NAME(kCudaExecutionProvider, kOnnxDomain, 13, MLFloat16, ReduceSum);
class ONNX_OPERATOR_TYPED_KERNEL_CLASS_NAME(kCudaExecutionProvider, kOnnxDomain, 13, int32_t, ReduceSum);
class ONNX_OPERATOR_TYPED_KERNEL_CLASS_NAME(kCudaExecutionProvider, kOnnxDomain, 13, int64_t, ReduceSum);
class ONNX_OPERATOR_TYPED_KERNEL_CLASS_NAME(kCudaExecutionProvider, kOnnxDomain, 13, float, ReduceSumSquare);
class ONNX_OPERATOR_TYPED_KERNEL_CLASS_NAME(kCudaExecutionProvider, kOnnxDomain, 13, double, ReduceSumSquare);
class ONNX_OPERATOR_TYPED_KERNEL_CLASS_NAME(kCudaExecutionProvider, kOnnxDomain, 13, MLFloat16, ReduceSumSquare);
class ONNX_OPERATOR_TYPED_KERNEL_CLASS_NAME(kCudaExecutionProvider, kOnnxDomain, 13, int64_t, GatherND);
class ONNX_OPERATOR_KERNEL_CLASS_NAME(kCudaExecutionProvider, kOnnxDomain, 13, Dropout);
class ONNX_OPERATOR_TYPED_KERNEL_CLASS_NAME(kCudaExecutionProvider, kOnnxDomain, 13, float, Resize);
class ONNX_OPERATOR_TYPED_KERNEL_CLASS_NAME(kCudaExecutionProvider, kOnnxDomain, 13, double, Resize);
class ONNX_OPERATOR_TYPED_KERNEL_CLASS_NAME(kCudaExecutionProvider, kOnnxDomain, 13, MLFloat16, Resize);
class ONNX_OPERATOR_TYPED_KERNEL_CLASS_NAME(kCudaExecutionProvider, kOnnxDomain, 13, int32_t, Resize);
class ONNX_OPERATOR_TYPED_KERNEL_CLASS_NAME(kCudaExecutionProvider, kOnnxDomain, 13, uint8_t, Resize);
class ONNX_OPERATOR_KERNEL_CLASS_NAME(kCudaExecutionProvider, kOnnxDomain, 13, If);
class ONNX_OPERATOR_KERNEL_CLASS_NAME(kCudaExecutionProvider, kOnnxDomain, 13, Loop);
class ONNX_OPERATOR_KERNEL_CLASS_NAME(kCudaExecutionProvider, kOnnxDomain, 13, Flatten);
class ONNX_OPERATOR_TYPED_KERNEL_CLASS_NAME(kCudaExecutionProvider, kOnnxDomain, 13, float, LRN);
class ONNX_OPERATOR_TYPED_KERNEL_CLASS_NAME(kCudaExecutionProvider, kOnnxDomain, 13, double, LRN);
class ONNX_OPERATOR_TYPED_KERNEL_CLASS_NAME(kCudaExecutionProvider, kOnnxDomain, 13, MLFloat16, LRN);
class ONNX_OPERATOR_VERSIONED_KERNEL_CLASS_NAME(kCudaExecutionProvider, kOnnxDomain, 13, 13, Identity);
class ONNX_OPERATOR_KERNEL_CLASS_NAME(kCudaExecutionProvider, kOnnxDomain, 13, ScatterND);
class ONNX_OPERATOR_TYPED_KERNEL_CLASS_NAME(kCudaExecutionProvider, kOnnxDomain, 13, float, Pad);
class ONNX_OPERATOR_TYPED_KERNEL_CLASS_NAME(kCudaExecutionProvider, kOnnxDomain, 13, double, Pad);
class ONNX_OPERATOR_TYPED_KERNEL_CLASS_NAME(kCudaExecutionProvider, kOnnxDomain, 13, MLFloat16, Pad);
class ONNX_OPERATOR_TYPED_KERNEL_CLASS_NAME(kCudaExecutionProvider, kOnnxDomain, 13, bool, Pad);
class ONNX_OPERATOR_KERNEL_CLASS_NAME(kCudaExecutionProvider, kOnnxDomain, 13, SpaceToDepth);
class ONNX_OPERATOR_KERNEL_CLASS_NAME(kCudaExecutionProvider, kOnnxDomain, 13, DepthToSpace);

class ONNX_OPERATOR_VERSIONED_TYPED_KERNEL_CLASS_NAME(kCudaExecutionProvider, kOnnxDomain, 13, 13, BFloat16, Add);
class ONNX_OPERATOR_VERSIONED_TYPED_KERNEL_CLASS_NAME(kCudaExecutionProvider, kOnnxDomain, 13, 13, BFloat16, Sub);
class ONNX_OPERATOR_VERSIONED_TYPED_KERNEL_CLASS_NAME(kCudaExecutionProvider, kOnnxDomain, 13, 13, BFloat16, Mul);
class ONNX_OPERATOR_VERSIONED_TYPED_KERNEL_CLASS_NAME(kCudaExecutionProvider, kOnnxDomain, 13, 13, BFloat16, Div);
class ONNX_OPERATOR_TYPED_KERNEL_CLASS_NAME(kCudaExecutionProvider, kOnnxDomain, 13, BFloat16, Cast);
class ONNX_OPERATOR_TYPED_KERNEL_CLASS_NAME(kCudaExecutionProvider, kOnnxDomain, 13, BFloat16, Softmax);
class ONNX_OPERATOR_TYPED_KERNEL_CLASS_NAME(kCudaExecutionProvider, kOnnxDomain, 13, BFloat16, MatMul);
class ONNX_OPERATOR_VERSIONED_TYPED_KERNEL_CLASS_NAME(kCudaExecutionProvider, kOnnxDomain, 13, 13, BFloat16, Relu);
class ONNX_OPERATOR_TYPED_KERNEL_CLASS_NAME(kCudaExecutionProvider, kOnnxDomain, 13, BFloat16, Sigmoid);
class ONNX_OPERATOR_TYPED_KERNEL_CLASS_NAME(kCudaExecutionProvider, kOnnxDomain, 13, BFloat16, Tanh);
class ONNX_OPERATOR_TYPED_KERNEL_CLASS_NAME(kCudaExecutionProvider, kOnnxDomain, 13, BFloat16, Gemm);
class ONNX_OPERATOR_TYPED_KERNEL_CLASS_NAME(kCudaExecutionProvider, kOnnxDomain, 13, BFloat16, ReduceSum);
class ONNX_OPERATOR_KERNEL_CLASS_NAME(kCudaExecutionProvider, kOnnxDomain, 13, Mod);

// OpSet 14
class ONNX_OPERATOR_KERNEL_CLASS_NAME(kCudaExecutionProvider, kOnnxDomain, 14, CumSum);
class ONNX_OPERATOR_TYPED_KERNEL_CLASS_NAME(kCudaExecutionProvider, kOnnxDomain, 14, float, Relu);
class ONNX_OPERATOR_TYPED_KERNEL_CLASS_NAME(kCudaExecutionProvider, kOnnxDomain, 14, double, Relu);
class ONNX_OPERATOR_TYPED_KERNEL_CLASS_NAME(kCudaExecutionProvider, kOnnxDomain, 14, MLFloat16, Relu);
class ONNX_OPERATOR_TYPED_KERNEL_CLASS_NAME(kCudaExecutionProvider, kOnnxDomain, 14, int32_t, Add);
class ONNX_OPERATOR_TYPED_KERNEL_CLASS_NAME(kCudaExecutionProvider, kOnnxDomain, 14, int64_t, Add);
class ONNX_OPERATOR_TYPED_KERNEL_CLASS_NAME(kCudaExecutionProvider, kOnnxDomain, 14, uint32_t, Add);
class ONNX_OPERATOR_TYPED_KERNEL_CLASS_NAME(kCudaExecutionProvider, kOnnxDomain, 14, uint64_t, Add);
class ONNX_OPERATOR_TYPED_KERNEL_CLASS_NAME(kCudaExecutionProvider, kOnnxDomain, 14, float, Add);
class ONNX_OPERATOR_TYPED_KERNEL_CLASS_NAME(kCudaExecutionProvider, kOnnxDomain, 14, double, Add);
class ONNX_OPERATOR_TYPED_KERNEL_CLASS_NAME(kCudaExecutionProvider, kOnnxDomain, 14, MLFloat16, Add);
class ONNX_OPERATOR_TYPED_KERNEL_CLASS_NAME(kCudaExecutionProvider, kOnnxDomain, 14, int32_t, Sub);
class ONNX_OPERATOR_TYPED_KERNEL_CLASS_NAME(kCudaExecutionProvider, kOnnxDomain, 14, int64_t, Sub);
class ONNX_OPERATOR_TYPED_KERNEL_CLASS_NAME(kCudaExecutionProvider, kOnnxDomain, 14, uint32_t, Sub);
class ONNX_OPERATOR_TYPED_KERNEL_CLASS_NAME(kCudaExecutionProvider, kOnnxDomain, 14, uint64_t, Sub);
class ONNX_OPERATOR_TYPED_KERNEL_CLASS_NAME(kCudaExecutionProvider, kOnnxDomain, 14, float, Sub);
class ONNX_OPERATOR_TYPED_KERNEL_CLASS_NAME(kCudaExecutionProvider, kOnnxDomain, 14, double, Sub);
class ONNX_OPERATOR_TYPED_KERNEL_CLASS_NAME(kCudaExecutionProvider, kOnnxDomain, 14, MLFloat16, Sub);
class ONNX_OPERATOR_TYPED_KERNEL_CLASS_NAME(kCudaExecutionProvider, kOnnxDomain, 14, int32_t, Mul);
class ONNX_OPERATOR_TYPED_KERNEL_CLASS_NAME(kCudaExecutionProvider, kOnnxDomain, 14, int64_t, Mul);
class ONNX_OPERATOR_TYPED_KERNEL_CLASS_NAME(kCudaExecutionProvider, kOnnxDomain, 14, uint32_t, Mul);
class ONNX_OPERATOR_TYPED_KERNEL_CLASS_NAME(kCudaExecutionProvider, kOnnxDomain, 14, uint64_t, Mul);
class ONNX_OPERATOR_TYPED_KERNEL_CLASS_NAME(kCudaExecutionProvider, kOnnxDomain, 14, float, Mul);
class ONNX_OPERATOR_TYPED_KERNEL_CLASS_NAME(kCudaExecutionProvider, kOnnxDomain, 14, double, Mul);
class ONNX_OPERATOR_TYPED_KERNEL_CLASS_NAME(kCudaExecutionProvider, kOnnxDomain, 14, MLFloat16, Mul);
class ONNX_OPERATOR_TYPED_KERNEL_CLASS_NAME(kCudaExecutionProvider, kOnnxDomain, 14, int32_t, Div);
class ONNX_OPERATOR_TYPED_KERNEL_CLASS_NAME(kCudaExecutionProvider, kOnnxDomain, 14, int64_t, Div);
class ONNX_OPERATOR_TYPED_KERNEL_CLASS_NAME(kCudaExecutionProvider, kOnnxDomain, 14, uint32_t, Div);
class ONNX_OPERATOR_TYPED_KERNEL_CLASS_NAME(kCudaExecutionProvider, kOnnxDomain, 14, uint64_t, Div);
class ONNX_OPERATOR_TYPED_KERNEL_CLASS_NAME(kCudaExecutionProvider, kOnnxDomain, 14, float, Div);
class ONNX_OPERATOR_TYPED_KERNEL_CLASS_NAME(kCudaExecutionProvider, kOnnxDomain, 14, double, Div);
class ONNX_OPERATOR_TYPED_KERNEL_CLASS_NAME(kCudaExecutionProvider, kOnnxDomain, 14, MLFloat16, Div);
class ONNX_OPERATOR_KERNEL_CLASS_NAME(kCudaExecutionProvider, kOnnxDomain, 14, Identity);
class ONNX_OPERATOR_KERNEL_CLASS_NAME(kCudaExecutionProvider, kOnnxDomain, 14, Reshape);
class ONNX_OPERATOR_TYPED_KERNEL_CLASS_NAME(kCudaExecutionProvider, kOnnxDomain, 14, float, RNN);
class ONNX_OPERATOR_TYPED_KERNEL_CLASS_NAME(kCudaExecutionProvider, kOnnxDomain, 14, double, RNN);
class ONNX_OPERATOR_TYPED_KERNEL_CLASS_NAME(kCudaExecutionProvider, kOnnxDomain, 14, MLFloat16, RNN);
class ONNX_OPERATOR_TYPED_KERNEL_CLASS_NAME(kCudaExecutionProvider, kOnnxDomain, 14, float, GRU);
class ONNX_OPERATOR_TYPED_KERNEL_CLASS_NAME(kCudaExecutionProvider, kOnnxDomain, 14, double, GRU);
class ONNX_OPERATOR_TYPED_KERNEL_CLASS_NAME(kCudaExecutionProvider, kOnnxDomain, 14, MLFloat16, GRU);
class ONNX_OPERATOR_TYPED_KERNEL_CLASS_NAME(kCudaExecutionProvider, kOnnxDomain, 14, float, LSTM);
class ONNX_OPERATOR_TYPED_KERNEL_CLASS_NAME(kCudaExecutionProvider, kOnnxDomain, 14, double, LSTM);
class ONNX_OPERATOR_TYPED_KERNEL_CLASS_NAME(kCudaExecutionProvider, kOnnxDomain, 14, MLFloat16, LSTM);
class ONNX_OPERATOR_VERSIONED_TYPED_KERNEL_CLASS_NAME(kCudaExecutionProvider, kOnnxDomain, 14, 14, float, BatchNormalization);
class ONNX_OPERATOR_VERSIONED_TYPED_KERNEL_CLASS_NAME(kCudaExecutionProvider, kOnnxDomain, 14, 14, double, BatchNormalization);
class ONNX_OPERATOR_VERSIONED_TYPED_KERNEL_CLASS_NAME(kCudaExecutionProvider, kOnnxDomain, 14, 14, MLFloat16, BatchNormalization);
class ONNX_OPERATOR_TYPED_KERNEL_CLASS_NAME(kCudaExecutionProvider, kOnnxDomain, 14, float, ReduceMin);
class ONNX_OPERATOR_TYPED_KERNEL_CLASS_NAME(kCudaExecutionProvider, kOnnxDomain, 14, double, ReduceMin);
class ONNX_OPERATOR_TYPED_KERNEL_CLASS_NAME(kCudaExecutionProvider, kOnnxDomain, 14, MLFloat16, ReduceMin);
class ONNX_OPERATOR_TYPED_KERNEL_CLASS_NAME(kCudaExecutionProvider, kOnnxDomain, 14, int32_t, ReduceMin);
class ONNX_OPERATOR_TYPED_KERNEL_CLASS_NAME(kCudaExecutionProvider, kOnnxDomain, 14, int8_t, ReduceMin);
class ONNX_OPERATOR_TYPED_KERNEL_CLASS_NAME(kCudaExecutionProvider, kOnnxDomain, 14, uint8_t, ReduceMin);
class ONNX_OPERATOR_TYPED_KERNEL_CLASS_NAME(kCudaExecutionProvider, kOnnxDomain, 14, int64_t, ReduceMin);
class ONNX_OPERATOR_KERNEL_CLASS_NAME(kCudaExecutionProvider, kOnnxDomain, 14, Trilu);
class ONNX_OPERATOR_TYPED_KERNEL_CLASS_NAME(kCudaExecutionProvider, kOnnxDomain, 14, BFloat16, Add);
class ONNX_OPERATOR_TYPED_KERNEL_CLASS_NAME(kCudaExecutionProvider, kOnnxDomain, 14, BFloat16, Sub);
class ONNX_OPERATOR_TYPED_KERNEL_CLASS_NAME(kCudaExecutionProvider, kOnnxDomain, 14, BFloat16, Mul);
class ONNX_OPERATOR_TYPED_KERNEL_CLASS_NAME(kCudaExecutionProvider, kOnnxDomain, 14, BFloat16, Div);
class ONNX_OPERATOR_TYPED_KERNEL_CLASS_NAME(kCudaExecutionProvider, kOnnxDomain, 14, BFloat16, Relu);

// OpSet 15
class ONNX_OPERATOR_KERNEL_CLASS_NAME(kCudaExecutionProvider, kOnnxDomain, 15, Pow);
class ONNX_OPERATOR_TYPED_KERNEL_CLASS_NAME(kCudaExecutionProvider, kOnnxDomain, 15, float, BatchNormalization);
class ONNX_OPERATOR_TYPED_KERNEL_CLASS_NAME(kCudaExecutionProvider, kOnnxDomain, 15, double, BatchNormalization);
class ONNX_OPERATOR_TYPED_KERNEL_CLASS_NAME(kCudaExecutionProvider, kOnnxDomain, 15, MLFloat16, BatchNormalization);
class ONNX_OPERATOR_KERNEL_CLASS_NAME(kCudaExecutionProvider, kOnnxDomain, 15, Shape);

// Opset 16
class ONNX_OPERATOR_TYPED_KERNEL_CLASS_NAME(kCudaExecutionProvider, kOnnxDomain, 16, float, LeakyRelu);
class ONNX_OPERATOR_TYPED_KERNEL_CLASS_NAME(kCudaExecutionProvider, kOnnxDomain, 16, double, LeakyRelu);
class ONNX_OPERATOR_TYPED_KERNEL_CLASS_NAME(kCudaExecutionProvider, kOnnxDomain, 16, MLFloat16, LeakyRelu);
class ONNX_OPERATOR_TYPED_KERNEL_CLASS_NAME(kCudaExecutionProvider, kOnnxDomain, 16, float, PRelu);
class ONNX_OPERATOR_TYPED_KERNEL_CLASS_NAME(kCudaExecutionProvider, kOnnxDomain, 16, double, PRelu);
class ONNX_OPERATOR_TYPED_KERNEL_CLASS_NAME(kCudaExecutionProvider, kOnnxDomain, 16, MLFloat16, PRelu);
class ONNX_OPERATOR_KERNEL_CLASS_NAME(kCudaExecutionProvider, kOnnxDomain, 16, Scan);
class ONNX_OPERATOR_TYPED_KERNEL_CLASS_NAME(kCudaExecutionProvider, kOnnxDomain, 16, MLFloat16, Where);
class ONNX_OPERATOR_TYPED_KERNEL_CLASS_NAME(kCudaExecutionProvider, kOnnxDomain, 16, float, Where);
class ONNX_OPERATOR_TYPED_KERNEL_CLASS_NAME(kCudaExecutionProvider, kOnnxDomain, 16, double_t, Where);
class ONNX_OPERATOR_TYPED_KERNEL_CLASS_NAME(kCudaExecutionProvider, kOnnxDomain, 16, int32_t, Where);
class ONNX_OPERATOR_TYPED_KERNEL_CLASS_NAME(kCudaExecutionProvider, kOnnxDomain, 16, int64_t, Where);
class ONNX_OPERATOR_TYPED_KERNEL_CLASS_NAME(kCudaExecutionProvider, kOnnxDomain, 16, uint8_t, Where);
class ONNX_OPERATOR_TYPED_KERNEL_CLASS_NAME(kCudaExecutionProvider, kOnnxDomain, 16, int32_t, GreaterOrEqual);
class ONNX_OPERATOR_TYPED_KERNEL_CLASS_NAME(kCudaExecutionProvider, kOnnxDomain, 16, int64_t, GreaterOrEqual);
class ONNX_OPERATOR_TYPED_KERNEL_CLASS_NAME(kCudaExecutionProvider, kOnnxDomain, 16, uint32_t, GreaterOrEqual);
class ONNX_OPERATOR_TYPED_KERNEL_CLASS_NAME(kCudaExecutionProvider, kOnnxDomain, 16, uint64_t, GreaterOrEqual);
class ONNX_OPERATOR_TYPED_KERNEL_CLASS_NAME(kCudaExecutionProvider, kOnnxDomain, 16, float, GreaterOrEqual);
class ONNX_OPERATOR_TYPED_KERNEL_CLASS_NAME(kCudaExecutionProvider, kOnnxDomain, 16, double, GreaterOrEqual);
class ONNX_OPERATOR_TYPED_KERNEL_CLASS_NAME(kCudaExecutionProvider, kOnnxDomain, 16, MLFloat16, GreaterOrEqual);
class ONNX_OPERATOR_TYPED_KERNEL_CLASS_NAME(kCudaExecutionProvider, kOnnxDomain, 16, int32_t, LessOrEqual);
class ONNX_OPERATOR_TYPED_KERNEL_CLASS_NAME(kCudaExecutionProvider, kOnnxDomain, 16, int64_t, LessOrEqual);
class ONNX_OPERATOR_TYPED_KERNEL_CLASS_NAME(kCudaExecutionProvider, kOnnxDomain, 16, uint32_t, LessOrEqual);
class ONNX_OPERATOR_TYPED_KERNEL_CLASS_NAME(kCudaExecutionProvider, kOnnxDomain, 16, uint64_t, LessOrEqual);
class ONNX_OPERATOR_TYPED_KERNEL_CLASS_NAME(kCudaExecutionProvider, kOnnxDomain, 16, float, LessOrEqual);
class ONNX_OPERATOR_TYPED_KERNEL_CLASS_NAME(kCudaExecutionProvider, kOnnxDomain, 16, double, LessOrEqual);
class ONNX_OPERATOR_TYPED_KERNEL_CLASS_NAME(kCudaExecutionProvider, kOnnxDomain, 16, MLFloat16, LessOrEqual);

// Opset 17
class ONNX_OPERATOR_TYPED_KERNEL_CLASS_NAME(kCudaExecutionProvider, kOnnxDomain, 17, float, LayerNormalization);
class ONNX_OPERATOR_TYPED_KERNEL_CLASS_NAME(kCudaExecutionProvider, kOnnxDomain, 17, double, LayerNormalization);
class ONNX_OPERATOR_TYPED_KERNEL_CLASS_NAME(kCudaExecutionProvider, kOnnxDomain, 17, BFloat16, LayerNormalization);
class ONNX_OPERATOR_TYPED_KERNEL_CLASS_NAME(kCudaExecutionProvider, kOnnxDomain, 17, MLFloat16, LayerNormalization);

<<<<<<< HEAD
=======
// Opset 18
class ONNX_OPERATOR_KERNEL_CLASS_NAME(kCudaExecutionProvider, kOnnxDomain, 18, Split);

>>>>>>> 8372c86e
template <>
KernelCreateInfo BuildKernelCreateInfo<void>() {
  return {};
}

static Status RegisterCudaKernels(KernelRegistry& kernel_registry) {
  static const BuildKernelCreateInfoFn function_table[] = {
      BuildKernelCreateInfo<void>,  // default entry to avoid the list become empty after ops-reducing
      BuildKernelCreateInfo<ONNX_OPERATOR_KERNEL_CLASS_NAME(kCudaExecutionProvider, kOnnxDomain, 1, MemcpyFromHost)>,
      BuildKernelCreateInfo<ONNX_OPERATOR_KERNEL_CLASS_NAME(kCudaExecutionProvider, kOnnxDomain, 1, MemcpyToHost)>,
      BuildKernelCreateInfo<ONNX_OPERATOR_VERSIONED_KERNEL_CLASS_NAME(kCudaExecutionProvider, kOnnxDomain, 4, 10, Concat)>,
      BuildKernelCreateInfo<ONNX_OPERATOR_VERSIONED_KERNEL_CLASS_NAME(kCudaExecutionProvider, kOnnxDomain, 1, 10, Unsqueeze)>,
      BuildKernelCreateInfo<ONNX_OPERATOR_VERSIONED_KERNEL_CLASS_NAME(kCudaExecutionProvider, kOnnxDomain, 1, 8, Flatten)>,
      BuildKernelCreateInfo<ONNX_OPERATOR_VERSIONED_KERNEL_CLASS_NAME(kCudaExecutionProvider, kOnnxDomain, 1, 10, Squeeze)>,
      BuildKernelCreateInfo<ONNX_OPERATOR_VERSIONED_KERNEL_CLASS_NAME(kCudaExecutionProvider, kOnnxDomain, 1, 12, Identity)>,
      BuildKernelCreateInfo<ONNX_OPERATOR_VERSIONED_KERNEL_CLASS_NAME(kCudaExecutionProvider, kOnnxDomain, 7, 9, Dropout)>,
      BuildKernelCreateInfo<ONNX_OPERATOR_TYPED_KERNEL_CLASS_NAME(kCudaExecutionProvider, kOnnxDomain, 7, float, Cos)>,
      BuildKernelCreateInfo<ONNX_OPERATOR_TYPED_KERNEL_CLASS_NAME(kCudaExecutionProvider, kOnnxDomain, 7, double, Cos)>,
      BuildKernelCreateInfo<ONNX_OPERATOR_TYPED_KERNEL_CLASS_NAME(kCudaExecutionProvider, kOnnxDomain, 7, MLFloat16, Cos)>,
      BuildKernelCreateInfo<ONNX_OPERATOR_TYPED_KERNEL_CLASS_NAME(kCudaExecutionProvider, kOnnxDomain, 7, float, Sin)>,
      BuildKernelCreateInfo<ONNX_OPERATOR_TYPED_KERNEL_CLASS_NAME(kCudaExecutionProvider, kOnnxDomain, 7, double, Sin)>,
      BuildKernelCreateInfo<ONNX_OPERATOR_TYPED_KERNEL_CLASS_NAME(kCudaExecutionProvider, kOnnxDomain, 7, MLFloat16, Sin)>,
      BuildKernelCreateInfo<ONNX_OPERATOR_VERSIONED_KERNEL_CLASS_NAME(kCudaExecutionProvider, kOnnxDomain, 1, 10, Gather)>,
      BuildKernelCreateInfo<ONNX_OPERATOR_VERSIONED_TYPED_KERNEL_CLASS_NAME(kCudaExecutionProvider, kOnnxDomain, 7, 8, float, Gemm)>,
      BuildKernelCreateInfo<ONNX_OPERATOR_VERSIONED_TYPED_KERNEL_CLASS_NAME(kCudaExecutionProvider, kOnnxDomain, 7, 8, double, Gemm)>,
      BuildKernelCreateInfo<ONNX_OPERATOR_VERSIONED_TYPED_KERNEL_CLASS_NAME(kCudaExecutionProvider, kOnnxDomain, 7, 8, MLFloat16, Gemm)>,
      BuildKernelCreateInfo<ONNX_OPERATOR_VERSIONED_TYPED_KERNEL_CLASS_NAME(kCudaExecutionProvider, kOnnxDomain, 9, 10, float, Gemm)>,
      BuildKernelCreateInfo<ONNX_OPERATOR_VERSIONED_TYPED_KERNEL_CLASS_NAME(kCudaExecutionProvider, kOnnxDomain, 9, 10, double, Gemm)>,
      BuildKernelCreateInfo<ONNX_OPERATOR_VERSIONED_TYPED_KERNEL_CLASS_NAME(kCudaExecutionProvider, kOnnxDomain, 9, 10, MLFloat16, Gemm)>,
      BuildKernelCreateInfo<ONNX_OPERATOR_VERSIONED_TYPED_KERNEL_CLASS_NAME(kCudaExecutionProvider, kOnnxDomain, 1, 8, float, MatMul)>,
      BuildKernelCreateInfo<ONNX_OPERATOR_VERSIONED_TYPED_KERNEL_CLASS_NAME(kCudaExecutionProvider, kOnnxDomain, 1, 8, double, MatMul)>,
      BuildKernelCreateInfo<ONNX_OPERATOR_VERSIONED_TYPED_KERNEL_CLASS_NAME(kCudaExecutionProvider, kOnnxDomain, 1, 8, MLFloat16, MatMul)>,
      BuildKernelCreateInfo<ONNX_OPERATOR_VERSIONED_TYPED_KERNEL_CLASS_NAME(kCudaExecutionProvider, kOnnxDomain, 9, 12, float, MatMul)>,
      BuildKernelCreateInfo<ONNX_OPERATOR_VERSIONED_TYPED_KERNEL_CLASS_NAME(kCudaExecutionProvider, kOnnxDomain, 9, 12, double, MatMul)>,
      BuildKernelCreateInfo<ONNX_OPERATOR_VERSIONED_TYPED_KERNEL_CLASS_NAME(kCudaExecutionProvider, kOnnxDomain, 9, 12, MLFloat16, MatMul)>,
      BuildKernelCreateInfo<ONNX_OPERATOR_TYPED_KERNEL_CLASS_NAME(kCudaExecutionProvider, kOnnxDomain, 10, int8_t, MatMulInteger)>,
      BuildKernelCreateInfo<ONNX_OPERATOR_VERSIONED_TYPED_KERNEL_CLASS_NAME(kCudaExecutionProvider, kOnnxDomain, 6, 10, float, Clip)>,
      BuildKernelCreateInfo<ONNX_OPERATOR_TYPED_KERNEL_CLASS_NAME(kCudaExecutionProvider, kOnnxDomain, 6, float, Elu)>,
      BuildKernelCreateInfo<ONNX_OPERATOR_TYPED_KERNEL_CLASS_NAME(kCudaExecutionProvider, kOnnxDomain, 6, double, Elu)>,
      BuildKernelCreateInfo<ONNX_OPERATOR_TYPED_KERNEL_CLASS_NAME(kCudaExecutionProvider, kOnnxDomain, 6, MLFloat16, Elu)>,
      BuildKernelCreateInfo<ONNX_OPERATOR_TYPED_KERNEL_CLASS_NAME(kCudaExecutionProvider, kOnnxDomain, 6, float, HardSigmoid)>,
      BuildKernelCreateInfo<ONNX_OPERATOR_TYPED_KERNEL_CLASS_NAME(kCudaExecutionProvider, kOnnxDomain, 6, double, HardSigmoid)>,
      BuildKernelCreateInfo<ONNX_OPERATOR_TYPED_KERNEL_CLASS_NAME(kCudaExecutionProvider, kOnnxDomain, 6, MLFloat16, HardSigmoid)>,
      BuildKernelCreateInfo<ONNX_OPERATOR_VERSIONED_TYPED_KERNEL_CLASS_NAME(kCudaExecutionProvider, kOnnxDomain, 6, 15, float, LeakyRelu)>,
      BuildKernelCreateInfo<ONNX_OPERATOR_VERSIONED_TYPED_KERNEL_CLASS_NAME(kCudaExecutionProvider, kOnnxDomain, 6, 15, double, LeakyRelu)>,
      BuildKernelCreateInfo<ONNX_OPERATOR_VERSIONED_TYPED_KERNEL_CLASS_NAME(kCudaExecutionProvider, kOnnxDomain, 6, 15, MLFloat16, LeakyRelu)>,
      BuildKernelCreateInfo<ONNX_OPERATOR_VERSIONED_TYPED_KERNEL_CLASS_NAME(kCudaExecutionProvider, kOnnxDomain, 6, 12, float, Relu)>,
      BuildKernelCreateInfo<ONNX_OPERATOR_VERSIONED_TYPED_KERNEL_CLASS_NAME(kCudaExecutionProvider, kOnnxDomain, 6, 12, double, Relu)>,
      BuildKernelCreateInfo<ONNX_OPERATOR_VERSIONED_TYPED_KERNEL_CLASS_NAME(kCudaExecutionProvider, kOnnxDomain, 6, 12, MLFloat16, Relu)>,
      BuildKernelCreateInfo<ONNX_OPERATOR_TYPED_KERNEL_CLASS_NAME(kCudaExecutionProvider, kOnnxDomain, 6, float, Selu)>,
      BuildKernelCreateInfo<ONNX_OPERATOR_TYPED_KERNEL_CLASS_NAME(kCudaExecutionProvider, kOnnxDomain, 6, double, Selu)>,
      BuildKernelCreateInfo<ONNX_OPERATOR_TYPED_KERNEL_CLASS_NAME(kCudaExecutionProvider, kOnnxDomain, 6, MLFloat16, Selu)>,
      BuildKernelCreateInfo<ONNX_OPERATOR_VERSIONED_TYPED_KERNEL_CLASS_NAME(kCudaExecutionProvider, kOnnxDomain, 6, 12, float, Sigmoid)>,
      BuildKernelCreateInfo<ONNX_OPERATOR_VERSIONED_TYPED_KERNEL_CLASS_NAME(kCudaExecutionProvider, kOnnxDomain, 6, 12, double, Sigmoid)>,
      BuildKernelCreateInfo<ONNX_OPERATOR_VERSIONED_TYPED_KERNEL_CLASS_NAME(kCudaExecutionProvider, kOnnxDomain, 6, 12, MLFloat16, Sigmoid)>,
      BuildKernelCreateInfo<ONNX_OPERATOR_TYPED_KERNEL_CLASS_NAME(kCudaExecutionProvider, kOnnxDomain, 1, float, Softsign)>,
      BuildKernelCreateInfo<ONNX_OPERATOR_TYPED_KERNEL_CLASS_NAME(kCudaExecutionProvider, kOnnxDomain, 1, double, Softsign)>,
      BuildKernelCreateInfo<ONNX_OPERATOR_TYPED_KERNEL_CLASS_NAME(kCudaExecutionProvider, kOnnxDomain, 1, MLFloat16, Softsign)>,
      BuildKernelCreateInfo<ONNX_OPERATOR_VERSIONED_TYPED_KERNEL_CLASS_NAME(kCudaExecutionProvider, kOnnxDomain, 6, 12, float, Tanh)>,
      BuildKernelCreateInfo<ONNX_OPERATOR_VERSIONED_TYPED_KERNEL_CLASS_NAME(kCudaExecutionProvider, kOnnxDomain, 6, 12, double, Tanh)>,
      BuildKernelCreateInfo<ONNX_OPERATOR_VERSIONED_TYPED_KERNEL_CLASS_NAME(kCudaExecutionProvider, kOnnxDomain, 6, 12, MLFloat16, Tanh)>,
      BuildKernelCreateInfo<ONNX_OPERATOR_TYPED_KERNEL_CLASS_NAME(kCudaExecutionProvider, kOnnxDomain, 1, float, Softplus)>,
      BuildKernelCreateInfo<ONNX_OPERATOR_TYPED_KERNEL_CLASS_NAME(kCudaExecutionProvider, kOnnxDomain, 1, double, Softplus)>,
      BuildKernelCreateInfo<ONNX_OPERATOR_TYPED_KERNEL_CLASS_NAME(kCudaExecutionProvider, kOnnxDomain, 1, MLFloat16, Softplus)>,
      BuildKernelCreateInfo<ONNX_OPERATOR_VERSIONED_TYPED_KERNEL_CLASS_NAME(kCudaExecutionProvider, kOnnxDomain, 1, 10, float, Softmax)>,
      BuildKernelCreateInfo<ONNX_OPERATOR_VERSIONED_TYPED_KERNEL_CLASS_NAME(kCudaExecutionProvider, kOnnxDomain, 1, 10, double, Softmax)>,
      BuildKernelCreateInfo<ONNX_OPERATOR_VERSIONED_TYPED_KERNEL_CLASS_NAME(kCudaExecutionProvider, kOnnxDomain, 1, 10, MLFloat16, Softmax)>,
      BuildKernelCreateInfo<ONNX_OPERATOR_VERSIONED_TYPED_KERNEL_CLASS_NAME(kCudaExecutionProvider, kOnnxDomain, 1, 10, float, LogSoftmax)>,
      BuildKernelCreateInfo<ONNX_OPERATOR_VERSIONED_TYPED_KERNEL_CLASS_NAME(kCudaExecutionProvider, kOnnxDomain, 1, 10, double, LogSoftmax)>,
      BuildKernelCreateInfo<ONNX_OPERATOR_VERSIONED_TYPED_KERNEL_CLASS_NAME(kCudaExecutionProvider, kOnnxDomain, 1, 10, MLFloat16, LogSoftmax)>,
      BuildKernelCreateInfo<ONNX_OPERATOR_VERSIONED_TYPED_KERNEL_CLASS_NAME(kCudaExecutionProvider, kOnnxDomain, 7, 11, float, Pow)>,
      BuildKernelCreateInfo<ONNX_OPERATOR_VERSIONED_TYPED_KERNEL_CLASS_NAME(kCudaExecutionProvider, kOnnxDomain, 7, 11, double, Pow)>,
      BuildKernelCreateInfo<ONNX_OPERATOR_VERSIONED_TYPED_KERNEL_CLASS_NAME(kCudaExecutionProvider, kOnnxDomain, 7, 11, MLFloat16, Pow)>,
      BuildKernelCreateInfo<ONNX_OPERATOR_VERSIONED_TYPED_KERNEL_CLASS_NAME(kCudaExecutionProvider, kOnnxDomain, 7, 8, float, PRelu)>,
      BuildKernelCreateInfo<ONNX_OPERATOR_VERSIONED_TYPED_KERNEL_CLASS_NAME(kCudaExecutionProvider, kOnnxDomain, 7, 8, double, PRelu)>,
      BuildKernelCreateInfo<ONNX_OPERATOR_VERSIONED_TYPED_KERNEL_CLASS_NAME(kCudaExecutionProvider, kOnnxDomain, 7, 8, MLFloat16, PRelu)>,
      BuildKernelCreateInfo<ONNX_OPERATOR_VERSIONED_TYPED_KERNEL_CLASS_NAME(kCudaExecutionProvider, kOnnxDomain, 9, 15, float, PRelu)>,
      BuildKernelCreateInfo<ONNX_OPERATOR_VERSIONED_TYPED_KERNEL_CLASS_NAME(kCudaExecutionProvider, kOnnxDomain, 9, 15, double, PRelu)>,
      BuildKernelCreateInfo<ONNX_OPERATOR_VERSIONED_TYPED_KERNEL_CLASS_NAME(kCudaExecutionProvider, kOnnxDomain, 9, 15, MLFloat16, PRelu)>,
      BuildKernelCreateInfo<ONNX_OPERATOR_TYPED_KERNEL_CLASS_NAME(kCudaExecutionProvider, kOnnxDomain, 7, bool, And)>,
      BuildKernelCreateInfo<ONNX_OPERATOR_TYPED_KERNEL_CLASS_NAME(kCudaExecutionProvider, kOnnxDomain, 7, bool, Or)>,
      BuildKernelCreateInfo<ONNX_OPERATOR_TYPED_KERNEL_CLASS_NAME(kCudaExecutionProvider, kOnnxDomain, 7, bool, Xor)>,
      BuildKernelCreateInfo<ONNX_OPERATOR_VERSIONED_KERNEL_CLASS_NAME(kCudaExecutionProvider, kOnnxDomain, 6, 7, Sum)>,
      BuildKernelCreateInfo<ONNX_OPERATOR_VERSIONED_KERNEL_CLASS_NAME(kCudaExecutionProvider, kOnnxDomain, 8, 12, Sum)>,
      BuildKernelCreateInfo<ONNX_OPERATOR_VERSIONED_KERNEL_CLASS_NAME(kCudaExecutionProvider, kOnnxDomain, 6, 11, Max)>,
      BuildKernelCreateInfo<ONNX_OPERATOR_VERSIONED_KERNEL_CLASS_NAME(kCudaExecutionProvider, kOnnxDomain, 12, 12, Max)>,
      BuildKernelCreateInfo<ONNX_OPERATOR_VERSIONED_KERNEL_CLASS_NAME(kCudaExecutionProvider, kOnnxDomain, 6, 11, Min)>,
      BuildKernelCreateInfo<ONNX_OPERATOR_VERSIONED_KERNEL_CLASS_NAME(kCudaExecutionProvider, kOnnxDomain, 12, 12, Min)>,
      BuildKernelCreateInfo<ONNX_OPERATOR_VERSIONED_TYPED_KERNEL_CLASS_NAME(kCudaExecutionProvider, kOnnxDomain, 7, 8, float, Greater)>,
      BuildKernelCreateInfo<ONNX_OPERATOR_VERSIONED_TYPED_KERNEL_CLASS_NAME(kCudaExecutionProvider, kOnnxDomain, 7, 8, double, Greater)>,
      BuildKernelCreateInfo<ONNX_OPERATOR_VERSIONED_TYPED_KERNEL_CLASS_NAME(kCudaExecutionProvider, kOnnxDomain, 7, 8, MLFloat16, Greater)>,
      BuildKernelCreateInfo<ONNX_OPERATOR_VERSIONED_TYPED_KERNEL_CLASS_NAME(kCudaExecutionProvider, kOnnxDomain, 7, 10, bool, Equal)>,
      BuildKernelCreateInfo<ONNX_OPERATOR_VERSIONED_TYPED_KERNEL_CLASS_NAME(kCudaExecutionProvider, kOnnxDomain, 7, 10, int32_t, Equal)>,
      BuildKernelCreateInfo<ONNX_OPERATOR_VERSIONED_TYPED_KERNEL_CLASS_NAME(kCudaExecutionProvider, kOnnxDomain, 7, 10, int64_t, Equal)>,
      BuildKernelCreateInfo<ONNX_OPERATOR_VERSIONED_KERNEL_CLASS_NAME(kCudaExecutionProvider, kOnnxDomain, 8, 12, Expand)>,
      BuildKernelCreateInfo<ONNX_OPERATOR_VERSIONED_TYPED_KERNEL_CLASS_NAME(kCudaExecutionProvider, kOnnxDomain, 9, 12, int32_t, Greater)>,
      BuildKernelCreateInfo<ONNX_OPERATOR_VERSIONED_TYPED_KERNEL_CLASS_NAME(kCudaExecutionProvider, kOnnxDomain, 9, 12, int64_t, Greater)>,
      BuildKernelCreateInfo<ONNX_OPERATOR_VERSIONED_TYPED_KERNEL_CLASS_NAME(kCudaExecutionProvider, kOnnxDomain, 9, 12, uint32_t, Greater)>,
      BuildKernelCreateInfo<ONNX_OPERATOR_VERSIONED_TYPED_KERNEL_CLASS_NAME(kCudaExecutionProvider, kOnnxDomain, 9, 12, uint64_t, Greater)>,
      BuildKernelCreateInfo<ONNX_OPERATOR_VERSIONED_TYPED_KERNEL_CLASS_NAME(kCudaExecutionProvider, kOnnxDomain, 9, 12, float, Greater)>,
      BuildKernelCreateInfo<ONNX_OPERATOR_VERSIONED_TYPED_KERNEL_CLASS_NAME(kCudaExecutionProvider, kOnnxDomain, 9, 12, double, Greater)>,
      BuildKernelCreateInfo<ONNX_OPERATOR_VERSIONED_TYPED_KERNEL_CLASS_NAME(kCudaExecutionProvider, kOnnxDomain, 9, 12, MLFloat16, Greater)>,
      BuildKernelCreateInfo<ONNX_OPERATOR_VERSIONED_TYPED_KERNEL_CLASS_NAME(kCudaExecutionProvider, kOnnxDomain, 12, 15, int32_t, GreaterOrEqual)>,
      BuildKernelCreateInfo<ONNX_OPERATOR_VERSIONED_TYPED_KERNEL_CLASS_NAME(kCudaExecutionProvider, kOnnxDomain, 12, 15, int64_t, GreaterOrEqual)>,
      BuildKernelCreateInfo<ONNX_OPERATOR_VERSIONED_TYPED_KERNEL_CLASS_NAME(kCudaExecutionProvider, kOnnxDomain, 12, 15, uint32_t, GreaterOrEqual)>,
      BuildKernelCreateInfo<ONNX_OPERATOR_VERSIONED_TYPED_KERNEL_CLASS_NAME(kCudaExecutionProvider, kOnnxDomain, 12, 15, uint64_t, GreaterOrEqual)>,
      BuildKernelCreateInfo<ONNX_OPERATOR_VERSIONED_TYPED_KERNEL_CLASS_NAME(kCudaExecutionProvider, kOnnxDomain, 12, 15, float, GreaterOrEqual)>,
      BuildKernelCreateInfo<ONNX_OPERATOR_VERSIONED_TYPED_KERNEL_CLASS_NAME(kCudaExecutionProvider, kOnnxDomain, 12, 15, double, GreaterOrEqual)>,
      BuildKernelCreateInfo<ONNX_OPERATOR_VERSIONED_TYPED_KERNEL_CLASS_NAME(kCudaExecutionProvider, kOnnxDomain, 12, 15, MLFloat16, GreaterOrEqual)>,
      BuildKernelCreateInfo<ONNX_OPERATOR_VERSIONED_TYPED_KERNEL_CLASS_NAME(kCudaExecutionProvider, kOnnxDomain, 12, 15, int32_t, LessOrEqual)>,
      BuildKernelCreateInfo<ONNX_OPERATOR_VERSIONED_TYPED_KERNEL_CLASS_NAME(kCudaExecutionProvider, kOnnxDomain, 12, 15, int64_t, LessOrEqual)>,
      BuildKernelCreateInfo<ONNX_OPERATOR_VERSIONED_TYPED_KERNEL_CLASS_NAME(kCudaExecutionProvider, kOnnxDomain, 12, 15, uint32_t, LessOrEqual)>,
      BuildKernelCreateInfo<ONNX_OPERATOR_VERSIONED_TYPED_KERNEL_CLASS_NAME(kCudaExecutionProvider, kOnnxDomain, 12, 15, uint64_t, LessOrEqual)>,
      BuildKernelCreateInfo<ONNX_OPERATOR_VERSIONED_TYPED_KERNEL_CLASS_NAME(kCudaExecutionProvider, kOnnxDomain, 12, 15, float, LessOrEqual)>,
      BuildKernelCreateInfo<ONNX_OPERATOR_VERSIONED_TYPED_KERNEL_CLASS_NAME(kCudaExecutionProvider, kOnnxDomain, 12, 15, double, LessOrEqual)>,
      BuildKernelCreateInfo<ONNX_OPERATOR_VERSIONED_TYPED_KERNEL_CLASS_NAME(kCudaExecutionProvider, kOnnxDomain, 12, 15, MLFloat16, LessOrEqual)>,
      BuildKernelCreateInfo<ONNX_OPERATOR_VERSIONED_TYPED_KERNEL_CLASS_NAME(kCudaExecutionProvider, kOnnxDomain, 7, 12, int32_t, Add)>,
      BuildKernelCreateInfo<ONNX_OPERATOR_VERSIONED_TYPED_KERNEL_CLASS_NAME(kCudaExecutionProvider, kOnnxDomain, 7, 12, int64_t, Add)>,
      BuildKernelCreateInfo<ONNX_OPERATOR_VERSIONED_TYPED_KERNEL_CLASS_NAME(kCudaExecutionProvider, kOnnxDomain, 7, 12, uint32_t, Add)>,
      BuildKernelCreateInfo<ONNX_OPERATOR_VERSIONED_TYPED_KERNEL_CLASS_NAME(kCudaExecutionProvider, kOnnxDomain, 7, 12, uint64_t, Add)>,
      BuildKernelCreateInfo<ONNX_OPERATOR_VERSIONED_TYPED_KERNEL_CLASS_NAME(kCudaExecutionProvider, kOnnxDomain, 7, 12, float, Add)>,
      BuildKernelCreateInfo<ONNX_OPERATOR_VERSIONED_TYPED_KERNEL_CLASS_NAME(kCudaExecutionProvider, kOnnxDomain, 7, 12, double, Add)>,
      BuildKernelCreateInfo<ONNX_OPERATOR_VERSIONED_TYPED_KERNEL_CLASS_NAME(kCudaExecutionProvider, kOnnxDomain, 7, 12, MLFloat16, Add)>,
      BuildKernelCreateInfo<ONNX_OPERATOR_VERSIONED_TYPED_KERNEL_CLASS_NAME(kCudaExecutionProvider, kOnnxDomain, 7, 12, int32_t, Sub)>,
      BuildKernelCreateInfo<ONNX_OPERATOR_VERSIONED_TYPED_KERNEL_CLASS_NAME(kCudaExecutionProvider, kOnnxDomain, 7, 12, int64_t, Sub)>,
      BuildKernelCreateInfo<ONNX_OPERATOR_VERSIONED_TYPED_KERNEL_CLASS_NAME(kCudaExecutionProvider, kOnnxDomain, 7, 12, uint32_t, Sub)>,
      BuildKernelCreateInfo<ONNX_OPERATOR_VERSIONED_TYPED_KERNEL_CLASS_NAME(kCudaExecutionProvider, kOnnxDomain, 7, 12, uint64_t, Sub)>,
      BuildKernelCreateInfo<ONNX_OPERATOR_VERSIONED_TYPED_KERNEL_CLASS_NAME(kCudaExecutionProvider, kOnnxDomain, 7, 12, float, Sub)>,
      BuildKernelCreateInfo<ONNX_OPERATOR_VERSIONED_TYPED_KERNEL_CLASS_NAME(kCudaExecutionProvider, kOnnxDomain, 7, 12, double, Sub)>,
      BuildKernelCreateInfo<ONNX_OPERATOR_VERSIONED_TYPED_KERNEL_CLASS_NAME(kCudaExecutionProvider, kOnnxDomain, 7, 12, MLFloat16, Sub)>,
      BuildKernelCreateInfo<ONNX_OPERATOR_VERSIONED_TYPED_KERNEL_CLASS_NAME(kCudaExecutionProvider, kOnnxDomain, 7, 12, int32_t, Mul)>,
      BuildKernelCreateInfo<ONNX_OPERATOR_VERSIONED_TYPED_KERNEL_CLASS_NAME(kCudaExecutionProvider, kOnnxDomain, 7, 12, int64_t, Mul)>,
      BuildKernelCreateInfo<ONNX_OPERATOR_VERSIONED_TYPED_KERNEL_CLASS_NAME(kCudaExecutionProvider, kOnnxDomain, 7, 12, uint32_t, Mul)>,
      BuildKernelCreateInfo<ONNX_OPERATOR_VERSIONED_TYPED_KERNEL_CLASS_NAME(kCudaExecutionProvider, kOnnxDomain, 7, 12, uint64_t, Mul)>,
      BuildKernelCreateInfo<ONNX_OPERATOR_VERSIONED_TYPED_KERNEL_CLASS_NAME(kCudaExecutionProvider, kOnnxDomain, 7, 12, float, Mul)>,
      BuildKernelCreateInfo<ONNX_OPERATOR_VERSIONED_TYPED_KERNEL_CLASS_NAME(kCudaExecutionProvider, kOnnxDomain, 7, 12, double, Mul)>,
      BuildKernelCreateInfo<ONNX_OPERATOR_VERSIONED_TYPED_KERNEL_CLASS_NAME(kCudaExecutionProvider, kOnnxDomain, 7, 12, MLFloat16, Mul)>,
      BuildKernelCreateInfo<ONNX_OPERATOR_VERSIONED_TYPED_KERNEL_CLASS_NAME(kCudaExecutionProvider, kOnnxDomain, 7, 12, int32_t, Div)>,
      BuildKernelCreateInfo<ONNX_OPERATOR_VERSIONED_TYPED_KERNEL_CLASS_NAME(kCudaExecutionProvider, kOnnxDomain, 7, 12, int64_t, Div)>,
      BuildKernelCreateInfo<ONNX_OPERATOR_VERSIONED_TYPED_KERNEL_CLASS_NAME(kCudaExecutionProvider, kOnnxDomain, 7, 12, uint32_t, Div)>,
      BuildKernelCreateInfo<ONNX_OPERATOR_VERSIONED_TYPED_KERNEL_CLASS_NAME(kCudaExecutionProvider, kOnnxDomain, 7, 12, uint64_t, Div)>,
      BuildKernelCreateInfo<ONNX_OPERATOR_VERSIONED_TYPED_KERNEL_CLASS_NAME(kCudaExecutionProvider, kOnnxDomain, 7, 12, float, Div)>,
      BuildKernelCreateInfo<ONNX_OPERATOR_VERSIONED_TYPED_KERNEL_CLASS_NAME(kCudaExecutionProvider, kOnnxDomain, 7, 12, double, Div)>,
      BuildKernelCreateInfo<ONNX_OPERATOR_VERSIONED_TYPED_KERNEL_CLASS_NAME(kCudaExecutionProvider, kOnnxDomain, 7, 12, MLFloat16, Div)>,
      BuildKernelCreateInfo<ONNX_OPERATOR_VERSIONED_TYPED_KERNEL_CLASS_NAME(kCudaExecutionProvider, kOnnxDomain, 6, 12, int8_t, Abs)>,
      BuildKernelCreateInfo<ONNX_OPERATOR_VERSIONED_TYPED_KERNEL_CLASS_NAME(kCudaExecutionProvider, kOnnxDomain, 6, 12, int16_t, Abs)>,
      BuildKernelCreateInfo<ONNX_OPERATOR_VERSIONED_TYPED_KERNEL_CLASS_NAME(kCudaExecutionProvider, kOnnxDomain, 6, 12, int32_t, Abs)>,
      BuildKernelCreateInfo<ONNX_OPERATOR_VERSIONED_TYPED_KERNEL_CLASS_NAME(kCudaExecutionProvider, kOnnxDomain, 6, 12, int64_t, Abs)>,
      BuildKernelCreateInfo<ONNX_OPERATOR_VERSIONED_TYPED_KERNEL_CLASS_NAME(kCudaExecutionProvider, kOnnxDomain, 6, 12, uint8_t, Abs)>,
      BuildKernelCreateInfo<ONNX_OPERATOR_VERSIONED_TYPED_KERNEL_CLASS_NAME(kCudaExecutionProvider, kOnnxDomain, 6, 12, uint16_t, Abs)>,
      BuildKernelCreateInfo<ONNX_OPERATOR_VERSIONED_TYPED_KERNEL_CLASS_NAME(kCudaExecutionProvider, kOnnxDomain, 6, 12, uint32_t, Abs)>,
      BuildKernelCreateInfo<ONNX_OPERATOR_VERSIONED_TYPED_KERNEL_CLASS_NAME(kCudaExecutionProvider, kOnnxDomain, 6, 12, uint64_t, Abs)>,
      BuildKernelCreateInfo<ONNX_OPERATOR_VERSIONED_TYPED_KERNEL_CLASS_NAME(kCudaExecutionProvider, kOnnxDomain, 6, 12, float, Abs)>,
      BuildKernelCreateInfo<ONNX_OPERATOR_VERSIONED_TYPED_KERNEL_CLASS_NAME(kCudaExecutionProvider, kOnnxDomain, 6, 12, double, Abs)>,
      BuildKernelCreateInfo<ONNX_OPERATOR_VERSIONED_TYPED_KERNEL_CLASS_NAME(kCudaExecutionProvider, kOnnxDomain, 6, 12, MLFloat16, Abs)>,
      BuildKernelCreateInfo<ONNX_OPERATOR_VERSIONED_TYPED_KERNEL_CLASS_NAME(kCudaExecutionProvider, kOnnxDomain, 6, 12, int8_t, Neg)>,
      BuildKernelCreateInfo<ONNX_OPERATOR_VERSIONED_TYPED_KERNEL_CLASS_NAME(kCudaExecutionProvider, kOnnxDomain, 6, 12, int16_t, Neg)>,
      BuildKernelCreateInfo<ONNX_OPERATOR_VERSIONED_TYPED_KERNEL_CLASS_NAME(kCudaExecutionProvider, kOnnxDomain, 6, 12, int32_t, Neg)>,
      BuildKernelCreateInfo<ONNX_OPERATOR_VERSIONED_TYPED_KERNEL_CLASS_NAME(kCudaExecutionProvider, kOnnxDomain, 6, 12, int64_t, Neg)>,
      BuildKernelCreateInfo<ONNX_OPERATOR_VERSIONED_TYPED_KERNEL_CLASS_NAME(kCudaExecutionProvider, kOnnxDomain, 6, 12, float, Neg)>,
      BuildKernelCreateInfo<ONNX_OPERATOR_VERSIONED_TYPED_KERNEL_CLASS_NAME(kCudaExecutionProvider, kOnnxDomain, 6, 12, double, Neg)>,
      BuildKernelCreateInfo<ONNX_OPERATOR_VERSIONED_TYPED_KERNEL_CLASS_NAME(kCudaExecutionProvider, kOnnxDomain, 6, 12, MLFloat16, Neg)>,
      BuildKernelCreateInfo<ONNX_OPERATOR_VERSIONED_TYPED_KERNEL_CLASS_NAME(kCudaExecutionProvider, kOnnxDomain, 6, 12, float, Floor)>,
      BuildKernelCreateInfo<ONNX_OPERATOR_VERSIONED_TYPED_KERNEL_CLASS_NAME(kCudaExecutionProvider, kOnnxDomain, 6, 12, double, Floor)>,
      BuildKernelCreateInfo<ONNX_OPERATOR_VERSIONED_TYPED_KERNEL_CLASS_NAME(kCudaExecutionProvider, kOnnxDomain, 6, 12, MLFloat16, Floor)>,
      BuildKernelCreateInfo<ONNX_OPERATOR_VERSIONED_TYPED_KERNEL_CLASS_NAME(kCudaExecutionProvider, kOnnxDomain, 6, 12, float, Ceil)>,
      BuildKernelCreateInfo<ONNX_OPERATOR_VERSIONED_TYPED_KERNEL_CLASS_NAME(kCudaExecutionProvider, kOnnxDomain, 6, 12, double, Ceil)>,
      BuildKernelCreateInfo<ONNX_OPERATOR_VERSIONED_TYPED_KERNEL_CLASS_NAME(kCudaExecutionProvider, kOnnxDomain, 6, 12, MLFloat16, Ceil)>,
      BuildKernelCreateInfo<ONNX_OPERATOR_VERSIONED_TYPED_KERNEL_CLASS_NAME(kCudaExecutionProvider, kOnnxDomain, 6, 12, float, Reciprocal)>,
      BuildKernelCreateInfo<ONNX_OPERATOR_VERSIONED_TYPED_KERNEL_CLASS_NAME(kCudaExecutionProvider, kOnnxDomain, 6, 12, double, Reciprocal)>,
      BuildKernelCreateInfo<ONNX_OPERATOR_VERSIONED_TYPED_KERNEL_CLASS_NAME(kCudaExecutionProvider, kOnnxDomain, 6, 12, MLFloat16, Reciprocal)>,
      BuildKernelCreateInfo<ONNX_OPERATOR_VERSIONED_TYPED_KERNEL_CLASS_NAME(kCudaExecutionProvider, kOnnxDomain, 6, 12, float, Sqrt)>,
      BuildKernelCreateInfo<ONNX_OPERATOR_VERSIONED_TYPED_KERNEL_CLASS_NAME(kCudaExecutionProvider, kOnnxDomain, 6, 12, double, Sqrt)>,
      BuildKernelCreateInfo<ONNX_OPERATOR_VERSIONED_TYPED_KERNEL_CLASS_NAME(kCudaExecutionProvider, kOnnxDomain, 6, 12, MLFloat16, Sqrt)>,
      BuildKernelCreateInfo<ONNX_OPERATOR_VERSIONED_TYPED_KERNEL_CLASS_NAME(kCudaExecutionProvider, kOnnxDomain, 6, 12, float, Log)>,
      BuildKernelCreateInfo<ONNX_OPERATOR_VERSIONED_TYPED_KERNEL_CLASS_NAME(kCudaExecutionProvider, kOnnxDomain, 6, 12, double, Log)>,
      BuildKernelCreateInfo<ONNX_OPERATOR_VERSIONED_TYPED_KERNEL_CLASS_NAME(kCudaExecutionProvider, kOnnxDomain, 6, 12, MLFloat16, Log)>,
      BuildKernelCreateInfo<ONNX_OPERATOR_VERSIONED_TYPED_KERNEL_CLASS_NAME(kCudaExecutionProvider, kOnnxDomain, 6, 12, float, Exp)>,
      BuildKernelCreateInfo<ONNX_OPERATOR_VERSIONED_TYPED_KERNEL_CLASS_NAME(kCudaExecutionProvider, kOnnxDomain, 6, 12, double, Exp)>,
      BuildKernelCreateInfo<ONNX_OPERATOR_VERSIONED_TYPED_KERNEL_CLASS_NAME(kCudaExecutionProvider, kOnnxDomain, 6, 12, MLFloat16, Exp)>,
      BuildKernelCreateInfo<ONNX_OPERATOR_VERSIONED_TYPED_KERNEL_CLASS_NAME(kCudaExecutionProvider, kOnnxDomain, 9, 12, float, Erf)>,
      BuildKernelCreateInfo<ONNX_OPERATOR_VERSIONED_TYPED_KERNEL_CLASS_NAME(kCudaExecutionProvider, kOnnxDomain, 9, 12, double, Erf)>,
      BuildKernelCreateInfo<ONNX_OPERATOR_VERSIONED_TYPED_KERNEL_CLASS_NAME(kCudaExecutionProvider, kOnnxDomain, 9, 12, MLFloat16, Erf)>,
      BuildKernelCreateInfo<ONNX_OPERATOR_TYPED_KERNEL_CLASS_NAME(kCudaExecutionProvider, kOnnxDomain, 1, bool, Not)>,
      BuildKernelCreateInfo<ONNX_OPERATOR_VERSIONED_TYPED_KERNEL_CLASS_NAME(kCudaExecutionProvider, kOnnxDomain, 7, 8, float, BatchNormalization)>,
      BuildKernelCreateInfo<ONNX_OPERATOR_VERSIONED_TYPED_KERNEL_CLASS_NAME(kCudaExecutionProvider, kOnnxDomain, 7, 8, double, BatchNormalization)>,
      BuildKernelCreateInfo<ONNX_OPERATOR_VERSIONED_TYPED_KERNEL_CLASS_NAME(kCudaExecutionProvider, kOnnxDomain, 7, 8, MLFloat16, BatchNormalization)>,
      BuildKernelCreateInfo<ONNX_OPERATOR_VERSIONED_TYPED_KERNEL_CLASS_NAME(kCudaExecutionProvider, kOnnxDomain, 9, 13, float, BatchNormalization)>,
      BuildKernelCreateInfo<ONNX_OPERATOR_VERSIONED_TYPED_KERNEL_CLASS_NAME(kCudaExecutionProvider, kOnnxDomain, 9, 13, double, BatchNormalization)>,
      BuildKernelCreateInfo<ONNX_OPERATOR_VERSIONED_TYPED_KERNEL_CLASS_NAME(kCudaExecutionProvider, kOnnxDomain, 9, 13, MLFloat16, BatchNormalization)>,
      BuildKernelCreateInfo<ONNX_OPERATOR_VERSIONED_TYPED_KERNEL_CLASS_NAME(kCudaExecutionProvider, kOnnxDomain, 1, 12, float, LRN)>,
      BuildKernelCreateInfo<ONNX_OPERATOR_VERSIONED_TYPED_KERNEL_CLASS_NAME(kCudaExecutionProvider, kOnnxDomain, 1, 12, double, LRN)>,
      BuildKernelCreateInfo<ONNX_OPERATOR_VERSIONED_TYPED_KERNEL_CLASS_NAME(kCudaExecutionProvider, kOnnxDomain, 1, 12, MLFloat16, LRN)>,
      BuildKernelCreateInfo<ONNX_OPERATOR_VERSIONED_TYPED_KERNEL_CLASS_NAME(kCudaExecutionProvider, kOnnxDomain, 1, 10, float, Conv)>,
      BuildKernelCreateInfo<ONNX_OPERATOR_VERSIONED_TYPED_KERNEL_CLASS_NAME(kCudaExecutionProvider, kOnnxDomain, 1, 10, double, Conv)>,
      BuildKernelCreateInfo<ONNX_OPERATOR_VERSIONED_TYPED_KERNEL_CLASS_NAME(kCudaExecutionProvider, kOnnxDomain, 1, 10, MLFloat16, Conv)>,
      BuildKernelCreateInfo<ONNX_OPERATOR_VERSIONED_TYPED_KERNEL_CLASS_NAME(kCudaExecutionProvider, kOnnxDomain, 1, 10, float, ConvTranspose)>,
      BuildKernelCreateInfo<ONNX_OPERATOR_VERSIONED_TYPED_KERNEL_CLASS_NAME(kCudaExecutionProvider, kOnnxDomain, 1, 10, double, ConvTranspose)>,
      BuildKernelCreateInfo<ONNX_OPERATOR_VERSIONED_TYPED_KERNEL_CLASS_NAME(kCudaExecutionProvider, kOnnxDomain, 1, 10, MLFloat16, ConvTranspose)>,
      BuildKernelCreateInfo<ONNX_OPERATOR_VERSIONED_TYPED_KERNEL_CLASS_NAME(kCudaExecutionProvider, kOnnxDomain, 7, 9, float, AveragePool)>,
      BuildKernelCreateInfo<ONNX_OPERATOR_VERSIONED_TYPED_KERNEL_CLASS_NAME(kCudaExecutionProvider, kOnnxDomain, 7, 9, double, AveragePool)>,
      BuildKernelCreateInfo<ONNX_OPERATOR_VERSIONED_TYPED_KERNEL_CLASS_NAME(kCudaExecutionProvider, kOnnxDomain, 7, 9, MLFloat16, AveragePool)>,
      BuildKernelCreateInfo<ONNX_OPERATOR_TYPED_KERNEL_CLASS_NAME(kCudaExecutionProvider, kOnnxDomain, 1, float, GlobalAveragePool)>,
      BuildKernelCreateInfo<ONNX_OPERATOR_TYPED_KERNEL_CLASS_NAME(kCudaExecutionProvider, kOnnxDomain, 1, double, GlobalAveragePool)>,
      BuildKernelCreateInfo<ONNX_OPERATOR_TYPED_KERNEL_CLASS_NAME(kCudaExecutionProvider, kOnnxDomain, 1, MLFloat16, GlobalAveragePool)>,
      BuildKernelCreateInfo<ONNX_OPERATOR_VERSIONED_TYPED_KERNEL_CLASS_NAME(kCudaExecutionProvider, kOnnxDomain, 1, 7, float, MaxPool)>,
      BuildKernelCreateInfo<ONNX_OPERATOR_VERSIONED_TYPED_KERNEL_CLASS_NAME(kCudaExecutionProvider, kOnnxDomain, 1, 7, double, MaxPool)>,
      BuildKernelCreateInfo<ONNX_OPERATOR_VERSIONED_TYPED_KERNEL_CLASS_NAME(kCudaExecutionProvider, kOnnxDomain, 1, 7, MLFloat16, MaxPool)>,
      BuildKernelCreateInfo<ONNX_OPERATOR_VERSIONED_TYPED_KERNEL_CLASS_NAME(kCudaExecutionProvider, kOnnxDomain, 8, 9, float, MaxPool)>,
      BuildKernelCreateInfo<ONNX_OPERATOR_VERSIONED_TYPED_KERNEL_CLASS_NAME(kCudaExecutionProvider, kOnnxDomain, 8, 9, double, MaxPool)>,
      BuildKernelCreateInfo<ONNX_OPERATOR_VERSIONED_TYPED_KERNEL_CLASS_NAME(kCudaExecutionProvider, kOnnxDomain, 8, 9, MLFloat16, MaxPool)>,
      BuildKernelCreateInfo<ONNX_OPERATOR_TYPED_KERNEL_CLASS_NAME(kCudaExecutionProvider, kOnnxDomain, 1, float, GlobalMaxPool)>,
      BuildKernelCreateInfo<ONNX_OPERATOR_TYPED_KERNEL_CLASS_NAME(kCudaExecutionProvider, kOnnxDomain, 1, double, GlobalMaxPool)>,
      BuildKernelCreateInfo<ONNX_OPERATOR_TYPED_KERNEL_CLASS_NAME(kCudaExecutionProvider, kOnnxDomain, 1, MLFloat16, GlobalMaxPool)>,
      BuildKernelCreateInfo<ONNX_OPERATOR_VERSIONED_TYPED_KERNEL_CLASS_NAME(kCudaExecutionProvider, kOnnxDomain, 1, 10, float, ArgMax)>,
      BuildKernelCreateInfo<ONNX_OPERATOR_VERSIONED_TYPED_KERNEL_CLASS_NAME(kCudaExecutionProvider, kOnnxDomain, 1, 10, double, ArgMax)>,
      BuildKernelCreateInfo<ONNX_OPERATOR_VERSIONED_TYPED_KERNEL_CLASS_NAME(kCudaExecutionProvider, kOnnxDomain, 1, 10, MLFloat16, ArgMax)>,
      BuildKernelCreateInfo<ONNX_OPERATOR_VERSIONED_TYPED_KERNEL_CLASS_NAME(kCudaExecutionProvider, kOnnxDomain, 1, 10, float, ArgMin)>,
      BuildKernelCreateInfo<ONNX_OPERATOR_VERSIONED_TYPED_KERNEL_CLASS_NAME(kCudaExecutionProvider, kOnnxDomain, 1, 10, double, ArgMin)>,
      BuildKernelCreateInfo<ONNX_OPERATOR_VERSIONED_TYPED_KERNEL_CLASS_NAME(kCudaExecutionProvider, kOnnxDomain, 1, 10, MLFloat16, ArgMin)>,
      BuildKernelCreateInfo<ONNX_OPERATOR_VERSIONED_TYPED_KERNEL_CLASS_NAME(kCudaExecutionProvider, kOnnxDomain, 1, 10, float, ReduceL1)>,
      BuildKernelCreateInfo<ONNX_OPERATOR_VERSIONED_TYPED_KERNEL_CLASS_NAME(kCudaExecutionProvider, kOnnxDomain, 1, 10, double, ReduceL1)>,
      BuildKernelCreateInfo<ONNX_OPERATOR_VERSIONED_TYPED_KERNEL_CLASS_NAME(kCudaExecutionProvider, kOnnxDomain, 1, 10, MLFloat16, ReduceL1)>,
      BuildKernelCreateInfo<ONNX_OPERATOR_VERSIONED_TYPED_KERNEL_CLASS_NAME(kCudaExecutionProvider, kOnnxDomain, 1, 10, int32_t, ReduceL1)>,
      BuildKernelCreateInfo<ONNX_OPERATOR_VERSIONED_TYPED_KERNEL_CLASS_NAME(kCudaExecutionProvider, kOnnxDomain, 1, 10, float, ReduceL2)>,
      BuildKernelCreateInfo<ONNX_OPERATOR_VERSIONED_TYPED_KERNEL_CLASS_NAME(kCudaExecutionProvider, kOnnxDomain, 1, 10, double, ReduceL2)>,
      BuildKernelCreateInfo<ONNX_OPERATOR_VERSIONED_TYPED_KERNEL_CLASS_NAME(kCudaExecutionProvider, kOnnxDomain, 1, 10, MLFloat16, ReduceL2)>,
      BuildKernelCreateInfo<ONNX_OPERATOR_VERSIONED_TYPED_KERNEL_CLASS_NAME(kCudaExecutionProvider, kOnnxDomain, 1, 10, int32_t, ReduceL2)>,
      BuildKernelCreateInfo<ONNX_OPERATOR_VERSIONED_TYPED_KERNEL_CLASS_NAME(kCudaExecutionProvider, kOnnxDomain, 1, 10, float, ReduceMax)>,
      BuildKernelCreateInfo<ONNX_OPERATOR_VERSIONED_TYPED_KERNEL_CLASS_NAME(kCudaExecutionProvider, kOnnxDomain, 1, 10, double, ReduceMax)>,
      BuildKernelCreateInfo<ONNX_OPERATOR_VERSIONED_TYPED_KERNEL_CLASS_NAME(kCudaExecutionProvider, kOnnxDomain, 1, 10, MLFloat16, ReduceMax)>,
      BuildKernelCreateInfo<ONNX_OPERATOR_VERSIONED_TYPED_KERNEL_CLASS_NAME(kCudaExecutionProvider, kOnnxDomain, 1, 10, int32_t, ReduceMax)>,
      BuildKernelCreateInfo<ONNX_OPERATOR_VERSIONED_TYPED_KERNEL_CLASS_NAME(kCudaExecutionProvider, kOnnxDomain, 1, 10, int64_t, ReduceMax)>,
      BuildKernelCreateInfo<ONNX_OPERATOR_VERSIONED_TYPED_KERNEL_CLASS_NAME(kCudaExecutionProvider, kOnnxDomain, 1, 10, float, ReduceMean)>,
      BuildKernelCreateInfo<ONNX_OPERATOR_VERSIONED_TYPED_KERNEL_CLASS_NAME(kCudaExecutionProvider, kOnnxDomain, 1, 10, double, ReduceMean)>,
      BuildKernelCreateInfo<ONNX_OPERATOR_VERSIONED_TYPED_KERNEL_CLASS_NAME(kCudaExecutionProvider, kOnnxDomain, 1, 10, MLFloat16, ReduceMean)>,
      BuildKernelCreateInfo<ONNX_OPERATOR_VERSIONED_TYPED_KERNEL_CLASS_NAME(kCudaExecutionProvider, kOnnxDomain, 1, 10, int32_t, ReduceMean)>,
      BuildKernelCreateInfo<ONNX_OPERATOR_VERSIONED_TYPED_KERNEL_CLASS_NAME(kCudaExecutionProvider, kOnnxDomain, 1, 10, float, ReduceMin)>,
      BuildKernelCreateInfo<ONNX_OPERATOR_VERSIONED_TYPED_KERNEL_CLASS_NAME(kCudaExecutionProvider, kOnnxDomain, 1, 10, double, ReduceMin)>,
      BuildKernelCreateInfo<ONNX_OPERATOR_VERSIONED_TYPED_KERNEL_CLASS_NAME(kCudaExecutionProvider, kOnnxDomain, 1, 10, MLFloat16, ReduceMin)>,
      BuildKernelCreateInfo<ONNX_OPERATOR_VERSIONED_TYPED_KERNEL_CLASS_NAME(kCudaExecutionProvider, kOnnxDomain, 1, 10, int32_t, ReduceMin)>,
      BuildKernelCreateInfo<ONNX_OPERATOR_VERSIONED_TYPED_KERNEL_CLASS_NAME(kCudaExecutionProvider, kOnnxDomain, 1, 10, float, ReduceProd)>,
      BuildKernelCreateInfo<ONNX_OPERATOR_VERSIONED_TYPED_KERNEL_CLASS_NAME(kCudaExecutionProvider, kOnnxDomain, 1, 10, double, ReduceProd)>,
      BuildKernelCreateInfo<ONNX_OPERATOR_VERSIONED_TYPED_KERNEL_CLASS_NAME(kCudaExecutionProvider, kOnnxDomain, 1, 10, MLFloat16, ReduceProd)>,
      BuildKernelCreateInfo<ONNX_OPERATOR_VERSIONED_TYPED_KERNEL_CLASS_NAME(kCudaExecutionProvider, kOnnxDomain, 1, 10, int32_t, ReduceProd)>,
      BuildKernelCreateInfo<ONNX_OPERATOR_VERSIONED_TYPED_KERNEL_CLASS_NAME(kCudaExecutionProvider, kOnnxDomain, 1, 10, float, ReduceSum)>,
      BuildKernelCreateInfo<ONNX_OPERATOR_VERSIONED_TYPED_KERNEL_CLASS_NAME(kCudaExecutionProvider, kOnnxDomain, 1, 10, double, ReduceSum)>,
      BuildKernelCreateInfo<ONNX_OPERATOR_VERSIONED_TYPED_KERNEL_CLASS_NAME(kCudaExecutionProvider, kOnnxDomain, 1, 10, MLFloat16, ReduceSum)>,
      BuildKernelCreateInfo<ONNX_OPERATOR_VERSIONED_TYPED_KERNEL_CLASS_NAME(kCudaExecutionProvider, kOnnxDomain, 1, 10, int32_t, ReduceSum)>,
      BuildKernelCreateInfo<ONNX_OPERATOR_VERSIONED_TYPED_KERNEL_CLASS_NAME(kCudaExecutionProvider, kOnnxDomain, 1, 10, int64_t, ReduceSum)>,
      BuildKernelCreateInfo<ONNX_OPERATOR_VERSIONED_TYPED_KERNEL_CLASS_NAME(kCudaExecutionProvider, kOnnxDomain, 1, 10, float, ReduceLogSum)>,
      BuildKernelCreateInfo<ONNX_OPERATOR_VERSIONED_TYPED_KERNEL_CLASS_NAME(kCudaExecutionProvider, kOnnxDomain, 1, 10, double, ReduceLogSum)>,
      BuildKernelCreateInfo<ONNX_OPERATOR_VERSIONED_TYPED_KERNEL_CLASS_NAME(kCudaExecutionProvider, kOnnxDomain, 1, 10, MLFloat16, ReduceLogSum)>,
      BuildKernelCreateInfo<ONNX_OPERATOR_VERSIONED_TYPED_KERNEL_CLASS_NAME(kCudaExecutionProvider, kOnnxDomain, 1, 10, float, ReduceSumSquare)>,
      BuildKernelCreateInfo<ONNX_OPERATOR_VERSIONED_TYPED_KERNEL_CLASS_NAME(kCudaExecutionProvider, kOnnxDomain, 1, 10, double, ReduceSumSquare)>,
      BuildKernelCreateInfo<ONNX_OPERATOR_VERSIONED_TYPED_KERNEL_CLASS_NAME(kCudaExecutionProvider, kOnnxDomain, 1, 10, MLFloat16, ReduceSumSquare)>,
      BuildKernelCreateInfo<ONNX_OPERATOR_VERSIONED_TYPED_KERNEL_CLASS_NAME(kCudaExecutionProvider, kOnnxDomain, 1, 10, float, ReduceLogSumExp)>,
      BuildKernelCreateInfo<ONNX_OPERATOR_VERSIONED_TYPED_KERNEL_CLASS_NAME(kCudaExecutionProvider, kOnnxDomain, 1, 10, double, ReduceLogSumExp)>,
      BuildKernelCreateInfo<ONNX_OPERATOR_VERSIONED_TYPED_KERNEL_CLASS_NAME(kCudaExecutionProvider, kOnnxDomain, 1, 10, MLFloat16, ReduceLogSumExp)>,
      BuildKernelCreateInfo<ONNX_OPERATOR_VERSIONED_TYPED_KERNEL_CLASS_NAME(kCudaExecutionProvider, kOnnxDomain, 6, 8, float, Cast)>,
      BuildKernelCreateInfo<ONNX_OPERATOR_VERSIONED_TYPED_KERNEL_CLASS_NAME(kCudaExecutionProvider, kOnnxDomain, 6, 8, double, Cast)>,
      BuildKernelCreateInfo<ONNX_OPERATOR_VERSIONED_TYPED_KERNEL_CLASS_NAME(kCudaExecutionProvider, kOnnxDomain, 6, 8, MLFloat16, Cast)>,
      BuildKernelCreateInfo<ONNX_OPERATOR_VERSIONED_TYPED_KERNEL_CLASS_NAME(kCudaExecutionProvider, kOnnxDomain, 6, 8, int8_t, Cast)>,
      BuildKernelCreateInfo<ONNX_OPERATOR_VERSIONED_TYPED_KERNEL_CLASS_NAME(kCudaExecutionProvider, kOnnxDomain, 6, 8, int16_t, Cast)>,
      BuildKernelCreateInfo<ONNX_OPERATOR_VERSIONED_TYPED_KERNEL_CLASS_NAME(kCudaExecutionProvider, kOnnxDomain, 6, 8, int32_t, Cast)>,
      BuildKernelCreateInfo<ONNX_OPERATOR_VERSIONED_TYPED_KERNEL_CLASS_NAME(kCudaExecutionProvider, kOnnxDomain, 6, 8, int64_t, Cast)>,
      BuildKernelCreateInfo<ONNX_OPERATOR_VERSIONED_TYPED_KERNEL_CLASS_NAME(kCudaExecutionProvider, kOnnxDomain, 6, 8, uint8_t, Cast)>,
      BuildKernelCreateInfo<ONNX_OPERATOR_VERSIONED_TYPED_KERNEL_CLASS_NAME(kCudaExecutionProvider, kOnnxDomain, 6, 8, uint16_t, Cast)>,
      BuildKernelCreateInfo<ONNX_OPERATOR_VERSIONED_TYPED_KERNEL_CLASS_NAME(kCudaExecutionProvider, kOnnxDomain, 6, 8, uint32_t, Cast)>,
      BuildKernelCreateInfo<ONNX_OPERATOR_VERSIONED_TYPED_KERNEL_CLASS_NAME(kCudaExecutionProvider, kOnnxDomain, 6, 8, uint64_t, Cast)>,
      BuildKernelCreateInfo<ONNX_OPERATOR_VERSIONED_TYPED_KERNEL_CLASS_NAME(kCudaExecutionProvider, kOnnxDomain, 6, 8, bool, Cast)>,
      BuildKernelCreateInfo<ONNX_OPERATOR_VERSIONED_TYPED_KERNEL_CLASS_NAME(kCudaExecutionProvider, kOnnxDomain, 9, 12, float, Cast)>,
      BuildKernelCreateInfo<ONNX_OPERATOR_VERSIONED_TYPED_KERNEL_CLASS_NAME(kCudaExecutionProvider, kOnnxDomain, 9, 12, double, Cast)>,
      BuildKernelCreateInfo<ONNX_OPERATOR_VERSIONED_TYPED_KERNEL_CLASS_NAME(kCudaExecutionProvider, kOnnxDomain, 9, 12, MLFloat16, Cast)>,
      BuildKernelCreateInfo<ONNX_OPERATOR_VERSIONED_TYPED_KERNEL_CLASS_NAME(kCudaExecutionProvider, kOnnxDomain, 9, 12, int8_t, Cast)>,
      BuildKernelCreateInfo<ONNX_OPERATOR_VERSIONED_TYPED_KERNEL_CLASS_NAME(kCudaExecutionProvider, kOnnxDomain, 9, 12, int16_t, Cast)>,
      BuildKernelCreateInfo<ONNX_OPERATOR_VERSIONED_TYPED_KERNEL_CLASS_NAME(kCudaExecutionProvider, kOnnxDomain, 9, 12, int32_t, Cast)>,
      BuildKernelCreateInfo<ONNX_OPERATOR_VERSIONED_TYPED_KERNEL_CLASS_NAME(kCudaExecutionProvider, kOnnxDomain, 9, 12, int64_t, Cast)>,
      BuildKernelCreateInfo<ONNX_OPERATOR_VERSIONED_TYPED_KERNEL_CLASS_NAME(kCudaExecutionProvider, kOnnxDomain, 9, 12, uint8_t, Cast)>,
      BuildKernelCreateInfo<ONNX_OPERATOR_VERSIONED_TYPED_KERNEL_CLASS_NAME(kCudaExecutionProvider, kOnnxDomain, 9, 12, uint16_t, Cast)>,
      BuildKernelCreateInfo<ONNX_OPERATOR_VERSIONED_TYPED_KERNEL_CLASS_NAME(kCudaExecutionProvider, kOnnxDomain, 9, 12, uint32_t, Cast)>,
      BuildKernelCreateInfo<ONNX_OPERATOR_VERSIONED_TYPED_KERNEL_CLASS_NAME(kCudaExecutionProvider, kOnnxDomain, 9, 12, uint64_t, Cast)>,
      BuildKernelCreateInfo<ONNX_OPERATOR_VERSIONED_TYPED_KERNEL_CLASS_NAME(kCudaExecutionProvider, kOnnxDomain, 9, 12, bool, Cast)>,
      BuildKernelCreateInfo<ONNX_OPERATOR_VERSIONED_TYPED_KERNEL_CLASS_NAME(kCudaExecutionProvider, kOnnxDomain, 2, 10, float, Pad)>,
      BuildKernelCreateInfo<ONNX_OPERATOR_VERSIONED_TYPED_KERNEL_CLASS_NAME(kCudaExecutionProvider, kOnnxDomain, 2, 10, double, Pad)>,
      BuildKernelCreateInfo<ONNX_OPERATOR_VERSIONED_TYPED_KERNEL_CLASS_NAME(kCudaExecutionProvider, kOnnxDomain, 2, 10, MLFloat16, Pad)>,
      BuildKernelCreateInfo<ONNX_OPERATOR_VERSIONED_KERNEL_CLASS_NAME(kCudaExecutionProvider, kOnnxDomain, 1, 4, Reshape)>,
      BuildKernelCreateInfo<ONNX_OPERATOR_VERSIONED_KERNEL_CLASS_NAME(kCudaExecutionProvider, kOnnxDomain, 5, 12, Reshape)>,
      BuildKernelCreateInfo<ONNX_OPERATOR_VERSIONED_KERNEL_CLASS_NAME(kCudaExecutionProvider, kOnnxDomain, 1, 12, Shape)>,
      BuildKernelCreateInfo<ONNX_OPERATOR_VERSIONED_KERNEL_CLASS_NAME(kCudaExecutionProvider, kOnnxDomain, 1, 12, Size)>,
      BuildKernelCreateInfo<ONNX_OPERATOR_VERSIONED_KERNEL_CLASS_NAME(kCudaExecutionProvider, kOnnxDomain, 6, 12, Tile)>,
      BuildKernelCreateInfo<ONNX_OPERATOR_KERNEL_CLASS_NAME(kCudaExecutionProvider, kOnnxDomain, 13, Tile)>,
      BuildKernelCreateInfo<ONNX_OPERATOR_VERSIONED_KERNEL_CLASS_NAME(kCudaExecutionProvider, kOnnxDomain, 1, 12, Transpose)>,
      BuildKernelCreateInfo<ONNX_OPERATOR_TYPED_KERNEL_CLASS_NAME(kCudaExecutionProvider, kOnnxDomain, 6, float, InstanceNormalization)>,
      BuildKernelCreateInfo<ONNX_OPERATOR_TYPED_KERNEL_CLASS_NAME(kCudaExecutionProvider, kOnnxDomain, 6, double, InstanceNormalization)>,
      BuildKernelCreateInfo<ONNX_OPERATOR_TYPED_KERNEL_CLASS_NAME(kCudaExecutionProvider, kOnnxDomain, 6, MLFloat16, InstanceNormalization)>,
      BuildKernelCreateInfo<ONNX_OPERATOR_VERSIONED_TYPED_KERNEL_CLASS_NAME(kCudaExecutionProvider, kOnnxDomain, 7, 13, float, RNN)>,
      BuildKernelCreateInfo<ONNX_OPERATOR_VERSIONED_TYPED_KERNEL_CLASS_NAME(kCudaExecutionProvider, kOnnxDomain, 7, 13, double, RNN)>,
      BuildKernelCreateInfo<ONNX_OPERATOR_VERSIONED_TYPED_KERNEL_CLASS_NAME(kCudaExecutionProvider, kOnnxDomain, 7, 13, MLFloat16, RNN)>,
      BuildKernelCreateInfo<ONNX_OPERATOR_VERSIONED_TYPED_KERNEL_CLASS_NAME(kCudaExecutionProvider, kOnnxDomain, 7, 13, float, GRU)>,
      BuildKernelCreateInfo<ONNX_OPERATOR_VERSIONED_TYPED_KERNEL_CLASS_NAME(kCudaExecutionProvider, kOnnxDomain, 7, 13, double, GRU)>,
      BuildKernelCreateInfo<ONNX_OPERATOR_VERSIONED_TYPED_KERNEL_CLASS_NAME(kCudaExecutionProvider, kOnnxDomain, 7, 13, MLFloat16, GRU)>,
      BuildKernelCreateInfo<ONNX_OPERATOR_VERSIONED_TYPED_KERNEL_CLASS_NAME(kCudaExecutionProvider, kOnnxDomain, 7, 13, float, LSTM)>,
      BuildKernelCreateInfo<ONNX_OPERATOR_VERSIONED_TYPED_KERNEL_CLASS_NAME(kCudaExecutionProvider, kOnnxDomain, 7, 13, double, LSTM)>,
      BuildKernelCreateInfo<ONNX_OPERATOR_VERSIONED_TYPED_KERNEL_CLASS_NAME(kCudaExecutionProvider, kOnnxDomain, 7, 13, MLFloat16, LSTM)>,
      BuildKernelCreateInfo<ONNX_OPERATOR_VERSIONED_TYPED_KERNEL_CLASS_NAME(kCudaExecutionProvider, kOnnxDomain, 1, 9, int64_t, Slice)>,
      BuildKernelCreateInfo<ONNX_OPERATOR_VERSIONED_KERNEL_CLASS_NAME(kCudaExecutionProvider, kOnnxDomain, 9, 10, Compress)>,
      BuildKernelCreateInfo<ONNX_OPERATOR_VERSIONED_KERNEL_CLASS_NAME(kCudaExecutionProvider, kOnnxDomain, 9, 10, Flatten)>,
      BuildKernelCreateInfo<ONNX_OPERATOR_VERSIONED_TYPED_KERNEL_CLASS_NAME(kCudaExecutionProvider, kOnnxDomain, 7, 8, float, Upsample)>,
      BuildKernelCreateInfo<ONNX_OPERATOR_VERSIONED_TYPED_KERNEL_CLASS_NAME(kCudaExecutionProvider, kOnnxDomain, 7, 8, double, Upsample)>,
      BuildKernelCreateInfo<ONNX_OPERATOR_VERSIONED_TYPED_KERNEL_CLASS_NAME(kCudaExecutionProvider, kOnnxDomain, 7, 8, MLFloat16, Upsample)>,
      BuildKernelCreateInfo<ONNX_OPERATOR_VERSIONED_TYPED_KERNEL_CLASS_NAME(kCudaExecutionProvider, kOnnxDomain, 7, 8, int32_t, Upsample)>,
      BuildKernelCreateInfo<ONNX_OPERATOR_VERSIONED_TYPED_KERNEL_CLASS_NAME(kCudaExecutionProvider, kOnnxDomain, 7, 8, uint8_t, Upsample)>,
      BuildKernelCreateInfo<ONNX_OPERATOR_VERSIONED_TYPED_KERNEL_CLASS_NAME(kCudaExecutionProvider, kOnnxDomain, 9, 9, float, Upsample)>,
      BuildKernelCreateInfo<ONNX_OPERATOR_VERSIONED_TYPED_KERNEL_CLASS_NAME(kCudaExecutionProvider, kOnnxDomain, 9, 9, double, Upsample)>,
      BuildKernelCreateInfo<ONNX_OPERATOR_VERSIONED_TYPED_KERNEL_CLASS_NAME(kCudaExecutionProvider, kOnnxDomain, 9, 9, MLFloat16, Upsample)>,
      BuildKernelCreateInfo<ONNX_OPERATOR_VERSIONED_TYPED_KERNEL_CLASS_NAME(kCudaExecutionProvider, kOnnxDomain, 9, 9, int32_t, Upsample)>,
      BuildKernelCreateInfo<ONNX_OPERATOR_VERSIONED_TYPED_KERNEL_CLASS_NAME(kCudaExecutionProvider, kOnnxDomain, 9, 9, uint8_t, Upsample)>,
      BuildKernelCreateInfo<ONNX_OPERATOR_VERSIONED_KERNEL_CLASS_NAME(kCudaExecutionProvider, kOnnxDomain, 2, 10, Split)>,
      BuildKernelCreateInfo<ONNX_OPERATOR_KERNEL_CLASS_NAME(kCudaExecutionProvider, kOnnxDomain, 9, ConstantOfShape)>,
      BuildKernelCreateInfo<ONNX_OPERATOR_TYPED_KERNEL_CLASS_NAME(kCudaExecutionProvider, kOnnxDomain, 9, int8_t, Shrink)>,
      BuildKernelCreateInfo<ONNX_OPERATOR_TYPED_KERNEL_CLASS_NAME(kCudaExecutionProvider, kOnnxDomain, 9, int16_t, Shrink)>,
      BuildKernelCreateInfo<ONNX_OPERATOR_TYPED_KERNEL_CLASS_NAME(kCudaExecutionProvider, kOnnxDomain, 9, int32_t, Shrink)>,
      BuildKernelCreateInfo<ONNX_OPERATOR_TYPED_KERNEL_CLASS_NAME(kCudaExecutionProvider, kOnnxDomain, 9, int64_t, Shrink)>,
      BuildKernelCreateInfo<ONNX_OPERATOR_TYPED_KERNEL_CLASS_NAME(kCudaExecutionProvider, kOnnxDomain, 9, uint8_t, Shrink)>,
      BuildKernelCreateInfo<ONNX_OPERATOR_TYPED_KERNEL_CLASS_NAME(kCudaExecutionProvider, kOnnxDomain, 9, uint16_t, Shrink)>,
      BuildKernelCreateInfo<ONNX_OPERATOR_TYPED_KERNEL_CLASS_NAME(kCudaExecutionProvider, kOnnxDomain, 9, uint32_t, Shrink)>,
      BuildKernelCreateInfo<ONNX_OPERATOR_TYPED_KERNEL_CLASS_NAME(kCudaExecutionProvider, kOnnxDomain, 9, uint64_t, Shrink)>,
      BuildKernelCreateInfo<ONNX_OPERATOR_TYPED_KERNEL_CLASS_NAME(kCudaExecutionProvider, kOnnxDomain, 9, float, Shrink)>,
      BuildKernelCreateInfo<ONNX_OPERATOR_TYPED_KERNEL_CLASS_NAME(kCudaExecutionProvider, kOnnxDomain, 9, double, Shrink)>,
      BuildKernelCreateInfo<ONNX_OPERATOR_TYPED_KERNEL_CLASS_NAME(kCudaExecutionProvider, kOnnxDomain, 9, MLFloat16, Shrink)>,
      BuildKernelCreateInfo<ONNX_OPERATOR_VERSIONED_TYPED_KERNEL_CLASS_NAME(kCudaExecutionProvider, kOnnxDomain, 7, 8, float, Less)>,
      BuildKernelCreateInfo<ONNX_OPERATOR_VERSIONED_TYPED_KERNEL_CLASS_NAME(kCudaExecutionProvider, kOnnxDomain, 7, 8, double, Less)>,
      BuildKernelCreateInfo<ONNX_OPERATOR_VERSIONED_TYPED_KERNEL_CLASS_NAME(kCudaExecutionProvider, kOnnxDomain, 7, 8, MLFloat16, Less)>,
      BuildKernelCreateInfo<ONNX_OPERATOR_VERSIONED_TYPED_KERNEL_CLASS_NAME(kCudaExecutionProvider, kOnnxDomain, 9, 12, int32_t, Less)>,
      BuildKernelCreateInfo<ONNX_OPERATOR_VERSIONED_TYPED_KERNEL_CLASS_NAME(kCudaExecutionProvider, kOnnxDomain, 9, 12, int64_t, Less)>,
      BuildKernelCreateInfo<ONNX_OPERATOR_VERSIONED_TYPED_KERNEL_CLASS_NAME(kCudaExecutionProvider, kOnnxDomain, 9, 12, uint32_t, Less)>,
      BuildKernelCreateInfo<ONNX_OPERATOR_VERSIONED_TYPED_KERNEL_CLASS_NAME(kCudaExecutionProvider, kOnnxDomain, 9, 12, uint64_t, Less)>,
      BuildKernelCreateInfo<ONNX_OPERATOR_VERSIONED_TYPED_KERNEL_CLASS_NAME(kCudaExecutionProvider, kOnnxDomain, 9, 12, float, Less)>,
      BuildKernelCreateInfo<ONNX_OPERATOR_VERSIONED_TYPED_KERNEL_CLASS_NAME(kCudaExecutionProvider, kOnnxDomain, 9, 12, double, Less)>,
      BuildKernelCreateInfo<ONNX_OPERATOR_VERSIONED_TYPED_KERNEL_CLASS_NAME(kCudaExecutionProvider, kOnnxDomain, 9, 12, MLFloat16, Less)>,
      BuildKernelCreateInfo<ONNX_OPERATOR_KERNEL_CLASS_NAME(kCudaExecutionProvider, kOnnxDomain, 9, EyeLike)>,
      BuildKernelCreateInfo<ONNX_OPERATOR_VERSIONED_KERNEL_CLASS_NAME(kCudaExecutionProvider, kOnnxDomain, 9, 10, Scatter)>,
      BuildKernelCreateInfo<ONNX_OPERATOR_VERSIONED_TYPED_KERNEL_CLASS_NAME(kCudaExecutionProvider, kOnnxDomain, 9, 15, MLFloat16, Where)>,
      BuildKernelCreateInfo<ONNX_OPERATOR_VERSIONED_TYPED_KERNEL_CLASS_NAME(kCudaExecutionProvider, kOnnxDomain, 9, 15, float, Where)>,
      BuildKernelCreateInfo<ONNX_OPERATOR_VERSIONED_TYPED_KERNEL_CLASS_NAME(kCudaExecutionProvider, kOnnxDomain, 9, 15, double_t, Where)>,
      BuildKernelCreateInfo<ONNX_OPERATOR_VERSIONED_TYPED_KERNEL_CLASS_NAME(kCudaExecutionProvider, kOnnxDomain, 9, 15, int32_t, Where)>,
      BuildKernelCreateInfo<ONNX_OPERATOR_VERSIONED_TYPED_KERNEL_CLASS_NAME(kCudaExecutionProvider, kOnnxDomain, 9, 15, int64_t, Where)>,
      BuildKernelCreateInfo<ONNX_OPERATOR_VERSIONED_TYPED_KERNEL_CLASS_NAME(kCudaExecutionProvider, kOnnxDomain, 9, 15, uint8_t, Where)>,
      BuildKernelCreateInfo<ONNX_OPERATOR_VERSIONED_TYPED_KERNEL_CLASS_NAME(kCudaExecutionProvider, kOnnxDomain, 9, 12, bool, NonZero)>,
      BuildKernelCreateInfo<ONNX_OPERATOR_VERSIONED_TYPED_KERNEL_CLASS_NAME(kCudaExecutionProvider, kOnnxDomain, 9, 12, uint8_t, NonZero)>,
      BuildKernelCreateInfo<ONNX_OPERATOR_VERSIONED_TYPED_KERNEL_CLASS_NAME(kCudaExecutionProvider, kOnnxDomain, 9, 12, int32_t, NonZero)>,
      BuildKernelCreateInfo<ONNX_OPERATOR_VERSIONED_TYPED_KERNEL_CLASS_NAME(kCudaExecutionProvider, kOnnxDomain, 9, 12, int64_t, NonZero)>,
      BuildKernelCreateInfo<ONNX_OPERATOR_VERSIONED_TYPED_KERNEL_CLASS_NAME(kCudaExecutionProvider, kOnnxDomain, 9, 12, float, NonZero)>,
      BuildKernelCreateInfo<ONNX_OPERATOR_VERSIONED_TYPED_KERNEL_CLASS_NAME(kCudaExecutionProvider, kOnnxDomain, 9, 12, MLFloat16, NonZero)>,
      BuildKernelCreateInfo<ONNX_OPERATOR_VERSIONED_KERNEL_CLASS_NAME(kCudaExecutionProvider, kOnnxDomain, 1, 9, TopK)>,
      BuildKernelCreateInfo<ONNX_OPERATOR_VERSIONED_KERNEL_CLASS_NAME(kCudaExecutionProvider, kOnnxDomain, 8, 8, Scan)>,
      BuildKernelCreateInfo<ONNX_OPERATOR_VERSIONED_KERNEL_CLASS_NAME(kCudaExecutionProvider, kOnnxDomain, 9, 10, Scan)>,
      BuildKernelCreateInfo<ONNX_OPERATOR_VERSIONED_KERNEL_CLASS_NAME(kCudaExecutionProvider, kOnnxDomain, 1, 10, Loop)>,
      BuildKernelCreateInfo<ONNX_OPERATOR_VERSIONED_KERNEL_CLASS_NAME(kCudaExecutionProvider, kOnnxDomain, 1, 10, DepthToSpace)>,
      BuildKernelCreateInfo<ONNX_OPERATOR_VERSIONED_KERNEL_CLASS_NAME(kCudaExecutionProvider, kOnnxDomain, 1, 12, SpaceToDepth)>,
      BuildKernelCreateInfo<ONNX_OPERATOR_KERNEL_CLASS_NAME(kCudaExecutionProvider, kOnnxDomain, 1, RandomNormal)>,
      BuildKernelCreateInfo<ONNX_OPERATOR_KERNEL_CLASS_NAME(kCudaExecutionProvider, kOnnxDomain, 1, RandomNormalLike)>,
      BuildKernelCreateInfo<ONNX_OPERATOR_KERNEL_CLASS_NAME(kCudaExecutionProvider, kOnnxDomain, 1, RandomUniform)>,
      BuildKernelCreateInfo<ONNX_OPERATOR_KERNEL_CLASS_NAME(kCudaExecutionProvider, kOnnxDomain, 1, RandomUniformLike)>,

      // opset 10
      BuildKernelCreateInfo<ONNX_OPERATOR_VERSIONED_TYPED_KERNEL_CLASS_NAME(kCudaExecutionProvider, kOnnxDomain, 10, 10, float, AveragePool)>,
      BuildKernelCreateInfo<ONNX_OPERATOR_VERSIONED_TYPED_KERNEL_CLASS_NAME(kCudaExecutionProvider, kOnnxDomain, 10, 10, double, AveragePool)>,
      BuildKernelCreateInfo<ONNX_OPERATOR_VERSIONED_TYPED_KERNEL_CLASS_NAME(kCudaExecutionProvider, kOnnxDomain, 10, 10, MLFloat16, AveragePool)>,
      BuildKernelCreateInfo<ONNX_OPERATOR_VERSIONED_KERNEL_CLASS_NAME(kCudaExecutionProvider, kOnnxDomain, 10, 11, Dropout)>,
      BuildKernelCreateInfo<ONNX_OPERATOR_VERSIONED_TYPED_KERNEL_CLASS_NAME(kCudaExecutionProvider, kOnnxDomain, 10, 10, float, MaxPool)>,
      BuildKernelCreateInfo<ONNX_OPERATOR_VERSIONED_TYPED_KERNEL_CLASS_NAME(kCudaExecutionProvider, kOnnxDomain, 10, 10, double, MaxPool)>,
      BuildKernelCreateInfo<ONNX_OPERATOR_VERSIONED_TYPED_KERNEL_CLASS_NAME(kCudaExecutionProvider, kOnnxDomain, 10, 10, MLFloat16, MaxPool)>,
      BuildKernelCreateInfo<ONNX_OPERATOR_VERSIONED_KERNEL_CLASS_NAME(kCudaExecutionProvider, kOnnxDomain, 10, 10, NonMaxSuppression)>,
      BuildKernelCreateInfo<ONNX_OPERATOR_VERSIONED_TYPED_KERNEL_CLASS_NAME(kCudaExecutionProvider, kOnnxDomain, 10, 10, float, Resize)>,
      BuildKernelCreateInfo<ONNX_OPERATOR_VERSIONED_TYPED_KERNEL_CLASS_NAME(kCudaExecutionProvider, kOnnxDomain, 10, 10, double, Resize)>,
      BuildKernelCreateInfo<ONNX_OPERATOR_VERSIONED_TYPED_KERNEL_CLASS_NAME(kCudaExecutionProvider, kOnnxDomain, 10, 10, MLFloat16, Resize)>,
      BuildKernelCreateInfo<ONNX_OPERATOR_VERSIONED_TYPED_KERNEL_CLASS_NAME(kCudaExecutionProvider, kOnnxDomain, 10, 10, int32_t, Resize)>,
      BuildKernelCreateInfo<ONNX_OPERATOR_VERSIONED_TYPED_KERNEL_CLASS_NAME(kCudaExecutionProvider, kOnnxDomain, 10, 10, uint8_t, Resize)>,
      BuildKernelCreateInfo<ONNX_OPERATOR_KERNEL_CLASS_NAME(kCudaExecutionProvider, kOnnxDomain, 10, ReverseSequence)>,
      BuildKernelCreateInfo<ONNX_OPERATOR_TYPED_KERNEL_CLASS_NAME(kCudaExecutionProvider, kOnnxDomain, 10, float, RoiAlign)>,
      BuildKernelCreateInfo<ONNX_OPERATOR_TYPED_KERNEL_CLASS_NAME(kCudaExecutionProvider, kOnnxDomain, 10, double, RoiAlign)>,
      BuildKernelCreateInfo<ONNX_OPERATOR_VERSIONED_TYPED_KERNEL_CLASS_NAME(kCudaExecutionProvider, kOnnxDomain, 10, 10, int32_t, Slice)>,
      BuildKernelCreateInfo<ONNX_OPERATOR_VERSIONED_TYPED_KERNEL_CLASS_NAME(kCudaExecutionProvider, kOnnxDomain, 10, 10, int64_t, Slice)>,
      BuildKernelCreateInfo<ONNX_OPERATOR_TYPED_KERNEL_CLASS_NAME(kCudaExecutionProvider, kOnnxDomain, 10, float, ThresholdedRelu)>,
      BuildKernelCreateInfo<ONNX_OPERATOR_TYPED_KERNEL_CLASS_NAME(kCudaExecutionProvider, kOnnxDomain, 10, double, ThresholdedRelu)>,
      BuildKernelCreateInfo<ONNX_OPERATOR_TYPED_KERNEL_CLASS_NAME(kCudaExecutionProvider, kOnnxDomain, 10, MLFloat16, ThresholdedRelu)>,
      BuildKernelCreateInfo<ONNX_OPERATOR_VERSIONED_KERNEL_CLASS_NAME(kCudaExecutionProvider, kOnnxDomain, 10, 10, TopK)>,
      BuildKernelCreateInfo<ONNX_OPERATOR_VERSIONED_KERNEL_CLASS_NAME(kCudaExecutionProvider, kOnnxDomain, 1, 10, If)>,
      BuildKernelCreateInfo<ONNX_OPERATOR_TYPED_KERNEL_CLASS_NAME(kCudaExecutionProvider, kOnnxDomain, 10, int8_t, QuantizeLinear)>,
      BuildKernelCreateInfo<ONNX_OPERATOR_TYPED_KERNEL_CLASS_NAME(kCudaExecutionProvider, kOnnxDomain, 10, uint8_t, QuantizeLinear)>,
      BuildKernelCreateInfo<ONNX_OPERATOR_TYPED_KERNEL_CLASS_NAME(kCudaExecutionProvider, kOnnxDomain, 10, int8_t, DequantizeLinear)>,
      BuildKernelCreateInfo<ONNX_OPERATOR_TYPED_KERNEL_CLASS_NAME(kCudaExecutionProvider, kOnnxDomain, 10, uint8_t, DequantizeLinear)>,
      BuildKernelCreateInfo<ONNX_OPERATOR_VERSIONED_KERNEL_CLASS_NAME(kCudaExecutionProvider, kOnnxDomain, 10, 12, Mod)>,

      // opset 11
      BuildKernelCreateInfo<ONNX_OPERATOR_VERSIONED_TYPED_KERNEL_CLASS_NAME(kCudaExecutionProvider, kOnnxDomain, 11, 11, float, ArgMax)>,
      BuildKernelCreateInfo<ONNX_OPERATOR_VERSIONED_TYPED_KERNEL_CLASS_NAME(kCudaExecutionProvider, kOnnxDomain, 11, 11, double, ArgMax)>,
      BuildKernelCreateInfo<ONNX_OPERATOR_VERSIONED_TYPED_KERNEL_CLASS_NAME(kCudaExecutionProvider, kOnnxDomain, 11, 11, MLFloat16, ArgMax)>,
      BuildKernelCreateInfo<ONNX_OPERATOR_VERSIONED_TYPED_KERNEL_CLASS_NAME(kCudaExecutionProvider, kOnnxDomain, 11, 11, float, ArgMin)>,
      BuildKernelCreateInfo<ONNX_OPERATOR_VERSIONED_TYPED_KERNEL_CLASS_NAME(kCudaExecutionProvider, kOnnxDomain, 11, 11, double, ArgMin)>,
      BuildKernelCreateInfo<ONNX_OPERATOR_VERSIONED_TYPED_KERNEL_CLASS_NAME(kCudaExecutionProvider, kOnnxDomain, 11, 11, MLFloat16, ArgMin)>,
      BuildKernelCreateInfo<ONNX_OPERATOR_KERNEL_CLASS_NAME(kCudaExecutionProvider, kOnnxDomain, 11, Compress)>,
      BuildKernelCreateInfo<ONNX_OPERATOR_VERSIONED_KERNEL_CLASS_NAME(kCudaExecutionProvider, kOnnxDomain, 11, 12, Concat)>,
      BuildKernelCreateInfo<ONNX_OPERATOR_VERSIONED_KERNEL_CLASS_NAME(kCudaExecutionProvider, kOnnxDomain, 11, 12, Flatten)>,
      BuildKernelCreateInfo<ONNX_OPERATOR_VERSIONED_KERNEL_CLASS_NAME(kCudaExecutionProvider, kOnnxDomain, 11, 12, Gather)>,
      BuildKernelCreateInfo<ONNX_OPERATOR_VERSIONED_KERNEL_CLASS_NAME(kCudaExecutionProvider, kOnnxDomain, 11, 12, GatherElements)>,
      BuildKernelCreateInfo<ONNX_OPERATOR_VERSIONED_TYPED_KERNEL_CLASS_NAME(kCudaExecutionProvider, kOnnxDomain, 11, 11, int64_t, GatherND)>,
      BuildKernelCreateInfo<ONNX_OPERATOR_VERSIONED_TYPED_KERNEL_CLASS_NAME(kCudaExecutionProvider, kOnnxDomain, 11, 12, MLFloat16, Gemm)>,
      BuildKernelCreateInfo<ONNX_OPERATOR_VERSIONED_TYPED_KERNEL_CLASS_NAME(kCudaExecutionProvider, kOnnxDomain, 11, 12, float, Gemm)>,
      BuildKernelCreateInfo<ONNX_OPERATOR_VERSIONED_TYPED_KERNEL_CLASS_NAME(kCudaExecutionProvider, kOnnxDomain, 11, 12, double, Gemm)>,
      BuildKernelCreateInfo<ONNX_OPERATOR_VERSIONED_KERNEL_CLASS_NAME(kCudaExecutionProvider, kOnnxDomain, 11, 12, If)>,
      BuildKernelCreateInfo<ONNX_OPERATOR_VERSIONED_KERNEL_CLASS_NAME(kCudaExecutionProvider, kOnnxDomain, 11, 12, Loop)>,
      BuildKernelCreateInfo<ONNX_OPERATOR_KERNEL_CLASS_NAME(kCudaExecutionProvider, kOnnxDomain, 11, NonMaxSuppression)>,
      BuildKernelCreateInfo<ONNX_OPERATOR_KERNEL_CLASS_NAME(kCudaExecutionProvider, kOnnxDomain, 11, Range)>,
      BuildKernelCreateInfo<ONNX_OPERATOR_VERSIONED_TYPED_KERNEL_CLASS_NAME(kCudaExecutionProvider, kOnnxDomain, 11, 12, float, ReduceL1)>,
      BuildKernelCreateInfo<ONNX_OPERATOR_VERSIONED_TYPED_KERNEL_CLASS_NAME(kCudaExecutionProvider, kOnnxDomain, 11, 12, double, ReduceL1)>,
      BuildKernelCreateInfo<ONNX_OPERATOR_VERSIONED_TYPED_KERNEL_CLASS_NAME(kCudaExecutionProvider, kOnnxDomain, 11, 12, MLFloat16, ReduceL1)>,
      BuildKernelCreateInfo<ONNX_OPERATOR_VERSIONED_TYPED_KERNEL_CLASS_NAME(kCudaExecutionProvider, kOnnxDomain, 11, 12, int32_t, ReduceL1)>,
      BuildKernelCreateInfo<ONNX_OPERATOR_VERSIONED_TYPED_KERNEL_CLASS_NAME(kCudaExecutionProvider, kOnnxDomain, 11, 12, float, ReduceL2)>,
      BuildKernelCreateInfo<ONNX_OPERATOR_VERSIONED_TYPED_KERNEL_CLASS_NAME(kCudaExecutionProvider, kOnnxDomain, 11, 12, double, ReduceL2)>,
      BuildKernelCreateInfo<ONNX_OPERATOR_VERSIONED_TYPED_KERNEL_CLASS_NAME(kCudaExecutionProvider, kOnnxDomain, 11, 12, MLFloat16, ReduceL2)>,
      BuildKernelCreateInfo<ONNX_OPERATOR_VERSIONED_TYPED_KERNEL_CLASS_NAME(kCudaExecutionProvider, kOnnxDomain, 11, 12, int32_t, ReduceL2)>,
      BuildKernelCreateInfo<ONNX_OPERATOR_VERSIONED_TYPED_KERNEL_CLASS_NAME(kCudaExecutionProvider, kOnnxDomain, 11, 12, float, ReduceLogSum)>,
      BuildKernelCreateInfo<ONNX_OPERATOR_VERSIONED_TYPED_KERNEL_CLASS_NAME(kCudaExecutionProvider, kOnnxDomain, 11, 12, double, ReduceLogSum)>,
      BuildKernelCreateInfo<ONNX_OPERATOR_VERSIONED_TYPED_KERNEL_CLASS_NAME(kCudaExecutionProvider, kOnnxDomain, 11, 12, MLFloat16, ReduceLogSum)>,
      BuildKernelCreateInfo<ONNX_OPERATOR_VERSIONED_TYPED_KERNEL_CLASS_NAME(kCudaExecutionProvider, kOnnxDomain, 11, 12, float, ReduceLogSumExp)>,
      BuildKernelCreateInfo<ONNX_OPERATOR_VERSIONED_TYPED_KERNEL_CLASS_NAME(kCudaExecutionProvider, kOnnxDomain, 11, 12, double, ReduceLogSumExp)>,
      BuildKernelCreateInfo<ONNX_OPERATOR_VERSIONED_TYPED_KERNEL_CLASS_NAME(kCudaExecutionProvider, kOnnxDomain, 11, 12, MLFloat16, ReduceLogSumExp)>,
      BuildKernelCreateInfo<ONNX_OPERATOR_VERSIONED_TYPED_KERNEL_CLASS_NAME(kCudaExecutionProvider, kOnnxDomain, 11, 11, float, ReduceMax)>,
      BuildKernelCreateInfo<ONNX_OPERATOR_VERSIONED_TYPED_KERNEL_CLASS_NAME(kCudaExecutionProvider, kOnnxDomain, 11, 11, double, ReduceMax)>,
      BuildKernelCreateInfo<ONNX_OPERATOR_VERSIONED_TYPED_KERNEL_CLASS_NAME(kCudaExecutionProvider, kOnnxDomain, 11, 11, MLFloat16, ReduceMax)>,
      BuildKernelCreateInfo<ONNX_OPERATOR_VERSIONED_TYPED_KERNEL_CLASS_NAME(kCudaExecutionProvider, kOnnxDomain, 11, 11, int32_t, ReduceMax)>,
      BuildKernelCreateInfo<ONNX_OPERATOR_VERSIONED_TYPED_KERNEL_CLASS_NAME(kCudaExecutionProvider, kOnnxDomain, 11, 11, int64_t, ReduceMax)>,
      BuildKernelCreateInfo<ONNX_OPERATOR_VERSIONED_TYPED_KERNEL_CLASS_NAME(kCudaExecutionProvider, kOnnxDomain, 11, 12, float, ReduceMean)>,
      BuildKernelCreateInfo<ONNX_OPERATOR_VERSIONED_TYPED_KERNEL_CLASS_NAME(kCudaExecutionProvider, kOnnxDomain, 11, 12, double, ReduceMean)>,
      BuildKernelCreateInfo<ONNX_OPERATOR_VERSIONED_TYPED_KERNEL_CLASS_NAME(kCudaExecutionProvider, kOnnxDomain, 11, 12, MLFloat16, ReduceMean)>,
      BuildKernelCreateInfo<ONNX_OPERATOR_VERSIONED_TYPED_KERNEL_CLASS_NAME(kCudaExecutionProvider, kOnnxDomain, 11, 12, int32_t, ReduceMean)>,
      BuildKernelCreateInfo<ONNX_OPERATOR_VERSIONED_TYPED_KERNEL_CLASS_NAME(kCudaExecutionProvider, kOnnxDomain, 11, 11, float, ReduceMin)>,
      BuildKernelCreateInfo<ONNX_OPERATOR_VERSIONED_TYPED_KERNEL_CLASS_NAME(kCudaExecutionProvider, kOnnxDomain, 11, 11, double, ReduceMin)>,
      BuildKernelCreateInfo<ONNX_OPERATOR_VERSIONED_TYPED_KERNEL_CLASS_NAME(kCudaExecutionProvider, kOnnxDomain, 11, 11, MLFloat16, ReduceMin)>,
      BuildKernelCreateInfo<ONNX_OPERATOR_VERSIONED_TYPED_KERNEL_CLASS_NAME(kCudaExecutionProvider, kOnnxDomain, 11, 11, int32_t, ReduceMin)>,
      BuildKernelCreateInfo<ONNX_OPERATOR_VERSIONED_TYPED_KERNEL_CLASS_NAME(kCudaExecutionProvider, kOnnxDomain, 11, 12, float, ReduceProd)>,
      BuildKernelCreateInfo<ONNX_OPERATOR_VERSIONED_TYPED_KERNEL_CLASS_NAME(kCudaExecutionProvider, kOnnxDomain, 11, 12, double, ReduceProd)>,
      BuildKernelCreateInfo<ONNX_OPERATOR_VERSIONED_TYPED_KERNEL_CLASS_NAME(kCudaExecutionProvider, kOnnxDomain, 11, 12, MLFloat16, ReduceProd)>,
      BuildKernelCreateInfo<ONNX_OPERATOR_VERSIONED_TYPED_KERNEL_CLASS_NAME(kCudaExecutionProvider, kOnnxDomain, 11, 12, int32_t, ReduceProd)>,
      BuildKernelCreateInfo<ONNX_OPERATOR_VERSIONED_TYPED_KERNEL_CLASS_NAME(kCudaExecutionProvider, kOnnxDomain, 11, 12, float, ReduceSum)>,
      BuildKernelCreateInfo<ONNX_OPERATOR_VERSIONED_TYPED_KERNEL_CLASS_NAME(kCudaExecutionProvider, kOnnxDomain, 11, 12, double, ReduceSum)>,
      BuildKernelCreateInfo<ONNX_OPERATOR_VERSIONED_TYPED_KERNEL_CLASS_NAME(kCudaExecutionProvider, kOnnxDomain, 11, 12, MLFloat16, ReduceSum)>,
      BuildKernelCreateInfo<ONNX_OPERATOR_VERSIONED_TYPED_KERNEL_CLASS_NAME(kCudaExecutionProvider, kOnnxDomain, 11, 12, int32_t, ReduceSum)>,
      BuildKernelCreateInfo<ONNX_OPERATOR_VERSIONED_TYPED_KERNEL_CLASS_NAME(kCudaExecutionProvider, kOnnxDomain, 11, 12, int64_t, ReduceSum)>,
      BuildKernelCreateInfo<ONNX_OPERATOR_VERSIONED_TYPED_KERNEL_CLASS_NAME(kCudaExecutionProvider, kOnnxDomain, 11, 12, float, ReduceSumSquare)>,
      BuildKernelCreateInfo<ONNX_OPERATOR_VERSIONED_TYPED_KERNEL_CLASS_NAME(kCudaExecutionProvider, kOnnxDomain, 11, 12, double, ReduceSumSquare)>,
      BuildKernelCreateInfo<ONNX_OPERATOR_VERSIONED_TYPED_KERNEL_CLASS_NAME(kCudaExecutionProvider, kOnnxDomain, 11, 12, MLFloat16, ReduceSumSquare)>,
      BuildKernelCreateInfo<ONNX_OPERATOR_VERSIONED_KERNEL_CLASS_NAME(kCudaExecutionProvider, kOnnxDomain, 11, 15, Scan)>,
      BuildKernelCreateInfo<ONNX_OPERATOR_VERSIONED_KERNEL_CLASS_NAME(kCudaExecutionProvider, kOnnxDomain, 11, 12, ScatterElements)>,
      BuildKernelCreateInfo<ONNX_OPERATOR_VERSIONED_TYPED_KERNEL_CLASS_NAME(kCudaExecutionProvider, kOnnxDomain, 11, 12, int32_t, Slice)>,
      BuildKernelCreateInfo<ONNX_OPERATOR_VERSIONED_TYPED_KERNEL_CLASS_NAME(kCudaExecutionProvider, kOnnxDomain, 11, 12, int64_t, Slice)>,
      BuildKernelCreateInfo<ONNX_OPERATOR_VERSIONED_TYPED_KERNEL_CLASS_NAME(kCudaExecutionProvider, kOnnxDomain, 11, 12, float, Softmax)>,
      BuildKernelCreateInfo<ONNX_OPERATOR_VERSIONED_TYPED_KERNEL_CLASS_NAME(kCudaExecutionProvider, kOnnxDomain, 11, 12, double, Softmax)>,
      BuildKernelCreateInfo<ONNX_OPERATOR_VERSIONED_TYPED_KERNEL_CLASS_NAME(kCudaExecutionProvider, kOnnxDomain, 11, 12, MLFloat16, Softmax)>,
      BuildKernelCreateInfo<ONNX_OPERATOR_VERSIONED_TYPED_KERNEL_CLASS_NAME(kCudaExecutionProvider, kOnnxDomain, 11, 12, float, LogSoftmax)>,
      BuildKernelCreateInfo<ONNX_OPERATOR_VERSIONED_TYPED_KERNEL_CLASS_NAME(kCudaExecutionProvider, kOnnxDomain, 11, 12, double, LogSoftmax)>,
      BuildKernelCreateInfo<ONNX_OPERATOR_VERSIONED_TYPED_KERNEL_CLASS_NAME(kCudaExecutionProvider, kOnnxDomain, 11, 12, MLFloat16, LogSoftmax)>,
      BuildKernelCreateInfo<ONNX_OPERATOR_VERSIONED_KERNEL_CLASS_NAME(kCudaExecutionProvider, kOnnxDomain, 11, 12, Split)>,
      BuildKernelCreateInfo<ONNX_OPERATOR_VERSIONED_KERNEL_CLASS_NAME(kCudaExecutionProvider, kOnnxDomain, 11, 12, Squeeze)>,
      BuildKernelCreateInfo<ONNX_OPERATOR_KERNEL_CLASS_NAME(kCudaExecutionProvider, kOnnxDomain, 11, TopK)>,
      BuildKernelCreateInfo<ONNX_OPERATOR_KERNEL_CLASS_NAME(kCudaExecutionProvider, kOnnxDomain, 11, SequenceAt)>,
      BuildKernelCreateInfo<ONNX_OPERATOR_KERNEL_CLASS_NAME(kCudaExecutionProvider, kOnnxDomain, 11, SequenceConstruct)>,
      BuildKernelCreateInfo<ONNX_OPERATOR_KERNEL_CLASS_NAME(kCudaExecutionProvider, kOnnxDomain, 11, SequenceEmpty)>,
      BuildKernelCreateInfo<ONNX_OPERATOR_KERNEL_CLASS_NAME(kCudaExecutionProvider, kOnnxDomain, 11, SequenceLength)>,
      BuildKernelCreateInfo<ONNX_OPERATOR_KERNEL_CLASS_NAME(kCudaExecutionProvider, kOnnxDomain, 11, ConcatFromSequence)>,
      BuildKernelCreateInfo<ONNX_OPERATOR_KERNEL_CLASS_NAME(kCudaExecutionProvider, kOnnxDomain, 11, SequenceErase)>,
      BuildKernelCreateInfo<ONNX_OPERATOR_KERNEL_CLASS_NAME(kCudaExecutionProvider, kOnnxDomain, 11, SequenceInsert)>,
      BuildKernelCreateInfo<ONNX_OPERATOR_VERSIONED_KERNEL_CLASS_NAME(kCudaExecutionProvider, kOnnxDomain, 11, 12, Unsqueeze)>,
      BuildKernelCreateInfo<ONNX_OPERATOR_TYPED_KERNEL_CLASS_NAME(kCudaExecutionProvider, kOnnxDomain, 11, float, Conv)>,
      BuildKernelCreateInfo<ONNX_OPERATOR_TYPED_KERNEL_CLASS_NAME(kCudaExecutionProvider, kOnnxDomain, 11, double, Conv)>,
      BuildKernelCreateInfo<ONNX_OPERATOR_TYPED_KERNEL_CLASS_NAME(kCudaExecutionProvider, kOnnxDomain, 11, MLFloat16, Conv)>,
      BuildKernelCreateInfo<ONNX_OPERATOR_TYPED_KERNEL_CLASS_NAME(kCudaExecutionProvider, kOnnxDomain, 11, float, ConvTranspose)>,
      BuildKernelCreateInfo<ONNX_OPERATOR_TYPED_KERNEL_CLASS_NAME(kCudaExecutionProvider, kOnnxDomain, 11, double, ConvTranspose)>,
      BuildKernelCreateInfo<ONNX_OPERATOR_TYPED_KERNEL_CLASS_NAME(kCudaExecutionProvider, kOnnxDomain, 11, MLFloat16, ConvTranspose)>,
      BuildKernelCreateInfo<ONNX_OPERATOR_TYPED_KERNEL_CLASS_NAME(kCudaExecutionProvider, kOnnxDomain, 11, float, AveragePool)>,
      BuildKernelCreateInfo<ONNX_OPERATOR_TYPED_KERNEL_CLASS_NAME(kCudaExecutionProvider, kOnnxDomain, 11, double, AveragePool)>,
      BuildKernelCreateInfo<ONNX_OPERATOR_TYPED_KERNEL_CLASS_NAME(kCudaExecutionProvider, kOnnxDomain, 11, MLFloat16, AveragePool)>,
      BuildKernelCreateInfo<ONNX_OPERATOR_VERSIONED_TYPED_KERNEL_CLASS_NAME(kCudaExecutionProvider, kOnnxDomain, 11, 11, float, MaxPool)>,
      BuildKernelCreateInfo<ONNX_OPERATOR_VERSIONED_TYPED_KERNEL_CLASS_NAME(kCudaExecutionProvider, kOnnxDomain, 11, 11, double, MaxPool)>,
      BuildKernelCreateInfo<ONNX_OPERATOR_VERSIONED_TYPED_KERNEL_CLASS_NAME(kCudaExecutionProvider, kOnnxDomain, 11, 11, MLFloat16, MaxPool)>,
      BuildKernelCreateInfo<ONNX_OPERATOR_VERSIONED_TYPED_KERNEL_CLASS_NAME(kCudaExecutionProvider, kOnnxDomain, 11, 12, float, Resize)>,
      BuildKernelCreateInfo<ONNX_OPERATOR_VERSIONED_TYPED_KERNEL_CLASS_NAME(kCudaExecutionProvider, kOnnxDomain, 11, 12, double, Resize)>,
      BuildKernelCreateInfo<ONNX_OPERATOR_VERSIONED_TYPED_KERNEL_CLASS_NAME(kCudaExecutionProvider, kOnnxDomain, 11, 12, MLFloat16, Resize)>,
      BuildKernelCreateInfo<ONNX_OPERATOR_VERSIONED_TYPED_KERNEL_CLASS_NAME(kCudaExecutionProvider, kOnnxDomain, 11, 12, int32_t, Resize)>,
      BuildKernelCreateInfo<ONNX_OPERATOR_VERSIONED_TYPED_KERNEL_CLASS_NAME(kCudaExecutionProvider, kOnnxDomain, 11, 12, uint8_t, Resize)>,
      BuildKernelCreateInfo<ONNX_OPERATOR_VERSIONED_KERNEL_CLASS_NAME(kCudaExecutionProvider, kOnnxDomain, 11, 11, Clip)>,
      BuildKernelCreateInfo<ONNX_OPERATOR_VERSIONED_TYPED_KERNEL_CLASS_NAME(kCudaExecutionProvider, kOnnxDomain, 11, 12, float, Pad)>,
      BuildKernelCreateInfo<ONNX_OPERATOR_VERSIONED_TYPED_KERNEL_CLASS_NAME(kCudaExecutionProvider, kOnnxDomain, 11, 12, double, Pad)>,
      BuildKernelCreateInfo<ONNX_OPERATOR_VERSIONED_TYPED_KERNEL_CLASS_NAME(kCudaExecutionProvider, kOnnxDomain, 11, 12, MLFloat16, Pad)>,
      BuildKernelCreateInfo<ONNX_OPERATOR_VERSIONED_TYPED_KERNEL_CLASS_NAME(kCudaExecutionProvider, kOnnxDomain, 11, 12, bool, Equal)>,
      BuildKernelCreateInfo<ONNX_OPERATOR_VERSIONED_TYPED_KERNEL_CLASS_NAME(kCudaExecutionProvider, kOnnxDomain, 11, 12, int32_t, Equal)>,
      BuildKernelCreateInfo<ONNX_OPERATOR_VERSIONED_TYPED_KERNEL_CLASS_NAME(kCudaExecutionProvider, kOnnxDomain, 11, 12, int64_t, Equal)>,
      BuildKernelCreateInfo<ONNX_OPERATOR_VERSIONED_TYPED_KERNEL_CLASS_NAME(kCudaExecutionProvider, kOnnxDomain, 11, 12, uint32_t, Equal)>,
      BuildKernelCreateInfo<ONNX_OPERATOR_VERSIONED_TYPED_KERNEL_CLASS_NAME(kCudaExecutionProvider, kOnnxDomain, 11, 12, uint64_t, Equal)>,
      BuildKernelCreateInfo<ONNX_OPERATOR_VERSIONED_TYPED_KERNEL_CLASS_NAME(kCudaExecutionProvider, kOnnxDomain, 11, 12, float, Equal)>,
      BuildKernelCreateInfo<ONNX_OPERATOR_VERSIONED_TYPED_KERNEL_CLASS_NAME(kCudaExecutionProvider, kOnnxDomain, 11, 12, double, Equal)>,
      BuildKernelCreateInfo<ONNX_OPERATOR_VERSIONED_TYPED_KERNEL_CLASS_NAME(kCudaExecutionProvider, kOnnxDomain, 11, 12, MLFloat16, Equal)>,
      BuildKernelCreateInfo<ONNX_OPERATOR_TYPED_KERNEL_CLASS_NAME(kCudaExecutionProvider, kOnnxDomain, 11, float, Round)>,
      BuildKernelCreateInfo<ONNX_OPERATOR_TYPED_KERNEL_CLASS_NAME(kCudaExecutionProvider, kOnnxDomain, 11, double, Round)>,
      BuildKernelCreateInfo<ONNX_OPERATOR_TYPED_KERNEL_CLASS_NAME(kCudaExecutionProvider, kOnnxDomain, 11, MLFloat16, Round)>,
      BuildKernelCreateInfo<ONNX_OPERATOR_VERSIONED_KERNEL_CLASS_NAME(kCudaExecutionProvider, kOnnxDomain, 11, 13, CumSum)>,
      BuildKernelCreateInfo<ONNX_OPERATOR_TYPED_KERNEL_CLASS_NAME(kCudaExecutionProvider, kOnnxDomain, 11, int64_t_int64_t_int64_t, OneHot)>,
      BuildKernelCreateInfo<ONNX_OPERATOR_TYPED_KERNEL_CLASS_NAME(kCudaExecutionProvider, kOnnxDomain, 11, int64_t_float_int64_t, OneHot)>,
      BuildKernelCreateInfo<ONNX_OPERATOR_TYPED_KERNEL_CLASS_NAME(kCudaExecutionProvider, kOnnxDomain, 11, int32_t_float_int32_t, OneHot)>,
      BuildKernelCreateInfo<ONNX_OPERATOR_TYPED_KERNEL_CLASS_NAME(kCudaExecutionProvider, kOnnxDomain, 11, int64_t_MLFloat16_int64_t, OneHot)>,
      BuildKernelCreateInfo<ONNX_OPERATOR_TYPED_KERNEL_CLASS_NAME(kCudaExecutionProvider, kOnnxDomain, 11, int32_t_MLFloat16_int32_t, OneHot)>,
      BuildKernelCreateInfo<ONNX_OPERATOR_VERSIONED_KERNEL_CLASS_NAME(kCudaExecutionProvider, kOnnxDomain, 11, 12, ScatterND)>,
      BuildKernelCreateInfo<ONNX_OPERATOR_VERSIONED_KERNEL_CLASS_NAME(kCudaExecutionProvider, kOnnxDomain, 11, 12, DepthToSpace)>,

      // OpSet 12
      BuildKernelCreateInfo<ONNX_OPERATOR_VERSIONED_KERNEL_CLASS_NAME(kCudaExecutionProvider, kOnnxDomain, 12, 12, Clip)>,

      BuildKernelCreateInfo<ONNX_OPERATOR_TYPED_KERNEL_CLASS_NAME(kCudaExecutionProvider, kOnnxDomain, 12, float, MaxPool)>,
      BuildKernelCreateInfo<ONNX_OPERATOR_TYPED_KERNEL_CLASS_NAME(kCudaExecutionProvider, kOnnxDomain, 12, double, MaxPool)>,
      BuildKernelCreateInfo<ONNX_OPERATOR_TYPED_KERNEL_CLASS_NAME(kCudaExecutionProvider, kOnnxDomain, 12, MLFloat16, MaxPool)>,
      BuildKernelCreateInfo<ONNX_OPERATOR_TYPED_KERNEL_CLASS_NAME(kCudaExecutionProvider, kOnnxDomain, 12, int8_t, MaxPool)>,
      BuildKernelCreateInfo<ONNX_OPERATOR_TYPED_KERNEL_CLASS_NAME(kCudaExecutionProvider, kOnnxDomain, 12, uint8_t, MaxPool)>,

      BuildKernelCreateInfo<ONNX_OPERATOR_VERSIONED_KERNEL_CLASS_NAME(kCudaExecutionProvider, kOnnxDomain, 12, 12, Pow)>,

      BuildKernelCreateInfo<ONNX_OPERATOR_VERSIONED_TYPED_KERNEL_CLASS_NAME(kCudaExecutionProvider, kOnnxDomain, 12, 12, float, ReduceMax)>,
      BuildKernelCreateInfo<ONNX_OPERATOR_VERSIONED_TYPED_KERNEL_CLASS_NAME(kCudaExecutionProvider, kOnnxDomain, 12, 12, double, ReduceMax)>,
      BuildKernelCreateInfo<ONNX_OPERATOR_VERSIONED_TYPED_KERNEL_CLASS_NAME(kCudaExecutionProvider, kOnnxDomain, 12, 12, MLFloat16, ReduceMax)>,
      BuildKernelCreateInfo<ONNX_OPERATOR_VERSIONED_TYPED_KERNEL_CLASS_NAME(kCudaExecutionProvider, kOnnxDomain, 12, 12, int32_t, ReduceMax)>,
      BuildKernelCreateInfo<ONNX_OPERATOR_VERSIONED_TYPED_KERNEL_CLASS_NAME(kCudaExecutionProvider, kOnnxDomain, 12, 12, int64_t, ReduceMax)>,
      BuildKernelCreateInfo<ONNX_OPERATOR_VERSIONED_TYPED_KERNEL_CLASS_NAME(kCudaExecutionProvider, kOnnxDomain, 12, 12, int8_t, ReduceMax)>,
      BuildKernelCreateInfo<ONNX_OPERATOR_VERSIONED_TYPED_KERNEL_CLASS_NAME(kCudaExecutionProvider, kOnnxDomain, 12, 12, uint8_t, ReduceMax)>,

      BuildKernelCreateInfo<ONNX_OPERATOR_VERSIONED_TYPED_KERNEL_CLASS_NAME(kCudaExecutionProvider, kOnnxDomain, 12, 12, float, ReduceMin)>,
      BuildKernelCreateInfo<ONNX_OPERATOR_VERSIONED_TYPED_KERNEL_CLASS_NAME(kCudaExecutionProvider, kOnnxDomain, 12, 12, double, ReduceMin)>,
      BuildKernelCreateInfo<ONNX_OPERATOR_VERSIONED_TYPED_KERNEL_CLASS_NAME(kCudaExecutionProvider, kOnnxDomain, 12, 12, MLFloat16, ReduceMin)>,
      BuildKernelCreateInfo<ONNX_OPERATOR_VERSIONED_TYPED_KERNEL_CLASS_NAME(kCudaExecutionProvider, kOnnxDomain, 12, 12, int32_t, ReduceMin)>,
      BuildKernelCreateInfo<ONNX_OPERATOR_VERSIONED_TYPED_KERNEL_CLASS_NAME(kCudaExecutionProvider, kOnnxDomain, 12, 12, int64_t, ReduceMin)>,
      BuildKernelCreateInfo<ONNX_OPERATOR_VERSIONED_TYPED_KERNEL_CLASS_NAME(kCudaExecutionProvider, kOnnxDomain, 12, 12, int8_t, ReduceMin)>,
      BuildKernelCreateInfo<ONNX_OPERATOR_VERSIONED_TYPED_KERNEL_CLASS_NAME(kCudaExecutionProvider, kOnnxDomain, 12, 12, uint8_t, ReduceMin)>,

      BuildKernelCreateInfo<ONNX_OPERATOR_VERSIONED_TYPED_KERNEL_CLASS_NAME(kCudaExecutionProvider, kOnnxDomain, 12, 12, int64_t, GatherND)>,

      BuildKernelCreateInfo<ONNX_OPERATOR_VERSIONED_KERNEL_CLASS_NAME(kCudaExecutionProvider, kOnnxDomain, 12, 12, Dropout)>,
      BuildKernelCreateInfo<ONNX_OPERATOR_KERNEL_CLASS_NAME(kCudaExecutionProvider, kOnnxDomain, 12, Einsum)>,

      // OpSet 13
      BuildKernelCreateInfo<ONNX_OPERATOR_VERSIONED_KERNEL_CLASS_NAME(kCudaExecutionProvider, kOnnxDomain, 13, 14, Pow)>,
      BuildKernelCreateInfo<ONNX_OPERATOR_VERSIONED_TYPED_KERNEL_CLASS_NAME(kCudaExecutionProvider, kOnnxDomain, 13, 13, int32_t, Add)>,
      BuildKernelCreateInfo<ONNX_OPERATOR_VERSIONED_TYPED_KERNEL_CLASS_NAME(kCudaExecutionProvider, kOnnxDomain, 13, 13, int64_t, Add)>,
      BuildKernelCreateInfo<ONNX_OPERATOR_VERSIONED_TYPED_KERNEL_CLASS_NAME(kCudaExecutionProvider, kOnnxDomain, 13, 13, uint32_t, Add)>,
      BuildKernelCreateInfo<ONNX_OPERATOR_VERSIONED_TYPED_KERNEL_CLASS_NAME(kCudaExecutionProvider, kOnnxDomain, 13, 13, uint64_t, Add)>,
      BuildKernelCreateInfo<ONNX_OPERATOR_VERSIONED_TYPED_KERNEL_CLASS_NAME(kCudaExecutionProvider, kOnnxDomain, 13, 13, float, Add)>,
      BuildKernelCreateInfo<ONNX_OPERATOR_VERSIONED_TYPED_KERNEL_CLASS_NAME(kCudaExecutionProvider, kOnnxDomain, 13, 13, double, Add)>,
      BuildKernelCreateInfo<ONNX_OPERATOR_KERNEL_CLASS_NAME(kCudaExecutionProvider, kOnnxDomain, 13, Clip)>,
      BuildKernelCreateInfo<ONNX_OPERATOR_VERSIONED_TYPED_KERNEL_CLASS_NAME(kCudaExecutionProvider, kOnnxDomain, 13, 13, MLFloat16, Add)>,
      BuildKernelCreateInfo<ONNX_OPERATOR_VERSIONED_TYPED_KERNEL_CLASS_NAME(kCudaExecutionProvider, kOnnxDomain, 13, 13, int32_t, Sub)>,
      BuildKernelCreateInfo<ONNX_OPERATOR_VERSIONED_TYPED_KERNEL_CLASS_NAME(kCudaExecutionProvider, kOnnxDomain, 13, 13, int64_t, Sub)>,
      BuildKernelCreateInfo<ONNX_OPERATOR_VERSIONED_TYPED_KERNEL_CLASS_NAME(kCudaExecutionProvider, kOnnxDomain, 13, 13, uint32_t, Sub)>,
      BuildKernelCreateInfo<ONNX_OPERATOR_VERSIONED_TYPED_KERNEL_CLASS_NAME(kCudaExecutionProvider, kOnnxDomain, 13, 13, uint64_t, Sub)>,
      BuildKernelCreateInfo<ONNX_OPERATOR_VERSIONED_TYPED_KERNEL_CLASS_NAME(kCudaExecutionProvider, kOnnxDomain, 13, 13, float, Sub)>,
      BuildKernelCreateInfo<ONNX_OPERATOR_VERSIONED_TYPED_KERNEL_CLASS_NAME(kCudaExecutionProvider, kOnnxDomain, 13, 13, double, Sub)>,
      BuildKernelCreateInfo<ONNX_OPERATOR_VERSIONED_TYPED_KERNEL_CLASS_NAME(kCudaExecutionProvider, kOnnxDomain, 13, 13, MLFloat16, Sub)>,
      BuildKernelCreateInfo<ONNX_OPERATOR_VERSIONED_TYPED_KERNEL_CLASS_NAME(kCudaExecutionProvider, kOnnxDomain, 13, 13, int32_t, Mul)>,
      BuildKernelCreateInfo<ONNX_OPERATOR_VERSIONED_TYPED_KERNEL_CLASS_NAME(kCudaExecutionProvider, kOnnxDomain, 13, 13, int64_t, Mul)>,
      BuildKernelCreateInfo<ONNX_OPERATOR_VERSIONED_TYPED_KERNEL_CLASS_NAME(kCudaExecutionProvider, kOnnxDomain, 13, 13, uint32_t, Mul)>,
      BuildKernelCreateInfo<ONNX_OPERATOR_VERSIONED_TYPED_KERNEL_CLASS_NAME(kCudaExecutionProvider, kOnnxDomain, 13, 13, uint64_t, Mul)>,
      BuildKernelCreateInfo<ONNX_OPERATOR_VERSIONED_TYPED_KERNEL_CLASS_NAME(kCudaExecutionProvider, kOnnxDomain, 13, 13, float, Mul)>,
      BuildKernelCreateInfo<ONNX_OPERATOR_VERSIONED_TYPED_KERNEL_CLASS_NAME(kCudaExecutionProvider, kOnnxDomain, 13, 13, double, Mul)>,
      BuildKernelCreateInfo<ONNX_OPERATOR_VERSIONED_TYPED_KERNEL_CLASS_NAME(kCudaExecutionProvider, kOnnxDomain, 13, 13, MLFloat16, Mul)>,
      BuildKernelCreateInfo<ONNX_OPERATOR_VERSIONED_TYPED_KERNEL_CLASS_NAME(kCudaExecutionProvider, kOnnxDomain, 13, 13, int32_t, Div)>,
      BuildKernelCreateInfo<ONNX_OPERATOR_VERSIONED_TYPED_KERNEL_CLASS_NAME(kCudaExecutionProvider, kOnnxDomain, 13, 13, int64_t, Div)>,
      BuildKernelCreateInfo<ONNX_OPERATOR_VERSIONED_TYPED_KERNEL_CLASS_NAME(kCudaExecutionProvider, kOnnxDomain, 13, 13, uint32_t, Div)>,
      BuildKernelCreateInfo<ONNX_OPERATOR_VERSIONED_TYPED_KERNEL_CLASS_NAME(kCudaExecutionProvider, kOnnxDomain, 13, 13, uint64_t, Div)>,
      BuildKernelCreateInfo<ONNX_OPERATOR_VERSIONED_TYPED_KERNEL_CLASS_NAME(kCudaExecutionProvider, kOnnxDomain, 13, 13, float, Div)>,
      BuildKernelCreateInfo<ONNX_OPERATOR_VERSIONED_TYPED_KERNEL_CLASS_NAME(kCudaExecutionProvider, kOnnxDomain, 13, 13, double, Div)>,
      BuildKernelCreateInfo<ONNX_OPERATOR_VERSIONED_TYPED_KERNEL_CLASS_NAME(kCudaExecutionProvider, kOnnxDomain, 13, 13, MLFloat16, Div)>,
      BuildKernelCreateInfo<ONNX_OPERATOR_TYPED_KERNEL_CLASS_NAME(kCudaExecutionProvider, kOnnxDomain, 13, int8_t, Abs)>,
      BuildKernelCreateInfo<ONNX_OPERATOR_TYPED_KERNEL_CLASS_NAME(kCudaExecutionProvider, kOnnxDomain, 13, int16_t, Abs)>,
      BuildKernelCreateInfo<ONNX_OPERATOR_TYPED_KERNEL_CLASS_NAME(kCudaExecutionProvider, kOnnxDomain, 13, int32_t, Abs)>,
      BuildKernelCreateInfo<ONNX_OPERATOR_TYPED_KERNEL_CLASS_NAME(kCudaExecutionProvider, kOnnxDomain, 13, int64_t, Abs)>,
      BuildKernelCreateInfo<ONNX_OPERATOR_TYPED_KERNEL_CLASS_NAME(kCudaExecutionProvider, kOnnxDomain, 13, uint8_t, Abs)>,
      BuildKernelCreateInfo<ONNX_OPERATOR_TYPED_KERNEL_CLASS_NAME(kCudaExecutionProvider, kOnnxDomain, 13, uint16_t, Abs)>,
      BuildKernelCreateInfo<ONNX_OPERATOR_TYPED_KERNEL_CLASS_NAME(kCudaExecutionProvider, kOnnxDomain, 13, uint32_t, Abs)>,
      BuildKernelCreateInfo<ONNX_OPERATOR_TYPED_KERNEL_CLASS_NAME(kCudaExecutionProvider, kOnnxDomain, 13, uint64_t, Abs)>,
      BuildKernelCreateInfo<ONNX_OPERATOR_TYPED_KERNEL_CLASS_NAME(kCudaExecutionProvider, kOnnxDomain, 13, float, Abs)>,
      BuildKernelCreateInfo<ONNX_OPERATOR_TYPED_KERNEL_CLASS_NAME(kCudaExecutionProvider, kOnnxDomain, 13, double, Abs)>,
      BuildKernelCreateInfo<ONNX_OPERATOR_TYPED_KERNEL_CLASS_NAME(kCudaExecutionProvider, kOnnxDomain, 13, MLFloat16, Abs)>,
      BuildKernelCreateInfo<ONNX_OPERATOR_TYPED_KERNEL_CLASS_NAME(kCudaExecutionProvider, kOnnxDomain, 13, int8_t, Neg)>,
      BuildKernelCreateInfo<ONNX_OPERATOR_TYPED_KERNEL_CLASS_NAME(kCudaExecutionProvider, kOnnxDomain, 13, int16_t, Neg)>,
      BuildKernelCreateInfo<ONNX_OPERATOR_TYPED_KERNEL_CLASS_NAME(kCudaExecutionProvider, kOnnxDomain, 13, int32_t, Neg)>,
      BuildKernelCreateInfo<ONNX_OPERATOR_TYPED_KERNEL_CLASS_NAME(kCudaExecutionProvider, kOnnxDomain, 13, int64_t, Neg)>,
      BuildKernelCreateInfo<ONNX_OPERATOR_TYPED_KERNEL_CLASS_NAME(kCudaExecutionProvider, kOnnxDomain, 13, float, Neg)>,
      BuildKernelCreateInfo<ONNX_OPERATOR_TYPED_KERNEL_CLASS_NAME(kCudaExecutionProvider, kOnnxDomain, 13, double, Neg)>,
      BuildKernelCreateInfo<ONNX_OPERATOR_TYPED_KERNEL_CLASS_NAME(kCudaExecutionProvider, kOnnxDomain, 13, MLFloat16, Neg)>,
      BuildKernelCreateInfo<ONNX_OPERATOR_TYPED_KERNEL_CLASS_NAME(kCudaExecutionProvider, kOnnxDomain, 13, float, Floor)>,
      BuildKernelCreateInfo<ONNX_OPERATOR_TYPED_KERNEL_CLASS_NAME(kCudaExecutionProvider, kOnnxDomain, 13, double, Floor)>,
      BuildKernelCreateInfo<ONNX_OPERATOR_TYPED_KERNEL_CLASS_NAME(kCudaExecutionProvider, kOnnxDomain, 13, MLFloat16, Floor)>,
      BuildKernelCreateInfo<ONNX_OPERATOR_TYPED_KERNEL_CLASS_NAME(kCudaExecutionProvider, kOnnxDomain, 13, float, Ceil)>,
      BuildKernelCreateInfo<ONNX_OPERATOR_TYPED_KERNEL_CLASS_NAME(kCudaExecutionProvider, kOnnxDomain, 13, double, Ceil)>,
      BuildKernelCreateInfo<ONNX_OPERATOR_TYPED_KERNEL_CLASS_NAME(kCudaExecutionProvider, kOnnxDomain, 13, MLFloat16, Ceil)>,
      BuildKernelCreateInfo<ONNX_OPERATOR_TYPED_KERNEL_CLASS_NAME(kCudaExecutionProvider, kOnnxDomain, 13, float, Reciprocal)>,
      BuildKernelCreateInfo<ONNX_OPERATOR_TYPED_KERNEL_CLASS_NAME(kCudaExecutionProvider, kOnnxDomain, 13, double, Reciprocal)>,
      BuildKernelCreateInfo<ONNX_OPERATOR_TYPED_KERNEL_CLASS_NAME(kCudaExecutionProvider, kOnnxDomain, 13, MLFloat16, Reciprocal)>,
      BuildKernelCreateInfo<ONNX_OPERATOR_TYPED_KERNEL_CLASS_NAME(kCudaExecutionProvider, kOnnxDomain, 13, float, Sqrt)>,
      BuildKernelCreateInfo<ONNX_OPERATOR_TYPED_KERNEL_CLASS_NAME(kCudaExecutionProvider, kOnnxDomain, 13, double, Sqrt)>,
      BuildKernelCreateInfo<ONNX_OPERATOR_TYPED_KERNEL_CLASS_NAME(kCudaExecutionProvider, kOnnxDomain, 13, MLFloat16, Sqrt)>,
      BuildKernelCreateInfo<ONNX_OPERATOR_TYPED_KERNEL_CLASS_NAME(kCudaExecutionProvider, kOnnxDomain, 13, float, Log)>,
      BuildKernelCreateInfo<ONNX_OPERATOR_TYPED_KERNEL_CLASS_NAME(kCudaExecutionProvider, kOnnxDomain, 13, double, Log)>,
      BuildKernelCreateInfo<ONNX_OPERATOR_TYPED_KERNEL_CLASS_NAME(kCudaExecutionProvider, kOnnxDomain, 13, MLFloat16, Log)>,
      BuildKernelCreateInfo<ONNX_OPERATOR_TYPED_KERNEL_CLASS_NAME(kCudaExecutionProvider, kOnnxDomain, 13, float, Exp)>,
      BuildKernelCreateInfo<ONNX_OPERATOR_TYPED_KERNEL_CLASS_NAME(kCudaExecutionProvider, kOnnxDomain, 13, double, Exp)>,
      BuildKernelCreateInfo<ONNX_OPERATOR_TYPED_KERNEL_CLASS_NAME(kCudaExecutionProvider, kOnnxDomain, 13, MLFloat16, Exp)>,
      BuildKernelCreateInfo<ONNX_OPERATOR_TYPED_KERNEL_CLASS_NAME(kCudaExecutionProvider, kOnnxDomain, 13, float, Erf)>,
      BuildKernelCreateInfo<ONNX_OPERATOR_TYPED_KERNEL_CLASS_NAME(kCudaExecutionProvider, kOnnxDomain, 13, double, Erf)>,
      BuildKernelCreateInfo<ONNX_OPERATOR_TYPED_KERNEL_CLASS_NAME(kCudaExecutionProvider, kOnnxDomain, 13, MLFloat16, Erf)>,
      BuildKernelCreateInfo<ONNX_OPERATOR_KERNEL_CLASS_NAME(kCudaExecutionProvider, kOnnxDomain, 13, Expand)>,
      BuildKernelCreateInfo<ONNX_OPERATOR_KERNEL_CLASS_NAME(kCudaExecutionProvider, kOnnxDomain, 13, Sum)>,
      BuildKernelCreateInfo<ONNX_OPERATOR_KERNEL_CLASS_NAME(kCudaExecutionProvider, kOnnxDomain, 13, Max)>,
      BuildKernelCreateInfo<ONNX_OPERATOR_KERNEL_CLASS_NAME(kCudaExecutionProvider, kOnnxDomain, 13, Min)>,
      BuildKernelCreateInfo<ONNX_OPERATOR_TYPED_KERNEL_CLASS_NAME(kCudaExecutionProvider, kOnnxDomain, 13, bool, Equal)>,
      BuildKernelCreateInfo<ONNX_OPERATOR_TYPED_KERNEL_CLASS_NAME(kCudaExecutionProvider, kOnnxDomain, 13, int32_t, Equal)>,
      BuildKernelCreateInfo<ONNX_OPERATOR_TYPED_KERNEL_CLASS_NAME(kCudaExecutionProvider, kOnnxDomain, 13, int64_t, Equal)>,
      BuildKernelCreateInfo<ONNX_OPERATOR_TYPED_KERNEL_CLASS_NAME(kCudaExecutionProvider, kOnnxDomain, 13, uint32_t, Equal)>,
      BuildKernelCreateInfo<ONNX_OPERATOR_TYPED_KERNEL_CLASS_NAME(kCudaExecutionProvider, kOnnxDomain, 13, uint64_t, Equal)>,
      BuildKernelCreateInfo<ONNX_OPERATOR_TYPED_KERNEL_CLASS_NAME(kCudaExecutionProvider, kOnnxDomain, 13, float, Equal)>,
      BuildKernelCreateInfo<ONNX_OPERATOR_TYPED_KERNEL_CLASS_NAME(kCudaExecutionProvider, kOnnxDomain, 13, double, Equal)>,
      BuildKernelCreateInfo<ONNX_OPERATOR_TYPED_KERNEL_CLASS_NAME(kCudaExecutionProvider, kOnnxDomain, 13, MLFloat16, Equal)>,
      BuildKernelCreateInfo<ONNX_OPERATOR_TYPED_KERNEL_CLASS_NAME(kCudaExecutionProvider, kOnnxDomain, 13, int32_t, Greater)>,
      BuildKernelCreateInfo<ONNX_OPERATOR_TYPED_KERNEL_CLASS_NAME(kCudaExecutionProvider, kOnnxDomain, 13, int64_t, Greater)>,
      BuildKernelCreateInfo<ONNX_OPERATOR_TYPED_KERNEL_CLASS_NAME(kCudaExecutionProvider, kOnnxDomain, 13, uint32_t, Greater)>,
      BuildKernelCreateInfo<ONNX_OPERATOR_TYPED_KERNEL_CLASS_NAME(kCudaExecutionProvider, kOnnxDomain, 13, uint64_t, Greater)>,
      BuildKernelCreateInfo<ONNX_OPERATOR_TYPED_KERNEL_CLASS_NAME(kCudaExecutionProvider, kOnnxDomain, 13, float, Greater)>,
      BuildKernelCreateInfo<ONNX_OPERATOR_TYPED_KERNEL_CLASS_NAME(kCudaExecutionProvider, kOnnxDomain, 13, double, Greater)>,
      BuildKernelCreateInfo<ONNX_OPERATOR_TYPED_KERNEL_CLASS_NAME(kCudaExecutionProvider, kOnnxDomain, 13, MLFloat16, Greater)>,
      BuildKernelCreateInfo<ONNX_OPERATOR_TYPED_KERNEL_CLASS_NAME(kCudaExecutionProvider, kOnnxDomain, 13, int32_t, Less)>,
      BuildKernelCreateInfo<ONNX_OPERATOR_TYPED_KERNEL_CLASS_NAME(kCudaExecutionProvider, kOnnxDomain, 13, int64_t, Less)>,
      BuildKernelCreateInfo<ONNX_OPERATOR_TYPED_KERNEL_CLASS_NAME(kCudaExecutionProvider, kOnnxDomain, 13, uint32_t, Less)>,
      BuildKernelCreateInfo<ONNX_OPERATOR_TYPED_KERNEL_CLASS_NAME(kCudaExecutionProvider, kOnnxDomain, 13, uint64_t, Less)>,
      BuildKernelCreateInfo<ONNX_OPERATOR_TYPED_KERNEL_CLASS_NAME(kCudaExecutionProvider, kOnnxDomain, 13, float, Less)>,
      BuildKernelCreateInfo<ONNX_OPERATOR_TYPED_KERNEL_CLASS_NAME(kCudaExecutionProvider, kOnnxDomain, 13, double, Less)>,
      BuildKernelCreateInfo<ONNX_OPERATOR_TYPED_KERNEL_CLASS_NAME(kCudaExecutionProvider, kOnnxDomain, 13, MLFloat16, Less)>,
      BuildKernelCreateInfo<ONNX_OPERATOR_TYPED_KERNEL_CLASS_NAME(kCudaExecutionProvider, kOnnxDomain, 13, bool, NonZero)>,
      BuildKernelCreateInfo<ONNX_OPERATOR_TYPED_KERNEL_CLASS_NAME(kCudaExecutionProvider, kOnnxDomain, 13, uint8_t, NonZero)>,
      BuildKernelCreateInfo<ONNX_OPERATOR_TYPED_KERNEL_CLASS_NAME(kCudaExecutionProvider, kOnnxDomain, 13, int32_t, NonZero)>,
      BuildKernelCreateInfo<ONNX_OPERATOR_TYPED_KERNEL_CLASS_NAME(kCudaExecutionProvider, kOnnxDomain, 13, int64_t, NonZero)>,
      BuildKernelCreateInfo<ONNX_OPERATOR_TYPED_KERNEL_CLASS_NAME(kCudaExecutionProvider, kOnnxDomain, 13, float, NonZero)>,
      BuildKernelCreateInfo<ONNX_OPERATOR_TYPED_KERNEL_CLASS_NAME(kCudaExecutionProvider, kOnnxDomain, 13, MLFloat16, NonZero)>,
      BuildKernelCreateInfo<ONNX_OPERATOR_TYPED_KERNEL_CLASS_NAME(kCudaExecutionProvider, kOnnxDomain, 13, float, Cast)>,
      BuildKernelCreateInfo<ONNX_OPERATOR_TYPED_KERNEL_CLASS_NAME(kCudaExecutionProvider, kOnnxDomain, 13, double, Cast)>,
      BuildKernelCreateInfo<ONNX_OPERATOR_TYPED_KERNEL_CLASS_NAME(kCudaExecutionProvider, kOnnxDomain, 13, MLFloat16, Cast)>,
      BuildKernelCreateInfo<ONNX_OPERATOR_TYPED_KERNEL_CLASS_NAME(kCudaExecutionProvider, kOnnxDomain, 13, int8_t, Cast)>,
      BuildKernelCreateInfo<ONNX_OPERATOR_TYPED_KERNEL_CLASS_NAME(kCudaExecutionProvider, kOnnxDomain, 13, int16_t, Cast)>,
      BuildKernelCreateInfo<ONNX_OPERATOR_TYPED_KERNEL_CLASS_NAME(kCudaExecutionProvider, kOnnxDomain, 13, int32_t, Cast)>,
      BuildKernelCreateInfo<ONNX_OPERATOR_TYPED_KERNEL_CLASS_NAME(kCudaExecutionProvider, kOnnxDomain, 13, int64_t, Cast)>,
      BuildKernelCreateInfo<ONNX_OPERATOR_TYPED_KERNEL_CLASS_NAME(kCudaExecutionProvider, kOnnxDomain, 13, uint8_t, Cast)>,
      BuildKernelCreateInfo<ONNX_OPERATOR_TYPED_KERNEL_CLASS_NAME(kCudaExecutionProvider, kOnnxDomain, 13, uint16_t, Cast)>,
      BuildKernelCreateInfo<ONNX_OPERATOR_TYPED_KERNEL_CLASS_NAME(kCudaExecutionProvider, kOnnxDomain, 13, uint32_t, Cast)>,
      BuildKernelCreateInfo<ONNX_OPERATOR_TYPED_KERNEL_CLASS_NAME(kCudaExecutionProvider, kOnnxDomain, 13, uint64_t, Cast)>,
      BuildKernelCreateInfo<ONNX_OPERATOR_TYPED_KERNEL_CLASS_NAME(kCudaExecutionProvider, kOnnxDomain, 13, bool, Cast)>,
      BuildKernelCreateInfo<ONNX_OPERATOR_VERSIONED_KERNEL_CLASS_NAME(kCudaExecutionProvider, kOnnxDomain, 13, 13, Reshape)>,
      BuildKernelCreateInfo<ONNX_OPERATOR_VERSIONED_KERNEL_CLASS_NAME(kCudaExecutionProvider, kOnnxDomain, 13, 14, Shape)>,
      BuildKernelCreateInfo<ONNX_OPERATOR_KERNEL_CLASS_NAME(kCudaExecutionProvider, kOnnxDomain, 13, Size)>,
      BuildKernelCreateInfo<ONNX_OPERATOR_KERNEL_CLASS_NAME(kCudaExecutionProvider, kOnnxDomain, 13, Transpose)>,
      BuildKernelCreateInfo<ONNX_OPERATOR_KERNEL_CLASS_NAME(kCudaExecutionProvider, kOnnxDomain, 13, ScatterElements)>,
      BuildKernelCreateInfo<ONNX_OPERATOR_TYPED_KERNEL_CLASS_NAME(kCudaExecutionProvider, kOnnxDomain, 13, int32_t, Slice)>,
      BuildKernelCreateInfo<ONNX_OPERATOR_TYPED_KERNEL_CLASS_NAME(kCudaExecutionProvider, kOnnxDomain, 13, int64_t, Slice)>,
      BuildKernelCreateInfo<ONNX_OPERATOR_TYPED_KERNEL_CLASS_NAME(kCudaExecutionProvider, kOnnxDomain, 13, float, Softmax)>,
      BuildKernelCreateInfo<ONNX_OPERATOR_TYPED_KERNEL_CLASS_NAME(kCudaExecutionProvider, kOnnxDomain, 13, double, Softmax)>,
      BuildKernelCreateInfo<ONNX_OPERATOR_TYPED_KERNEL_CLASS_NAME(kCudaExecutionProvider, kOnnxDomain, 13, MLFloat16, Softmax)>,
      BuildKernelCreateInfo<ONNX_OPERATOR_TYPED_KERNEL_CLASS_NAME(kCudaExecutionProvider, kOnnxDomain, 13, float, LogSoftmax)>,
      BuildKernelCreateInfo<ONNX_OPERATOR_TYPED_KERNEL_CLASS_NAME(kCudaExecutionProvider, kOnnxDomain, 13, double, LogSoftmax)>,
      BuildKernelCreateInfo<ONNX_OPERATOR_TYPED_KERNEL_CLASS_NAME(kCudaExecutionProvider, kOnnxDomain, 13, MLFloat16, LogSoftmax)>,
      BuildKernelCreateInfo<ONNX_OPERATOR_VERSIONED_KERNEL_CLASS_NAME(kCudaExecutionProvider, kOnnxDomain, 13, 17, Split)>,
      BuildKernelCreateInfo<ONNX_OPERATOR_KERNEL_CLASS_NAME(kCudaExecutionProvider, kOnnxDomain, 13, Squeeze)>,
      BuildKernelCreateInfo<ONNX_OPERATOR_KERNEL_CLASS_NAME(kCudaExecutionProvider, kOnnxDomain, 13, Unsqueeze)>,
      BuildKernelCreateInfo<ONNX_OPERATOR_KERNEL_CLASS_NAME(kCudaExecutionProvider, kOnnxDomain, 13, Concat)>,
      BuildKernelCreateInfo<ONNX_OPERATOR_KERNEL_CLASS_NAME(kCudaExecutionProvider, kOnnxDomain, 13, Gather)>,
      BuildKernelCreateInfo<ONNX_OPERATOR_KERNEL_CLASS_NAME(kCudaExecutionProvider, kOnnxDomain, 13, GatherElements)>,
      BuildKernelCreateInfo<ONNX_OPERATOR_TYPED_KERNEL_CLASS_NAME(kCudaExecutionProvider, kOnnxDomain, 13, float, MatMul)>,
      BuildKernelCreateInfo<ONNX_OPERATOR_TYPED_KERNEL_CLASS_NAME(kCudaExecutionProvider, kOnnxDomain, 13, double, MatMul)>,
      BuildKernelCreateInfo<ONNX_OPERATOR_TYPED_KERNEL_CLASS_NAME(kCudaExecutionProvider, kOnnxDomain, 13, MLFloat16, MatMul)>,
      BuildKernelCreateInfo<ONNX_OPERATOR_VERSIONED_TYPED_KERNEL_CLASS_NAME(kCudaExecutionProvider, kOnnxDomain, 13, 13, float, Relu)>,
      BuildKernelCreateInfo<ONNX_OPERATOR_VERSIONED_TYPED_KERNEL_CLASS_NAME(kCudaExecutionProvider, kOnnxDomain, 13, 13, double, Relu)>,
      BuildKernelCreateInfo<ONNX_OPERATOR_VERSIONED_TYPED_KERNEL_CLASS_NAME(kCudaExecutionProvider, kOnnxDomain, 13, 13, MLFloat16, Relu)>,
      BuildKernelCreateInfo<ONNX_OPERATOR_TYPED_KERNEL_CLASS_NAME(kCudaExecutionProvider, kOnnxDomain, 13, float, Sigmoid)>,
      BuildKernelCreateInfo<ONNX_OPERATOR_TYPED_KERNEL_CLASS_NAME(kCudaExecutionProvider, kOnnxDomain, 13, double, Sigmoid)>,
      BuildKernelCreateInfo<ONNX_OPERATOR_TYPED_KERNEL_CLASS_NAME(kCudaExecutionProvider, kOnnxDomain, 13, MLFloat16, Sigmoid)>,
      BuildKernelCreateInfo<ONNX_OPERATOR_TYPED_KERNEL_CLASS_NAME(kCudaExecutionProvider, kOnnxDomain, 13, float, Tanh)>,
      BuildKernelCreateInfo<ONNX_OPERATOR_TYPED_KERNEL_CLASS_NAME(kCudaExecutionProvider, kOnnxDomain, 13, double, Tanh)>,
      BuildKernelCreateInfo<ONNX_OPERATOR_TYPED_KERNEL_CLASS_NAME(kCudaExecutionProvider, kOnnxDomain, 13, MLFloat16, Tanh)>,
      BuildKernelCreateInfo<ONNX_OPERATOR_TYPED_KERNEL_CLASS_NAME(kCudaExecutionProvider, kOnnxDomain, 13, MLFloat16, Gemm)>,
      BuildKernelCreateInfo<ONNX_OPERATOR_TYPED_KERNEL_CLASS_NAME(kCudaExecutionProvider, kOnnxDomain, 13, float, Gemm)>,
      BuildKernelCreateInfo<ONNX_OPERATOR_TYPED_KERNEL_CLASS_NAME(kCudaExecutionProvider, kOnnxDomain, 13, double, Gemm)>,
      BuildKernelCreateInfo<ONNX_OPERATOR_TYPED_KERNEL_CLASS_NAME(kCudaExecutionProvider, kOnnxDomain, 13, float, ReduceL1)>,
      BuildKernelCreateInfo<ONNX_OPERATOR_TYPED_KERNEL_CLASS_NAME(kCudaExecutionProvider, kOnnxDomain, 13, double, ReduceL1)>,
      BuildKernelCreateInfo<ONNX_OPERATOR_TYPED_KERNEL_CLASS_NAME(kCudaExecutionProvider, kOnnxDomain, 13, MLFloat16, ReduceL1)>,
      BuildKernelCreateInfo<ONNX_OPERATOR_TYPED_KERNEL_CLASS_NAME(kCudaExecutionProvider, kOnnxDomain, 13, int32_t, ReduceL1)>,
      BuildKernelCreateInfo<ONNX_OPERATOR_TYPED_KERNEL_CLASS_NAME(kCudaExecutionProvider, kOnnxDomain, 13, float, ReduceL2)>,
      BuildKernelCreateInfo<ONNX_OPERATOR_TYPED_KERNEL_CLASS_NAME(kCudaExecutionProvider, kOnnxDomain, 13, double, ReduceL2)>,
      BuildKernelCreateInfo<ONNX_OPERATOR_TYPED_KERNEL_CLASS_NAME(kCudaExecutionProvider, kOnnxDomain, 13, MLFloat16, ReduceL2)>,
      BuildKernelCreateInfo<ONNX_OPERATOR_TYPED_KERNEL_CLASS_NAME(kCudaExecutionProvider, kOnnxDomain, 13, int32_t, ReduceL2)>,
      BuildKernelCreateInfo<ONNX_OPERATOR_TYPED_KERNEL_CLASS_NAME(kCudaExecutionProvider, kOnnxDomain, 13, float, ReduceLogSum)>,
      BuildKernelCreateInfo<ONNX_OPERATOR_TYPED_KERNEL_CLASS_NAME(kCudaExecutionProvider, kOnnxDomain, 13, double, ReduceLogSum)>,
      BuildKernelCreateInfo<ONNX_OPERATOR_TYPED_KERNEL_CLASS_NAME(kCudaExecutionProvider, kOnnxDomain, 13, MLFloat16, ReduceLogSum)>,
      BuildKernelCreateInfo<ONNX_OPERATOR_TYPED_KERNEL_CLASS_NAME(kCudaExecutionProvider, kOnnxDomain, 13, float, ReduceLogSumExp)>,
      BuildKernelCreateInfo<ONNX_OPERATOR_TYPED_KERNEL_CLASS_NAME(kCudaExecutionProvider, kOnnxDomain, 13, double, ReduceLogSumExp)>,
      BuildKernelCreateInfo<ONNX_OPERATOR_TYPED_KERNEL_CLASS_NAME(kCudaExecutionProvider, kOnnxDomain, 13, MLFloat16, ReduceLogSumExp)>,
      BuildKernelCreateInfo<ONNX_OPERATOR_TYPED_KERNEL_CLASS_NAME(kCudaExecutionProvider, kOnnxDomain, 13, float, ReduceMax)>,
      BuildKernelCreateInfo<ONNX_OPERATOR_TYPED_KERNEL_CLASS_NAME(kCudaExecutionProvider, kOnnxDomain, 13, double, ReduceMax)>,
      BuildKernelCreateInfo<ONNX_OPERATOR_TYPED_KERNEL_CLASS_NAME(kCudaExecutionProvider, kOnnxDomain, 13, MLFloat16, ReduceMax)>,
      BuildKernelCreateInfo<ONNX_OPERATOR_TYPED_KERNEL_CLASS_NAME(kCudaExecutionProvider, kOnnxDomain, 13, int32_t, ReduceMax)>,
      BuildKernelCreateInfo<ONNX_OPERATOR_TYPED_KERNEL_CLASS_NAME(kCudaExecutionProvider, kOnnxDomain, 13, int64_t, ReduceMax)>,
      BuildKernelCreateInfo<ONNX_OPERATOR_TYPED_KERNEL_CLASS_NAME(kCudaExecutionProvider, kOnnxDomain, 13, int8_t, ReduceMax)>,
      BuildKernelCreateInfo<ONNX_OPERATOR_TYPED_KERNEL_CLASS_NAME(kCudaExecutionProvider, kOnnxDomain, 13, uint8_t, ReduceMax)>,
      BuildKernelCreateInfo<ONNX_OPERATOR_TYPED_KERNEL_CLASS_NAME(kCudaExecutionProvider, kOnnxDomain, 13, float, ReduceMean)>,
      BuildKernelCreateInfo<ONNX_OPERATOR_TYPED_KERNEL_CLASS_NAME(kCudaExecutionProvider, kOnnxDomain, 13, double, ReduceMean)>,
      BuildKernelCreateInfo<ONNX_OPERATOR_TYPED_KERNEL_CLASS_NAME(kCudaExecutionProvider, kOnnxDomain, 13, MLFloat16, ReduceMean)>,
      BuildKernelCreateInfo<ONNX_OPERATOR_TYPED_KERNEL_CLASS_NAME(kCudaExecutionProvider, kOnnxDomain, 13, int32_t, ReduceMean)>,
      BuildKernelCreateInfo<ONNX_OPERATOR_VERSIONED_TYPED_KERNEL_CLASS_NAME(kCudaExecutionProvider, kOnnxDomain, 13, 13, float, ReduceMin)>,
      BuildKernelCreateInfo<ONNX_OPERATOR_VERSIONED_TYPED_KERNEL_CLASS_NAME(kCudaExecutionProvider, kOnnxDomain, 13, 13, double, ReduceMin)>,
      BuildKernelCreateInfo<ONNX_OPERATOR_VERSIONED_TYPED_KERNEL_CLASS_NAME(kCudaExecutionProvider, kOnnxDomain, 13, 13, MLFloat16, ReduceMin)>,
      BuildKernelCreateInfo<ONNX_OPERATOR_VERSIONED_TYPED_KERNEL_CLASS_NAME(kCudaExecutionProvider, kOnnxDomain, 13, 13, int32_t, ReduceMin)>,
      BuildKernelCreateInfo<ONNX_OPERATOR_VERSIONED_TYPED_KERNEL_CLASS_NAME(kCudaExecutionProvider, kOnnxDomain, 13, 13, int64_t, ReduceMin)>,
      BuildKernelCreateInfo<ONNX_OPERATOR_VERSIONED_TYPED_KERNEL_CLASS_NAME(kCudaExecutionProvider, kOnnxDomain, 13, 13, int8_t, ReduceMin)>,
      BuildKernelCreateInfo<ONNX_OPERATOR_VERSIONED_TYPED_KERNEL_CLASS_NAME(kCudaExecutionProvider, kOnnxDomain, 13, 13, uint8_t, ReduceMin)>,
      BuildKernelCreateInfo<ONNX_OPERATOR_TYPED_KERNEL_CLASS_NAME(kCudaExecutionProvider, kOnnxDomain, 13, float, ReduceProd)>,
      BuildKernelCreateInfo<ONNX_OPERATOR_TYPED_KERNEL_CLASS_NAME(kCudaExecutionProvider, kOnnxDomain, 13, double, ReduceProd)>,
      BuildKernelCreateInfo<ONNX_OPERATOR_TYPED_KERNEL_CLASS_NAME(kCudaExecutionProvider, kOnnxDomain, 13, MLFloat16, ReduceProd)>,
      BuildKernelCreateInfo<ONNX_OPERATOR_TYPED_KERNEL_CLASS_NAME(kCudaExecutionProvider, kOnnxDomain, 13, int32_t, ReduceProd)>,
      BuildKernelCreateInfo<ONNX_OPERATOR_TYPED_KERNEL_CLASS_NAME(kCudaExecutionProvider, kOnnxDomain, 13, float, ReduceSum)>,
      BuildKernelCreateInfo<ONNX_OPERATOR_TYPED_KERNEL_CLASS_NAME(kCudaExecutionProvider, kOnnxDomain, 13, double, ReduceSum)>,
      BuildKernelCreateInfo<ONNX_OPERATOR_TYPED_KERNEL_CLASS_NAME(kCudaExecutionProvider, kOnnxDomain, 13, MLFloat16, ReduceSum)>,
      BuildKernelCreateInfo<ONNX_OPERATOR_TYPED_KERNEL_CLASS_NAME(kCudaExecutionProvider, kOnnxDomain, 13, int32_t, ReduceSum)>,
      BuildKernelCreateInfo<ONNX_OPERATOR_TYPED_KERNEL_CLASS_NAME(kCudaExecutionProvider, kOnnxDomain, 13, int64_t, ReduceSum)>,
      BuildKernelCreateInfo<ONNX_OPERATOR_TYPED_KERNEL_CLASS_NAME(kCudaExecutionProvider, kOnnxDomain, 13, float, ReduceSumSquare)>,
      BuildKernelCreateInfo<ONNX_OPERATOR_TYPED_KERNEL_CLASS_NAME(kCudaExecutionProvider, kOnnxDomain, 13, double, ReduceSumSquare)>,
      BuildKernelCreateInfo<ONNX_OPERATOR_TYPED_KERNEL_CLASS_NAME(kCudaExecutionProvider, kOnnxDomain, 13, MLFloat16, ReduceSumSquare)>,
      BuildKernelCreateInfo<ONNX_OPERATOR_TYPED_KERNEL_CLASS_NAME(kCudaExecutionProvider, kOnnxDomain, 13, int64_t, GatherND)>,
      BuildKernelCreateInfo<ONNX_OPERATOR_KERNEL_CLASS_NAME(kCudaExecutionProvider, kOnnxDomain, 13, Dropout)>,
      BuildKernelCreateInfo<ONNX_OPERATOR_TYPED_KERNEL_CLASS_NAME(kCudaExecutionProvider, kOnnxDomain, 13, float, Resize)>,
      BuildKernelCreateInfo<ONNX_OPERATOR_TYPED_KERNEL_CLASS_NAME(kCudaExecutionProvider, kOnnxDomain, 13, double, Resize)>,
      BuildKernelCreateInfo<ONNX_OPERATOR_TYPED_KERNEL_CLASS_NAME(kCudaExecutionProvider, kOnnxDomain, 13, MLFloat16, Resize)>,
      BuildKernelCreateInfo<ONNX_OPERATOR_TYPED_KERNEL_CLASS_NAME(kCudaExecutionProvider, kOnnxDomain, 13, int32_t, Resize)>,
      BuildKernelCreateInfo<ONNX_OPERATOR_TYPED_KERNEL_CLASS_NAME(kCudaExecutionProvider, kOnnxDomain, 13, uint8_t, Resize)>,
      BuildKernelCreateInfo<ONNX_OPERATOR_KERNEL_CLASS_NAME(kCudaExecutionProvider, kOnnxDomain, 13, If)>,
      BuildKernelCreateInfo<ONNX_OPERATOR_KERNEL_CLASS_NAME(kCudaExecutionProvider, kOnnxDomain, 13, Loop)>,
      BuildKernelCreateInfo<ONNX_OPERATOR_KERNEL_CLASS_NAME(kCudaExecutionProvider, kOnnxDomain, 13, Flatten)>,
      BuildKernelCreateInfo<ONNX_OPERATOR_TYPED_KERNEL_CLASS_NAME(kCudaExecutionProvider, kOnnxDomain, 13, float, LRN)>,
      BuildKernelCreateInfo<ONNX_OPERATOR_TYPED_KERNEL_CLASS_NAME(kCudaExecutionProvider, kOnnxDomain, 13, double, LRN)>,
      BuildKernelCreateInfo<ONNX_OPERATOR_TYPED_KERNEL_CLASS_NAME(kCudaExecutionProvider, kOnnxDomain, 13, MLFloat16, LRN)>,
      BuildKernelCreateInfo<ONNX_OPERATOR_VERSIONED_KERNEL_CLASS_NAME(kCudaExecutionProvider, kOnnxDomain, 13, 13, Identity)>,
      BuildKernelCreateInfo<ONNX_OPERATOR_KERNEL_CLASS_NAME(kCudaExecutionProvider, kOnnxDomain, 13, ScatterND)>,
      BuildKernelCreateInfo<ONNX_OPERATOR_TYPED_KERNEL_CLASS_NAME(kCudaExecutionProvider, kOnnxDomain, 13, float, Pad)>,
      BuildKernelCreateInfo<ONNX_OPERATOR_TYPED_KERNEL_CLASS_NAME(kCudaExecutionProvider, kOnnxDomain, 13, double, Pad)>,
      BuildKernelCreateInfo<ONNX_OPERATOR_TYPED_KERNEL_CLASS_NAME(kCudaExecutionProvider, kOnnxDomain, 13, MLFloat16, Pad)>,
      BuildKernelCreateInfo<ONNX_OPERATOR_TYPED_KERNEL_CLASS_NAME(kCudaExecutionProvider, kOnnxDomain, 13, bool, Pad)>,
      BuildKernelCreateInfo<ONNX_OPERATOR_KERNEL_CLASS_NAME(kCudaExecutionProvider, kOnnxDomain, 13, SpaceToDepth)>,
      BuildKernelCreateInfo<ONNX_OPERATOR_KERNEL_CLASS_NAME(kCudaExecutionProvider, kOnnxDomain, 13, DepthToSpace)>,

      BuildKernelCreateInfo<ONNX_OPERATOR_VERSIONED_TYPED_KERNEL_CLASS_NAME(kCudaExecutionProvider, kOnnxDomain, 13, 13, BFloat16, Add)>,
      BuildKernelCreateInfo<ONNX_OPERATOR_VERSIONED_TYPED_KERNEL_CLASS_NAME(kCudaExecutionProvider, kOnnxDomain, 13, 13, BFloat16, Sub)>,
      BuildKernelCreateInfo<ONNX_OPERATOR_VERSIONED_TYPED_KERNEL_CLASS_NAME(kCudaExecutionProvider, kOnnxDomain, 13, 13, BFloat16, Mul)>,
      BuildKernelCreateInfo<ONNX_OPERATOR_VERSIONED_TYPED_KERNEL_CLASS_NAME(kCudaExecutionProvider, kOnnxDomain, 13, 13, BFloat16, Div)>,
      BuildKernelCreateInfo<ONNX_OPERATOR_TYPED_KERNEL_CLASS_NAME(kCudaExecutionProvider, kOnnxDomain, 13, BFloat16, Cast)>,
      BuildKernelCreateInfo<ONNX_OPERATOR_TYPED_KERNEL_CLASS_NAME(kCudaExecutionProvider, kOnnxDomain, 13, BFloat16, Softmax)>,
      BuildKernelCreateInfo<ONNX_OPERATOR_TYPED_KERNEL_CLASS_NAME(kCudaExecutionProvider, kOnnxDomain, 13, BFloat16, MatMul)>,
      BuildKernelCreateInfo<ONNX_OPERATOR_VERSIONED_TYPED_KERNEL_CLASS_NAME(kCudaExecutionProvider, kOnnxDomain, 13, 13, BFloat16, Relu)>,
      BuildKernelCreateInfo<ONNX_OPERATOR_TYPED_KERNEL_CLASS_NAME(kCudaExecutionProvider, kOnnxDomain, 13, BFloat16, Sigmoid)>,
      BuildKernelCreateInfo<ONNX_OPERATOR_TYPED_KERNEL_CLASS_NAME(kCudaExecutionProvider, kOnnxDomain, 13, BFloat16, Tanh)>,
      BuildKernelCreateInfo<ONNX_OPERATOR_TYPED_KERNEL_CLASS_NAME(kCudaExecutionProvider, kOnnxDomain, 13, BFloat16, Gemm)>,
      BuildKernelCreateInfo<ONNX_OPERATOR_TYPED_KERNEL_CLASS_NAME(kCudaExecutionProvider, kOnnxDomain, 13, BFloat16, ReduceSum)>,
      BuildKernelCreateInfo<ONNX_OPERATOR_KERNEL_CLASS_NAME(kCudaExecutionProvider, kOnnxDomain, 13, Mod)>,

      // OpSet 14
      BuildKernelCreateInfo<ONNX_OPERATOR_KERNEL_CLASS_NAME(kCudaExecutionProvider, kOnnxDomain, 14, CumSum)>,
      BuildKernelCreateInfo<ONNX_OPERATOR_TYPED_KERNEL_CLASS_NAME(kCudaExecutionProvider, kOnnxDomain, 14, float, Relu)>,
      BuildKernelCreateInfo<ONNX_OPERATOR_TYPED_KERNEL_CLASS_NAME(kCudaExecutionProvider, kOnnxDomain, 14, double, Relu)>,
      BuildKernelCreateInfo<ONNX_OPERATOR_TYPED_KERNEL_CLASS_NAME(kCudaExecutionProvider, kOnnxDomain, 14, MLFloat16, Relu)>,
      BuildKernelCreateInfo<ONNX_OPERATOR_TYPED_KERNEL_CLASS_NAME(kCudaExecutionProvider, kOnnxDomain, 14, int32_t, Add)>,
      BuildKernelCreateInfo<ONNX_OPERATOR_TYPED_KERNEL_CLASS_NAME(kCudaExecutionProvider, kOnnxDomain, 14, int64_t, Add)>,
      BuildKernelCreateInfo<ONNX_OPERATOR_TYPED_KERNEL_CLASS_NAME(kCudaExecutionProvider, kOnnxDomain, 14, uint32_t, Add)>,
      BuildKernelCreateInfo<ONNX_OPERATOR_TYPED_KERNEL_CLASS_NAME(kCudaExecutionProvider, kOnnxDomain, 14, uint64_t, Add)>,
      BuildKernelCreateInfo<ONNX_OPERATOR_TYPED_KERNEL_CLASS_NAME(kCudaExecutionProvider, kOnnxDomain, 14, float, Add)>,
      BuildKernelCreateInfo<ONNX_OPERATOR_TYPED_KERNEL_CLASS_NAME(kCudaExecutionProvider, kOnnxDomain, 14, double, Add)>,
      BuildKernelCreateInfo<ONNX_OPERATOR_TYPED_KERNEL_CLASS_NAME(kCudaExecutionProvider, kOnnxDomain, 14, MLFloat16, Add)>,
      BuildKernelCreateInfo<ONNX_OPERATOR_TYPED_KERNEL_CLASS_NAME(kCudaExecutionProvider, kOnnxDomain, 14, int32_t, Sub)>,
      BuildKernelCreateInfo<ONNX_OPERATOR_TYPED_KERNEL_CLASS_NAME(kCudaExecutionProvider, kOnnxDomain, 14, int64_t, Sub)>,
      BuildKernelCreateInfo<ONNX_OPERATOR_TYPED_KERNEL_CLASS_NAME(kCudaExecutionProvider, kOnnxDomain, 14, uint32_t, Sub)>,
      BuildKernelCreateInfo<ONNX_OPERATOR_TYPED_KERNEL_CLASS_NAME(kCudaExecutionProvider, kOnnxDomain, 14, uint64_t, Sub)>,
      BuildKernelCreateInfo<ONNX_OPERATOR_TYPED_KERNEL_CLASS_NAME(kCudaExecutionProvider, kOnnxDomain, 14, float, Sub)>,
      BuildKernelCreateInfo<ONNX_OPERATOR_TYPED_KERNEL_CLASS_NAME(kCudaExecutionProvider, kOnnxDomain, 14, double, Sub)>,
      BuildKernelCreateInfo<ONNX_OPERATOR_TYPED_KERNEL_CLASS_NAME(kCudaExecutionProvider, kOnnxDomain, 14, MLFloat16, Sub)>,
      BuildKernelCreateInfo<ONNX_OPERATOR_TYPED_KERNEL_CLASS_NAME(kCudaExecutionProvider, kOnnxDomain, 14, int32_t, Mul)>,
      BuildKernelCreateInfo<ONNX_OPERATOR_TYPED_KERNEL_CLASS_NAME(kCudaExecutionProvider, kOnnxDomain, 14, int64_t, Mul)>,
      BuildKernelCreateInfo<ONNX_OPERATOR_TYPED_KERNEL_CLASS_NAME(kCudaExecutionProvider, kOnnxDomain, 14, uint32_t, Mul)>,
      BuildKernelCreateInfo<ONNX_OPERATOR_TYPED_KERNEL_CLASS_NAME(kCudaExecutionProvider, kOnnxDomain, 14, uint64_t, Mul)>,
      BuildKernelCreateInfo<ONNX_OPERATOR_TYPED_KERNEL_CLASS_NAME(kCudaExecutionProvider, kOnnxDomain, 14, float, Mul)>,
      BuildKernelCreateInfo<ONNX_OPERATOR_TYPED_KERNEL_CLASS_NAME(kCudaExecutionProvider, kOnnxDomain, 14, double, Mul)>,
      BuildKernelCreateInfo<ONNX_OPERATOR_TYPED_KERNEL_CLASS_NAME(kCudaExecutionProvider, kOnnxDomain, 14, MLFloat16, Mul)>,
      BuildKernelCreateInfo<ONNX_OPERATOR_TYPED_KERNEL_CLASS_NAME(kCudaExecutionProvider, kOnnxDomain, 14, int32_t, Div)>,
      BuildKernelCreateInfo<ONNX_OPERATOR_TYPED_KERNEL_CLASS_NAME(kCudaExecutionProvider, kOnnxDomain, 14, int64_t, Div)>,
      BuildKernelCreateInfo<ONNX_OPERATOR_TYPED_KERNEL_CLASS_NAME(kCudaExecutionProvider, kOnnxDomain, 14, uint32_t, Div)>,
      BuildKernelCreateInfo<ONNX_OPERATOR_TYPED_KERNEL_CLASS_NAME(kCudaExecutionProvider, kOnnxDomain, 14, uint64_t, Div)>,
      BuildKernelCreateInfo<ONNX_OPERATOR_TYPED_KERNEL_CLASS_NAME(kCudaExecutionProvider, kOnnxDomain, 14, float, Div)>,
      BuildKernelCreateInfo<ONNX_OPERATOR_TYPED_KERNEL_CLASS_NAME(kCudaExecutionProvider, kOnnxDomain, 14, double, Div)>,
      BuildKernelCreateInfo<ONNX_OPERATOR_TYPED_KERNEL_CLASS_NAME(kCudaExecutionProvider, kOnnxDomain, 14, MLFloat16, Div)>,
      BuildKernelCreateInfo<ONNX_OPERATOR_KERNEL_CLASS_NAME(kCudaExecutionProvider, kOnnxDomain, 14, Identity)>,
      BuildKernelCreateInfo<ONNX_OPERATOR_TYPED_KERNEL_CLASS_NAME(kCudaExecutionProvider, kOnnxDomain, 14, float, RNN)>,
      BuildKernelCreateInfo<ONNX_OPERATOR_TYPED_KERNEL_CLASS_NAME(kCudaExecutionProvider, kOnnxDomain, 14, double, RNN)>,
      BuildKernelCreateInfo<ONNX_OPERATOR_TYPED_KERNEL_CLASS_NAME(kCudaExecutionProvider, kOnnxDomain, 14, MLFloat16, RNN)>,
      BuildKernelCreateInfo<ONNX_OPERATOR_TYPED_KERNEL_CLASS_NAME(kCudaExecutionProvider, kOnnxDomain, 14, float, GRU)>,
      BuildKernelCreateInfo<ONNX_OPERATOR_TYPED_KERNEL_CLASS_NAME(kCudaExecutionProvider, kOnnxDomain, 14, double, GRU)>,
      BuildKernelCreateInfo<ONNX_OPERATOR_TYPED_KERNEL_CLASS_NAME(kCudaExecutionProvider, kOnnxDomain, 14, MLFloat16, GRU)>,
      BuildKernelCreateInfo<ONNX_OPERATOR_TYPED_KERNEL_CLASS_NAME(kCudaExecutionProvider, kOnnxDomain, 14, float, LSTM)>,
      BuildKernelCreateInfo<ONNX_OPERATOR_TYPED_KERNEL_CLASS_NAME(kCudaExecutionProvider, kOnnxDomain, 14, double, LSTM)>,
      BuildKernelCreateInfo<ONNX_OPERATOR_TYPED_KERNEL_CLASS_NAME(kCudaExecutionProvider, kOnnxDomain, 14, MLFloat16, LSTM)>,
      BuildKernelCreateInfo<ONNX_OPERATOR_KERNEL_CLASS_NAME(kCudaExecutionProvider, kOnnxDomain, 14, Reshape)>,
      BuildKernelCreateInfo<ONNX_OPERATOR_VERSIONED_TYPED_KERNEL_CLASS_NAME(kCudaExecutionProvider, kOnnxDomain, 14, 14, float, BatchNormalization)>,
      BuildKernelCreateInfo<ONNX_OPERATOR_VERSIONED_TYPED_KERNEL_CLASS_NAME(kCudaExecutionProvider, kOnnxDomain, 14, 14, double, BatchNormalization)>,
      BuildKernelCreateInfo<ONNX_OPERATOR_VERSIONED_TYPED_KERNEL_CLASS_NAME(kCudaExecutionProvider, kOnnxDomain, 14, 14, MLFloat16, BatchNormalization)>,
      BuildKernelCreateInfo<ONNX_OPERATOR_TYPED_KERNEL_CLASS_NAME(kCudaExecutionProvider, kOnnxDomain, 14, float, ReduceMin)>,
      BuildKernelCreateInfo<ONNX_OPERATOR_TYPED_KERNEL_CLASS_NAME(kCudaExecutionProvider, kOnnxDomain, 14, double, ReduceMin)>,
      BuildKernelCreateInfo<ONNX_OPERATOR_TYPED_KERNEL_CLASS_NAME(kCudaExecutionProvider, kOnnxDomain, 14, MLFloat16, ReduceMin)>,
      BuildKernelCreateInfo<ONNX_OPERATOR_TYPED_KERNEL_CLASS_NAME(kCudaExecutionProvider, kOnnxDomain, 14, int32_t, ReduceMin)>,
      BuildKernelCreateInfo<ONNX_OPERATOR_TYPED_KERNEL_CLASS_NAME(kCudaExecutionProvider, kOnnxDomain, 14, int8_t, ReduceMin)>,
      BuildKernelCreateInfo<ONNX_OPERATOR_TYPED_KERNEL_CLASS_NAME(kCudaExecutionProvider, kOnnxDomain, 14, uint8_t, ReduceMin)>,
      BuildKernelCreateInfo<ONNX_OPERATOR_TYPED_KERNEL_CLASS_NAME(kCudaExecutionProvider, kOnnxDomain, 14, int64_t, ReduceMin)>,
      BuildKernelCreateInfo<ONNX_OPERATOR_TYPED_KERNEL_CLASS_NAME(kCudaExecutionProvider, kOnnxDomain, 14, BFloat16, Add)>,
      BuildKernelCreateInfo<ONNX_OPERATOR_TYPED_KERNEL_CLASS_NAME(kCudaExecutionProvider, kOnnxDomain, 14, BFloat16, Sub)>,
      BuildKernelCreateInfo<ONNX_OPERATOR_TYPED_KERNEL_CLASS_NAME(kCudaExecutionProvider, kOnnxDomain, 14, BFloat16, Mul)>,
      BuildKernelCreateInfo<ONNX_OPERATOR_TYPED_KERNEL_CLASS_NAME(kCudaExecutionProvider, kOnnxDomain, 14, BFloat16, Div)>,
      BuildKernelCreateInfo<ONNX_OPERATOR_TYPED_KERNEL_CLASS_NAME(kCudaExecutionProvider, kOnnxDomain, 14, BFloat16, Relu)>,
      BuildKernelCreateInfo<ONNX_OPERATOR_KERNEL_CLASS_NAME(kCudaExecutionProvider, kOnnxDomain, 14, Trilu)>,

      // OpSet 15
      BuildKernelCreateInfo<ONNX_OPERATOR_KERNEL_CLASS_NAME(kCudaExecutionProvider, kOnnxDomain, 15, Pow)>,
      BuildKernelCreateInfo<ONNX_OPERATOR_TYPED_KERNEL_CLASS_NAME(kCudaExecutionProvider, kOnnxDomain, 15, float, BatchNormalization)>,
      BuildKernelCreateInfo<ONNX_OPERATOR_TYPED_KERNEL_CLASS_NAME(kCudaExecutionProvider, kOnnxDomain, 15, double, BatchNormalization)>,
      BuildKernelCreateInfo<ONNX_OPERATOR_TYPED_KERNEL_CLASS_NAME(kCudaExecutionProvider, kOnnxDomain, 15, MLFloat16, BatchNormalization)>,
      BuildKernelCreateInfo<ONNX_OPERATOR_KERNEL_CLASS_NAME(kCudaExecutionProvider, kOnnxDomain, 15, Shape)>,

      // Opset 16
      BuildKernelCreateInfo<ONNX_OPERATOR_TYPED_KERNEL_CLASS_NAME(kCudaExecutionProvider, kOnnxDomain, 16, float, LeakyRelu)>,
      BuildKernelCreateInfo<ONNX_OPERATOR_TYPED_KERNEL_CLASS_NAME(kCudaExecutionProvider, kOnnxDomain, 16, double, LeakyRelu)>,
      BuildKernelCreateInfo<ONNX_OPERATOR_TYPED_KERNEL_CLASS_NAME(kCudaExecutionProvider, kOnnxDomain, 16, MLFloat16, LeakyRelu)>,
      BuildKernelCreateInfo<ONNX_OPERATOR_TYPED_KERNEL_CLASS_NAME(kCudaExecutionProvider, kOnnxDomain, 16, float, PRelu)>,
      BuildKernelCreateInfo<ONNX_OPERATOR_TYPED_KERNEL_CLASS_NAME(kCudaExecutionProvider, kOnnxDomain, 16, double, PRelu)>,
      BuildKernelCreateInfo<ONNX_OPERATOR_TYPED_KERNEL_CLASS_NAME(kCudaExecutionProvider, kOnnxDomain, 16, MLFloat16, PRelu)>,
      BuildKernelCreateInfo<ONNX_OPERATOR_KERNEL_CLASS_NAME(kCudaExecutionProvider, kOnnxDomain, 16, Scan)>,
      BuildKernelCreateInfo<ONNX_OPERATOR_TYPED_KERNEL_CLASS_NAME(kCudaExecutionProvider, kOnnxDomain, 16, MLFloat16, Where)>,
      BuildKernelCreateInfo<ONNX_OPERATOR_TYPED_KERNEL_CLASS_NAME(kCudaExecutionProvider, kOnnxDomain, 16, float, Where)>,
      BuildKernelCreateInfo<ONNX_OPERATOR_TYPED_KERNEL_CLASS_NAME(kCudaExecutionProvider, kOnnxDomain, 16, double_t, Where)>,
      BuildKernelCreateInfo<ONNX_OPERATOR_TYPED_KERNEL_CLASS_NAME(kCudaExecutionProvider, kOnnxDomain, 16, int32_t, Where)>,
      BuildKernelCreateInfo<ONNX_OPERATOR_TYPED_KERNEL_CLASS_NAME(kCudaExecutionProvider, kOnnxDomain, 16, int64_t, Where)>,
      BuildKernelCreateInfo<ONNX_OPERATOR_TYPED_KERNEL_CLASS_NAME(kCudaExecutionProvider, kOnnxDomain, 16, uint8_t, Where)>,
      BuildKernelCreateInfo<ONNX_OPERATOR_TYPED_KERNEL_CLASS_NAME(kCudaExecutionProvider, kOnnxDomain, 16, int32_t, GreaterOrEqual)>,
      BuildKernelCreateInfo<ONNX_OPERATOR_TYPED_KERNEL_CLASS_NAME(kCudaExecutionProvider, kOnnxDomain, 16, int64_t, GreaterOrEqual)>,
      BuildKernelCreateInfo<ONNX_OPERATOR_TYPED_KERNEL_CLASS_NAME(kCudaExecutionProvider, kOnnxDomain, 16, uint32_t, GreaterOrEqual)>,
      BuildKernelCreateInfo<ONNX_OPERATOR_TYPED_KERNEL_CLASS_NAME(kCudaExecutionProvider, kOnnxDomain, 16, uint64_t, GreaterOrEqual)>,
      BuildKernelCreateInfo<ONNX_OPERATOR_TYPED_KERNEL_CLASS_NAME(kCudaExecutionProvider, kOnnxDomain, 16, float, GreaterOrEqual)>,
      BuildKernelCreateInfo<ONNX_OPERATOR_TYPED_KERNEL_CLASS_NAME(kCudaExecutionProvider, kOnnxDomain, 16, double, GreaterOrEqual)>,
      BuildKernelCreateInfo<ONNX_OPERATOR_TYPED_KERNEL_CLASS_NAME(kCudaExecutionProvider, kOnnxDomain, 16, MLFloat16, GreaterOrEqual)>,
      BuildKernelCreateInfo<ONNX_OPERATOR_TYPED_KERNEL_CLASS_NAME(kCudaExecutionProvider, kOnnxDomain, 16, int32_t, LessOrEqual)>,
      BuildKernelCreateInfo<ONNX_OPERATOR_TYPED_KERNEL_CLASS_NAME(kCudaExecutionProvider, kOnnxDomain, 16, int64_t, LessOrEqual)>,
      BuildKernelCreateInfo<ONNX_OPERATOR_TYPED_KERNEL_CLASS_NAME(kCudaExecutionProvider, kOnnxDomain, 16, uint32_t, LessOrEqual)>,
      BuildKernelCreateInfo<ONNX_OPERATOR_TYPED_KERNEL_CLASS_NAME(kCudaExecutionProvider, kOnnxDomain, 16, uint64_t, LessOrEqual)>,
      BuildKernelCreateInfo<ONNX_OPERATOR_TYPED_KERNEL_CLASS_NAME(kCudaExecutionProvider, kOnnxDomain, 16, float, LessOrEqual)>,
      BuildKernelCreateInfo<ONNX_OPERATOR_TYPED_KERNEL_CLASS_NAME(kCudaExecutionProvider, kOnnxDomain, 16, double, LessOrEqual)>,
      BuildKernelCreateInfo<ONNX_OPERATOR_TYPED_KERNEL_CLASS_NAME(kCudaExecutionProvider, kOnnxDomain, 16, MLFloat16, LessOrEqual)>,

      // Opset 17
      BuildKernelCreateInfo<ONNX_OPERATOR_TYPED_KERNEL_CLASS_NAME(kCudaExecutionProvider, kOnnxDomain, 17, float, LayerNormalization)>,
      BuildKernelCreateInfo<ONNX_OPERATOR_TYPED_KERNEL_CLASS_NAME(kCudaExecutionProvider, kOnnxDomain, 17, double, LayerNormalization)>,
      BuildKernelCreateInfo<ONNX_OPERATOR_TYPED_KERNEL_CLASS_NAME(kCudaExecutionProvider, kOnnxDomain, 17, BFloat16, LayerNormalization)>,
      BuildKernelCreateInfo<ONNX_OPERATOR_TYPED_KERNEL_CLASS_NAME(kCudaExecutionProvider, kOnnxDomain, 17, MLFloat16, LayerNormalization)>,
<<<<<<< HEAD
=======

      // Opset 18
      BuildKernelCreateInfo<ONNX_OPERATOR_KERNEL_CLASS_NAME(kCudaExecutionProvider, kOnnxDomain, 18, Split)>,
>>>>>>> 8372c86e
  };

  for (auto& function_table_entry : function_table) {
    KernelCreateInfo info = function_table_entry();
    if (info.kernel_def != nullptr) {  // filter disabled entries where type is void
      ORT_RETURN_IF_ERROR(kernel_registry.Register(std::move(info)));
    }
  }

#ifndef DISABLE_CONTRIB_OPS
  ORT_RETURN_IF_ERROR(::onnxruntime::contrib::cuda::RegisterCudaContribKernels(kernel_registry));
#endif

#ifdef ENABLE_TRAINING_OPS
  ORT_RETURN_IF_ERROR(::onnxruntime::cuda::RegisterCudaTrainingKernels(kernel_registry));
#endif

  return Status::OK();
}

}  // namespace cuda

static std::shared_ptr<KernelRegistry> s_kernel_registry;

void InitializeRegistry() {
  s_kernel_registry = KernelRegistry::Create();
  ORT_THROW_IF_ERROR(cuda::RegisterCudaKernels(*s_kernel_registry));
}

void DeleteRegistry() {
  s_kernel_registry.reset();
}

std::shared_ptr<KernelRegistry> CUDAExecutionProvider::GetKernelRegistry() const {
  return s_kernel_registry;
}

static bool RNNNeedFallbackToCPU(const onnxruntime::Node& node,
                                 const std::vector<std::string> activations_supported,
                                 const std::string& op_type) {
  const auto& node_attributes = node.GetAttributes();
  // Check attributes
  for (auto& attr : node_attributes) {
    auto& attr_name = attr.first;
    auto& attr_value = attr.second;

    if ("activation_alpha" == attr_name || "activation_beta" == attr_name || "clip" == attr_name) {
      return true;
    }

    if ("activations" == attr_name &&
        ::ONNX_NAMESPACE::AttributeProto_AttributeType::AttributeProto_AttributeType_STRINGS == attr_value.type()) {
      for (int i = 0; i < attr_value.strings_size(); ++i) {
        std::string activation_lowercase(attr_value.strings(i));
        std::transform(activation_lowercase.begin(), activation_lowercase.end(), activation_lowercase.begin(),
                       [](const unsigned char i) { return static_cast<char>(::tolower(i)); });
        if (activations_supported[i] != activation_lowercase) {
          return true;
        }
      }
    }

    if ("LSTM" == op_type &&
        "input_forget" == attr_name &&
        ::ONNX_NAMESPACE::AttributeProto_AttributeType::AttributeProto_AttributeType_INT == attr_value.type()) {
      if (0 != attr_value.i()) {
        return true;
      }
    }

    if ("GRU" == op_type &&
        "linear_before_reset" == attr_name &&
        ::ONNX_NAMESPACE::AttributeProto_AttributeType::AttributeProto_AttributeType_INT == attr_value.type()) {
      // cudnn GRU only support linear_before_reset = 1
      if (1 != attr_value.i()) {
        return true;
      }
    }
  }

  if ("LSTM" == op_type) {
    // cudnn LSTM not support peephole
    auto input_defs = node.InputDefs();
    if (8 == input_defs.size()) {
      auto peephole = input_defs.at(7);
      if (peephole->Exists()) {
        return true;
      }
    }
  }
  return false;
}

static bool ConvTransposeNeedFallbackToCPU(const onnxruntime::Node& node) {
  const auto& node_attributes = node.GetAttributes();
  // Check attributes
  for (auto& attr : node_attributes) {
    auto& attr_name = attr.first;
    auto& attr_value = attr.second;

    // cudnn only supports symmetric padding, so drop the node down to CPU if the padding provided is asymmetric
    // TODO: Check if we can adopt a similar approach to deal with asymmetric pads in 'ConvTranspose'
    // as we did for 'Conv' to circumvent the cudnn limitation
    if ("pads" == attr_name &&
        ::ONNX_NAMESPACE::AttributeProto_AttributeType::AttributeProto_AttributeType_INTS == attr_value.type()) {
      auto& pads = attr_value.ints();
      int pads_size = pads.size();
      ORT_ENFORCE(pads_size % 2 == 0);
      int rank = pads_size / 2;
      for (int i = 0; i < rank; i++) {
        if (pads.Get(i) != pads.Get(i + rank)) {
          LOGS_DEFAULT(WARNING) << "Dropping the ConvTranspose node: " << node.Name()
                                << " to CPU because it requires asymmetric padding which the CUDA EP"
                                << " currently does not support";
          return true;
        }
      }
    }

    if ("auto_pad" == attr_name &&
        ::ONNX_NAMESPACE::AttributeProto_AttributeType::AttributeProto_AttributeType_STRING == attr_value.type()) {
      auto& auto_pad_attr = attr_value.s();
      ORT_ENFORCE(auto_pad_attr == "SAME_UPPER" || auto_pad_attr == "SAME_LOWER" ||
                      auto_pad_attr == "VALID" || auto_pad_attr == "NOTSET",
                  "auto_pad must be either NOTSET, VALID, SAME_UPPER, SAME_LOWER");

      // If auto_pad is SAME_UPPER or SAME_LOWER, pads will be computed dynamically at runtime
      // based on the provided input shape. This may or may not lead to symmetric padding.
      // If it turns out to be asymmetric padding, CuDNN will return a cryptic unfriendly error message.
      // So drop down the node to CPU if auto_pad is SAME_UPPER or SAME_LOWER even if it may lead to
      // symmetric padding.
      // TODO: Remove this after we have supported asymmetric padding in the CUDA ConvTranspose kernel
      if (auto_pad_attr == "SAME_UPPER" || auto_pad_attr == "SAME_LOWER") {
        LOGS_DEFAULT(WARNING) << "Dropping the ConvTranspose node: " << node.Name()
                              << " to CPU because it uses the auto_pad attribute which may lead to asymmetric padding which"
                              << " the CUDA EP currently does not support";
        return true;
      }
    }
  }

  return false;
}

static bool CastNeedFallbackToCPU(const onnxruntime::Node& node) {
  const auto& node_attributes = node.GetAttributes();
  // Check attributes
  for (auto& attr : node_attributes) {
    auto& attr_name = attr.first;
    auto& attr_value = attr.second;

    // string is not supported
    if ("to" == attr_name && ::ONNX_NAMESPACE::AttributeProto_AttributeType::AttributeProto_AttributeType_INT == attr_value.type()) {
      auto to_type = attr_value.i();
      if (to_type == ::ONNX_NAMESPACE::TensorProto_DataType_STRING)
        return true;
    }
  }

  return false;
}

std::unique_ptr<onnxruntime::IDataTransfer> CUDAExecutionProvider::GetDataTransfer() const {
  return std::make_unique<onnxruntime::GPUDataTransfer>();
}

std::vector<std::unique_ptr<ComputeCapability>>
CUDAExecutionProvider::GetCapability(const onnxruntime::GraphViewer& graph,
                                     const IKernelLookup& kernel_lookup) const {
  InlinedVector<NodeIndex> candidates;
  for (auto& node_index : graph.GetNodesInTopologicalOrder()) {
    const auto* p_node = graph.GetNode(node_index);
    if (p_node == nullptr)
      continue;

    const auto& node = *p_node;
    if (!node.GetExecutionProviderType().empty()) {
      continue;
    }

    const KernelCreateInfo* cuda_kernel_def = kernel_lookup.LookUpKernel(node);
    // none of the provided registries has a CUDA kernel for this node
    if (cuda_kernel_def == nullptr) {
      LOGS_DEFAULT(INFO) << "CUDA kernel not found in registries for Op type: " << node.OpType() << " node name: " << node.Name();
      continue;
    }

    bool not_supported = false;
    bool force_inside = false;  // for some compute heavy ops, we'll force it to run inside CUDA
    if ("LSTM" == node.OpType()) {
      // the supported activations covers the bidirectional mode
      std::vector<std::string> activations_supported{"sigmoid", "tanh", "tanh", "sigmoid", "tanh", "tanh"};
      not_supported = RNNNeedFallbackToCPU(node, activations_supported, node.OpType());
      force_inside = !not_supported;
    } else if ("RNN" == node.OpType()) {
      std::vector<std::string> activations_supported{"tanh", "tanh"};
      not_supported = RNNNeedFallbackToCPU(node, activations_supported, node.OpType());
      force_inside = !not_supported;
    } else if ("GRU" == node.OpType()) {
      std::vector<std::string> activations_supported{"sigmoid", "tanh", "sigmoid", "tanh"};
      not_supported = RNNNeedFallbackToCPU(node, activations_supported, node.OpType());
      force_inside = !not_supported;
    } else if ("ConvTranspose" == node.OpType()) {
      not_supported = ConvTransposeNeedFallbackToCPU(node);
      force_inside = !not_supported;
    } else if ("Cast" == node.OpType()) {
      not_supported = CastNeedFallbackToCPU(node);
      // cast is not compute heavy, and may be placed outside
    }

    if (!force_inside && not_supported) {
      if (not_supported) {
        LOGS_DEFAULT(WARNING) << "CUDA kernel not supported. Fallback to CPU execution provider for Op type: " << node.OpType() << " node name: " << node.Name();
      }
    } else {
      candidates.push_back(node.Index());
    }
  }

  // For CUDA EP, exclude the subgraph that is preferred to be placed in CPU
  // These are usually shape related computation subgraphs
  // Following logic can be extended for other EPs
  auto cpu_nodes = GetCpuPreferredNodes(graph, kernel_lookup, candidates);
  std::vector<std::unique_ptr<ComputeCapability>> result;
  for (auto& node_index : candidates) {
    if (cpu_nodes.count(node_index) > 0)
      continue;

    auto sub_graph = IndexedSubGraph::Create();
    sub_graph->Nodes().push_back(node_index);
    result.push_back(ComputeCapability::Create(std::move(sub_graph)));
  }
  /*
  std::vector<std::unique_ptr<ComputeCapability>> result;
  for (auto& node_index : candidates) {
    auto sub_graph = IndexedSubGraph::Create();
    sub_graph->Nodes().push_back(node_index);
    result.push_back(ComputeCapability::Create(std::move(sub_graph)));
  }*/
  return result;
}

void CUDAExecutionProvider::RegisterAllocator(AllocatorManager& allocator_manager) {
  OrtDevice cuda_device{OrtDevice::GPU, OrtDevice::MemType::DEFAULT, info_.device_id};
  OrtDevice pinned_device{OrtDevice::CPU, OrtDevice::MemType::CUDA_PINNED, DEFAULT_CPU_ALLOCATOR_DEVICE_ID};
  OrtDevice cpu_device{OrtDevice::CPU, OrtDevice::MemType::DEFAULT, DEFAULT_CPU_ALLOCATOR_DEVICE_ID};

  // setup CUDA allocator
  // if EP is used in multiple inference sessions we may already have an allocator. if so use that.
  // NOTE: We call IExecutionProvider::GetAllocator as CUDAExecutionProvider::GetAllocator will return
  //       a per-thread allocator for OrtMemTypeDefault.
  auto cuda_alloc = IExecutionProvider::GetAllocator(OrtMemTypeDefault);
  if (!cuda_alloc) {
    // use shared allocator if available
    cuda_alloc = allocator_manager.GetAllocator(OrtMemTypeDefault, cuda_device);

    if (!cuda_alloc) {
      cuda_alloc = CreateCudaAllocator(info_.device_id, info_.gpu_mem_limit, info_.arena_extend_strategy,
                                       info_.external_allocator_info, info_.default_memory_arena_cfg);
      // enable sharing of our allocator
      allocator_manager.InsertAllocator(cuda_alloc);
    }

    InsertAllocator(cuda_alloc);
  }

  // OrtMemTypeCPUOutput -- allocated by cudaMallocHost, used to copy CUDA device memory to CPU
  // Use pinned memory instead of pageable memory make the data transfer faster
  // Used by node MemcpyToHost only
  auto cuda_pinned_alloc = IExecutionProvider::GetAllocator(OrtMemTypeCPUOutput);
  if (!cuda_pinned_alloc) {
    cuda_pinned_alloc = allocator_manager.GetAllocator(OrtMemTypeCPUOutput, pinned_device);

    if (!cuda_pinned_alloc) {
      AllocatorCreationInfo pinned_memory_info(
          [](OrtDevice::DeviceId device_id) {
            return std::make_unique<CUDAPinnedAllocator>(device_id, CUDA_PINNED);
          },
          // TODO: should we use info_.device_id instead of DEFAULT_CPU_ALLOCATOR_DEVICE_ID?
          // https://docs.nvidia.com/cuda/cuda-runtime-api/group__CUDART__DEVICE.html#group__CUDART__DEVICE_1g159587909ffa0791bbe4b40187a4c6bb
          // says the pinned memory allocated by cudaMallocHost is associated with a specific device, so it may be more
          // correct to use the GPU device id, unless we wanted to share the pinned memory allocator across devices,
          // at the risk the lifetime isn't managed correctly if one of those devices go away.
          pinned_device.Id());

      cuda_pinned_alloc = CreateAllocator(pinned_memory_info);
      allocator_manager.InsertAllocator(cuda_pinned_alloc);
    }

    InsertAllocator(cuda_pinned_alloc);
  }

  // OrtMemTypeCPUInput -- op place the input on CPU and will not be accessed by CUDA kernel, no sync issue
  auto cuda_cpu_alloc = IExecutionProvider::GetAllocator(OrtMemTypeCPUInput);
  if (!cuda_cpu_alloc) {
    cuda_cpu_alloc = allocator_manager.GetAllocator(OrtMemTypeCPUInput, cpu_device);

    if (!cuda_cpu_alloc) {
      // TODO: this is actually used for the cuda kernels which explicitly ask for inputs from CPU.
      // This will be refactored/removed when allocator and execution provider are decoupled.
      // Need to move the OrtMemoryType out of Allocator, that's one thing blocking us to share it with CPU EP
      // CPUAllocator is OrtMemTypeDefault for CPU EP
      AllocatorCreationInfo cpu_memory_info(
          [](int device_id) {
            return std::make_unique<CPUAllocator>(
                OrtMemoryInfo("CUDA_CPU", OrtAllocatorType::OrtDeviceAllocator, OrtDevice(), device_id,
                              OrtMemTypeCPUInput));
          },
          cpu_device.Id());

      cuda_cpu_alloc = CreateAllocator(cpu_memory_info);
      allocator_manager.InsertAllocator(cuda_cpu_alloc);
    }

    InsertAllocator(cuda_cpu_alloc);
  }
}

void CUDAExecutionProvider::RegisterStreamHandlers(IStreamCommandHandleRegistry& stream_handle_registry) const {
  // This allocator must be the same to the allocator
  // used in AllocateBufferOnCPUPinned.
  auto allocator = GetAllocator(OrtMemTypeCPU);
  RegisterCudaStreamHandles(stream_handle_registry,
                            OrtDevice::GPU,
                            allocator,
                            !IsGraphCaptureEnabled(),
                            stream_,
                            use_ep_level_unified_stream_,
                            GetPerThreadContext().CudnnHandle(),
                            GetPerThreadContext().CublasHandle());
}

}  // namespace onnxruntime<|MERGE_RESOLUTION|>--- conflicted
+++ resolved
@@ -272,23 +272,8 @@
   }
 }
 
-<<<<<<< HEAD
-void CUDAExecutionProvider::EnableTunableOp() {
-  LOGS_DEFAULT(INFO) << "Enable TunableOp for CUDA Execution Provider";
-  info_.tunable_op.enabled = true;
-}
-
-void CUDAExecutionProvider::DisableTunableOp() {
-  LOGS_DEFAULT(INFO) << "Disable TunableOp for CUDA Execution Provider";
-  info_.tunable_op.enabled = false;
-}
-
-bool CUDAExecutionProvider::IsTunableOpEnabled() const {
-  return info_.tunable_op.enabled;
-=======
 ITuningContext* CUDAExecutionProvider::GetTuningContext() const {
   return const_cast<cuda::tunable::CudaTuningContext*>(&tuning_context_);
->>>>>>> 8372c86e
 }
 
 std::unique_ptr<profiling::EpProfiler> CUDAExecutionProvider::GetProfiler() {
@@ -385,102 +370,6 @@
   return Status::OK();
 }
 
-<<<<<<< HEAD
-void CUDAExecutionProvider::AddDeferredReleaseCPUPtr(void* p) {
-  // when not running in InferenceSession (e.g. Test)
-  // it's OK to not remember the deferred release ptr
-  // as the actual memory will be cleaned in arena allocator dtor
-
-  // This function should only record pointers returned by
-  // AllocateBufferOnCPUPinned.
-
-  std::lock_guard<OrtMutex> lock(deferred_release_mutex_);
-  cudaStream_t stream = static_cast<cudaStream_t>(GetComputeStream());
-  auto it = deferred_release_buffer_pool_.find(stream);
-  if (it != deferred_release_buffer_pool_.end()) {
-    it->second.push_back(p);
-  } else {
-    deferred_release_buffer_pool_[stream] = {p};
-  }
-}
-
-struct CpuBuffersInfo {
-  // This struct stores the information needed
-  // to release CPU buffers allocated for GPU kernels.
-  // It's used to enqueue their release after
-  // associated GPU kernels in a CUDA stream.
-
-  // This is a CPU allocator in CUDA EP.
-  // It must be the one used to allocate the
-  // following pointers.
-  AllocatorPtr allocator;
-  // buffers[i] is the i-th pointer added by
-  // AddDeferredReleaseCPUPtr for a specific
-  // CUDA stream. For example, this fields
-  // should contain all values in
-  // deferred_release_buffer_pool_[my_stream]
-  // when release my_stream's (type: cudaStream_t)
-  // buffers.
-  std::vector<void*> buffers;
-};
-
-static void CUDART_CB ReleaseCpuBufferCallback(void* raw_info) {
-  // The passed-in raw_info is a unmanaged pointer from
-  // std::unique_ptr<CpuBuffersInfo>.release().
-  // We rewrap raw_info as std::unique_ptr<CpuBuffersInfo> so that
-  // it will be cleaned up automatically at the end of this function.
-  std::unique_ptr<CpuBuffersInfo> cpu_buffers_info = std::make_unique<CpuBuffersInfo>();
-  cpu_buffers_info.reset(reinterpret_cast<CpuBuffersInfo*>(raw_info));
-  for (auto ptr : cpu_buffers_info->buffers) {
-    cpu_buffers_info->allocator->Free(ptr);
-  }
-}
-
-Status CUDAExecutionProvider::EnqueueDeferredRelease() {
-  // Release CPU buffers allocated for CUDA kernels (type: CudaKernel).
-  // They have to be released outside CUDA kernels because they must be alive
-  // during asynchronous GPU computation even after the CPU part (e.g,
-  // CudaKernel::ComputeInternal) already return.
-  std::lock_guard<OrtMutex> lock(deferred_release_mutex_);
-  for (auto it = deferred_release_buffer_pool_.begin(); it != deferred_release_buffer_pool_.end(); ++it) {
-    // it->first: a CUDA stream.
-    // it->second: CPU buffers associated with kernels running on it->first.
-    // This iteration enqueues a callback to release all buffers
-    // in it->second on it->first.
-
-    auto stream = it->first;
-    auto& buffers = it->second;
-    // Allocate a heap object to extend the lifetime of allocator and buffer pointers.
-    std::unique_ptr<CpuBuffersInfo> cpu_buffers_info = std::make_unique<CpuBuffersInfo>();
-    // This allocator must be the same to the allocator
-    // used in AllocateBufferOnCPUPinned.
-    cpu_buffers_info->allocator = GetAllocator(DEFAULT_CPU_ALLOCATOR_DEVICE_ID, OrtMemTypeCPU);
-    cpu_buffers_info->buffers = buffers;
-    // Release the ownership of cpu_buffers_info so that the underlying
-    // object will keep alive until the end of ReleaseCpuBufferCallback.
-    if (cpu_buffers_info->allocator->Info().alloc_type == OrtArenaAllocator) {
-      // Release memory asynchronously to avoid blocking the compute stream.
-      CUDA_RETURN_IF_ERROR(cudaLaunchHostFunc(stream, ReleaseCpuBufferCallback, cpu_buffers_info.release()));
-    } else {
-      // Per
-      // https://docs.nvidia.com/cuda/cuda-c-programming-guide/index.html#implicit-synchronization
-      // cudaHostFree doesn't block stream, so a synchronitation is needed to make sure no kernels
-      // are using the host memory.
-      CUDA_RETURN_IF_ERROR(cudaStreamSynchronize(stream));
-      // cudaFreeHost and all other CUDA APIs cannot be called by cudaLaunchHostFunc per spec.
-      // So we just do synchrous release.
-      ReleaseCpuBufferCallback(cpu_buffers_info.release());
-    }
-  }
-  // All buffers are scheduled for release.
-  // Let's clear releated information so that
-  // those buffers won't be released twice.
-  deferred_release_buffer_pool_.clear();
-  return Status::OK();
-}
-
-=======
->>>>>>> 8372c86e
 Status CUDAExecutionProvider::OnRunStart() {
   // always set CUDA device when session::Run() in case it runs in a worker thread
   CUDA_RETURN_IF_ERROR(cudaSetDevice(GetDeviceId()));
@@ -1412,12 +1301,9 @@
 class ONNX_OPERATOR_TYPED_KERNEL_CLASS_NAME(kCudaExecutionProvider, kOnnxDomain, 17, BFloat16, LayerNormalization);
 class ONNX_OPERATOR_TYPED_KERNEL_CLASS_NAME(kCudaExecutionProvider, kOnnxDomain, 17, MLFloat16, LayerNormalization);
 
-<<<<<<< HEAD
-=======
 // Opset 18
 class ONNX_OPERATOR_KERNEL_CLASS_NAME(kCudaExecutionProvider, kOnnxDomain, 18, Split);
 
->>>>>>> 8372c86e
 template <>
 KernelCreateInfo BuildKernelCreateInfo<void>() {
   return {};
@@ -2297,12 +2183,9 @@
       BuildKernelCreateInfo<ONNX_OPERATOR_TYPED_KERNEL_CLASS_NAME(kCudaExecutionProvider, kOnnxDomain, 17, double, LayerNormalization)>,
       BuildKernelCreateInfo<ONNX_OPERATOR_TYPED_KERNEL_CLASS_NAME(kCudaExecutionProvider, kOnnxDomain, 17, BFloat16, LayerNormalization)>,
       BuildKernelCreateInfo<ONNX_OPERATOR_TYPED_KERNEL_CLASS_NAME(kCudaExecutionProvider, kOnnxDomain, 17, MLFloat16, LayerNormalization)>,
-<<<<<<< HEAD
-=======
 
       // Opset 18
       BuildKernelCreateInfo<ONNX_OPERATOR_KERNEL_CLASS_NAME(kCudaExecutionProvider, kOnnxDomain, 18, Split)>,
->>>>>>> 8372c86e
   };
 
   for (auto& function_table_entry : function_table) {

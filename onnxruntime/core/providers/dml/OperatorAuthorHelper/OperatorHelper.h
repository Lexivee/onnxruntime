--- conflicted
+++ resolved
@@ -21,14 +21,8 @@
 //      value = 1
 //      output indices = {1,3,4}
 #ifndef __clang__
-<<<<<<< HEAD
-    #pragma optimize("", off)
-#endif
-
-=======
 #pragma optimize("", off)
 #endif
->>>>>>> 2d44bd52
 template <typename T>
 void FindValueIndices(gsl::span<const T> values, T value, /*out*/ std::vector<uint32_t>& indices) {
   indices.clear();
@@ -41,11 +35,7 @@
   }
 }
 #ifndef __clang__
-<<<<<<< HEAD
-    #pragma optimize("", on)
-=======
 #pragma optimize("", on)
->>>>>>> 2d44bd52
 #endif
 
 // Convert any negative axis into an absolute axis relative to the back end.

// Copyright (c) Microsoft Corporation. All rights reserved.
// Licensed under the MIT License.

#include "precomp.h"
#include "OperatorHelper.h"

namespace OperatorHelper
{
    bool ContainsEmptyDimensions(gsl::span<const DimensionType> dimensions)
    {
        return std::find(dimensions.begin(), dimensions.end(), 0u) != dimensions.end();
    }

    // Convert any negative axis into an absolute axis relative to the back end.
    // So given 3 dimensions, a -1 refers to axis 2, and -3 to axis 0.
    uint32_t HandleNegativeAxis(int32_t signedOnnxAxis, uint32_t dimCount)
    {
        if (signedOnnxAxis < 0)
        {
            signedOnnxAxis += dimCount;
        }
        uint32_t absoluteAxis = gsl::narrow_cast<uint32_t>(signedOnnxAxis);
        ML_CHECK_VALID_ARGUMENT(absoluteAxis < dimCount);
        return absoluteAxis;
    }

    void HandleNegativeAxes(gsl::span<int32_t> onnxAxes, uint32_t dimCount)
    {
        for (int32_t& axis : onnxAxes)
        {
            axis = HandleNegativeAxis(axis, dimCount);
        }
    }

    void ReadCpuLocalTensorIntoInt32(
        const MLOperatorTensor& tensor,
        std::vector<int32_t>& result
        )
    {
        result.clear();
        ML_CHECK_VALID_ARGUMENT(tensor.IsCpuData(), "Tensor must be CPU Tensor.");

        const std::vector<uint32_t>& tensorDimensions = tensor.GetShape();
        const uint32_t elementCount = ComputeElementCountFromDimensions(tensorDimensions);

        switch (tensor.GetTensorDataType())
        {
        case MLOperatorTensorDataType::Int32:
            {
                const int32_t* data = tensor.GetData<int32_t>();
                result.assign(data, data + elementCount);
            }
            break;

        case MLOperatorTensorDataType::Int64:
            {
                const int64_t* data = tensor.GetData<int64_t>();
                result.reserve(elementCount);

                // Use clamped cast rather than static_cast/narrow_cast,
                // because it's not uncommon for a model to specify a
                // 64-bit INTMAX constant as a sentinel value to mean
                // the largest possible value (even though the actual
                // dimension values come nowhere close to that, far
                // less than 32-bit INTMAX).
                for (auto d : gsl::make_span(data, data + elementCount))
                {
                    result.push_back(clamp_cast<int32_t>(d));
                }
            }
            break;

        default:
            ML_INVALID_ARGUMENT("Expecting CPU local tensor of type int32 or int64.");
            break;
        }
    }

    void ReadCpuLocalTensorIntoFloat32(
        const MLOperatorTensor& tensor,
        std::vector<float>& result
        )
    {
        result.clear();
        ML_CHECK_VALID_ARGUMENT(tensor.IsCpuData(), "Tensor must be CPU Tensor.");

        const std::vector<uint32_t>& tensorDimensions = tensor.GetShape();
        const uint32_t elementCount = ComputeElementCountFromDimensions(tensorDimensions);

        switch (tensor.GetTensorDataType())
        {
        case MLOperatorTensorDataType::Float:
            {
                const float* data = tensor.GetData<float>();
                result.assign(data, data + elementCount);
            }
            break;

        default:
            ML_INVALID_ARGUMENT("Expecting CPU local tensor of type float32.");
            break;
        }
    }

    void DowncastDimensions(gsl::span<const int64_t> inputDimensions, std::vector<DimensionType>& outputDimensions)
    {
        outputDimensions.reserve(inputDimensions.size());
        outputDimensions.clear();

        for (int64_t dim : inputDimensions)
        {
            outputDimensions.push_back(gsl::narrow_cast<uint32_t>(std::clamp<int64_t>(dim, INT32_MIN, INT32_MAX)));
        }
    }

    float CastFloat16ToFloat32(uint16_t input)
    {
        // Promote float16m10e5s1 to float32m23e8s1.
        // Note this works on machines of both ascending and descending byte
        // endianness, so long as float32 and uint32 endianness match.
        // It does not work for a few abberant architectures which store
        // float32 and uint32 with opposite endianness.

        const uint32_t float16unsignedValueMask = 0x7FFF;
        const uint32_t float16signMask          = 0x8000;
        const uint32_t float16exponentMask      = 0x7C00;
        const uint32_t float32exponentMask      = 0x7F800000;

        uint32_t float16unsignedValue = input & float16unsignedValueMask;
        uint32_t float16sign          = input & float16signMask;
        uint32_t float16exponent      = input & float16exponentMask;

        // Shift mantissa bits left (23 - 10 = 13).
        // Adjust exponent bias (127 - 15 = 112, 112 << 23 == 0x38000000).
        // Move sign bit to float32 MSB (32 - 16 = 16).
        uint32_t float32unsignedValue = (float16unsignedValue << 13) + 0x38000000;
        uint32_t float32sign          = float16sign << 16;
        uint32_t result               = (float16exponent == 0) ? (float32unsignedValue & ~float32exponentMask) : // Denormal
                                        (float16exponent == float16exponentMask) ? (float32unsignedValue | float32exponentMask) : // Infinity
                                        float32unsignedValue; // Any other normal value
        result |= float32sign;

        return reinterpret_cast<float&>(result);
    }

    #pragma warning (disable:4702)
    int64_t CastToInt64(MLOperatorTensorDataType tensorDataType, const void* p)
    {
        switch (tensorDataType)
        {
        case MLOperatorTensorDataType::Float:      return static_cast<int64_t>(*reinterpret_cast<const float*>(p));
        case MLOperatorTensorDataType::UInt8:      return static_cast<int64_t>(*reinterpret_cast<const uint8_t*>(p));
        case MLOperatorTensorDataType::Int8:       return static_cast<int64_t>(*reinterpret_cast<const int8_t*>(p));
        case MLOperatorTensorDataType::UInt16:     return static_cast<int64_t>(*reinterpret_cast<const uint16_t*>(p));
        case MLOperatorTensorDataType::Int16:      return static_cast<int64_t>(*reinterpret_cast<const int16_t*>(p));
        case MLOperatorTensorDataType::Int32:      return static_cast<int64_t>(*reinterpret_cast<const int32_t*>(p));
        case MLOperatorTensorDataType::Int64:      return static_cast<int64_t>(*reinterpret_cast<const int64_t*>(p));
        case MLOperatorTensorDataType::String:     ML_INVALID_ARGUMENT("MLOperatorTensorDataType::String type is unsupported for reading as an integer.");
        case MLOperatorTensorDataType::Bool:       return static_cast<int64_t>(*reinterpret_cast<const uint8_t*>(p));
        case MLOperatorTensorDataType::Float16:    ML_INVALID_ARGUMENT("MLOperatorTensorDataType::Float16 type is unsupported for reading as an integer.");
        case MLOperatorTensorDataType::Double:     return static_cast<int64_t>(*reinterpret_cast<const double*>(p));
        case MLOperatorTensorDataType::UInt32:     return static_cast<int64_t>(*reinterpret_cast<const uint32_t*>(p));
        case MLOperatorTensorDataType::UInt64:     return static_cast<int64_t>(*reinterpret_cast<const uint64_t*>(p));
        case MLOperatorTensorDataType::Complex64:  return static_cast<int64_t>(*reinterpret_cast<const float*>(p)); // Read the real component.
        case MLOperatorTensorDataType::Complex128: return static_cast<int64_t>(*reinterpret_cast<const double*>(p)); // Read the real component.
        case MLOperatorTensorDataType::Undefined:
<<<<<<< HEAD
        default: 
        	ML_INVALID_ARGUMENT("Unknown MLOperatorTensorDataType.");
        	return -1;
=======
        default:
            ML_INVALID_ARGUMENT("Unknown MLOperatorTensorDataType.");
            return 0;
>>>>>>> 2d44bd52
        };
        #pragma warning (default:4702)
    }

    #pragma warning (disable:4702)
    double CastToFloat64(MLOperatorTensorDataType tensorDataType, const void* p)
    {
        switch (tensorDataType)
        {
        case MLOperatorTensorDataType::Float:      return static_cast<double>(*reinterpret_cast<const float*>(p));
        case MLOperatorTensorDataType::UInt8:      return static_cast<double>(*reinterpret_cast<const uint8_t*>(p));
        case MLOperatorTensorDataType::Int8:       return static_cast<double>(*reinterpret_cast<const int8_t*>(p));
        case MLOperatorTensorDataType::UInt16:     return static_cast<double>(*reinterpret_cast<const uint16_t*>(p));
        case MLOperatorTensorDataType::Int16:      return static_cast<double>(*reinterpret_cast<const int16_t*>(p));
        case MLOperatorTensorDataType::Int32:      return static_cast<double>(*reinterpret_cast<const int32_t*>(p));
        case MLOperatorTensorDataType::Int64:      return static_cast<double>(*reinterpret_cast<const int64_t*>(p));
        case MLOperatorTensorDataType::String:     ML_INVALID_ARGUMENT("MLOperatorTensorDataType::String type is unsupported for reading as an integer.");
        case MLOperatorTensorDataType::Bool:       return static_cast<double>(*reinterpret_cast<const uint8_t*>(p));
        case MLOperatorTensorDataType::Float16:    return static_cast<double>(CastFloat16ToFloat32(*reinterpret_cast<const uint16_t*>(p)));
        case MLOperatorTensorDataType::Double:     return static_cast<double>(*reinterpret_cast<const double*>(p));
        case MLOperatorTensorDataType::UInt32:     return static_cast<double>(*reinterpret_cast<const uint32_t*>(p));
        case MLOperatorTensorDataType::UInt64:     return static_cast<double>(*reinterpret_cast<const uint64_t*>(p));
        case MLOperatorTensorDataType::Complex64:  return static_cast<double>(*reinterpret_cast<const float*>(p)); // Read the real component.
        case MLOperatorTensorDataType::Complex128: return static_cast<double>(*reinterpret_cast<const double*>(p)); // Read the real component.
        case MLOperatorTensorDataType::Undefined:
<<<<<<< HEAD
        default: 
        	ML_INVALID_ARGUMENT("Unknown MLOperatorTensorDataType.");
        	return -1.0;
=======
        default:
            ML_INVALID_ARGUMENT("Unknown MLOperatorTensorDataType.");
            return 0.0;
>>>>>>> 2d44bd52
        };
        #pragma warning (default:4702)
    }

    int64_t IsFloatDataType(MLOperatorTensorDataType tensorDataType)
    {
        switch (tensorDataType)
        {
        case MLOperatorTensorDataType::Float:
        case MLOperatorTensorDataType::Float16:
        case MLOperatorTensorDataType::Double:
        case MLOperatorTensorDataType::Complex64:
        case MLOperatorTensorDataType::Complex128:
            return true;
        };
        return false;
    }

    void ReadScalarTensorData(const MLOperatorTensor& tensor, /*out*/ void* data, size_t dataByteSize)
    {
        // Read the tensor bytes of a scalar value into the output data,
        // validating dimensions and byte size.
        const uint32_t elementCount = ComputeElementCountFromDimensions(tensor.GetShape());
        const size_t elementByteSize = GetByteSizeFromMlDataType(tensor.GetTensorDataType());
        ML_CHECK_VALID_ARGUMENT(tensor.IsCpuData(), "Tensor must be a CPU Tensor.");
        ML_CHECK_VALID_ARGUMENT(elementCount == 1, "Scalar tensors must have exactly 1 element.");
        ML_CHECK_VALID_ARGUMENT(dataByteSize >= elementByteSize, "Scalar tensor element byte size is too large.");

        memcpy(data, tensor.GetByteData(), elementByteSize);
    }

    int64_t ReadScalarTensorCastToInt64(const MLOperatorTensor& tensor)
    {
        std::byte tensorBytes[8];
        ReadScalarTensorData(tensor, /*out*/ &tensorBytes, sizeof(tensorBytes));
        return CastToInt64(tensor.GetTensorDataType(), &tensorBytes);
    }

    double ReadScalarTensorCastToFloat64(const MLOperatorTensor& tensor)
    {
        std::byte tensorBytes[8];
        ReadScalarTensorData(tensor, /*out*/ &tensorBytes, sizeof(tensorBytes));
        return CastToFloat64(tensor.GetTensorDataType(), &tensorBytes);
    }

    // Calculates the spatial dimensions from input dimensions and a kernel. The non-spatial (leading)
    // dimensions will be initialized to match the input dimensions. This assumes the spatial dimensions
    // are ordered such that they are at the end (e.g. NCHW or NCDHW).
    std::vector<DimensionType> InitializeKernelOutputDimensions(
        gsl::span<const DimensionType> inputDimensions,
        const KernelArgs& args
    )
    {
        ML_CHECK_VALID_ARGUMENT(gsl::narrow_cast<uint32_t>(inputDimensions.size()) >= args.spatialDimensionCount);
        int dimOffset = gsl::narrow_cast<int>(inputDimensions.size()) - args.spatialDimensionCount;

        std::vector<DimensionType> outputDimensions(inputDimensions.begin(), inputDimensions.end());

        for (size_t dim = 0; dim < args.spatialDimensionCount; ++dim)
        {
            uint32_t inputLength = gsl::narrow_cast<uint32_t>(inputDimensions[dimOffset + dim]);
            uint32_t paddedLength = inputLength + args.startPadding[dim] + args.endPadding[dim];
            uint32_t kernelLength = 1 + (args.windowSize[dim] - 1) * args.dilations[dim];

            ML_CHECK_VALID_ARGUMENT(kernelLength <= paddedLength, "kernelLength must be < paddedLength.");
            ML_CHECK_VALID_ARGUMENT(args.strides[dim] != 0, "strides must be non-zero.");
            uint32_t stride = args.strides[dim];
            uint32_t strideableOutputLength = paddedLength - kernelLength;
            uint32_t outputLength = 1 + (strideableOutputLength / stride)
                                      + (args.useCeilingOutputShape && (strideableOutputLength % stride != 0));

            outputDimensions[dimOffset + dim] = outputLength;
        }

        return outputDimensions;
    }

    // Calculates required input spatial dimensions to produce the given output dimensions.
    std::vector<DimensionType> InitializeKernelOutputDimsTranspose(
        gsl::span<const DimensionType> inputDimensions,
        const KernelArgs& args
    )
    {
        ML_CHECK_VALID_ARGUMENT(gsl::narrow_cast<uint32_t>(inputDimensions.size()) >= args.spatialDimensionCount);
        int dimOffset = gsl::narrow_cast<int>(inputDimensions.size()) - args.spatialDimensionCount;

        std::vector<DimensionType> outputDimensions(inputDimensions.begin(), inputDimensions.end());

        for (size_t dim = 0; dim < args.spatialDimensionCount; ++dim)
        {
            uint32_t padding = args.startPadding[dim] + args.endPadding[dim];
            uint32_t kernelLength = 1 + (args.windowSize[dim] - 1) * args.dilations[dim];
            
            outputDimensions[dimOffset + dim] = (inputDimensions[dimOffset + dim] - 1) * args.strides[dim] + kernelLength + args.outputPadding[dim] - padding;
        }

        return outputDimensions;
    }

    // Creates a kernel that spans the entire spatial dimensions of the input.
    KernelArgs InitializeGlobalKernel(gsl::span<const DimensionType> inputDimensions)
    {
        ML_CHECK_VALID_ARGUMENT(inputDimensions.size() > NonspatialDimensionCount); // Must be at least 1D convolution (in 3D tensor)
        uint32_t spatialDimensionCount = gsl::narrow_cast<uint32_t>(inputDimensions.size()) - NonspatialDimensionCount;
        ML_CHECK_VALID_ARGUMENT(spatialDimensionCount <= NcdhwSpatialDimensionCount); // Support up to 3D convolution (in 5D tensor).

        KernelArgs args(spatialDimensionCount);

        for (size_t dim = 0; dim < spatialDimensionCount; ++dim)
        {
            args.strides[dim] = 1;
            args.dilations[dim] = 1;
            args.startPadding[dim] = 0;
            args.endPadding[dim] = 0;
            args.windowSize[dim] = gsl::narrow_cast<uint32_t>(inputDimensions[inputDimensions.size() - spatialDimensionCount + dim]);
        }

        return args;
    }

    // Creates a kernel from operator parameters.
    KernelArgs InitializeKernel(
        const MLOperatorAttributes& kernelInfo,
        uint32_t inputDimensionCount,
        gsl::span<const uint32_t> filterTensorShape
    )
    {
        static_assert(std::extent<decltype(OperatorHelper::KernelArgs::strides)>::value       == NcdhwSpatialDimensionCount);
        static_assert(std::extent<decltype(OperatorHelper::KernelArgs::dilations)>::value     == NcdhwSpatialDimensionCount);
        static_assert(std::extent<decltype(OperatorHelper::KernelArgs::windowSize)>::value    == NcdhwSpatialDimensionCount);
        static_assert(std::extent<decltype(OperatorHelper::KernelArgs::startPadding)>::value  == NcdhwSpatialDimensionCount);
        static_assert(std::extent<decltype(OperatorHelper::KernelArgs::endPadding)>::value    == NcdhwSpatialDimensionCount);
        static_assert(std::extent<decltype(OperatorHelper::KernelArgs::outputPadding)>::value == NcdhwSpatialDimensionCount);

        ML_CHECK_VALID_ARGUMENT(inputDimensionCount > NonspatialDimensionCount); // Must be at least 1D convolution (in 3D tensor)
        uint32_t spatialDimensionCount = inputDimensionCount - NonspatialDimensionCount;
        ML_CHECK_VALID_ARGUMENT(spatialDimensionCount <= NcdhwSpatialDimensionCount); // Support up to 3D convolution (in 5D tensor).

        KernelArgs args(spatialDimensionCount);

        if (kernelInfo.HasAttribute(AttrName::Strides, MLOperatorAttributeType::IntArray))
        {
            std::vector<int> kernelStrides = kernelInfo.GetOptionalAttributeVectorInt32(AttrName::Strides);
            ML_CHECK_VALID_ARGUMENT(kernelStrides.size() >= spatialDimensionCount);

            std::copy(kernelStrides.begin(), kernelStrides.begin() + spatialDimensionCount, args.strides);
        }
        else
        {
            std::fill(args.strides, args.strides + spatialDimensionCount, 1);
        }

        if (kernelInfo.HasAttribute(AttrName::Dilations, MLOperatorAttributeType::IntArray))
        {
            std::vector<int> kernelDilations = kernelInfo.GetOptionalAttributeVectorInt32(AttrName::Dilations);
            ML_CHECK_VALID_ARGUMENT(kernelDilations.size() >= spatialDimensionCount);

            std::copy(kernelDilations.begin(), kernelDilations.begin() + spatialDimensionCount, args.dilations);
        }
        else
        {
            std::fill(args.dilations, args.dilations + spatialDimensionCount, 1);
        }

        std::vector<int> kernelShape;

        if (kernelInfo.HasAttribute(AttrName::KernelShape, MLOperatorAttributeType::IntArray))
        {
            kernelShape = kernelInfo.GetOptionalAttributeVectorInt32(AttrName::KernelShape);
        }

        if (!kernelShape.empty())
        {
            std::copy(kernelShape.end() - spatialDimensionCount, kernelShape.end(), args.windowSize);
        }
        else if (!filterTensorShape.empty())
        {
            // If the kernel shape attribute is undefined, use the W weight tensor's shape.
            // For Conv and ConvTranspose, the ONNX spec specifies that kernel_shape should be inferred.
            std::copy(filterTensorShape.end() - spatialDimensionCount, filterTensorShape.end(), args.windowSize);
        }
        else
        {
            std::fill(args.windowSize, args.windowSize + spatialDimensionCount, 1);
        }

        std::string autoPad = kernelInfo.GetOptionalAttribute<std::string>(AttrName::AutoPad, AttrValue::NotSet);

        if (autoPad == AttrValue::NotSet)
        {
            // Use the pad values in the pads argument.
            std::vector<int> pads = kernelInfo.GetOptionalAttributeVectorInt32(AttrName::Pads);

            // if pads are not specified, assume all pad values are 0
            if (pads.empty())
            {
                pads.resize(2 * spatialDimensionCount);
            }

            ML_CHECK_VALID_ARGUMENT(pads.size() >= 2 * spatialDimensionCount);

            std::copy(pads.begin(), pads.begin() + spatialDimensionCount, args.startPadding);
            std::copy(pads.begin() + spatialDimensionCount, pads.begin() + spatialDimensionCount * 2, args.endPadding);
        }
        else if (autoPad == AttrValue::Valid)
        {
            std::fill(args.startPadding, args.startPadding + spatialDimensionCount, 0);
            std::fill(args.endPadding, args.endPadding + spatialDimensionCount, 0);
        }
        else
        {
            args.autoPad = true;
            args.autoPadSameUpper = autoPad == AttrValue::SameUpper;
            assert(args.autoPadSameUpper || autoPad == AttrValue::SameLower);
        }

        if (kernelInfo.HasAttribute(AttrName::OutputPadding, MLOperatorAttributeType::IntArray))
        {
            std::vector<int> outputPadding = kernelInfo.GetOptionalAttributeVectorInt32(AttrName::OutputPadding);
            ML_CHECK_VALID_ARGUMENT(outputPadding.size() >= 2);
        
            std::copy(outputPadding.begin(), outputPadding.begin() + spatialDimensionCount, args.outputPadding);
        }
        else
        {
            std::fill(args.outputPadding, args.outputPadding + spatialDimensionCount, 0);
        }

        args.useCeilingOutputShape = kernelInfo.GetOptionalAttribute<bool>(AttrName::CeilMode, 0);

        return args;
    }

    void ResolveAutoPadding(
        KernelArgs& args,
        gsl::span<const DimensionType> inputDimensions
    )
    {
        if (!args.autoPad)
        {
            return;
        }

        ML_CHECK_VALID_ARGUMENT(inputDimensions.size() > NonspatialDimensionCount); // Must be at least 1D convolution (in 3D tensor)
        uint32_t spatialDimensionCount = gsl::narrow_cast<uint32_t>(inputDimensions.size()) - NonspatialDimensionCount;
        ML_CHECK_VALID_ARGUMENT(spatialDimensionCount <= NcdhwSpatialDimensionCount); // Support up to 3D convolution (in 5D tensor).

        const int dimOffset = gsl::narrow_cast<int>(inputDimensions.size()) - spatialDimensionCount;

        for (size_t dim = 0; dim < spatialDimensionCount; ++dim)
        {
            // Auto-padding is used to ensure the output dimensions match the input
            // dimensions. For example, if the input has length 3 and the kernel has
            // length 3, then the output size (without padding) would be 1. To get the
            // output size to 3, we need enough padding to fit the kernel two more times.
            uint32_t inputLength = gsl::narrow_cast<uint32_t>(inputDimensions[dimOffset + dim]);
            uint32_t stridedOutputLength = (inputLength + args.strides[dim] - 1) / args.strides[dim];
            uint32_t kernelLength = 1 + (args.windowSize[dim] - 1) * args.dilations[dim];

            // Reserve enough space for one kernel (kernelLength), then add space for N
            // strided "slides" of the kernel. N is (stridedOutputLength-1), because the output
            // length must be equal to the input length; -1 is for the initial kernelLength
            // space that has been accounted for.
            uint32_t lengthNeeded = args.strides[dim] * (stridedOutputLength - 1) + kernelLength;

            // Once the total length needed is known, subtract the given length to get the
            // padding. The padding is distributed evenly to both sides, with the odd amount
            // going to the start or end based on the auto padding mode.
            uint32_t padding = (lengthNeeded <= inputLength) ? 0 : (lengthNeeded - inputLength);

            if (args.autoPadSameUpper)
            {
                args.startPadding[dim] = padding / 2;
            }
            else
            {
                args.startPadding[dim] = (padding + 1) / 2;
            }

            args.endPadding[dim] = padding - args.startPadding[dim];
        }
    }
    
    void MatMulShapeMapping(
        std::vector<DimensionType>& inputShape0,
        std::vector<DimensionType>& inputShape1,
        std::vector<DimensionType>& outputShape)
    {
        // Get the padded input shapes and undo the effect of padding removal from the output shape
        if (inputShape1.size() == 1)
        {
            inputShape1.push_back(1);
            outputShape.push_back(1);
        }

        if (inputShape0.size() == 1)
        {
            inputShape0.insert(inputShape0.begin(), 1);
            outputShape.insert(outputShape.end() - 1, 1);
        }

        // Remove the batch dimensions from each input, then re-add the broadcasted batch dimensions
        // based on the output shape
        inputShape0.erase(inputShape0.begin(), inputShape0.end() - 2);
        inputShape1.erase(inputShape1.begin(), inputShape1.end() - 2);

        inputShape0.insert(inputShape0.begin(), outputShape.begin(), outputShape.end() - 2);
        inputShape1.insert(inputShape1.begin(), outputShape.begin(), outputShape.end() - 2);
    }

    std::vector<EdgeShapes> GetOutputShapeAsInputShapeHelper::GetOutputShapes(const MLShapeInferenceContext& shapeInfo) const
    {
        assert(shapeInfo.GetInputCount() > m_inputTensorIndex);
        std::vector<DimensionType> outputDimensions = shapeInfo.GetInputTensorShape(m_inputTensorIndex);
        return { std::move(outputDimensions) };
    }

    std::vector<EdgeShapes> GetBroadcastedOutputShapeHelper::GetOutputShapes(const MLShapeInferenceContext& shapeInfo) const
    {
        ML_CHECK_VALID_ARGUMENT(shapeInfo.GetInputCount() >= 1);

        std::vector<DimensionType> accumulatedInputShape = shapeInfo.GetInputTensorShape(0);
        for (uint32_t i = 1, ci = shapeInfo.GetInputCount(); i < ci; ++i)
        {
            std::vector<DimensionType> nextInputShape = shapeInfo.GetInputTensorShape(i);
            accumulatedInputShape = BroadcastTensorShape(accumulatedInputShape, nextInputShape);
        }

        return { std::move(accumulatedInputShape) };
    }

    std::vector<DimensionType> BroadcastTensorShape(
        gsl::span<const DimensionType> inputShape0,
        gsl::span<const DimensionType> inputShape1
        )
    {
        if (inputShape0 == inputShape1)
        {
            return { inputShape0.begin(), inputShape0.end() };
        }

        const auto outputRank = std::max(inputShape0.size(), inputShape1.size());
        std::vector<DimensionType> outputShape(outputRank);

        // Walk backwards through both input shapes and broadcast each dimension
        auto inDim0Iter = inputShape0.rbegin();
        auto inDim1Iter = inputShape1.rbegin();
        for (auto outDimIter = outputShape.rbegin(); outDimIter != outputShape.rend(); ++outDimIter)
        {
            DimensionType inDimension0 = 1;
            if (inDim0Iter != inputShape0.rend())
            {
                inDimension0 = *inDim0Iter;
                ++inDim0Iter;
            }

            DimensionType inDimension1 = 1;
            if (inDim1Iter != inputShape1.rend())
            {
                inDimension1 = *inDim1Iter;
                ++inDim1Iter;
            }

            // 0-sized dimensions indicate an empty tensor and shouldn't be broadcasted to higher dimensions
            if (inDimension0 == 0 || inDimension1 == 0)
            {
                inDimension0 = 0;
                inDimension1 = 0;
            }

            ML_CHECK_VALID_ARGUMENT((inDimension0 == inDimension1) || (inDimension0 == 1) || (inDimension1 == 1));
            *outDimIter = std::max(inDimension0, inDimension1);
        }

        return outputShape;
    }

    void ConvolutionHelperBase::ResolvingPadding(gsl::span<const DimensionType> inputDimensions)
    {
        ResolveAutoPadding(m_kernel, inputDimensions);
    }

    std::vector<EdgeShapes> GemmHelper::GetOutputShapes(const MLShapeInferenceContext& shapeInfo) const
    {
        auto inputShapeA = shapeInfo.GetInputTensorShape(IN_A);
        auto inputShapeB = shapeInfo.GetInputTensorShape(IN_B);

        ML_CHECK_VALID_ARGUMENT(inputShapeA.size() >= 2, "Need 2 dimensions in A.");
        ML_CHECK_VALID_ARGUMENT(inputShapeB.size() >= 2, "Need 2 dimensions in B.");

        uint32_t m = gsl::narrow_cast<uint32_t>(m_transA ? inputShapeA[1] : inputShapeA[0]);
        uint32_t n = gsl::narrow_cast<uint32_t>(m_transB ? inputShapeB[0] : inputShapeB[1]);

        EdgeShapes outputShape({ m, n });
        return { std::move(outputShape) };
    }

    void SplitHelper::Initialize(
        const MLOperatorAttributes& operatorAttributes,
        gsl::span<const DimensionType> inputDimensions
        )
    {
        const uint32_t inputDimCount = gsl::narrow_cast<int32_t>(inputDimensions.size());
        m_axis = static_cast<int>(HandleNegativeAxis(operatorAttributes.GetOptionalAttribute<int32_t>(AttrName::Axis, 0), inputDimCount));
        m_split = operatorAttributes.GetOptionalAttributeVectorInt32(AttrName::Split);
    }

    std::vector<EdgeShapes> SplitHelper::GetOutputShapes(const MLShapeInferenceContext& shapeInfo) const
    {
        const std::vector<DimensionType> inputDimensions = shapeInfo.GetInputTensorShape(0);
        ML_CHECK_VALID_ARGUMENT(m_axis < gsl::narrow_cast<int>(inputDimensions.size()));

        const uint32_t outputCount = shapeInfo.GetOutputCount();
        ML_CHECK_VALID_ARGUMENT(outputCount > 0);
        std::vector<std::vector<DimensionType>> outputDimensionsList(outputCount);

        if (!m_split.empty())
        {
            // Runtime mismatch between the specified split attribute and actual number of outputs desired.
            ML_CHECK_VALID_ARGUMENT(m_split.size() == outputCount);

            int totalOperatorElementCount = 0;
            for (int operatorElementCount : m_split)
            {
                // Output stream should have 0 or more elements.
                totalOperatorElementCount += operatorElementCount;
            }

            // Sum of each split should match input element count along that axis.
            ML_CHECK_VALID_ARGUMENT(totalOperatorElementCount == gsl::narrow_cast<int>(inputDimensions[m_axis]));

            for (uint32_t i = 0; i < outputCount; ++i)
            {
                outputDimensionsList[i] = inputDimensions;
                outputDimensionsList[i][m_axis] = m_split[i];
            }
        }
        else
        {
            // Split input stream equally across output streams.
            ML_CHECK_VALID_ARGUMENT(inputDimensions[m_axis] % outputCount == 0);

            DimensionType equalSplit = inputDimensions[m_axis] / outputCount;
            for (uint32_t i = 0; i < outputCount; ++i)
            {
                outputDimensionsList[i] = inputDimensions;
                outputDimensionsList[i][m_axis] = equalSplit;
            }
        }

        std::vector<EdgeShapes> edgeShapes;
        for (uint32_t i = 0; i != outputCount; ++i)
        {
            edgeShapes.push_back(outputDimensionsList[i]);
        }

        return edgeShapes;
    }

    std::vector<EdgeShapes> SliceHelper::GetOutputShapes(const MLShapeInferenceContext& shapeInfo) const
    {
        return { m_outputDimensions };
    }

    void PaddingHelper::Initialize(const MLOperatorAttributes& operatorAttributes, gsl::span<int32_t> padding, uint32_t opsetVersion)
    {
        ML_CHECK_VALID_ARGUMENT(padding.size() % 2 == 0, "Padding must be even count, including begin/end pairs.");

        uint32_t dimCount = gsl::narrow_cast<uint32_t>(padding.size() / 2);
        m_startPadding.resize(dimCount);
        m_endPadding.resize(dimCount);
        std::copy(padding.begin(), padding.begin() + dimCount, m_startPadding.begin());
        std::copy(padding.begin() + dimCount, padding.begin() + dimCount * 2, m_endPadding.begin());
    }

    std::vector<EdgeShapes> PaddingHelper::GetOutputShapes(const MLShapeInferenceContext& shapeInfo) const
    {
        std::vector<DimensionType> outputDimensions = shapeInfo.GetInputTensorShape(0);
        ML_CHECK_VALID_ARGUMENT(
            m_startPadding.size() == outputDimensions.size() &&
            m_endPadding.size()   == outputDimensions.size()
            );
            
        for (size_t i = 0; i < outputDimensions.size(); ++i)
        {
            outputDimensions[i] += m_startPadding[i] + m_endPadding[i];
        }

        return { std::move(outputDimensions) };
    }

    std::vector<EdgeShapes> MultinomialHelper::GetOutputShapes(const MLShapeInferenceContext& shapeInfo) const
    {
        int32_t sampleSize = gsl::narrow_cast<int32_t>(shapeInfo.GetOptionalAttribute<int64_t>(AttrName::SampleSize, -1));
        ML_CHECK_VALID_ARGUMENT(sampleSize > 0);

        // Set last dimension to sample size.
        std::vector<DimensionType> outputDimensions = shapeInfo.GetInputTensorShape(0);
        uint32_t rank = gsl::narrow_cast<uint32_t>(outputDimensions.size());
        ML_CHECK_VALID_ARGUMENT(rank == 2);
        outputDimensions[rank - 1] = sampleSize;

        return { std::move(outputDimensions) };
    }

    void GatherHelper::Initialize(
        const MLOperatorAttributes& operatorAttributes,
        gsl::span<const DimensionType> inputDimensions
        )
    {
        int32_t signedOnnxAxis = operatorAttributes.GetOptionalAttribute<int>(AttrName::Axis, 0);
        uint32_t inputRank = gsl::narrow_cast<int>(inputDimensions.size());
        m_axis = HandleNegativeAxis(signedOnnxAxis, inputRank);
    }

    std::vector<EdgeShapes> GatherHelper::GetOutputShapes(const MLShapeInferenceContext& shapeInfo) const
    {
        std::vector<DimensionType> inputDimensions = shapeInfo.GetInputTensorShape(0);
        std::vector<DimensionType> indicesDimensions = shapeInfo.GetInputTensorShape(1);

        ML_CHECK_VALID_ARGUMENT(inputDimensions.size() >= 1);
        ML_CHECK_VALID_ARGUMENT(indicesDimensions.size() >= 0);
        int outDimCount = gsl::narrow_cast<int>(inputDimensions.size() + indicesDimensions.size() - 1);
        ML_CHECK_VALID_ARGUMENT(outDimCount >= 0);

        std::vector<DimensionType> outputDimensions(outDimCount, 1);

        // The input dimensions following the gather axis determine the final output dimensions.
        int outputDim = outDimCount - 1;
        int inputDim = gsl::narrow_cast<int>(inputDimensions.size() - 1);
        for (; inputDim > m_axis; --outputDim, --inputDim)
        {
            outputDimensions[outputDim] = inputDimensions[inputDim];
        }

        // The shape of the index tensor is reflected in the middle dimensions of the output tensor.
        int indexDim = gsl::narrow_cast<int>(indicesDimensions.size() - 1);
        for (; indexDim >= 0; --outputDim, --indexDim)
        {
            outputDimensions[outputDim] = indicesDimensions[indexDim];
        }

        // The gather dimension is skipped for the purposes of sizing because the index values choose slices
        // across it.  Preceding input dimensions determine the shape of the output's leading dimensions.
        inputDim = m_axis - 1;
        for (; outputDim >= 0 && inputDim >= 0; --outputDim, --inputDim)
        {
            outputDimensions[outputDim] = inputDimensions[inputDim];
        }

        return { EdgeShapes(std::move(outputDimensions)) };
    }

    std::vector<EdgeShapes> GatherNdHelper::GetOutputShapes(const MLShapeInferenceContext& shapeInfo) const
    {
        std::vector<DimensionType> inputDimensions = shapeInfo.GetInputTensorShape(0);
        std::vector<DimensionType> indicesDimensions = shapeInfo.GetInputTensorShape(1);
        int32_t batchCount = m_batchCount;

        // Determine the number of output dimensions.
        ML_CHECK_VALID_ARGUMENT(inputDimensions.size() >= 1);
        ML_CHECK_VALID_ARGUMENT(indicesDimensions.size() >= 1);
        ML_CHECK_VALID_ARGUMENT(static_cast<int64_t>(inputDimensions.size()) > static_cast<int64_t>(batchCount));
        ML_CHECK_VALID_ARGUMENT(static_cast<int64_t>(indicesDimensions.size()) > static_cast<int64_t>(batchCount));
        const uint32_t numberOfCoordinatesPerIndex = indicesDimensions.back();
        ML_CHECK_VALID_ARGUMENT(inputDimensions.size() >= batchCount + numberOfCoordinatesPerIndex);
        const uint32_t numberOfOutputDimensionsFromInput = static_cast<uint32_t>(inputDimensions.size()) - batchCount - numberOfCoordinatesPerIndex;
        const uint32_t numberOfOutputDimensionsFromIndices = static_cast<uint32_t>(indicesDimensions.size()) - batchCount - 1; // Strip off last dimension.
        uint32_t outputDimensionCount = gsl::narrow_cast<uint32_t>(batchCount + numberOfOutputDimensionsFromIndices + numberOfOutputDimensionsFromInput);
        ML_CHECK_VALID_ARGUMENT(outputDimensionCount > 0);

        // Form the full expected size by concatenating fragments:
        // 1 - batch count
        // 2 - prefix part of the indices tensor shape
        // 3 - suffix of the input tensor shape.
        std::vector<DimensionType> outputDimensions;
        outputDimensions.assign(inputDimensions.begin(), inputDimensions.begin() + batchCount);
        outputDimensions.insert(outputDimensions.end(), indicesDimensions.begin() + batchCount, indicesDimensions.end() - 1);
        outputDimensions.insert(outputDimensions.end(), inputDimensions.end() - numberOfOutputDimensionsFromInput, inputDimensions.end());

        return { EdgeShapes(std::move(outputDimensions)) };
    }

    void TransposeHelper::Initialize(
        const MLOperatorAttributes& operatorAttributes,
        gsl::span<const DimensionType> inputDimensions
        )
    {
        // Perm is list of indices for the ordering of the output tensor dimensions.
        // For example, if the input shape is {2,3,4}:
        // perm = {0,1,2} outputs a tensor with shape {2,3,4}
        // perm = {2,1,0} outputs a tensor with shape {4,3,2}
        // perm = {2,0,1} outputs a tensor with shape {4,2,3}
        m_permutations = operatorAttributes.GetOptionalAttributeVectorInt32("perm");

        // If no permutations were given, the default behavior is to reverse the axes.
        // e.g [1, 0] would swap horizontal and vertical axes.
        if (m_permutations.empty())
        {
            m_permutations.resize(inputDimensions.size());
            int index = gsl::narrow_cast<int>(inputDimensions.size());
            for (auto& p : m_permutations)
            {
                p = --index;
            }
        }
    }

    std::vector<EdgeShapes> TransposeHelper::GetOutputShapes(const MLShapeInferenceContext& shapeInfo) const
    {
        std::vector<DimensionType> inputDimensions = shapeInfo.GetInputTensorShape(0);
        ML_CHECK_VALID_ARGUMENT(m_permutations.size() == inputDimensions.size());

        // Permute the shape.
        std::vector<DimensionType> outputDimensions(inputDimensions.size());
        for (int dimInput = 0, dimCount = gsl::narrow_cast<int>(inputDimensions.size()); dimInput < dimCount; ++dimInput)
        {
            auto dimPermuted = gsl::narrow_cast<size_t>(m_permutations[dimInput]);
            ML_CHECK_VALID_ARGUMENT(dimPermuted < inputDimensions.size());
            outputDimensions[dimInput] = inputDimensions[dimPermuted];
        }

        return { EdgeShapes(std::move(outputDimensions)) };
    }

    std::vector<EdgeShapes> ReduceHelperBase::GetOutputShapes(const MLShapeInferenceContext& shapeInfo) const
    {
        // Example:
        // Input dims   : {3,2,5}
        // Input axes   : {0,2}
        // Reduced      : {T,F,T}
        // Reduced dims : {1,2,1}
        // DML axes     : {1,3}
        // DML dims     : {1,1,2,1}
        // Pruned dims  : {2}
        // Dim Offset   : 1

        std::vector<DimensionType> reducedDims = shapeInfo.GetInputTensorShape(0);
        std::vector<bool> reduced(reducedDims.size(), false);

        for (auto& dim : m_axes)
        {
            ML_CHECK_VALID_ARGUMENT(static_cast<size_t>(dim) < reduced.size(), "Axis in 'axes' is invalid beyond range.");
            reduced[dim] = true;
            reducedDims[dim] = 1;
        }

        if (m_keepDims)
        {
            return { std::move(reducedDims) };
        }
        else
        {
            // Can't simply prune dims of size 1, because they may have been
            // size 1 in the input but not listed in the axes to reduce. This
            // is the reason for the reduced bool array.
            std::vector<DimensionType> prunedDims;
            for (int i = 0, ci = gsl::narrow_cast<int>(reducedDims.size()); i < ci; ++i)
            {
                if (!reduced[i])
                {
                    prunedDims.push_back(reducedDims[i]);
                }
            }

            return { std::move(prunedDims) };
        }
    }

    void ReduceHelperBase::AdjustAxesAndOutputShape(const std::vector<uint32_t>& inputShape)
    {
        // If axes is not specified, reduce over all the dimensions
        if (m_axes.empty())
        {
            m_axes.resize(inputShape.size());
            std::iota(m_axes.begin(), m_axes.end(), 0);
        }
    }

    void EinSumHelper::Initialize()
    {
        ParseEquationComponents();
        m_recognizedOperatorType = DetermineRecognizedOperatorType();
    }

    void EinSumHelper::ParseEquationComponents()
    {
        // Parse an equation like 'ij,jk->ik' into components {ij, jk, ik} mapping letters to
        // numeric indices {(0,1}, {1,2}, {0,2}}. The last component is the output.

        std::map<char, uint32_t> labelMap;
        std::set<char> repeatedLabels;

        uint32_t currentLabelIndex = 0;
        Component currentComponent = {};
        bool foundOutput = false;
        bool reachedEnd = false;

        // Read first to last character in equation, looking for letters, commas, and one arrow.
        for (char* token = m_equation.data(); !reachedEnd; ++token)
        {
            char ch = *token;

            // Only ASCII letters are valid subscript symbols in numpy.einsum().
            if ((ch >= 'a' && ch <= 'z') || (ch >= 'A' && ch <= 'Z'))
            {
                // Check whether label already has an index.
                const auto [i, inserted] = labelMap.insert({ch, currentLabelIndex});
                if (inserted)
                {
                    ML_CHECK_VALID_ARGUMENT(!foundOutput, "Found label in equation output not matching any label from inputs.")
                    ++currentLabelIndex; // New label found.
                }
                else if (!foundOutput)
                {
                    // If label in input already found earlier, then keep track of this later
                    // to generate the default output in case one is not specified.
                    repeatedLabels.insert(ch);
                }
                m_labelIndices.push_back(i->second);
            }
            else if (ch == ' ')
            {
                // Ignore spaces.
            }
            else
            {
                currentComponent.labelIndexEnd = static_cast<uint32_t>(m_labelIndices.size());
                m_components.push_back(currentComponent);
                currentComponent.labelIndexBegin = currentComponent.labelIndexEnd;

                switch (ch)
                {
                case ',':
                    // Note it's valid for 2 commas be adjacent, which indicates a scalar and generates
                    // an empty component.
                    break;

                case '-': // Start of "->" (must be atomic, no space between them).
                    ++token; // Skip '-'.
                    ML_CHECK_VALID_ARGUMENT(*token == '>', "Expected '->' for output.")
                    ML_CHECK_VALID_ARGUMENT(foundOutput == false, "Only one output arrow '->' is valid.")
                    foundOutput = true;
                    break;

                case '.':
                    // Ellipsis is unsupported. Leave recognized operator as None, deferring to another EP.
                    m_components.clear();
                    return;

                case '\0':
                    reachedEnd = true;
                    break; // End of string.

                default:
                    ML_INVALID_ARGUMENT("Unsupported character in equation string. Must be a-z, A-Z, ',', or '->'.");
                }
            }
        }

        if (!foundOutput)
        {
            // If no explicit output was given, generate an implicit output by ordering all the
            // labels in alphabetic order (by ASCII value consistent with numpy, so Z < a).
            // Exclude any labels that occurred more than once, as these cancel out.

            for (auto i : labelMap)
            {
                if (repeatedLabels.count(i.first) == 0)
                {
                    m_labelIndices.push_back(i.second);
                }
            }

            // Push the final component, which is the output.
            currentComponent.labelIndexEnd = static_cast<uint32_t>(m_labelIndices.size());
            m_components.push_back(currentComponent);
        }
    }

    EinSumHelper::RecognizedOperatorType EinSumHelper::DetermineRecognizedOperatorType()
    {
        if (m_components.empty())
        {
            return RecognizedOperatorType::None; // Parsing may have found unsupported components - treating as unknown.
        }

        // std::ranges::equal is not supported yet.
        auto equals = [](gsl::span<const uint32_t> a, gsl::span<const uint32_t> b)
        {
            return std::equal(a.begin(), a.end(), b.begin(), b.end());
        };

        std::array<uint32_t, 3> componentRanks;
        if (m_components.size() > componentRanks.size())
        {
            // No recognized operator takes more than 2 inputs and 1 output.
            // EinSum itself is generic and can handle any variable number of inputs,
            // but DML's operators expect fixed counts.
            return RecognizedOperatorType::None;
        }
        else if (m_components.size() == 2)
        {
            auto inputLabels = m_components[0].GetLabels(m_labelIndices);
            auto outputLabels = m_components[1].GetLabels(m_labelIndices);
            if (inputLabels.size() == outputLabels.size())
            {
                // Check identity.
                if (equals(inputLabels, outputLabels))
                {
                    // Handles: "->", "i->i", "ij->ij", "ijk->ijk", "ijkl->ijkl" ...
                    return RecognizedOperatorType::Identity;
                }
                else // Transpose since a permutation exists.
                {
                    // Handles: "ij->ji", "ijk->kji", "ijkl->lkji", "ijkl->ijkl" ...
                    return RecognizedOperatorType::Transpose;
                }
            }
            else if (outputLabels.empty()) // Scalar output, with all inputs reduced.
            {
                // Handles: "i->", "ij->", "ijk->", "ijkl->" ...
                return RecognizedOperatorType::ReduceSum;
            }
        }
        else if (m_components.size() == 3)
        {
            // If all components have the same size and label order, then apply elementwise multiplication.
            auto inputALabels = m_components[0].GetLabels(m_labelIndices);
            auto inputBLabels = m_components[1].GetLabels(m_labelIndices);
            auto outputLabels = m_components[2].GetLabels(m_labelIndices);
            if (equals(inputALabels, outputLabels) && equals(inputBLabels, outputLabels))
            {
                // Handles: "i,i->i", "ij,ij->ij", "ijk,ijk->ijk", "ijkl,ijkl->ijkl" ...
                return RecognizedOperatorType::Multiply;
            }
        }

        // Otherwise check for special cases of dedicated operators...

        struct RecognizedOperatorInfo
        {
            RecognizedOperatorType recognizedOperatorType;
            std::initializer_list<const uint32_t> componentRanks;
            std::initializer_list<const uint32_t> labelIndices;
        };

        const RecognizedOperatorInfo recognizedOperators[] = {
            {RecognizedOperatorType::MatMul,           {2,2,2},{0,1, 1,2, 0,2}}, // ij,jk->ik
            {RecognizedOperatorType::MatMul,           {3,3,3},{0,1,2, 0,2,3, 0,1,3}}, // bij,bjk->bik
            {RecognizedOperatorType::MatMul,           {4,4,4},{0,1,2,3, 0,1,3,4, 0,1,2,4}}, // abij,abjk->abik
            {RecognizedOperatorType::MatMulTransposeA, {2,2,2},{0,1, 0,2, 1,2}}, // ji,jk->ik
            {RecognizedOperatorType::MatMulTransposeA, {3,3,3},{0,1,2, 0,1,3, 0,2,3}}, // bji,bjk->bik
            {RecognizedOperatorType::MatMulTransposeA, {4,4,4},{0,1,2,3, 0,1,2,4, 0,1,3,4}}, // abji,abjk->abik
            {RecognizedOperatorType::MatMulTransposeB, {2,2,2},{0,1, 2,1, 0,2}}, // ij,kj->ik
            {RecognizedOperatorType::MatMulTransposeB, {3,3,3},{0,1,2, 0,3,2, 0,1,3}}, // bij,bkj->bik
            {RecognizedOperatorType::MatMulTransposeB, {4,4,4},{0,1,2,3, 0,1,4,3, 0,1,2,4}}, // abij,abkj->abik
            {RecognizedOperatorType::MatMulTransposeB, {1,1,0},{0,0,}}, // i,i-> (1D inner_prod)
            {RecognizedOperatorType::ReduceSum,        {2,1  },{0,1, 0}}, // ij->i
            {RecognizedOperatorType::ReduceSum,        {2,1  },{0,1, 1}}, // ij->j
        };

        // For each recognized operator, compare the labels-per-component and label indices.
        for (auto& recognizedOperator : recognizedOperators)
        {
            if (equals(m_labelIndices, recognizedOperator.labelIndices)
            &&  m_components.size() == recognizedOperator.componentRanks.size())
            {
                for (size_t i = 0; i < m_components.size(); ++i)
                {
                    componentRanks[i] = m_components[i].GetDimensionCount();
                }

                if (equals(gsl::make_span(componentRanks.data(), m_components.size()), recognizedOperator.componentRanks))
                {
                    return recognizedOperator.recognizedOperatorType;
                }
            }
        }

        return RecognizedOperatorType::None;
    }

    std::vector<EdgeShapes> EinSumHelper::GetOutputShapes(const MLShapeInferenceContext& shapeInfo) const
    {
        assert(!m_components.empty()); // Should have already parsed components.

        uint32_t inputCount  = shapeInfo.GetInputCount();
        uint32_t outputCount = shapeInfo.GetOutputCount();
        ML_CHECK_VALID_ARGUMENT(inputCount + 1 == m_components.size(), "Mismatch between input tensor count and string equation component count.");
        ML_CHECK_VALID_ARGUMENT(outputCount == 1, "EinSum expects exactly 1 output tensor.");

        std::vector<uint32_t> labelSizes(m_labelIndices.size(), static_cast<uint32_t>(INT_MIN));

        // Read every input tensor, comparing labels to ensure consistent sizes from the equation parsed earlier.
        for (uint32_t i = 0; i < inputCount; ++i)
        {
            auto inputShape = shapeInfo.GetInputTensorShape(i);
            auto& component = m_components[i];
            auto labelIndices = component.GetLabels(m_labelIndices);
            uint32_t dimensionCount = component.GetDimensionCount();

            ML_CHECK_VALID_ARGUMENT(inputShape.size() == dimensionCount, "Mismatch between input tensor shape and string equation label count.");

            for (uint32_t j = 0; j < dimensionCount; ++j)
            {
                // If this is the first time seeing this label, then record the size.
                // Otherwise any following occurrences of the label must match sizes.
                // e.g. Given "ij,ji", both i's and both j's must match dimension sizes.
                uint32_t dimensionSize = inputShape[j];
                uint32_t labelIndex = labelIndices[j];
                assert(labelIndex < labelSizes.size());

                if (labelSizes[labelIndex] == INT_MIN)
                {
                    labelSizes[labelIndex] = dimensionSize;
                }
                else
                {
                    ML_CHECK_VALID_ARGUMENT(labelSizes[labelIndex] == dimensionSize, "All labels must have the same dimension sizes.");
                }
            }
        }

        // Generate output dimensions from corresponding input tensor labels.
        // e.g. Given ij,jk->ij with [2,3] and [3,5], the output is [2,5].
        std::vector<uint32_t> outputDimensions;
        auto outputLabelIndices = m_components.back().GetLabels(m_labelIndices);
        for (auto labelIndex : outputLabelIndices)
        {
            outputDimensions.push_back(labelSizes[labelIndex]);
        }

        return { EdgeShapes(outputDimensions) };
    }

    bool EinSumHelper::IsMatMulOperatorType() const noexcept
    {
        return m_recognizedOperatorType == RecognizedOperatorType::MatMul || 
            m_recognizedOperatorType == RecognizedOperatorType::MatMulTransposeA || 
            m_recognizedOperatorType == RecognizedOperatorType::MatMulTransposeB;
    }

    std::vector<EdgeShapes> MatMulHelperBase::GetOutputShapes(const MLShapeInferenceContext& shapeInfo) const
    {
        ML_CHECK_VALID_ARGUMENT(shapeInfo.GetInputCount() >= 2);

        // Following numpy.matmul for shape inference:
        // https://docs.scipy.org/doc/numpy/reference/generated/numpy.matmul.html
        // The behavior depends on the arguments in the following way.
        // * If both arguments are 2 - D they are multiplied like conventional matrices.
        // * If either argument is N - D, N > 2, it is treated as a stack of matrices residing in the last two indexes and broadcast accordingly.
        // * If the first argument is 1 - D, it is promoted to a matrix by prepending a 1 to its dimensions. After matrix multiplication the prepended 1 is removed.
        // * If the second argument is 1 - D, it is promoted to a matrix by appending a 1 to its dimensions. After matrix multiplication the appended 1 is removed.

        auto inputShape0 = shapeInfo.GetInputTensorShape(m_aTensorIndex);
        auto inputShape1 = shapeInfo.GetInputTensorShape(m_bTensorIndex);
        ML_CHECK_VALID_ARGUMENT(inputShape0.size() >= 1);
        ML_CHECK_VALID_ARGUMENT(inputShape1.size() >= 1);

        std::vector<uint32_t> outputMatrixDims;

        // Modify the input and truncated output shapes per the above comments.
        // The extra dimensions of the output beyond the two matrix dimensions
        // will be computed afterward by broadcasting.
        if (inputShape0.size() == 1)
        {
            inputShape0.insert(inputShape0.begin(), 1);
        }
        else
        {
            outputMatrixDims.push_back(inputShape0[inputShape0.size() - 2]);
        }

        if (inputShape1.size() == 1)
        {
            inputShape1.push_back(1);
        }
        else
        {
            outputMatrixDims.push_back(inputShape1[inputShape1.size() - 1]);
        }

        // Remove the matrix dimensions from each input, resulting in broadcastable shapes
        std::vector<uint32_t> batchDims0(inputShape0.begin(), inputShape0.end() - 2);
        std::vector<uint32_t> batchDims1(inputShape1.begin(), inputShape1.end() - 2);

        // Broadcast the extra dimensions of each input, then add the truncated matrix dimensions
        std::vector<uint32_t> outputDims = BroadcastTensorShape(batchDims0, batchDims1);
        for (uint32_t matrixDim : outputMatrixDims)
        {
            outputDims.push_back(matrixDim);
        }

        return {std::move(outputDims)};
    }
    
    std::vector<EdgeShapes> TopKHelper::GetOutputShapes(const MLShapeInferenceContext& shapeInfo) const
    {
        assert(m_axis >= 0);

        std::vector<DimensionType> outputDimensions = shapeInfo.GetInputTensorShape(0);
        outputDimensions[m_axis] = m_k;

        EdgeShapes outputShape(outputDimensions);

        // There are two outputs for TopK: sorted data and its corresponding index.
        return { outputShape, outputShape };
    }

    std::vector<EdgeShapes> RecurrentHelper::GetOutputShapes(const MLShapeInferenceContext& shapeInfo) const
    {
        // X = [SEQ_LENGTH, BATCH_SIZE, ...]
        // W = [NUM_DIRECTIONS, ...]
        auto inputXShape = shapeInfo.GetInputTensorShape(0); // input X
        auto inputWShape = shapeInfo.GetInputTensorShape(1); // input W
        const DimensionType seqLength = inputXShape[0];
        const DimensionType batchSize = inputXShape[1];
        const DimensionType numDirections = inputWShape[0];

        DimensionType outputDimensionsSequence[4] = { seqLength, numDirections, batchSize, gsl::narrow_cast<DimensionType>(m_hiddenSize) };
        DimensionType outputDimensionsSingle[3] = { numDirections, batchSize, gsl::narrow_cast<DimensionType>(m_hiddenSize) };
        DimensionType cellOutputDimensionsSingle[3] = { numDirections, batchSize, gsl::narrow_cast<DimensionType>(m_hiddenSize) };

        auto outputCount = shapeInfo.GetOutputCount();
        switch (outputCount)
        {
        case 0:
        {
            return {};
        }
        case 1:
        {
            return { EdgeShapes(outputDimensionsSequence) };
        }
        case 2:
        {
            std::vector<EdgeShapes> outputShapes = {
                EdgeShapes(outputDimensionsSequence),
                EdgeShapes(outputDimensionsSingle)
            };

            return outputShapes;
        }
        case 3:
        {
            std::vector<EdgeShapes> outputShapes = {
                EdgeShapes(outputDimensionsSequence),
                EdgeShapes(outputDimensionsSingle),
                EdgeShapes(cellOutputDimensionsSingle)
            };

            return outputShapes;
        }
        default:
        {
            assert(false);
            return {};
        }
        }
    }
    
    std::vector<EdgeShapes> RandomUniformHelper::GetOutputShapes(const MLShapeInferenceContext& shapeInfo) const
    {
        EdgeShapes outputShape(m_tensorShape);
        return { std::move(outputShape) };
    }

    std::vector<EdgeShapes> RandomNormalHelper::GetOutputShapes(const MLShapeInferenceContext& shapeInfo) const
    {
        EdgeShapes outputShape(m_tensorShape);
        return { std::move(outputShape) };
    }

    void ConcatHelper::Initialize(
        const MLOperatorAttributes& operatorAttributes,
        gsl::span<const DimensionType> inputDimensions
        )
    {
        uint32_t inputDimCount = gsl::narrow_cast<uint32_t>(inputDimensions.size());
        m_axis = static_cast<int>(HandleNegativeAxis(operatorAttributes.GetOptionalAttribute<int>(AttrName::Axis, -1), inputDimCount));
        ML_CHECK_VALID_ARGUMENT(m_axis < static_cast<int>(inputDimensions.size()));
    }

    std::vector<EdgeShapes> ConcatHelper::GetOutputShapes(const MLShapeInferenceContext& shapeInfo) const
    {
        auto outputShape = shapeInfo.GetInputTensorShape(0);

        uint32_t inputCount = shapeInfo.GetInputCount();

        for (uint32_t i = 1; i < inputCount; ++i)
        {
            auto inputShape = shapeInfo.GetInputTensorShape(i);
            for (size_t j = 0; j < outputShape.size(); ++j)
            {
                if (m_axis == j)
                {
                    outputShape[j] += inputShape[j];
                }
            }
        }

        return { EdgeShapes(outputShape) };
    }

    void CropHelper::Initialize(
        const MLOperatorAttributes& operatorAttributes,
        gsl::span<const DimensionType> inputDimensions
    )
    {
        std::vector<int> border = operatorAttributes.GetOptionalAttributeVectorInt32(AttrName::Border);
        ML_CHECK_VALID_ARGUMENT(border.size() == 4u, "Border must be size 4.");

        m_offsets[N] = 0;
        m_offsets[C] = 0;
        m_offsets[H] = border[Top];
        m_offsets[W] = border[Left];

        if (operatorAttributes.HasAttribute(AttrName::Scale, MLOperatorAttributeType::IntArray))
        {
            // Scale overrides whatever is in the border right/bottom.
            std::vector<int> scale = operatorAttributes.GetOptionalAttributeVectorInt32(AttrName::Scale);
            m_sizes[Height] = scale[Height];
            m_sizes[Width] = scale[Width];
        }
        else
        {
            ML_CHECK_VALID_ARGUMENT(inputDimensions.size() == 4, "Wrong number of dimensions.");
            m_sizes[Height] = inputDimensions[H] - border[Bottom] - border[Top];
            m_sizes[Width] = inputDimensions[W] -border[Right] - border[Left];
        }
    }

    std::vector<EdgeShapes> CropHelper::GetOutputShapes(const MLShapeInferenceContext& shapeInfo) const
    {
        auto inputDimensions = shapeInfo.GetInputTensorShape(0);

        DimensionType outputDimensions[4] =
        {
            inputDimensions[N],
            inputDimensions[C],
            m_sizes[Height],
            m_sizes[Width]
        };

        return { EdgeShapes(outputDimensions) };
    }

    std::vector<EdgeShapes> DepthToSpaceHelper::GetOutputShapes(const MLShapeInferenceContext& shapeInfo) const
    {
        auto inputDimensions = shapeInfo.GetInputTensorShape(0);
        ML_CHECK_VALID_ARGUMENT(inputDimensions.size() == 4, "Wrong number of dimensions.");

        assert(m_blockSize > 0);

        DimensionType outputDimensions[4] =
        {
            inputDimensions[N],
            inputDimensions[C] / (m_blockSize * m_blockSize),
            inputDimensions[H] * m_blockSize,
            inputDimensions[W] * m_blockSize,
        };

        return { EdgeShapes(outputDimensions) };
    }

    void FlattenHelper::Initialize(
        const MLOperatorAttributes& operatorAttributes,
        gsl::span<const DimensionType> inputDimensions
        )
    {
        int32_t inputDimCount = gsl::narrow_cast<int32_t>(inputDimensions.size());
        int32_t axis = operatorAttributes.GetOptionalAttribute<int32_t>(AttrName::Axis, 1);
        // Flatten can accept an axis [-r, r], including one past the last absolute index.
        m_axis = (axis == inputDimCount) ? axis : static_cast<int>(HandleNegativeAxis(axis, inputDimCount));
    }

    std::vector<EdgeShapes> FlattenHelper::GetOutputShapes(const MLShapeInferenceContext& shapeInfo) const
    {
        auto inputDimensions = shapeInfo.GetInputTensorShape(0);

        std::vector<DimensionType> outputDimensions;

        // Axis indicates which input dimensions should be flattened to
        // the first dimension of the output. The default axis is 1, which
        // preserves the first dimension (typically batch size), and flattens
        // the remaining dimensions. An axis of 0 means no input dimensions
        // are flattened into the first output dimension, so the output is 1D 
        // padded with a 1 in the first diemension.
        ML_CHECK_VALID_ARGUMENT(m_axis >= 0 && m_axis <= gsl::narrow_cast<int>(inputDimensions.size()));
        gsl::span<const DimensionType> outputDimensionsSpan(inputDimensions);
        DimensionType elementsToAxis = ComputeElementCountFromDimensions(outputDimensionsSpan.subspan(0, m_axis));
        DimensionType elementsFromAxis = ComputeElementCountFromDimensions(outputDimensionsSpan.subspan(m_axis, inputDimensions.size() - m_axis));
        outputDimensions.assign({ elementsToAxis, elementsFromAxis });

        return { outputDimensions };
    }

    std::vector<EdgeShapes> PoolingHelperBase::GetOutputShapes(const MLShapeInferenceContext& shapeInfo) const
    {
        auto inputShape = shapeInfo.GetInputTensorShape(0);
        std::vector<DimensionType> outputDimensions = InitializeKernelOutputDimensions(inputShape, m_kernel);

        // MaxPool may have both an output and an indices tensor (both the same size).
        const uint32_t outputCount = shapeInfo.GetOutputCount();
        assert(outputCount == 1 || outputCount == 2);

        std::vector<EdgeShapes> outputShapes;
        for (uint32_t i = 0; i < outputCount; ++i)
        {
            outputShapes.push_back(outputDimensions);
        }
        return outputShapes;
    }

    std::vector<EdgeShapes> RoiPoolingHelper::GetOutputShapes(const MLShapeInferenceContext& shapeInfo) const
    {
        auto roiShape = shapeInfo.GetInputTensorShape(InputTensors::ROIS);
        auto inputShape = shapeInfo.GetInputTensorShape(InputTensors::INPUT);
        ML_CHECK_VALID_ARGUMENT(inputShape.size() >= 4, "inputShape must be >= 4.");
        
        DimensionType outputDimensions[4] =
        {
            roiShape[0], // number of ROIs
            inputShape[C], // number of channels
            static_cast<DimensionType>(m_outputSizeH),
            static_cast<DimensionType>(m_outputSizeW),
        };

        return { EdgeShapes(outputDimensions) };
    }

    std::vector<EdgeShapes> RoiAlignHelper::GetOutputShapes(const MLShapeInferenceContext& shapeInfo) const
    {
        auto roiShape = shapeInfo.GetInputTensorShape(InputTensors::ROIS);
        auto inputShape = shapeInfo.GetInputTensorShape(InputTensors::INPUT);
        ML_CHECK_VALID_ARGUMENT(inputShape.size() >= 4, "inputShape must be >= 4.");

        DimensionType outputDimensions[4] =
        {
            roiShape[0], // number of ROIs
            inputShape[C], // number of channels
            static_cast<DimensionType>(m_outputSizeH),
            static_cast<DimensionType>(m_outputSizeW),
        };

        return { EdgeShapes(outputDimensions) };
    }

    void UnpoolingHelper::Initialize()
    {
        ResolveAutoPadding(m_kernel, m_inputShape);
        m_inferredOutputDimensions = InitializeKernelOutputDimsTranspose(m_inputShape, m_kernel);
    }

    std::vector<EdgeShapes> UnpoolingHelper::GetOutputShapes(const MLShapeInferenceContext& shapeInfo) const
    {
        std::vector<DimensionType> outputDimensions;

        if (shapeInfo.IsInputValid(2))
        {
            // Read the dimensions from the output_shape tensor.
            MLOperatorTensor outputShapeTensor = shapeInfo.GetConstantInputTensor(2);
            ML_CHECK_VALID_ARGUMENT(outputShapeTensor.IsCpuData(), "MaxUnpool's scales tensor must be CPU Tensor.");

            const std::vector<uint32_t> outputShapeTensorDimensions = outputShapeTensor.GetShape();
            ML_CHECK_VALID_ARGUMENT(outputShapeTensorDimensions.size() == 1, "output_shape tensor must be 1D.");
            const size_t dimCount = outputShapeTensorDimensions[0];
            const int64_t* data = outputShapeTensor.GetData<int64_t>();

            ML_CHECK_VALID_ARGUMENT(dimCount == m_inputShape.size(), "Input dimensions and output_shape must have same rank.");
            DowncastDimensions(gsl::make_span(data, dimCount), /*out*/ outputDimensions);
        }
        else if (shapeInfo.HasAttribute(AttrName::OutputShape, MLOperatorAttributeType::IntArray))
        {
            std::vector<int64_t> outputDimensions64bit = shapeInfo.GetAttributeVector<int64_t>(AttrName::OutputShape);
            ML_CHECK_VALID_ARGUMENT(outputDimensions64bit.size() == m_inputShape.size(), "Input dimensions and output_shape must have same rank.");
            DowncastDimensions(outputDimensions64bit, /*out*/ outputDimensions);
        }
        else
        {
            outputDimensions = m_inferredOutputDimensions;
        }

        return { outputDimensions };
    }

    void SqueezeHelper::Initialize(
        gsl::span<const int32_t> axes,
        gsl::span<const DimensionType> inputDimensions
        )
    {
        m_axes.assign(axes.begin(), axes.end());
        HandleNegativeAxes(/*inout*/ m_axes, gsl::narrow_cast<uint32_t>(inputDimensions.size()));
        std::sort(m_axes.begin(), m_axes.end());
    }

    std::vector<EdgeShapes> SqueezeHelper::GetOutputShapes(const MLShapeInferenceContext& shapeInfo) const
    {
        auto outputDimensions = shapeInfo.GetInputTensorShape(0);
        auto inputDimCount = gsl::narrow_cast<int>(outputDimensions.size());

        // Flags that indicates if a dimension should be removed. Smallest dimension is the least significant bit.
        uint32_t shouldSqueezeDim = 0;

        for (size_t i = 0; i < m_axes.size(); ++i)
        {
            int dimIndex = m_axes[i];
            ML_CHECK_VALID_ARGUMENT(dimIndex >= 0 && dimIndex < inputDimCount, "'axes' must be valid with within actual input dimensions.");
            if (outputDimensions[dimIndex] == 1)
            {
                shouldSqueezeDim |= 1 << dimIndex;
            }
        }

        uint32_t newOutputDimCount = 0;

        for (uint32_t i = 0; i < outputDimensions.size(); i++)
        {
            if (!(shouldSqueezeDim & (1 << i)))
            {
                outputDimensions[newOutputDimCount++] = outputDimensions[i];
            }
        }

        outputDimensions.resize(newOutputDimCount);

        return { outputDimensions };
    }

    void UnsqueezeHelper::Initialize(
        gsl::span<const int32_t> axes,
        gsl::span<const DimensionType> inputDimensions
        )
    {
        m_axes.assign(axes.begin(), axes.end());
        const uint32_t outputDimensionCount = gsl::narrow_cast<uint32_t>(inputDimensions.size() + axes.size());
        HandleNegativeAxes(/*inout*/ m_axes, outputDimensionCount);
        std::sort(m_axes.begin(), m_axes.end());
    }

    std::vector<EdgeShapes> UnsqueezeHelper::GetOutputShapes(const MLShapeInferenceContext& shapeInfo) const
    {
        auto inputDimensions = shapeInfo.GetInputTensorShape(0);
        std::vector<DimensionType> outputDimensions(m_axes.size() + inputDimensions.size());

        outputDimensions.assign(inputDimensions.begin(), inputDimensions.end());

        for (size_t i = 0; i < m_axes.size(); ++i)
        {
            ML_CHECK_VALID_ARGUMENT(m_axes[i] >= 0, "Attribute axes should contain non-negative integers.");
            ML_CHECK_VALID_ARGUMENT(m_axes[i] <= gsl::narrow_cast<int32_t>(outputDimensions.size()), "Attribute axes must be within range.");
            outputDimensions.insert(outputDimensions.begin() + m_axes[i], 1);
        }

        return { outputDimensions };
    }
    
    std::vector<EdgeShapes> SpaceToDepthHelper::GetOutputShapes(const MLShapeInferenceContext& shapeInfo) const
    {
        auto inputDimensions = shapeInfo.GetInputTensorShape(0);
        ML_CHECK_VALID_ARGUMENT(inputDimensions.size() == 4, "Wrong number of dimensions.");

        assert(m_blockSize > 0);

        DimensionType outputDimensions[4] =
        {
            inputDimensions[N],
            inputDimensions[C] * m_blockSize * m_blockSize,
            inputDimensions[H] / m_blockSize,
            inputDimensions[W] / m_blockSize,
        };

        return { EdgeShapes(outputDimensions) };
    }
        
    std::vector<EdgeShapes> ReshapeHelper::GetOutputShapes(const MLShapeInferenceContext& shapeInfo) const
    {
        // Fill in the output dimensions. The shape may have -1 in a single dimension,
        // which means to infer the size from the remaining elements. For example, if
        // the input has 16 elements and the shape is {2,2,-1}, then the last dimension
        // must be 4 (2*2*4 = 16 elements).
        const std::vector<DimensionType> inputDimensions = shapeInfo.GetInputTensorShape(0);

        std::vector<DimensionType> outputDimensions(m_shapeDims.size());

        DimensionType outElementCount = 1;
        int inferDim = -1;

        DimensionType inElementCount = ComputeElementCountFromDimensions(inputDimensions);

        for (int i = 0, ci = gsl::narrow_cast<int>(m_shapeDims.size()); i < ci; ++i)
        {
            switch (m_shapeDims[i])
            {
            case -1:
                ML_CHECK_VALID_ARGUMENT(inferDim == -1, "Only one dimension can be inferred.");
                inferDim = i;
                break;

            case 0:
                outputDimensions[i] = inputDimensions[i];
                outElementCount *= outputDimensions[i];
                break;

            default:
                outputDimensions[i] = m_shapeDims[i];
                outElementCount *= outputDimensions[i];
                break;
            }
        }

        if (inferDim != -1)
        {
            outputDimensions[inferDim] = inElementCount / outElementCount;
            outElementCount *= outputDimensions[inferDim];
        }
        
        return { EdgeShapes(outputDimensions) };
    }

    std::vector<EdgeShapes> ExpandHelper::GetOutputShapes(const MLShapeInferenceContext& shapeInfo) const
    {
        std::vector<uint32_t> outputDimensions;

        // The 'shape' tensor is a 1D tensor holding the new shape to expand to,
        // and the first element of its own shape holds how many dimensions there
        // will be for the output.

        std::vector<uint32_t> actualInputTensorShape = shapeInfo.GetInputTensorShape(0);
        std::vector<uint32_t> shapeTensorDimensions = shapeInfo.GetInputTensorShape(1);
        ML_CHECK_VALID_ARGUMENT(shapeTensorDimensions.size() == 1, "Expand's shape tensor must be 1D.");
        const size_t dimCount = shapeTensorDimensions[0];

        MLOperatorTensor shapeTensor = shapeInfo.GetConstantInputTensor(1);
        const int64_t* shapeData = shapeTensor.GetData<int64_t>();

        // First element of shape tensor is how many dims to expand to.
        std::vector<uint32_t> desiredTensorShape;
        DowncastDimensions(gsl::make_span(shapeData, dimCount), /*out*/ desiredTensorShape);

        // Determine the broadcasted input shape.
        outputDimensions = OperatorHelper::BroadcastTensorShape(actualInputTensorShape, desiredTensorShape);
        
        return { EdgeShapes(outputDimensions) };
    }
    
    std::vector<EdgeShapes> ConstantOfShapeHelper::GetOutputShapes(const MLShapeInferenceContext& shapeInfo) const
    {
        std::vector<uint32_t> outputDimensions;

        // The 'shape' tensor is a 1D tensor holding the new shape to expand to,
        // and the first element of its own shape holds how many dimensions there
        // will be for the output.

        std::vector<uint32_t> shapeTensorDimensions = shapeInfo.GetInputTensorShape(0);
        ML_CHECK_VALID_ARGUMENT(shapeTensorDimensions.size() == 1, "ConstantOfShapeHelper's shape tensor must be 1D.");
        const size_t dimCount = shapeTensorDimensions[0];

        MLOperatorTensor shapeTensor = shapeInfo.GetConstantInputTensor(0);
        const int64_t* shapeData = shapeTensor.GetData<int64_t>();

        // First element of shape tensor is how many dims to expand to.
        std::vector<uint32_t> desiredTensorShape;
        DowncastDimensions(gsl::make_span(shapeData, dimCount), /*out*/ desiredTensorShape);

        return { EdgeShapes(desiredTensorShape) };
    }

    std::vector<EdgeShapes> TileHelper::GetOutputShapes(const MLShapeInferenceContext& shapeInfo) const
    {
        return { EdgeShapes(m_outputDimensions) };
    }

    void ResizeHelper::Initialize(
        gsl::span<const int32_t> outputSizes
        )
    {
        assert(m_outputDimensions.empty());
        ML_CHECK_VALID_ARGUMENT(m_scales.empty() || outputSizes.empty(), "scales and roi cannot both be present.");

        const size_t rank = m_inputDimensions.size();

        if (outputSizes.empty())
        {
            // Compute output size from scales and normalized region of interest (each axis 0 to 1).
            ML_CHECK_VALID_ARGUMENT(m_scales.size() == rank, "The 'scales' parameter must have same rank as input dimensions.");
            ML_CHECK_VALID_ARGUMENT(m_regionOfInterest.empty() || m_regionOfInterest.size() == rank * 2, "The 'roi' parameter must have two values for each input dimension.");

            for (size_t i = 0; i < rank; ++i)
            {
                float scale = m_scales[i];
                ML_CHECK_VALID_ARGUMENT(scale > FLT_EPSILON, "Scale values should be positive.");
                float roiRange = m_regionOfInterest.empty() ? 1.0f : m_regionOfInterest[i + rank] - m_regionOfInterest[i];
                m_outputDimensions.push_back(gsl::narrow_cast<uint32_t>(floor(m_inputDimensions[i] * roiRange * scale)));
            }
        }
        else
        {
            // Determine scales from output / input ratio.
            ML_CHECK_VALID_ARGUMENT(outputSizes.size() == rank, "Input dimensions and 'sizes' must have same rank.");

            m_scales.resize(rank);
            for (size_t i = 0; i < rank; ++i)
            {
                float scale = float(outputSizes[i]) / std::max(m_inputDimensions[i], 1u);
                m_scales[i] = scale;
                m_outputDimensions.push_back(gsl::narrow_cast<uint32_t>(outputSizes[i]));
            }
        }
    }

    std::vector<EdgeShapes> ResizeHelper::GetOutputShapes(const MLShapeInferenceContext& shapeInfo) const
    {
        return { m_outputDimensions };
    }

    void RangeHelper::Initialize(
        const MLOperatorTensor& startTensor,
        const MLOperatorTensor& limitTensor,
        const MLOperatorTensor& deltaTensor
        )
    {
        ReadScalarTensorData(startTensor, &m_valueStart, sizeof(m_valueStart));
        ReadScalarTensorData(limitTensor, &m_valueLimit, sizeof(m_valueLimit));
        ReadScalarTensorData(deltaTensor, &m_valueDelta, sizeof(m_valueDelta));
        m_tensorDataType = startTensor.GetTensorDataType();

        // The output size is a 1D tensor ranging from start up to limit,
        // where:
        //
        //  number_of_elements = max(ceil((limit - start) / delta), 0)
        //
        uint32_t totalElementCount = 0;
        if (IsFloatDataType(m_tensorDataType))
        {
            double start = CastToFloat64(m_tensorDataType, &m_valueStart);
            double limit = CastToFloat64(m_tensorDataType, &m_valueLimit);
            double delta = CastToFloat64(m_tensorDataType, &m_valueDelta);
            totalElementCount = gsl::narrow_cast<uint32_t>(std::max(ceil((limit - start) / delta), 0.0));
        }
        else
        {
            int64_t start = CastToInt64(m_tensorDataType, &m_valueStart);
            int64_t limit = CastToInt64(m_tensorDataType, &m_valueLimit);
            int64_t delta = CastToInt64(m_tensorDataType, &m_valueDelta);
            int64_t range = limit - start;
            totalElementCount = gsl::narrow_cast<uint32_t>(std::max((range / delta) + (range % delta != 0), int64_t(0)));
        }
        m_outputDimensions.push_back(totalElementCount);
    }

    std::vector<EdgeShapes> RangeHelper::GetOutputShapes(const MLShapeInferenceContext& shapeInfo) const
    {
        return { m_outputDimensions };
    }

    std::vector<EdgeShapes> OneHotHelper::GetOutputShapes(const MLShapeInferenceContext& shapeInfo) const
    {
        return { EdgeShapes(m_outputDimensions) };
    }

} // namespace OperatorHelper<|MERGE_RESOLUTION|>--- conflicted
+++ resolved
@@ -164,15 +164,9 @@
         case MLOperatorTensorDataType::Complex64:  return static_cast<int64_t>(*reinterpret_cast<const float*>(p)); // Read the real component.
         case MLOperatorTensorDataType::Complex128: return static_cast<int64_t>(*reinterpret_cast<const double*>(p)); // Read the real component.
         case MLOperatorTensorDataType::Undefined:
-<<<<<<< HEAD
-        default: 
-        	ML_INVALID_ARGUMENT("Unknown MLOperatorTensorDataType.");
-        	return -1;
-=======
         default:
             ML_INVALID_ARGUMENT("Unknown MLOperatorTensorDataType.");
             return 0;
->>>>>>> 2d44bd52
         };
         #pragma warning (default:4702)
     }
@@ -198,15 +192,9 @@
         case MLOperatorTensorDataType::Complex64:  return static_cast<double>(*reinterpret_cast<const float*>(p)); // Read the real component.
         case MLOperatorTensorDataType::Complex128: return static_cast<double>(*reinterpret_cast<const double*>(p)); // Read the real component.
         case MLOperatorTensorDataType::Undefined:
-<<<<<<< HEAD
-        default: 
-        	ML_INVALID_ARGUMENT("Unknown MLOperatorTensorDataType.");
-        	return -1.0;
-=======
         default:
             ML_INVALID_ARGUMENT("Unknown MLOperatorTensorDataType.");
             return 0.0;
->>>>>>> 2d44bd52
         };
         #pragma warning (default:4702)
     }

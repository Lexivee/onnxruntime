// Copyright (c) Microsoft Corporation. All rights reserved.
// Licensed under the MIT License.

#pragma once

namespace OperatorHelper
{
    // The since version of each operator in version 7 of the ONNX domain
    namespace OnnxOperatorSet7
    {
        static const int sc_sinceVer_Affine = 1;
        static const int sc_sinceVer_ArgMax = 1;
        static const int sc_sinceVer_ArgMin = 1;
        static const int sc_sinceVer_ATen = 1;
        static const int sc_sinceVer_Constant = 1;
        static const int sc_sinceVer_ConstantFill = 1;
        static const int sc_sinceVer_Conv = 1;
        static const int sc_sinceVer_ConvTranspose = 1;
        static const int sc_sinceVer_Crop = 1;
        static const int sc_sinceVer_DepthToSpace = 1;
        static const int sc_sinceVer_Flatten = 1;
        static const int sc_sinceVer_Gather = 1;
        static const int sc_sinceVer_GivenTensorFill = 1;
        static const int sc_sinceVer_GlobalAveragePool = 1;
        static const int sc_sinceVer_GlobalMaxPool = 1;
        static const int sc_sinceVer_GRUUnit = 1;
        static const int sc_sinceVer_Hardmax = 1;
        static const int sc_sinceVer_Identity = 1;
        static const int sc_sinceVer_If = 1;
        static const int sc_sinceVer_ImageScaler = 1;
        static const int sc_sinceVer_LogSoftmax = 1;
        static const int sc_sinceVer_Loop = 1;
        static const int sc_sinceVer_LoopIndexTensor = 1;
        static const int sc_sinceVer_LpNormalization = 1;
        static const int sc_sinceVer_LRN = 1;
        static const int sc_sinceVer_MatMul = 1;
        static const int sc_sinceVer_MaxPool = 1;
        static const int sc_sinceVer_MaxRoiPool = 1;
        static const int sc_sinceVer_MeanVarianceNormalization = 1;
        static const int sc_sinceVer_Not = 1;
        static const int sc_sinceVer_ParametricSoftplus = 1;
        static const int sc_sinceVer_RandomNormal = 1;
        static const int sc_sinceVer_RandomNormalLike = 1;
        static const int sc_sinceVer_RandomUniform = 1;
        static const int sc_sinceVer_RandomUniformLike = 1;
        static const int sc_sinceVer_ReduceL1 = 1;
        static const int sc_sinceVer_ReduceL2 = 1;
        static const int sc_sinceVer_ReduceLogSum = 1;
        static const int sc_sinceVer_ReduceLogSumExp = 1;
        static const int sc_sinceVer_ReduceMax = 1;
        static const int sc_sinceVer_ReduceMean = 1;
        static const int sc_sinceVer_ReduceMin = 1;
        static const int sc_sinceVer_ReduceProd = 1;
        static const int sc_sinceVer_ReduceSum = 1;
        static const int sc_sinceVer_ReduceSumSquare = 1;
        static const int sc_sinceVer_Scale = 1;
        static const int sc_sinceVer_ScaledTanh = 1;
        static const int sc_sinceVer_Shape = 1;
        static const int sc_sinceVer_Size = 1;
        static const int sc_sinceVer_Slice = 1;
        static const int sc_sinceVer_Softmax = 1;
        static const int sc_sinceVer_Softplus = 1;
        static const int sc_sinceVer_Softsign = 1;
        static const int sc_sinceVer_SpaceToDepth = 1;
        static const int sc_sinceVer_Squeeze = 1;
        static const int sc_sinceVer_ThresholdedRelu = 1;
        static const int sc_sinceVer_TopK = 1;
        static const int sc_sinceVer_Transpose = 1;
        static const int sc_sinceVer_Unsqueeze = 1;
        static const int sc_sinceVer_GlobalLpPool = 2;
        static const int sc_sinceVer_LpPool = 2;
        static const int sc_sinceVer_Pad = 2;
        static const int sc_sinceVer_Split = 2;
        static const int sc_sinceVer_Concat = 4;
        static const int sc_sinceVer_Reshape = 5;
        static const int sc_sinceVer_Abs = 6;
        static const int sc_sinceVer_Cast = 6;
        static const int sc_sinceVer_Ceil = 6;
        static const int sc_sinceVer_Clip = 6;
        static const int sc_sinceVer_Elu = 6;
        static const int sc_sinceVer_Exp = 6;
        static const int sc_sinceVer_Floor = 6;
        static const int sc_sinceVer_HardSigmoid = 6;
        static const int sc_sinceVer_InstanceNormalization = 6;
        static const int sc_sinceVer_LeakyRelu = 6;
        static const int sc_sinceVer_Log = 6;
        static const int sc_sinceVer_Max = 6;
        static const int sc_sinceVer_Mean = 6;
        static const int sc_sinceVer_Min = 6;
        static const int sc_sinceVer_Neg = 6;
        static const int sc_sinceVer_Reciprocal = 6;
        static const int sc_sinceVer_Relu = 6;
        static const int sc_sinceVer_Selu = 6;
        static const int sc_sinceVer_Sigmoid = 6;
        static const int sc_sinceVer_Sqrt = 6;
        static const int sc_sinceVer_Sum = 6;
        static const int sc_sinceVer_Tanh = 6;
        static const int sc_sinceVer_Tile = 6;
        static const int sc_sinceVer_Acos = 7;
        static const int sc_sinceVer_Add = 7;
        static const int sc_sinceVer_And = 7;
        static const int sc_sinceVer_Asin = 7;
        static const int sc_sinceVer_Atan = 7;
        static const int sc_sinceVer_AveragePool = 7;
        static const int sc_sinceVer_BatchNormalization = 7;
        static const int sc_sinceVer_Cos = 7;
        static const int sc_sinceVer_Div = 7;
        static const int sc_sinceVer_Dropout = 7;
        static const int sc_sinceVer_Equal = 7;
        static const int sc_sinceVer_Gemm = 7;
        static const int sc_sinceVer_Greater = 7;
        static const int sc_sinceVer_GRU = 7;
        static const int sc_sinceVer_Less = 7;
        static const int sc_sinceVer_LSTM = 7;
        static const int sc_sinceVer_Mul = 7;
        static const int sc_sinceVer_Multinomial = 7;
        static const int sc_sinceVer_Or = 7;
        static const int sc_sinceVer_Pow = 7;
        static const int sc_sinceVer_PRelu = 7;
        static const int sc_sinceVer_RNN = 7;
        static const int sc_sinceVer_Sin = 7;
        static const int sc_sinceVer_Sub = 7;
        static const int sc_sinceVer_Tan = 7;
        static const int sc_sinceVer_Upsample = 7;
        static const int sc_sinceVer_Xor = 7;
        static const int sc_sinceVer_LayerNormalization = 1;

        // Special operators
        static const int sc_sinceVer_MemcpyToHost = 1;
        static const int sc_sinceVer_MemcpyFromHost = 1;
    } // namespace OnnxOperatorSet7

    namespace OnnxOperatorSet8
    {
        static const int sc_sinceVer_Expand = 8;
        static const int sc_sinceVer_Max = 8;
        static const int sc_sinceVer_Mean = 8;
        static const int sc_sinceVer_Min = 8;
        static const int sc_sinceVer_Sum = 8;
        static const int sc_sinceVer_MaxPool = 8;
    } // namespace OnnxOperatorSet8

    namespace OnnxOperatorSet9
    {
        static const int sc_sinceVer_Sign = 9;
        static const int sc_sinceVer_IsNaN = 9;
        static const int sc_sinceVer_Sinh = 9;
        static const int sc_sinceVer_Cosh = 9;
        static const int sc_sinceVer_Asinh = 9;
        static const int sc_sinceVer_Acosh = 9;
        static const int sc_sinceVer_Atanh = 9;
        static const int sc_sinceVer_Erf = 9;
        static const int sc_sinceVer_Where = 9;
        static const int sc_sinceVer_ConstantOfShape = 9;
        static const int sc_sinceVer_OneHot = 9;
        static const int sc_sinceVer_MaxUnpool = 9;
        static const int sc_sinceVer_Compress = 9;
        static const int sc_sinceVer_EyeLike = 9;
        static const int sc_sinceVer_Scatter = 9;
        static const int sc_sinceVer_NonZero = 9;
        static const int sc_sinceVer_Shrink = 9;
        static const int sc_sinceVer_Greater = 9;
        static const int sc_sinceVer_Less = 9;
        static const int sc_sinceVer_BatchNormalization = 9;
        static const int sc_sinceVer_Flatten = 9;
        static const int sc_sinceVer_Gemm = 9;
        static const int sc_sinceVer_PRelu = 9;
        static const int sc_sinceVer_MatMul = 9;
        static const int sc_sinceVer_Cast = 9;
        static const int sc_sinceVer_Upsample = 9;
        static const int sc_sinceVer_MeanVarianceNormalization = 9;
    } // namespace OnnxOperatorSet9

    namespace OnnxOperatorSet10
    {
        static const int sc_sinceVer_Crop = 10; // Removed in this version.
        static const int sc_sinceVer_Resize = 10;
        static const int sc_sinceVer_MaxPool = 10;
        static const int sc_sinceVer_QuantizeLinear = 10;
        static const int sc_sinceVer_DequantizeLinear = 10;
        static const int sc_sinceVer_Dropout = 10;
        static const int sc_sinceVer_ThresholdedRelu = 10;
        static const int sc_sinceVer_Upsample = 10;
        static const int sc_sinceVer_Slice = 10;
        static const int sc_sinceVer_IsInf = 10;
        static const int sc_sinceVer_Mod = 10;
        static const int sc_sinceVer_DropOut = 10;
        static const int sc_sinceVer_RoiAlign = 10;
        static const int sc_sinceVer_TopK = 10;
        static const int sc_sinceVer_ReverseSequence = 10;
        static const int sc_sinceVer_AveragePool = 10;
        static const int sc_sinceVer_ConvInteger = 10;
        static const int sc_sinceVer_MatMulInteger = 10;
        static const int sc_sinceVer_QLinearConv = 10;
        static const int sc_sinceVer_QLinearMatMul = 10;
    } // namespace OnnxOperatorSet10

    namespace OnnxOperatorSet11
    {
        static const int sc_sinceVer_ArgMax = 11;
        static const int sc_sinceVer_ArgMin = 11;
        static const int sc_sinceVer_AveragePool = 11;
        static const int sc_sinceVer_BitShift = 11;
        static const int sc_sinceVer_Clip = 11;
        static const int sc_sinceVer_Compress = 11;
        static const int sc_sinceVer_Concat = 11;
        static const int sc_sinceVer_Conv = 11;
        static const int sc_sinceVer_ConvTranspose = 11;
        static const int sc_sinceVer_CumSum = 11;
        static const int sc_sinceVer_DepthToSpace = 11;
        static const int sc_sinceVer_Equal = 11;
        static const int sc_sinceVer_Flatten = 11;
        static const int sc_sinceVer_Gather = 11;
        static const int sc_sinceVer_GatherElements = 11;
        static const int sc_sinceVer_GatherND = 11;
        static const int sc_sinceVer_Gemm = 11;
        static const int sc_sinceVer_Hardmax = 11;
        static const int sc_sinceVer_LogSoftmax = 11;
        static const int sc_sinceVer_LpPool = 11;
        static const int sc_sinceVer_MaxPool = 11;
        static const int sc_sinceVer_MaxUnpool = 11;
        static const int sc_sinceVer_OneHot = 11;
        static const int sc_sinceVer_Pad = 11;
        static const int sc_sinceVer_Range = 11;
        static const int sc_sinceVer_ReduceL1 = 11;
        static const int sc_sinceVer_ReduceL2 = 11;
        static const int sc_sinceVer_ReduceLogSum = 11;
        static const int sc_sinceVer_ReduceLogSumExp = 11;
        static const int sc_sinceVer_ReduceMax = 11;
        static const int sc_sinceVer_ReduceMean = 11;
        static const int sc_sinceVer_ReduceMin = 11;
        static const int sc_sinceVer_ReduceProd = 11;
        static const int sc_sinceVer_ReduceSum = 11;
        static const int sc_sinceVer_ReduceSumSquare = 11;
        static const int sc_sinceVer_Resize = 11;
        static const int sc_sinceVer_Round = 11;
        static const int sc_sinceVer_DynamicQuantizeLinear = 11;
        static const int sc_sinceVer_Scan = 11;
        static const int sc_sinceVer_Scatter = 11; // Deprecated alias
        static const int sc_sinceVer_ScatterElements = 11;
        static const int sc_sinceVer_ScatterND = 11;
        static const int sc_sinceVer_Slice = 11;
        static const int sc_sinceVer_Softmax = 11;
        static const int sc_sinceVer_Split = 11;
        static const int sc_sinceVer_Squeeze = 11;
        static const int sc_sinceVer_TopK = 11;
        static const int sc_sinceVer_Unsqueeze = 11;
        static const int sc_sinceVer_ConcatFromSequence = 11;
    } // namespace OnnxOperatorSet11

    namespace OnnxOperatorSet12
    {
        static const int sc_sinceVer_ArgMin = 12;
        static const int sc_sinceVer_ArgMax = 12;
        static const int sc_sinceVer_Celu = 12;
        static const int sc_sinceVer_Clip = 12;
        static const int sc_sinceVer_Einsum = 12;
        static const int sc_sinceVer_GatherND = 12;
        static const int sc_sinceVer_GreaterOrEqual = 12;
        static const int sc_sinceVer_LessOrEqual = 12;
        static const int sc_sinceVer_MaxPool = 12;
        static const int sc_sinceVer_Min = 12;
        static const int sc_sinceVer_Max = 12;
        static const int sc_sinceVer_Pow = 12;
        static const int sc_sinceVer_ReduceMax = 12;
        static const int sc_sinceVer_ReduceMin = 12;
    } // namespace OnnxOperatorSet12

    namespace OnnxOperatorSet13
    {
        static const int sc_sinceVer_Abs = 13;
        static const int sc_sinceVer_Add = 13;
        static const int sc_sinceVer_ArgMax = 13;
        static const int sc_sinceVer_ArgMin = 13;
        static const int sc_sinceVer_Cast = 13;
        static const int sc_sinceVer_Ceil = 13;
        static const int sc_sinceVer_Clip = 13;
        static const int sc_sinceVer_Concat = 13;
        static const int sc_sinceVer_Constant = 13;
        static const int sc_sinceVer_DepthToSpace = 13;
        static const int sc_sinceVer_DequantizeLinear = 13;
        static const int sc_sinceVer_Div = 13;
        static const int sc_sinceVer_Equal = 13;
        static const int sc_sinceVer_Erf = 13;
        static const int sc_sinceVer_Exp = 13;
        static const int sc_sinceVer_Expand = 13;
        static const int sc_sinceVer_Flatten = 13;
        static const int sc_sinceVer_Floor = 13;
        static const int sc_sinceVer_Gather = 13;
        static const int sc_sinceVer_GatherElements = 13;
        static const int sc_sinceVer_GatherND = 13;
        static const int sc_sinceVer_Gemm = 13;
        static const int sc_sinceVer_Greater = 13;
        static const int sc_sinceVer_Identity = 13;
        static const int sc_sinceVer_IsNaN = 13;
        static const int sc_sinceVer_LRN = 13;
        static const int sc_sinceVer_Less = 13;
        static const int sc_sinceVer_Log = 13;
        static const int sc_sinceVer_MatMul = 13;
        static const int sc_sinceVer_Max = 13;
        static const int sc_sinceVer_Mean = 13;
        static const int sc_sinceVer_MeanVarianceNormalization = 13;
        static const int sc_sinceVer_Min = 13;
        static const int sc_sinceVer_Mod = 13;
        static const int sc_sinceVer_Mul = 13;
        static const int sc_sinceVer_Neg = 13;
        static const int sc_sinceVer_NonZero = 13;
        static const int sc_sinceVer_Pad = 13;
        static const int sc_sinceVer_Pow = 13;
        static const int sc_sinceVer_QuantizeLinear = 13;
        static const int sc_sinceVer_Reciprocal = 13;
        static const int sc_sinceVer_ReduceL1 = 13;
        static const int sc_sinceVer_ReduceL2 = 13;
        static const int sc_sinceVer_ReduceLogSum = 13;
        static const int sc_sinceVer_ReduceLogSumExp = 13;
        static const int sc_sinceVer_ReduceMax = 13;
        static const int sc_sinceVer_ReduceMean = 13;
        static const int sc_sinceVer_ReduceMin = 13;
        static const int sc_sinceVer_ReduceProd = 13;
        static const int sc_sinceVer_ReduceSum = 13;
        static const int sc_sinceVer_ReduceSumSquare = 13;
        static const int sc_sinceVer_Relu = 13;
        static const int sc_sinceVer_Reshape = 13;
        static const int sc_sinceVer_Resize = 13;
        static const int sc_sinceVer_Scatter = 13;
        static const int sc_sinceVer_ScatterElements = 13;
        static const int sc_sinceVer_ScatterND = 13;
        static const int sc_sinceVer_Sigmoid = 13;
        static const int sc_sinceVer_Sign = 13;
        static const int sc_sinceVer_Slice = 13;
        static const int sc_sinceVer_Split = 13;
        static const int sc_sinceVer_SpaceToDepth = 13;
        static const int sc_sinceVer_Sqrt = 13;
        static const int sc_sinceVer_Squeeze = 13;
        static const int sc_sinceVer_Sub = 13;
        static const int sc_sinceVer_Sum = 13;
        static const int sc_sinceVer_Tanh = 13;
        static const int sc_sinceVer_Tile = 13;
        static const int sc_sinceVer_Transpose = 13;
        static const int sc_sinceVer_Unsqueeze = 13;
        static const int sc_sinceVer_ReduseSum = 13;
        static const int sc_sinceVer_Softmax = 13;
        static const int sc_sinceVer_LogSoftmax = 13;
        static const int sc_sinceVer_Hardmax = 13;
        static const int sc_sinceVer_Shape = 13;
        static const int sc_sinceVer_Size = 13;
    } // namespace OnnxOperatorSet13

    namespace OnnxOperatorSet14
    {
        static const int sc_sinceVer_Add = 14;
        static const int sc_sinceVer_BatchNormalization = 14;
        static const int sc_sinceVer_CumSum = 14;
        static const int sc_sinceVer_Div = 14;
        static const int sc_sinceVer_Identity = 14;
        static const int sc_sinceVer_GRU = 14;
        static const int sc_sinceVer_LSTM = 14;
        static const int sc_sinceVer_Mul = 14;
        static const int sc_sinceVer_Relu = 14;
        static const int sc_sinceVer_Reshape = 14;
        static const int sc_sinceVer_RNN = 14;
        static const int sc_sinceVer_Sub = 14;
        static const int sc_sinceVer_Trilu = 14;
    } // namespace OnnxOperatorSet14

    namespace OnnxOperatorSet15
    {
        static const int sc_sinceVer_CastLike = 15;
        static const int sc_sinceVer_BatchNormalization = 15;
        static const int sc_sinceVer_Pow = 15;
        static const int sc_sinceVer_Shape = 15;
    } // namespace OnnxOperatorSet15

    namespace OnnxOperatorSet16
    {
        static const int sc_sinceVer_Identity = 16;
        static const int sc_sinceVer_LeakyRelu = 16;
        static const int sc_sinceVer_PRelu = 16;
        static const int sc_sinceVer_Where = 16;
        static const int sc_sinceVer_GreaterOrEqual = 16;
        static const int sc_sinceVer_LessOrEqual = 16;
        static const int sc_sinceVer_ScatterND = 16;
        static const int sc_sinceVer_ScatterElements = 16;
        static const int sc_sinceVer_RoiAlign = 16;
    } // namespace OnnxOperatorSet16

    namespace OnnxOperatorSet17
    {
        static const int sc_sinceVer_LayerNormalization = 17;
    } // namespace OnnxOperatorSet17

    namespace OnnxOperatorSet18
    {
        static const int sc_sinceVer_ReduceL1 = 18;
        static const int sc_sinceVer_ReduceL2 = 18;
        static const int sc_sinceVer_ReduceLogSum = 18;
        static const int sc_sinceVer_ReduceLogSumExp = 18;
        static const int sc_sinceVer_ReduceMax = 18;
        static const int sc_sinceVer_ReduceMean = 18;
        static const int sc_sinceVer_ReduceMin = 18;
        static const int sc_sinceVer_ReduceProd = 18;
        static const int sc_sinceVer_ReduceSumSquare = 18;
        static const int sc_sinceVer_BitwiseAnd = 18;
        static const int sc_sinceVer_BitwiseOr = 18;
        static const int sc_sinceVer_BitwiseXor = 18;
        static const int sc_sinceVer_BitwiseNot = 18;
        static const int sc_sinceVer_Pad = 18;
        static const int sc_sinceVer_Split = 18;
<<<<<<< HEAD
        static const int sc_sinceVer_Resize = 18;
=======
        static const int sc_sinceVer_LpPool = 18;
        static const int sc_sinceVer_Col2Im = 18;
    }

    namespace OnnxOperatorSet19
    {
        static const int sc_sinceVer_AveragePool = 19;
>>>>>>> c1116b4f
    }

    namespace MsftOperatorSet1
    {
        static const int sc_sinceVer_DmlFusedConv = 1;
        static const int sc_sinceVer_DmlFusedConvTranspose = 1;
        static const int sc_sinceVer_DmlFusedInstanceNormalization = 1;
        static const int sc_sinceVer_DmlFusedBatchNormalization = 1;
        static const int sc_sinceVer_DmlFusedMeanVarianceNormalization = 1;
        static const int sc_sinceVer_DmlFusedGemm = 1;
        static const int sc_sinceVer_DmlFusedMatMul = 1;
        static const int sc_sinceVer_DmlFusedAdd = 1;
        static const int sc_sinceVer_DmlFusedSum = 1;
        static const int sc_sinceVer_QuantizeLinear = 1;
        static const int sc_sinceVer_DequantizeLinear = 1;
        static const int sc_sinceVer_ConvTransposeWithDynamicPads = 1;
        static const int sc_sinceVer_QLinearAdd = 1;
        static const int sc_sinceVer_Gelu = 1;
        static const int sc_sinceVer_BiasGelu = 1;
        static const int sc_sinceVer_FusedMatMul = 1;
        static const int sc_sinceVer_FusedMatMulActivation = 1;
        static const int sc_sinceVer_QLinearSigmoid = 1;
        static const int sc_sinceVer_QAttention = 1;
        static const int sc_sinceVer_Attention = 1;
        static const int sc_sinceVer_MatMulIntegerToFloat = 1;
        static const int sc_sinceVer_MultiHeadAttention = 1;
        static const int sc_sinceVer_SkipLayerNormalization = 1;
        static const int sc_sinceVer_EmbedLayerNormalization = 1;
        static const int sc_sinceVer_BiasSplitGelu = 1;
        static const int sc_sinceVer_NhwcConv = 1;
        static const int sc_sinceVer_BiasAdd = 1;
        static const int sc_sinceVer_QuickGelu = 1;
        static const int sc_sinceVer_GroupNorm = 1;
        static const int sc_sinceVer_DynamicQuantizeMatMul = 1;
        static const int sc_sinceVer_QLinearConcat = 1;
        static const int sc_sinceVer_QLinearAveragePool = 1;
        static const int sc_sinceVer_QLinearGlobalAveragePool = 1;
        static const int sc_sinceVer_RotaryEmbedding = 1;
    } // namespace MsftOperatorSet1

} // namespace OperatorHelper<|MERGE_RESOLUTION|>--- conflicted
+++ resolved
@@ -406,9 +406,7 @@
         static const int sc_sinceVer_BitwiseNot = 18;
         static const int sc_sinceVer_Pad = 18;
         static const int sc_sinceVer_Split = 18;
-<<<<<<< HEAD
         static const int sc_sinceVer_Resize = 18;
-=======
         static const int sc_sinceVer_LpPool = 18;
         static const int sc_sinceVer_Col2Im = 18;
     }
@@ -416,7 +414,6 @@
     namespace OnnxOperatorSet19
     {
         static const int sc_sinceVer_AveragePool = 19;
->>>>>>> c1116b4f
     }
 
     namespace MsftOperatorSet1

// Copyright (c) Microsoft Corporation. All rights reserved.
// Licensed under the MIT License.

#pragma once

#include "MLOperatorAuthorImpl.h"
#include "ExecutionProvider.h"

namespace Dml
{
    struct GraphNodeProperties
    {
        std::shared_ptr<const Windows::AI::MachineLearning::Adapter::InternalRegistrationInfo> 
            internalRegInfo;

        // These are currently passed from the partitioning step since the only DML operators current 
        // supporting graph nodes don't customize the order of edges or shapes, other than coercing
        // dimension count.  This will change as the supported set of operators as graph nodes increases.
        Windows::AI::MachineLearning::Adapter::EdgeShapes inputShapes;
        Windows::AI::MachineLearning::Adapter::EdgeShapes outputShapes;
    };

    namespace GraphDescBuilder
    {
        constexpr uint32_t minNodeCountToReuseCommandList = 5;

        // Gets a unique name for the node which survives recreation and graph manipulations between the point
        // that graph partitioning occurs and kernel creation happens
        const std::string& GetUniqueNodeName(const onnxruntime::Node& node);

<<<<<<< HEAD
        struct GraphDesc : DmlSerializedGraphDesc
=======
        struct NodeInfo
        {
            std::variant<Microsoft::WRL::ComPtr<IDMLOperator>, std::vector<uint8_t>> nodeDef;
            std::string name;
        };

        struct GraphDesc
>>>>>>> 25d3b0b3
        {
            bool reuseCommandList;
        };

        GraphDesc BuildDmlGraphDesc(
            const uint8_t* isConstGpuGraphInput,
            const size_t isConstGpuGraphInputCount,
            const std::unordered_map<std::string, std::pair<const ONNX_NAMESPACE::TensorProto*, bool>>& isInitializerTransferable,
            const onnxruntime::Graph& graph,
            const onnxruntime::IndexedSubGraph& indexedSubGraph,
            const std::unordered_map<std::string, GraphNodeProperties>& graphNodePropertyMap,
            IDMLDevice* device,
<<<<<<< HEAD
            const void* executionHandle,
            std::unordered_map<uint32_t, uint32_t>& serializedGraphInputIndexToMainGraphInputIndex,
            std::unordered_map<std::string_view, uint32_t>& serializedGraphConstantNameToMainGraphInputIndex);
=======
            const ExecutionProviderImpl* executionHandle);
>>>>>>> 25d3b0b3
    }
}<|MERGE_RESOLUTION|>--- conflicted
+++ resolved
@@ -28,17 +28,7 @@
         // that graph partitioning occurs and kernel creation happens
         const std::string& GetUniqueNodeName(const onnxruntime::Node& node);
 
-<<<<<<< HEAD
         struct GraphDesc : DmlSerializedGraphDesc
-=======
-        struct NodeInfo
-        {
-            std::variant<Microsoft::WRL::ComPtr<IDMLOperator>, std::vector<uint8_t>> nodeDef;
-            std::string name;
-        };
-
-        struct GraphDesc
->>>>>>> 25d3b0b3
         {
             bool reuseCommandList;
         };
@@ -51,12 +41,8 @@
             const onnxruntime::IndexedSubGraph& indexedSubGraph,
             const std::unordered_map<std::string, GraphNodeProperties>& graphNodePropertyMap,
             IDMLDevice* device,
-<<<<<<< HEAD
-            const void* executionHandle,
+            const ExecutionProviderImpl* executionHandle,
             std::unordered_map<uint32_t, uint32_t>& serializedGraphInputIndexToMainGraphInputIndex,
             std::unordered_map<std::string_view, uint32_t>& serializedGraphConstantNameToMainGraphInputIndex);
-=======
-            const ExecutionProviderImpl* executionHandle);
->>>>>>> 25d3b0b3
     }
 }
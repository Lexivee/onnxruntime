--- conflicted
+++ resolved
@@ -1484,14 +1484,9 @@
     case DML_OPERATOR_ACTIVATION_THRESHOLDED_RELU: return DML_ACTIVATION_THRESHOLDED_RELU_OPERATOR_SCHEMA;
     case DML_OPERATOR_ACTIVATION_SHRINK: return DML_ACTIVATION_SHRINK_OPERATOR_SCHEMA;
 
-<<<<<<< HEAD
-    default: THROW_HR(E_INVALIDARG);
-    return DML_ELEMENT_WISE_IDENTITY_OPERATOR_SCHEMA;
-=======
     default:
         THROW_HR(E_INVALIDARG);
         return DML_ACTIVATION_RELU_OPERATOR_SCHEMA;
->>>>>>> 2d44bd52
     }
 }
 
@@ -2060,19 +2055,11 @@
         return AbstractOperatorDesc(
             &DML_ACTIVATION_SHRINK_OPERATOR_SCHEMA,
             GetFields(*static_cast<const DML_ACTIVATION_SHRINK_OPERATOR_DESC*>(opDesc.Desc)));
-<<<<<<< HEAD
-    default: 
-    	THROW_HR(E_INVALIDARG);
-    	return AbstractOperatorDesc(
-				&DML_ELEMENT_WISE_IDENTITY_OPERATOR_SCHEMA,
-				GetFields(*static_cast<const DML_ELEMENT_WISE_IDENTITY_OPERATOR_DESC*>(opDesc.Desc)));
-=======
     default:
         THROW_HR(E_INVALIDARG);
         return AbstractOperatorDesc(
             &DML_ACTIVATION_RELU_OPERATOR_SCHEMA,
             GetFields(*static_cast<const DML_ACTIVATION_RELU_OPERATOR_DESC*>(opDesc.Desc)));
->>>>>>> 2d44bd52
     }
 
 #pragma warning (default:4702)

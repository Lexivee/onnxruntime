--- conflicted
+++ resolved
@@ -539,8 +539,6 @@
         return onnxruntime::common::Status::OK();
     }
 
-<<<<<<< HEAD
-
     Status ExecutionProviderImpl::CopyTensors(const std::vector<onnxruntime::IDataTransfer::SrcDstPair>& src_dst_pairs) const
     {
         // Source and destination for batched GPU -> CPU copies
@@ -591,19 +589,6 @@
         return onnxruntime::common::Status::OK();
     }
 
-    Status ExecutionProviderImpl::WaitForGpuCompletion()
-    {
-        assert(!m_closed);
-
-        Flush();
-        m_context->GetCurrentCompletionEvent().WaitForSignal();
-        m_context->ReleaseCompletedReferences();
-
-        return Status::OK();
-    }
-
-=======
->>>>>>> 7d523d25
     void __stdcall ExecutionProviderImpl::Flush() const
     {
         assert(!m_closed);

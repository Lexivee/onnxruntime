--- conflicted
+++ resolved
@@ -487,28 +487,12 @@
             Initialize(kernelInfo, kernelInputIndices, std::nullopt, kernelInfo.GetTensorShapeDescription().GetOutputTensorShape(0));
 
             std::vector<DML_TENSOR_DESC> inputDescs = GetDmlInputDescs();
-<<<<<<< HEAD
-            std::vector<DML_TENSOR_DESC> outputDescs = GetDmlOutputDescs(); 
-=======
             std::vector<DML_TENSOR_DESC> outputDescs = GetDmlOutputDescs();
->>>>>>> 1fb6cbdd
 
             DML_ELEMENT_WISE_CONSTANT_POW_OPERATOR_DESC opDesc = {};
             opDesc.InputTensor = &inputDescs[0];
             opDesc.OutputTensor = &outputDescs[0];
             opDesc.Exponent = static_cast<float>(ReadScalarTensorCastToFloat64(*constExpTensor));
-<<<<<<< HEAD
-
-            SetDmlOperatorDesc({ DML_OPERATOR_ELEMENT_WISE_CONSTANT_POW, &opDesc}, kernelInfo);
-        }
-        else
-        {        
-            Initialize(kernelInfo, std::nullopt, std::nullopt, kernelInfo.GetTensorShapeDescription().GetOutputTensorShape(0));
-
-            std::vector<DML_TENSOR_DESC> inputDescs = GetDmlInputDescs();
-            std::vector<DML_TENSOR_DESC> outputDescs = GetDmlOutputDescs(); 
-
-=======
 
             SetDmlOperatorDesc({ DML_OPERATOR_ELEMENT_WISE_CONSTANT_POW, &opDesc}, kernelInfo);
         }
@@ -519,7 +503,6 @@
             std::vector<DML_TENSOR_DESC> inputDescs = GetDmlInputDescs();
             std::vector<DML_TENSOR_DESC> outputDescs = GetDmlOutputDescs();
 
->>>>>>> 1fb6cbdd
             DML_ELEMENT_WISE_POW_OPERATOR_DESC opDesc = {};
             opDesc.InputTensor = &inputDescs[0];
             opDesc.ExponentTensor = &inputDescs[1];
@@ -614,13 +597,10 @@
         opDesc.ScaleTensor = &inputDescs[1];
         opDesc.ZeroPointTensor = hasZeroPointTensor ? &inputDescs[2] : nullptr;
         opDesc.OutputTensor = &outputDescs[0];
-<<<<<<< HEAD
         
         TryConvertTensorToBroadcastScalar(kernelInfo, opDesc.ScaleTensor,     1);
         TryConvertTensorToBroadcastScalar(kernelInfo, opDesc.ZeroPointTensor, 2);
 
-=======
->>>>>>> 1fb6cbdd
         SetDmlOperatorDesc({ApiTraits::OperatorDescTraits<TOperatorDesc>::Type, &opDesc}, kernelInfo);
     }
 };

// Copyright (c) Microsoft Corporation. All rights reserved.
// Licensed under the MIT License.

#include "precomp.h"

namespace Dml
{

bool AreAllStridesIdentical(gsl::span<const TensorDesc> tensorDescs)
{
    const size_t tensorDescCount = tensorDescs.size();

    for (size_t i = 1; i < tensorDescCount; ++i)
    {
        gsl::span<const uint32_t> stridesA = tensorDescs[i - 1].GetStrides();
        gsl::span<const uint32_t> stridesB = tensorDescs[i].GetStrides();
        if (stridesA.size() != stridesB.size() || !std::equal(stridesA.begin(), stridesA.end(), stridesB.begin()))
        {
            return false;
        }
    }

    return true;
}

template <typename TOperatorDesc>
class DmlOperatorElementwiseUnary : public DmlOperator
{
public:
    DmlOperatorElementwiseUnary(const MLOperatorKernelCreationContext& kernelInfo) : DmlOperator(kernelInfo)
    {
        ML_CHECK_VALID_ARGUMENT(kernelInfo.GetInputCount() == 1);
        ML_CHECK_VALID_ARGUMENT(kernelInfo.GetOutputCount() == 1);

        Initialize(kernelInfo, std::nullopt, std::nullopt, kernelInfo.GetTensorShapeDescription().GetOutputTensorShape(0));

        std::vector<DML_TENSOR_DESC> inputDescs = GetDmlInputDescs();
        std::vector<DML_TENSOR_DESC> outputDescs = GetDmlOutputDescs();

        TOperatorDesc opDesc = {};
        opDesc.InputTensor = inputDescs.data();
        opDesc.OutputTensor = outputDescs.data();

        SetDmlOperatorDesc({ ApiTraits::OperatorDescTraits<TOperatorDesc>::Type, &opDesc }, kernelInfo);
    }
};

template <>
class DmlOperatorElementwiseUnary<DML_ELEMENT_WISE_ABS_OPERATOR_DESC> : public DmlOperator
{
public:
    DmlOperatorElementwiseUnary(const MLOperatorKernelCreationContext& kernelInfo) : DmlOperator(kernelInfo)
    {
        ML_CHECK_VALID_ARGUMENT(kernelInfo.GetInputCount() == 1);
        ML_CHECK_VALID_ARGUMENT(kernelInfo.GetOutputCount() == 1);

        Initialize(kernelInfo, std::nullopt, std::nullopt, kernelInfo.GetTensorShapeDescription().GetOutputTensorShape(0));

        std::vector<DML_TENSOR_DESC> inputDescs = GetDmlInputDescs();
        std::vector<DML_TENSOR_DESC> outputDescs = GetDmlOutputDescs();

        assert(inputDescs[0].Type == DML_TENSOR_TYPE_BUFFER);
        if (IsSigned(reinterpret_cast<const DML_BUFFER_TENSOR_DESC*>(inputDescs[0].Desc)->DataType))
        {
            DML_ELEMENT_WISE_ABS_OPERATOR_DESC opDesc = {};
            opDesc.InputTensor = inputDescs.data();
            opDesc.OutputTensor = outputDescs.data();

            SetDmlOperatorDesc({ ApiTraits::OperatorDescTraits<DML_ELEMENT_WISE_ABS_OPERATOR_DESC>::Type, &opDesc }, kernelInfo);
        }
        else
        {
            // DML doesn't support UINT datatypes. So redirect to Identity because Abs doesn't do anything to UINT.
            DML_ELEMENT_WISE_IDENTITY_OPERATOR_DESC opDesc = {};
            opDesc.InputTensor = inputDescs.data();
            opDesc.OutputTensor = outputDescs.data();

            SetDmlOperatorDesc({ ApiTraits::OperatorDescTraits<DML_ELEMENT_WISE_IDENTITY_OPERATOR_DESC>::Type, &opDesc }, kernelInfo);
        }
    }
};

template<typename T>
void SetFusedActivation(T& opDesc, const DML_OPERATOR_DESC* fusedActivation)
{
    // Activation is only fused for sum operators, which have a template specialization
    ORT_THROW_HR(E_INVALIDARG);
}

template<>
void SetFusedActivation(DML_ELEMENT_WISE_ADD1_OPERATOR_DESC& opDesc, const DML_OPERATOR_DESC* fusedActivation)
{
    opDesc.FusedActivation = fusedActivation;
}

template <typename TOperatorDesc>
class DmlOperatorElementwiseBinary : public DmlOperator
{
public:
    DmlOperatorElementwiseBinary(const MLOperatorKernelCreationContext& kernelInfo) : DmlOperator(kernelInfo)
    {
        ML_CHECK_VALID_ARGUMENT(kernelInfo.GetInputCount() == 2);
        ML_CHECK_VALID_ARGUMENT(kernelInfo.GetOutputCount() == 1);

        Initialize(kernelInfo, std::nullopt, std::nullopt, kernelInfo.GetTensorShapeDescription().GetOutputTensorShape(0));

        std::vector<DML_TENSOR_DESC> inputDescs = GetDmlInputDescs();
        std::vector<DML_TENSOR_DESC> outputDescs = GetDmlOutputDescs();

        std::optional<ActivationOperatorDesc> fusedActivation = FusionHelpers::TryGetFusedActivationDesc(kernelInfo);
        DML_OPERATOR_DESC fusedActivationDmlDesc = fusedActivation ? fusedActivation->GetDmlDesc() : DML_OPERATOR_DESC();

        TOperatorDesc opDesc = {};
        opDesc.ATensor = &inputDescs[0];
        opDesc.BTensor = &inputDescs[1];
        opDesc.OutputTensor = outputDescs.data();

        DML_OPERATOR_DESC opDescDesc = { ApiTraits::OperatorDescTraits<TOperatorDesc>::Type, &opDesc};

        if (fusedActivation != std::nullopt)
        {
            // Activation is only fused for two-input sum operators
            ORT_THROW_HR_IF(E_INVALIDARG, opDescDesc.Type != DML_OPERATOR_ELEMENT_WISE_ADD1 || kernelInfo.GetInputCount() > 2);

            SetFusedActivation(opDesc, &fusedActivationDmlDesc);
        }

        SetDmlOperatorDesc(opDescDesc, kernelInfo);
    }
};

ComPtr<IDMLCompiledOperator> CreateSecondaryOperator(
    IDMLDevice* dmlDevice,
    DML_EXECUTION_FLAGS executionFlags,
    const DML_OPERATOR_DESC& operatorDesc,
    const MLOperatorKernelCreationContext& kernelInfo
    )
{
    ComPtr<IDMLOperator> dmlOperator;
    ComPtr<IDMLCompiledOperator> compiledOperator;
    ORT_THROW_IF_FAILED(dmlDevice->CreateOperator(&operatorDesc, IID_PPV_ARGS(&dmlOperator)));
    ORT_THROW_IF_FAILED(dmlDevice->CompileOperator(dmlOperator.Get(), executionFlags, IID_PPV_ARGS(&compiledOperator)));
    return compiledOperator;
}

template <typename TOperatorDesc>
class DmlOperatorElementwiseBinaryLoop : public DmlOperator
{
public:
    DmlOperatorElementwiseBinaryLoop(const MLOperatorKernelCreationContext& kernelInfo) : DmlOperator(kernelInfo)
    {
        ML_CHECK_VALID_ARGUMENT(kernelInfo.GetInputCount() >= 1);
        ML_CHECK_VALID_ARGUMENT(kernelInfo.GetOutputCount() == 1);

        Initialize(kernelInfo, std::nullopt, std::nullopt, kernelInfo.GetTensorShapeDescription().GetOutputTensorShape(0));

        std::vector<DML_TENSOR_DESC> inputDescs = GetDmlInputDescs();
        std::vector<DML_TENSOR_DESC> outputDescs = GetDmlOutputDescs();
        const size_t inputCount = m_inputTensorDescs.size();

        std::optional<ActivationOperatorDesc> fusedActivation = FusionHelpers::TryGetFusedActivationDesc(kernelInfo);
        DML_OPERATOR_DESC fusedActivationDmlDesc = fusedActivation ? fusedActivation->GetDmlDesc() : DML_OPERATOR_DESC();

        // Activation is only fused for two-input sum operators
        ORT_THROW_HR_IF(E_INVALIDARG, fusedActivation != std::nullopt && inputCount != 2);

        if (inputCount == 1)
        {
            DML_ELEMENT_WISE_IDENTITY_OPERATOR_DESC identityDesc = {};
            identityDesc.InputTensor = &inputDescs[0];
            identityDesc.OutputTensor = &outputDescs[0];
            SetDmlOperatorDesc({ DML_OPERATOR_ELEMENT_WISE_IDENTITY, &identityDesc }, kernelInfo);
        }
        else
        {
            // Create a single operator that applies to pairwise to every two inputs,
            // accumulated into the output tensor.

            TOperatorDesc opDesc = {};
            opDesc.ATensor = &inputDescs[0];
            opDesc.BTensor = &inputDescs[1];
            opDesc.OutputTensor = outputDescs.data();

            DML_OPERATOR_DESC opDescDesc = { ApiTraits::OperatorDescTraits<TOperatorDesc>::Type, &opDesc};

            if (fusedActivation != std::nullopt)
            {
                SetFusedActivation(opDesc, &fusedActivationDmlDesc);
            }

            SetDmlOperatorDesc(opDescDesc, kernelInfo);

            // If the tensor strides differ between pairs, then it's unsafe to reuse the same operator
            // for all pairs because the wrong stride would be used. So create operators for every additional
            // pair after the first. Given tensors {A, B, C}, the first operator handles A&B, the secondary
            // operator handles tensors B&C, and any additional after that would need another operator.

            if (inputCount >= 2 && !AreAllStridesIdentical(m_inputTensorDescs))
            {
                const DML_EXECUTION_FLAGS executionFlags = GetExecutionFlags();
                gsl::span<const DML_TENSOR_DESC> remainingInputDescs = gsl::make_span(inputDescs);
                remainingInputDescs = remainingInputDescs.subspan(2, remainingInputDescs.size() - 2);

                for (const DML_TENSOR_DESC& tensorDesc : remainingInputDescs)
                {
                    opDesc.ATensor = &tensorDesc;
                    opDesc.BTensor = &outputDescs[0];
                    // Already set - tOpDesc.OutputTensor = &outputDescs[0];
                    m_compiledOperators.push_back(CreateSecondaryOperator(m_dmlDevice.Get(), executionFlags, opDescDesc, kernelInfo));
                }
            }
        }
    }

    void Compute(const MLOperatorKernelContext& kernelContext)
    {
        // For 1 input, just return the input (identity).
        if (m_inputTensorDescs.size() == 1)
        {
            DmlOperator::Compute(kernelContext);
            return;
        }

        // Apply the operator to the first two inputs.
        std::array<IMLOperatorTensor*, 2> inputTensors;
        inputTensors[0] = kernelContext.GetInputTensor(0).GetInterface().Get();
        inputTensors[1] = kernelContext.GetInputTensor(1).GetInterface().Get();

        IMLOperatorTensor* outputTensor = kernelContext.GetOutputTensor(0).GetInterface().Get();
        gsl::span<IMLOperatorTensor*> outputTensors{ &outputTensor, 1 };

        // Combine the first two inputs and store the result in the output tensor.
        ORT_THROW_IF_FAILED(m_executionProvider->ExecuteOperator(
            m_compiledOperator.Get(),
            m_persistentResourceBinding ? &*m_persistentResourceBinding : nullptr,
            gsl::make_span(inputTensors),
            outputTensors));

        // For each input after the first two, accumulate into the output tensor.
        for (size_t inputIndex = 2; inputIndex < m_inputTensorDescs.size(); ++inputIndex)
        {
            inputTensors[0] = kernelContext.GetInputTensor(gsl::narrow_cast<uint32_t>(inputIndex)).GetInterface().Get();
            inputTensors[1] = outputTensors[0];

            // Get the next operator for this pair, either reusing the first or using a distinct operator.
            IDMLCompiledOperator* compiledOperator = m_compiledOperators.empty()
                                                   ? m_compiledOperator.Get()
                                                   : m_compiledOperators[inputIndex - 2].Get();

            ORT_THROW_IF_FAILED(m_executionProvider->ExecuteOperator(
                compiledOperator,
                m_persistentResourceBinding ? &*m_persistentResourceBinding : nullptr,
                gsl::make_span(inputTensors),
                outputTensors));
        }
    }

    // If multiple compiled operators are needed, beyond m_compiledOperator, they are appended here.
    // The size of the vector will either be empty if all tensor pairs have identical properties,
    // or it will equal inputCount - 2, with the first operator in this vector corresponding to the
    // 3rd input tensor combined with the output of the previous 2 input tensors.
    std::vector<ComPtr<IDMLCompiledOperator>> m_compiledOperators;
};

class DmlOperatorElementwiseMean : public DmlOperator
{
    // Used with 3+ inputs to divide each element by the number of input tensors.
    ComPtr<IDMLCompiledOperator> m_compiledIdentityOp;

public:
    DmlOperatorElementwiseMean(const MLOperatorKernelCreationContext& kernelInfo) : DmlOperator(kernelInfo)
    {
        ML_CHECK_VALID_ARGUMENT(kernelInfo.GetInputCount() >= 1);
        ML_CHECK_VALID_ARGUMENT(kernelInfo.GetOutputCount() == 1);

        Initialize(kernelInfo, std::nullopt, std::nullopt, kernelInfo.GetTensorShapeDescription().GetOutputTensorShape(0));

        std::vector<DML_TENSOR_DESC> inputDescs = GetDmlInputDescs();
        std::vector<DML_TENSOR_DESC> outputDescs = GetDmlOutputDescs();

        const size_t inputCount = m_inputTensorDescs.size();
        if (inputCount == 1)
        {
            // For 1 input, just return the input
            DML_ELEMENT_WISE_IDENTITY_OPERATOR_DESC identityDesc = {};
            identityDesc.InputTensor = &inputDescs[0];
            identityDesc.OutputTensor = &outputDescs[0];
            SetDmlOperatorDesc({ DML_OPERATOR_ELEMENT_WISE_IDENTITY, &identityDesc }, kernelInfo);
        }
        else if (inputCount == 2)
        {
            // For 2 inputs, use DML's mean operator.
            DML_ELEMENT_WISE_MEAN_OPERATOR_DESC meanDesc = {};
            meanDesc.ATensor = &inputDescs[0];
            meanDesc.BTensor = &inputDescs[1];
            meanDesc.OutputTensor = &outputDescs[0];

            SetDmlOperatorDesc({ DML_OPERATOR_ELEMENT_WISE_MEAN, &meanDesc}, kernelInfo);
        }
        else
        {
            // For 3+ inputs, use several DML adds followed by a divide (identity with scale=1/InputCount).
            assert(inputDescs.size() > 2);

            DML_ELEMENT_WISE_ADD_OPERATOR_DESC addDesc = {};
            addDesc.ATensor = &inputDescs[0];
            addDesc.BTensor = &inputDescs[1];
            addDesc.OutputTensor = &outputDescs[0];
            DML_OPERATOR_DESC addDescDesc = { DML_OPERATOR_ELEMENT_WISE_ADD, &addDesc};

            SetDmlOperatorDesc(addDescDesc, kernelInfo);

            if (!AreAllStridesIdentical(m_inputTensorDescs))
            {
                // Create operators for each input after the first two.
                const DML_EXECUTION_FLAGS executionFlags = GetExecutionFlags();
                gsl::span<const DML_TENSOR_DESC> remainingInputDescs = gsl::make_span(inputDescs);
                remainingInputDescs = remainingInputDescs.subspan(2, remainingInputDescs.size() - 2);

                for (const DML_TENSOR_DESC& tensorDesc : remainingInputDescs)
                {
                    addDesc.ATensor = &tensorDesc;
                    addDesc.BTensor = &outputDescs[0];
                    // Already set - addDesc.OutputTensor = &outputDescs[0];
                    m_compiledOperators.push_back(CreateSecondaryOperator(m_dmlDevice.Get(), executionFlags, addDescDesc, kernelInfo));
                }
            }

            // Create division operation using reciprocal of input tensor count.
            DML_SCALE_BIAS scaleBias = {};
            scaleBias.Scale = 1.0f / inputDescs.size();

            DML_ELEMENT_WISE_IDENTITY_OPERATOR_DESC identityDesc = {};
            identityDesc.InputTensor = &outputDescs[0];
            identityDesc.OutputTensor = &outputDescs[0];
            identityDesc.ScaleBias = &scaleBias;

            DML_OPERATOR_DESC identityDescDesc = { DML_OPERATOR_ELEMENT_WISE_IDENTITY, &identityDesc };

            ComPtr<IDMLOperator> identityOp;
            ORT_THROW_IF_FAILED(m_dmlDevice->CreateOperator(&identityDescDesc, IID_PPV_ARGS(&identityOp)));

            ORT_THROW_IF_FAILED(m_dmlDevice->CompileOperator(identityOp.Get(), GetExecutionFlags(), IID_PPV_ARGS(&m_compiledIdentityOp)));
        }
    }

    void Compute(const MLOperatorKernelContext& kernelContext)
    {
        // Where there's only a single element, just return the input (identity).
        if (m_inputTensorDescs.size() == 1)
        {
            DmlOperator::Compute(kernelContext);
        }
        else if (!m_compiledIdentityOp)
        {
            // Use DML mean operator.
            DmlOperator::Compute(kernelContext);
        }
        else
        {
            // Do N-1 adds followed by a division, where N is the number of inputs.
            std::array<IMLOperatorTensor*, 2> inputTensors;
            inputTensors[0] = kernelContext.GetInputTensor(0).GetInterface().Get();
            inputTensors[1] = kernelContext.GetInputTensor(1).GetInterface().Get();

            IMLOperatorTensor* outputTensor = kernelContext.GetOutputTensor(0).GetInterface().Get();
            gsl::span<IMLOperatorTensor*> outputTensors{ &outputTensor, 1 };

            // Add the first two inputs and store the result in the output tensor.
            ORT_THROW_IF_FAILED(m_executionProvider->ExecuteOperator(
                m_compiledOperator.Get(),
                m_persistentResourceBinding ? &*m_persistentResourceBinding : nullptr,
                gsl::make_span(inputTensors),
                outputTensors));

            // For each input after the first two, accumulate into the output tensor.
            for (size_t inputIndex = 2; inputIndex < m_inputTensorDescs.size(); ++inputIndex)
            {
                inputTensors[0] = kernelContext.GetInputTensor(gsl::narrow_cast<uint32_t>(inputIndex)).GetInterface().Get();
                inputTensors[1] = outputTensors[0];

                // Get the next operator for this pair, either reusing the first or using a distinct operator.
                IDMLCompiledOperator* compiledOperator = m_compiledOperators.empty()
                    ? m_compiledOperator.Get()
                    : m_compiledOperators[inputIndex - 2].Get();

                ORT_THROW_IF_FAILED(m_executionProvider->ExecuteOperator(
                    compiledOperator,
                    m_persistentResourceBinding ? &*m_persistentResourceBinding : nullptr,
                    gsl::make_span(inputTensors),
                    outputTensors));
            }

            // Dispatch the identity w/ scale operator in-place on the output.
            ORT_THROW_IF_FAILED(m_executionProvider->ExecuteOperator(
                m_compiledIdentityOp.Get(),
                nullptr, // persistent resoruce binding
                outputTensors,
                outputTensors));
        }
    }

    // If multiple compiled operators are needed, beyond m_compiledOperator, they are appended here.
    std::vector<ComPtr<IDMLCompiledOperator>> m_compiledOperators;
};

class DmlOperatorElementwiseClip7 : public DmlOperator
{
public:
    DmlOperatorElementwiseClip7(const MLOperatorKernelCreationContext& kernelInfo) : DmlOperator(kernelInfo)
    {
        ML_CHECK_VALID_ARGUMENT(kernelInfo.GetInputCount() == 1);
        ML_CHECK_VALID_ARGUMENT(kernelInfo.GetOutputCount() == 1);

        Initialize(kernelInfo, std::nullopt, std::nullopt, kernelInfo.GetTensorShapeDescription().GetOutputTensorShape(0));

        std::vector<DML_TENSOR_DESC> inputDescs = GetDmlInputDescs();
        std::vector<DML_TENSOR_DESC> outputDescs = GetDmlOutputDescs();

        DML_ELEMENT_WISE_CLIP_OPERATOR_DESC opDesc = {};
        opDesc.InputTensor = inputDescs.data();
        opDesc.OutputTensor = outputDescs.data();
        opDesc.Min = kernelInfo.GetOptionalAttribute<float>(AttrName::Min, std::numeric_limits<float>::lowest());
        opDesc.Max = kernelInfo.GetOptionalAttribute<float>(AttrName::Max, std::numeric_limits<float>::max());

        SetDmlOperatorDesc({ DML_OPERATOR_ELEMENT_WISE_CLIP, &opDesc}, kernelInfo);
    }
};

class DmlOperatorElementwiseClip11 : public DmlOperator
{
public:
    DmlOperatorElementwiseClip11(const MLOperatorKernelCreationContext& kernelInfo) : DmlOperator(kernelInfo)
    {
        ML_CHECK_VALID_ARGUMENT(kernelInfo.GetInputCount() >= 1 && kernelInfo.GetInputCount() <= 3);
        ML_CHECK_VALID_ARGUMENT(kernelInfo.GetOutputCount() == 1);

        std::vector<std::optional<uint32_t>> inputIndices = {0}; // min and max (1 and 2) are CPU-bound.
        std::vector<std::optional<uint32_t>> outputIndices = {0};
        DmlOperator::Initialize(kernelInfo, inputIndices, outputIndices, kernelInfo.GetTensorShapeDescription().GetOutputTensorShape(0));

        std::vector<DML_TENSOR_DESC> inputDescs = GetDmlInputDescs();
        std::vector<DML_TENSOR_DESC> outputDescs = GetDmlOutputDescs();

        DML_ELEMENT_WISE_CLIP1_OPERATOR_DESC opDesc = {};
        opDesc.InputTensor = inputDescs.data();
        opDesc.OutputTensor = outputDescs.data();
        // MinMaxDataType will always be equal to inputDataTensorDataType
        // Assigning minMaxDataType to inputDataTensorDataType because this field
        // has to be assigned even if program does not go through below conditional
        // logic for some corner test case
        // Same applies to min and max value.
        opDesc.MinMaxDataType = this->m_inputTensorDescs[0].GetDmlDataType();
        CastToClampedScalarUnion<double>(opDesc.MinMaxDataType, -DBL_MAX, /*out*/&opDesc.Min);
        CastToClampedScalarUnion<double>(opDesc.MinMaxDataType, DBL_MAX, /*out*/&opDesc.Max);

        if (kernelInfo.IsInputValid(1))
        {
            ReadScalarTensorData(kernelInfo.GetConstantInputTensor(1), /*out*/ &opDesc.Min.Bytes, sizeof(opDesc.Min.Bytes));
        }
        if (kernelInfo.IsInputValid(2))
        {
            ReadScalarTensorData(kernelInfo.GetConstantInputTensor(2), /*out*/ &opDesc.Max.Bytes, sizeof(opDesc.Max.Bytes));
        }

        SetDmlOperatorDesc({ DML_OPERATOR_ELEMENT_WISE_CLIP1, &opDesc}, kernelInfo);
    }
};

// Same operator signature as 11. Only difference is new type support
using DmlOperatorElementwiseClip12 = DmlOperatorElementwiseClip11;
using DmlOperatorElementwiseClip13 = DmlOperatorElementwiseClip11;

class DmlOperatorElementwisePow : public DmlOperator
{
public:
    DmlOperatorElementwisePow(const MLOperatorKernelCreationContext& kernelInfo) : DmlOperator(kernelInfo)
    {
        ML_CHECK_VALID_ARGUMENT(kernelInfo.GetInputCount() == 2);
        ML_CHECK_VALID_ARGUMENT(kernelInfo.GetOutputCount() == 1);

        auto constExpTensor = kernelInfo.TryGetConstantCpuInputTensor(1);
        if (constExpTensor && constExpTensor->GetTotalElementCount() == 1)
        {
            std::vector<std::optional<uint32_t>> kernelInputIndices = {0};

            Initialize(kernelInfo, kernelInputIndices, std::nullopt, kernelInfo.GetTensorShapeDescription().GetOutputTensorShape(0));

            std::vector<DML_TENSOR_DESC> inputDescs = GetDmlInputDescs();
            std::vector<DML_TENSOR_DESC> outputDescs = GetDmlOutputDescs(); 

            DML_ELEMENT_WISE_CONSTANT_POW_OPERATOR_DESC opDesc = {};
            opDesc.InputTensor = &inputDescs[0];
            opDesc.OutputTensor = &outputDescs[0];
            opDesc.Exponent = static_cast<float>(ReadScalarTensorCastToFloat64(*constExpTensor));

            SetDmlOperatorDesc({ DML_OPERATOR_ELEMENT_WISE_CONSTANT_POW, &opDesc}, kernelInfo);
        }
        else
        {        
            Initialize(kernelInfo, std::nullopt, std::nullopt, kernelInfo.GetTensorShapeDescription().GetOutputTensorShape(0));

            std::vector<DML_TENSOR_DESC> inputDescs = GetDmlInputDescs();
            std::vector<DML_TENSOR_DESC> outputDescs = GetDmlOutputDescs(); 

            DML_ELEMENT_WISE_POW_OPERATOR_DESC opDesc = {};
            opDesc.InputTensor = &inputDescs[0];
            opDesc.ExponentTensor = &inputDescs[1];
            opDesc.OutputTensor = &outputDescs[0];

            SetDmlOperatorDesc({ DML_OPERATOR_ELEMENT_WISE_POW, &opDesc}, kernelInfo);
        }
    }
};

template <typename TOperatorDesc>
class DmlOperatorElementwiseQLinear : public DmlOperator
{
    enum OnnxInputIndex : uint32_t
    {
        inputIndex,
        scaleIndex,
        zeroPointIndex,
        inputCount
    };

public:
    DmlOperatorElementwiseQLinear(const MLOperatorKernelCreationContext& kernelInfo) : DmlOperator(kernelInfo)
    {

        ML_CHECK_VALID_ARGUMENT(kernelInfo.GetInputCount() >= 2);
        ML_CHECK_VALID_ARGUMENT(kernelInfo.GetOutputCount()  == 1);

        Initialize(kernelInfo, std::nullopt, std::nullopt);

        std::vector<uint32_t> outputShape = kernelInfo.GetTensorShapeDescription().GetOutputTensorShape(0);
        const uint32_t outputShapeDimCount = gsl::narrow_cast<uint32_t>(outputShape.size());
        const DML_TENSOR_DATA_TYPE inputDataType = m_inputTensorDescs[0].GetDmlDataType();
        bool hasZeroPointTensor = kernelInfo.IsInputValid(OnnxInputIndex::zeroPointIndex);

        uint32_t axis = 0;

        // If an axis was given explicitly passed (or the default value 1 is set from the schema),
        // then other inputs are broadcasting to the shape of the input data tensor.
        if (kernelInfo.HasAttribute(AttrName::Axis, MLOperatorAttributeType::Int))
        {
            // Avoid validating the axis until later because the axis parameter is ignorable unless
            // broadcasting is actually needed. ONNX opset 13 returns a default value of 1 for the
            // "axis" attribute even when the attribute doesn't actually exist in the model, which
            // would cause a validation failure here.
            const int32_t signedAxis = gsl::narrow_cast<int32_t>(kernelInfo.GetAttribute<int64_t>(AttrName::Axis));
            axis = Dml::HandleNegativeAxis(signedAxis, outputShapeDimCount, /*validateAxis*/ false);
        }

        // Explicitly reshape each of the inputs after the first input (scale tensor and optional zero point tensor).
        for (uint32_t index = 1, inputCount = gsl::narrow_cast<uint32_t>(m_inputTensorDescs.size()); index < inputCount; ++index)
        {
            if(!kernelInfo.IsInputValid(index))
            {
                continue;
            }

            auto edgeDesc = kernelInfo.GetInputEdgeDescription(index);
            assert(edgeDesc.edgeType == MLOperatorEdgeType::Tensor);

            // Fix up the the tensor shape by filling with trailing ones. So input[2,3] with axis=0 and scale[2]
            // becomes scale[2,1], so that broadcasting works correctly.
            std::vector<uint32_t> inputTensorShape = kernelInfo.GetTensorShapeDescription().GetInputTensorShape(index);

            // If the input tensor is a 1D vector, then extra massaging is needed to project their
            // 1D vectors back to the full shape for broadcasting along the given axis.
            // The 1D vector should have a length equal to the output tensor's dimension on that axis.
            if (inputTensorShape.size() == 1 && inputTensorShape != outputShape)
            {
                ML_CHECK_VALID_ARGUMENT(axis < outputShapeDimCount);
                uint32_t broadcastAxisLength = outputShape[axis];
                ML_CHECK_VALID_ARGUMENT(inputTensorShape[0] == broadcastAxisLength);
                inputTensorShape.insert(inputTensorShape.begin(), axis, 1);
                inputTensorShape.insert(inputTensorShape.end(), outputShapeDimCount - 1 - axis, 1);
            }
            // For any other shape (scalar/ND), leave it alone, and the TensorDesc constructor
            // will apply broadcasting with standard elementwise alignment.

            m_inputTensorDescs[index] = TensorDesc(
                edgeDesc.tensorDataType,
                gsl::make_span(outputShape),
                gsl::make_span(inputTensorShape),
                TensorAxis::DoNotCoerce,
                TensorAxis::W,
                TensorAxis::RightAligned,
                NchwDimensionCount, // minDimensionCount
                0 // guaranteedBaseOffsetAlignment
            );
        }

        std::vector<DML_TENSOR_DESC> inputDescs = GetDmlInputDescs();
        std::vector<DML_TENSOR_DESC> outputDescs = GetDmlOutputDescs();

<<<<<<< HEAD
        if (hasZeroPointTensor)
        {
            TOperatorDesc opDesc = {};
            opDesc.InputTensor = &inputDescs[OnnxInputIndex::inputIndex];
            opDesc.ScaleTensor = &inputDescs[OnnxInputIndex::scaleIndex];
            opDesc.ZeroPointTensor = &inputDescs[OnnxInputIndex::zeroPointIndex];
            opDesc.OutputTensor = &outputDescs[0];
=======
        TOperatorDesc opDesc = {};
        opDesc.InputTensor = &inputDescs[0];
        opDesc.ScaleTensor = &inputDescs[1];
        opDesc.ZeroPointTensor = &inputDescs[2];
        opDesc.OutputTensor = &outputDescs[0];
        
        TryConvertTensorToBroadcastScalar(kernelInfo, opDesc.ScaleTensor,     1);
        TryConvertTensorToBroadcastScalar(kernelInfo, opDesc.ZeroPointTensor, 2);
>>>>>>> 7401b666

            SetDmlOperatorDesc({ApiTraits::OperatorDescTraits<TOperatorDesc>::Type, &opDesc}, kernelInfo);
        }
        // Create a zero point tensor, since it's a required input by DML
        else
        {
            auto inputSizes = m_inputTensorDescs[0].GetSizes();
            TensorDesc intermediateOutputTensorDesc = TensorDesc(
                    GetMlDataTypeFromDmlDataType(inputDataType),
                    inputSizes,
                    inputSizes,
                    TensorAxis::DoNotCoerce,
                    TensorAxis::W,
                    TensorAxis::RightAligned,
                    NchwDimensionCount, // minDimensionCount
                    0 // guaranteedBaseOffsetAlignment
                );
            DML_TENSOR_DESC namedIntermediateOutputTensorDesc = intermediateOutputTensorDesc.GetDmlDesc();

            // Create a tensor full of zeros
            DML_FILL_VALUE_CONSTANT_OPERATOR_DESC zerosDesc = {};
            zerosDesc.ValueDataType = inputDataType;
            zerosDesc.OutputTensor = &namedIntermediateOutputTensorDesc;
            const DML_OPERATOR_DESC opDesc1 = { DML_OPERATOR_FILL_VALUE_CONSTANT, &zerosDesc };

            TOperatorDesc qLinearDesc = {};
            qLinearDesc.InputTensor = &inputDescs[OnnxInputIndex::inputIndex];
            qLinearDesc.ScaleTensor = &inputDescs[OnnxInputIndex::scaleIndex];
            qLinearDesc.ZeroPointTensor = zerosDesc.OutputTensor;
            qLinearDesc.OutputTensor = &outputDescs[0];
            const DML_OPERATOR_DESC opDesc2 = { ApiTraits::OperatorDescTraits<TOperatorDesc>::Type, &qLinearDesc};

            // Construct the graph
            DML_INPUT_GRAPH_EDGE_DESC inputEdges[2];
            DML_INTERMEDIATE_GRAPH_EDGE_DESC intermediateEdges[1];
            DML_OUTPUT_GRAPH_EDGE_DESC outputEdges[1];

            MLOperatorGraphDesc operatorGraphDesc = {};
            operatorGraphDesc.nodeCount = 2;
            const DML_OPERATOR_DESC* opDescs[] = {&opDesc1, &opDesc2};
            operatorGraphDesc.nodesAsOpDesc = std::data(opDescs);

            const uint32_t fillValueNodeIndex = 0;
            const uint32_t dequantizeNodeIndex = 1;

            // Input edges
            DML_INPUT_GRAPH_EDGE_DESC inputToDequantizeEdge = {};
            inputToDequantizeEdge.GraphInputIndex = OnnxInputIndex::inputIndex;
            inputToDequantizeEdge.ToNodeIndex = dequantizeNodeIndex;
            inputToDequantizeEdge.ToNodeInputIndex = 0;
            inputEdges[0] = inputToDequantizeEdge;

            DML_INPUT_GRAPH_EDGE_DESC scaleToDequantizeEdge = {};
            scaleToDequantizeEdge.GraphInputIndex = OnnxInputIndex::scaleIndex;
            scaleToDequantizeEdge.ToNodeIndex = dequantizeNodeIndex;
            scaleToDequantizeEdge.ToNodeInputIndex = 1;
            inputEdges[1] = scaleToDequantizeEdge;

            operatorGraphDesc.inputEdgeCount = gsl::narrow_cast<uint32_t>(std::size(inputEdges));
            operatorGraphDesc.inputEdges = std::data(inputEdges);
            
            // intermediate edges
            DML_INTERMEDIATE_GRAPH_EDGE_DESC fillValueToDequantizeEdge = {};
            fillValueToDequantizeEdge.FromNodeIndex = 0;
            fillValueToDequantizeEdge.FromNodeOutputIndex = 0;
            fillValueToDequantizeEdge.ToNodeIndex = 1;
            fillValueToDequantizeEdge.ToNodeInputIndex = zeroPointIndex;
            intermediateEdges[0] = fillValueToDequantizeEdge;

            operatorGraphDesc.intermediateEdgeCount = gsl::narrow_cast<uint32_t>(std::size(intermediateEdges));
            operatorGraphDesc.intermediateEdges = std::data(intermediateEdges);

            // output edges
            DML_OUTPUT_GRAPH_EDGE_DESC outputEdge = {};
            outputEdge.FromNodeIndex = 1;
            outputEdge.FromNodeOutputIndex = 0;
            outputEdge.GraphOutputIndex = 0;
            outputEdges[0] = outputEdge;

            operatorGraphDesc.outputEdgeCount = gsl::narrow_cast<uint32_t>(std::size(outputEdges));
            operatorGraphDesc.outputEdges = std::data(outputEdges);

            SetDmlOperatorGraphDesc(std::move(operatorGraphDesc), kernelInfo);
        }
    }
};

class DmlOperatorElementwiseIf : public DmlOperator
{
public:
    DmlOperatorElementwiseIf(const MLOperatorKernelCreationContext& kernelInfo) : DmlOperator(kernelInfo)
    {
        ML_CHECK_VALID_ARGUMENT(kernelInfo.GetInputCount() == 3);
        ML_CHECK_VALID_ARGUMENT(kernelInfo.GetOutputCount() == 1);

        Initialize(kernelInfo, std::nullopt, std::nullopt, kernelInfo.GetTensorShapeDescription().GetOutputTensorShape(0));

        std::vector<DML_TENSOR_DESC> inputDescs = GetDmlInputDescs();
        std::vector<DML_TENSOR_DESC> outputDescs = GetDmlOutputDescs();

        DML_ELEMENT_WISE_IF_OPERATOR_DESC opDesc = {};
        opDesc.ConditionTensor = &inputDescs[0];
        opDesc.ATensor = &inputDescs[1];
        opDesc.BTensor = &inputDescs[2];
        opDesc.OutputTensor = &outputDescs[0];

        SetDmlOperatorDesc({ DML_OPERATOR_ELEMENT_WISE_IF, &opDesc }, kernelInfo);
    }
};

class DmlOperatorElementwiseMod : public DmlOperator
{
public:
    DmlOperatorElementwiseMod(const MLOperatorKernelCreationContext& kernelInfo) : DmlOperator(kernelInfo)
    {
        ML_CHECK_VALID_ARGUMENT(kernelInfo.GetInputCount() == 2);
        ML_CHECK_VALID_ARGUMENT(kernelInfo.GetOutputCount() == 1);

        Initialize(kernelInfo, std::nullopt, std::nullopt, kernelInfo.GetTensorShapeDescription().GetOutputTensorShape(0));

        std::vector<DML_TENSOR_DESC> inputDescs = GetDmlInputDescs();
        std::vector<DML_TENSOR_DESC> outputDescs = GetDmlOutputDescs();

        auto fmod = kernelInfo.GetOptionalAttribute<int>(AttrName::Fmod, 0);

        // Note TRUNCATE and FLOOR modulus operator descriptions are identical.
        static_assert(sizeof(DML_ELEMENT_WISE_MODULUS_TRUNCATE_OPERATOR_DESC) == sizeof(DML_ELEMENT_WISE_MODULUS_FLOOR_OPERATOR_DESC));
        DML_ELEMENT_WISE_MODULUS_TRUNCATE_OPERATOR_DESC opDesc = {};
        opDesc.ATensor = &inputDescs[0];
        opDesc.BTensor = &inputDescs[1];
        opDesc.OutputTensor = &outputDescs[0];

        DML_OPERATOR_TYPE type = fmod ? DML_OPERATOR_ELEMENT_WISE_MODULUS_TRUNCATE : DML_OPERATOR_ELEMENT_WISE_MODULUS_FLOOR;
        SetDmlOperatorDesc({ type, &opDesc}, kernelInfo);
    }
};

class DmlOperatorElementwiseBitShift : public DmlOperator
{
public:
    DmlOperatorElementwiseBitShift(const MLOperatorKernelCreationContext& kernelInfo) : DmlOperator(kernelInfo)
    {
        ML_CHECK_VALID_ARGUMENT(kernelInfo.GetInputCount() == 2);
        ML_CHECK_VALID_ARGUMENT(kernelInfo.GetOutputCount() == 1);

        Initialize(kernelInfo, std::nullopt, std::nullopt, kernelInfo.GetTensorShapeDescription().GetOutputTensorShape(0));

        std::vector<DML_TENSOR_DESC> inputDescs = GetDmlInputDescs();
        std::vector<DML_TENSOR_DESC> outputDescs = GetDmlOutputDescs();

        // Note LEFT and RIGHT shift operator descriptions are identical.
        static_assert(sizeof(DML_ELEMENT_WISE_BIT_SHIFT_LEFT_OPERATOR_DESC) == sizeof(DML_ELEMENT_WISE_BIT_SHIFT_RIGHT_OPERATOR_DESC));
        DML_ELEMENT_WISE_BIT_SHIFT_LEFT_OPERATOR_DESC opDesc = {};
        opDesc.ATensor = &inputDescs[0];
        opDesc.BTensor = &inputDescs[1];
        opDesc.OutputTensor = &outputDescs[0];

        std::string mode = kernelInfo.GetOptionalAttribute<std::string>(AttrName::Direction, "");
        ML_CHECK_VALID_ARGUMENT(mode == "LEFT" || mode == "RIGHT");

        DML_OPERATOR_TYPE type = (mode == "LEFT") ? DML_OPERATOR_ELEMENT_WISE_BIT_SHIFT_LEFT : DML_OPERATOR_ELEMENT_WISE_BIT_SHIFT_RIGHT;
        SetDmlOperatorDesc({ type, &opDesc}, kernelInfo);
    }
};

class DmlOperatorElementwiseIsInf : public DmlOperator
{
public:
    DmlOperatorElementwiseIsInf(const MLOperatorKernelCreationContext& kernelInfo) : DmlOperator(kernelInfo)
    {
        ML_CHECK_VALID_ARGUMENT(kernelInfo.GetInputCount() == 1);
        ML_CHECK_VALID_ARGUMENT(kernelInfo.GetOutputCount() == 1);

        Initialize(kernelInfo, std::nullopt, std::nullopt, kernelInfo.GetTensorShapeDescription().GetOutputTensorShape(0));

        std::vector<DML_TENSOR_DESC> inputDescs = GetDmlInputDescs();
        std::vector<DML_TENSOR_DESC> outputDescs = GetDmlOutputDescs();

        auto detectPositive = kernelInfo.GetOptionalAttribute<int>(AttrName::DetectPositive, 1);
        auto detectNegative = kernelInfo.GetOptionalAttribute<int>(AttrName::DetectNegative, 1);

        DML_ELEMENT_WISE_IS_INFINITY_OPERATOR_DESC opDesc = {};
        opDesc.InputTensor  = inputDescs.data();
        opDesc.OutputTensor = outputDescs.data();
        opDesc.InfinityMode = (detectPositive == detectNegative) ? DML_IS_INFINITY_MODE_EITHER
                            :  detectPositive                    ? DML_IS_INFINITY_MODE_POSITIVE
                            :                                      DML_IS_INFINITY_MODE_NEGATIVE;

        SetDmlOperatorDesc({ DML_OPERATOR_ELEMENT_WISE_IS_INFINITY, &opDesc}, kernelInfo);
    }
};

class DmlOperatorElementwiseRound : public DmlOperator
{
public:
    DmlOperatorElementwiseRound(const MLOperatorKernelCreationContext& kernelInfo) : DmlOperator(kernelInfo)
    {
        ML_CHECK_VALID_ARGUMENT(kernelInfo.GetInputCount() == 1);
        ML_CHECK_VALID_ARGUMENT(kernelInfo.GetOutputCount() == 1);

        Initialize(kernelInfo, std::nullopt, std::nullopt, kernelInfo.GetTensorShapeDescription().GetOutputTensorShape(0));

        std::vector<DML_TENSOR_DESC> inputDescs = GetDmlInputDescs();
        std::vector<DML_TENSOR_DESC> outputDescs = GetDmlOutputDescs();

        DML_ELEMENT_WISE_ROUND_OPERATOR_DESC opDesc = {};
        opDesc.InputTensor = inputDescs.data();
        opDesc.OutputTensor = outputDescs.data();
        opDesc.RoundingMode = DML_ROUNDING_MODE_HALVES_TO_NEAREST_EVEN;

        SetDmlOperatorDesc({ DML_OPERATOR_ELEMENT_WISE_ROUND, &opDesc}, kernelInfo);
    }
};

// Unary operators:
DML_OP_DEFINE_CREATION_FUNCTION(Sqrt,             DmlOperatorElementwiseUnary<DML_ELEMENT_WISE_SQRT_OPERATOR_DESC>);
DML_OP_DEFINE_CREATION_FUNCTION(Reciprocal,       DmlOperatorElementwiseUnary<DML_ELEMENT_WISE_RECIP_OPERATOR_DESC>);
DML_OP_DEFINE_CREATION_FUNCTION(Cos,              DmlOperatorElementwiseUnary<DML_ELEMENT_WISE_COS_OPERATOR_DESC>);
DML_OP_DEFINE_CREATION_FUNCTION(Sin,              DmlOperatorElementwiseUnary<DML_ELEMENT_WISE_SIN_OPERATOR_DESC>);
DML_OP_DEFINE_CREATION_FUNCTION(Tan,              DmlOperatorElementwiseUnary<DML_ELEMENT_WISE_TAN_OPERATOR_DESC>);
DML_OP_DEFINE_CREATION_FUNCTION(Acos,             DmlOperatorElementwiseUnary<DML_ELEMENT_WISE_ACOS_OPERATOR_DESC>);
DML_OP_DEFINE_CREATION_FUNCTION(Asin,             DmlOperatorElementwiseUnary<DML_ELEMENT_WISE_ASIN_OPERATOR_DESC>);
DML_OP_DEFINE_CREATION_FUNCTION(Atan,             DmlOperatorElementwiseUnary<DML_ELEMENT_WISE_ATAN_OPERATOR_DESC>);
DML_OP_DEFINE_CREATION_FUNCTION(Exp,              DmlOperatorElementwiseUnary<DML_ELEMENT_WISE_EXP_OPERATOR_DESC>);
DML_OP_DEFINE_CREATION_FUNCTION(Log,              DmlOperatorElementwiseUnary<DML_ELEMENT_WISE_LOG_OPERATOR_DESC>);
DML_OP_DEFINE_CREATION_FUNCTION(Abs,              DmlOperatorElementwiseUnary<DML_ELEMENT_WISE_ABS_OPERATOR_DESC>);
DML_OP_DEFINE_CREATION_FUNCTION(Ceil,             DmlOperatorElementwiseUnary<DML_ELEMENT_WISE_CEIL_OPERATOR_DESC>);
DML_OP_DEFINE_CREATION_FUNCTION(Floor,            DmlOperatorElementwiseUnary<DML_ELEMENT_WISE_FLOOR_OPERATOR_DESC>);
DML_OP_DEFINE_CREATION_FUNCTION(Not,              DmlOperatorElementwiseUnary<DML_ELEMENT_WISE_LOGICAL_NOT_OPERATOR_DESC>);
DML_OP_DEFINE_CREATION_FUNCTION(Sign,             DmlOperatorElementwiseUnary<DML_ELEMENT_WISE_SIGN_OPERATOR_DESC>);
DML_OP_DEFINE_CREATION_FUNCTION(IsNaN,            DmlOperatorElementwiseUnary<DML_ELEMENT_WISE_IS_NAN_OPERATOR_DESC>);
DML_OP_DEFINE_CREATION_FUNCTION(Sinh,             DmlOperatorElementwiseUnary<DML_ELEMENT_WISE_SINH_OPERATOR_DESC>);
DML_OP_DEFINE_CREATION_FUNCTION(Cosh,             DmlOperatorElementwiseUnary<DML_ELEMENT_WISE_COSH_OPERATOR_DESC>);
DML_OP_DEFINE_CREATION_FUNCTION(Asinh,            DmlOperatorElementwiseUnary<DML_ELEMENT_WISE_ASINH_OPERATOR_DESC>);
DML_OP_DEFINE_CREATION_FUNCTION(Acosh,            DmlOperatorElementwiseUnary<DML_ELEMENT_WISE_ACOSH_OPERATOR_DESC>);
DML_OP_DEFINE_CREATION_FUNCTION(Atanh,            DmlOperatorElementwiseUnary<DML_ELEMENT_WISE_ATANH_OPERATOR_DESC>);
DML_OP_DEFINE_CREATION_FUNCTION(Erf,              DmlOperatorElementwiseUnary<DML_ELEMENT_WISE_ERF_OPERATOR_DESC>);
DML_OP_DEFINE_CREATION_FUNCTION(BitwiseNot,       DmlOperatorElementwiseUnary<DML_ELEMENT_WISE_BIT_NOT_OPERATOR_DESC>);

// Binary operators:
DML_OP_DEFINE_CREATION_FUNCTION(Greater,          DmlOperatorElementwiseBinary<DML_ELEMENT_WISE_LOGICAL_GREATER_THAN_OPERATOR_DESC>);
DML_OP_DEFINE_CREATION_FUNCTION(Less,             DmlOperatorElementwiseBinary<DML_ELEMENT_WISE_LOGICAL_LESS_THAN_OPERATOR_DESC>);
DML_OP_DEFINE_CREATION_FUNCTION(GreaterOrEqual,   DmlOperatorElementwiseBinary<DML_ELEMENT_WISE_LOGICAL_GREATER_THAN_OR_EQUAL_OPERATOR_DESC>);
DML_OP_DEFINE_CREATION_FUNCTION(LessOrEqual,      DmlOperatorElementwiseBinary<DML_ELEMENT_WISE_LOGICAL_LESS_THAN_OR_EQUAL_OPERATOR_DESC>);
DML_OP_DEFINE_CREATION_FUNCTION(Equal,            DmlOperatorElementwiseBinary<DML_ELEMENT_WISE_LOGICAL_EQUALS_OPERATOR_DESC>);
DML_OP_DEFINE_CREATION_FUNCTION(And,              DmlOperatorElementwiseBinary<DML_ELEMENT_WISE_LOGICAL_AND_OPERATOR_DESC>);
DML_OP_DEFINE_CREATION_FUNCTION(Or,               DmlOperatorElementwiseBinary<DML_ELEMENT_WISE_LOGICAL_OR_OPERATOR_DESC>);
DML_OP_DEFINE_CREATION_FUNCTION(Xor,              DmlOperatorElementwiseBinary<DML_ELEMENT_WISE_LOGICAL_XOR_OPERATOR_DESC>);
DML_OP_DEFINE_CREATION_FUNCTION(Add,              DmlOperatorElementwiseBinary<DML_ELEMENT_WISE_ADD_OPERATOR_DESC>);
DML_OP_DEFINE_CREATION_FUNCTION(Sub,              DmlOperatorElementwiseBinary<DML_ELEMENT_WISE_SUBTRACT_OPERATOR_DESC>);
DML_OP_DEFINE_CREATION_FUNCTION(Mul,              DmlOperatorElementwiseBinary<DML_ELEMENT_WISE_MULTIPLY_OPERATOR_DESC>);
DML_OP_DEFINE_CREATION_FUNCTION(Div,              DmlOperatorElementwiseBinary<DML_ELEMENT_WISE_DIVIDE_OPERATOR_DESC>);
DML_OP_DEFINE_CREATION_FUNCTION(BitwiseAnd,       DmlOperatorElementwiseBinary<DML_ELEMENT_WISE_BIT_AND_OPERATOR_DESC>);
DML_OP_DEFINE_CREATION_FUNCTION(BitwiseOr,        DmlOperatorElementwiseBinary<DML_ELEMENT_WISE_BIT_OR_OPERATOR_DESC>);
DML_OP_DEFINE_CREATION_FUNCTION(BitwiseXor,       DmlOperatorElementwiseBinary<DML_ELEMENT_WISE_BIT_XOR_OPERATOR_DESC>);

// Binary operators that support >2 inputs:
DML_OP_DEFINE_CREATION_FUNCTION(Sum,              DmlOperatorElementwiseBinaryLoop<DML_ELEMENT_WISE_ADD_OPERATOR_DESC>);
DML_OP_DEFINE_CREATION_FUNCTION(Min,              DmlOperatorElementwiseBinaryLoop<DML_ELEMENT_WISE_MIN_OPERATOR_DESC>);
DML_OP_DEFINE_CREATION_FUNCTION(Max,              DmlOperatorElementwiseBinaryLoop<DML_ELEMENT_WISE_MAX_OPERATOR_DESC>);
DML_OP_DEFINE_CREATION_FUNCTION(Mean,             DmlOperatorElementwiseMean);

// Operators with extra attributes:
DML_OP_DEFINE_CREATION_FUNCTION(Clip7,            DmlOperatorElementwiseClip7);
DML_OP_DEFINE_CREATION_FUNCTION(Clip11,           DmlOperatorElementwiseClip11);
DML_OP_DEFINE_CREATION_FUNCTION(Clip12,           DmlOperatorElementwiseClip12);
DML_OP_DEFINE_CREATION_FUNCTION(Clip13,           DmlOperatorElementwiseClip13);
DML_OP_DEFINE_CREATION_FUNCTION(Pow,              DmlOperatorElementwisePow);
DML_OP_DEFINE_CREATION_FUNCTION(QuantizeLinear,   DmlOperatorElementwiseQLinear<DML_ELEMENT_WISE_QUANTIZE_LINEAR_OPERATOR_DESC>);
DML_OP_DEFINE_CREATION_FUNCTION(DequantizeLinear, DmlOperatorElementwiseQLinear<DML_ELEMENT_WISE_DEQUANTIZE_LINEAR_OPERATOR_DESC>);
DML_OP_DEFINE_CREATION_FUNCTION(Where,            DmlOperatorElementwiseIf);
DML_OP_DEFINE_CREATION_FUNCTION(Mod,              DmlOperatorElementwiseMod);
DML_OP_DEFINE_CREATION_FUNCTION(BitShift,         DmlOperatorElementwiseBitShift);
DML_OP_DEFINE_CREATION_FUNCTION(IsInf,            DmlOperatorElementwiseIsInf);
DML_OP_DEFINE_CREATION_FUNCTION(Round,            DmlOperatorElementwiseRound);

// Fused operators:
DML_OP_DEFINE_CREATION_FUNCTION(DmlFusedAdd,         DmlOperatorElementwiseBinary<DML_ELEMENT_WISE_ADD1_OPERATOR_DESC>);
DML_OP_DEFINE_CREATION_FUNCTION(DmlFusedSum,         DmlOperatorElementwiseBinaryLoop<DML_ELEMENT_WISE_ADD1_OPERATOR_DESC>);

} // namespace Dml<|MERGE_RESOLUTION|>--- conflicted
+++ resolved
@@ -487,7 +487,7 @@
             Initialize(kernelInfo, kernelInputIndices, std::nullopt, kernelInfo.GetTensorShapeDescription().GetOutputTensorShape(0));
 
             std::vector<DML_TENSOR_DESC> inputDescs = GetDmlInputDescs();
-            std::vector<DML_TENSOR_DESC> outputDescs = GetDmlOutputDescs(); 
+            std::vector<DML_TENSOR_DESC> outputDescs = GetDmlOutputDescs();
 
             DML_ELEMENT_WISE_CONSTANT_POW_OPERATOR_DESC opDesc = {};
             opDesc.InputTensor = &inputDescs[0];
@@ -497,11 +497,11 @@
             SetDmlOperatorDesc({ DML_OPERATOR_ELEMENT_WISE_CONSTANT_POW, &opDesc}, kernelInfo);
         }
         else
-        {        
+        {
             Initialize(kernelInfo, std::nullopt, std::nullopt, kernelInfo.GetTensorShapeDescription().GetOutputTensorShape(0));
 
             std::vector<DML_TENSOR_DESC> inputDescs = GetDmlInputDescs();
-            std::vector<DML_TENSOR_DESC> outputDescs = GetDmlOutputDescs(); 
+            std::vector<DML_TENSOR_DESC> outputDescs = GetDmlOutputDescs();
 
             DML_ELEMENT_WISE_POW_OPERATOR_DESC opDesc = {};
             opDesc.InputTensor = &inputDescs[0];
@@ -596,108 +596,12 @@
         std::vector<DML_TENSOR_DESC> inputDescs = GetDmlInputDescs();
         std::vector<DML_TENSOR_DESC> outputDescs = GetDmlOutputDescs();
 
-<<<<<<< HEAD
-        if (hasZeroPointTensor)
-        {
-            TOperatorDesc opDesc = {};
-            opDesc.InputTensor = &inputDescs[OnnxInputIndex::inputIndex];
-            opDesc.ScaleTensor = &inputDescs[OnnxInputIndex::scaleIndex];
-            opDesc.ZeroPointTensor = &inputDescs[OnnxInputIndex::zeroPointIndex];
-            opDesc.OutputTensor = &outputDescs[0];
-=======
         TOperatorDesc opDesc = {};
         opDesc.InputTensor = &inputDescs[0];
         opDesc.ScaleTensor = &inputDescs[1];
-        opDesc.ZeroPointTensor = &inputDescs[2];
+        opDesc.ZeroPointTensor = hasZeroPointTensor ? &inputDescs[2] : nullptr;
         opDesc.OutputTensor = &outputDescs[0];
-        
-        TryConvertTensorToBroadcastScalar(kernelInfo, opDesc.ScaleTensor,     1);
-        TryConvertTensorToBroadcastScalar(kernelInfo, opDesc.ZeroPointTensor, 2);
->>>>>>> 7401b666
-
-            SetDmlOperatorDesc({ApiTraits::OperatorDescTraits<TOperatorDesc>::Type, &opDesc}, kernelInfo);
-        }
-        // Create a zero point tensor, since it's a required input by DML
-        else
-        {
-            auto inputSizes = m_inputTensorDescs[0].GetSizes();
-            TensorDesc intermediateOutputTensorDesc = TensorDesc(
-                    GetMlDataTypeFromDmlDataType(inputDataType),
-                    inputSizes,
-                    inputSizes,
-                    TensorAxis::DoNotCoerce,
-                    TensorAxis::W,
-                    TensorAxis::RightAligned,
-                    NchwDimensionCount, // minDimensionCount
-                    0 // guaranteedBaseOffsetAlignment
-                );
-            DML_TENSOR_DESC namedIntermediateOutputTensorDesc = intermediateOutputTensorDesc.GetDmlDesc();
-
-            // Create a tensor full of zeros
-            DML_FILL_VALUE_CONSTANT_OPERATOR_DESC zerosDesc = {};
-            zerosDesc.ValueDataType = inputDataType;
-            zerosDesc.OutputTensor = &namedIntermediateOutputTensorDesc;
-            const DML_OPERATOR_DESC opDesc1 = { DML_OPERATOR_FILL_VALUE_CONSTANT, &zerosDesc };
-
-            TOperatorDesc qLinearDesc = {};
-            qLinearDesc.InputTensor = &inputDescs[OnnxInputIndex::inputIndex];
-            qLinearDesc.ScaleTensor = &inputDescs[OnnxInputIndex::scaleIndex];
-            qLinearDesc.ZeroPointTensor = zerosDesc.OutputTensor;
-            qLinearDesc.OutputTensor = &outputDescs[0];
-            const DML_OPERATOR_DESC opDesc2 = { ApiTraits::OperatorDescTraits<TOperatorDesc>::Type, &qLinearDesc};
-
-            // Construct the graph
-            DML_INPUT_GRAPH_EDGE_DESC inputEdges[2];
-            DML_INTERMEDIATE_GRAPH_EDGE_DESC intermediateEdges[1];
-            DML_OUTPUT_GRAPH_EDGE_DESC outputEdges[1];
-
-            MLOperatorGraphDesc operatorGraphDesc = {};
-            operatorGraphDesc.nodeCount = 2;
-            const DML_OPERATOR_DESC* opDescs[] = {&opDesc1, &opDesc2};
-            operatorGraphDesc.nodesAsOpDesc = std::data(opDescs);
-
-            const uint32_t fillValueNodeIndex = 0;
-            const uint32_t dequantizeNodeIndex = 1;
-
-            // Input edges
-            DML_INPUT_GRAPH_EDGE_DESC inputToDequantizeEdge = {};
-            inputToDequantizeEdge.GraphInputIndex = OnnxInputIndex::inputIndex;
-            inputToDequantizeEdge.ToNodeIndex = dequantizeNodeIndex;
-            inputToDequantizeEdge.ToNodeInputIndex = 0;
-            inputEdges[0] = inputToDequantizeEdge;
-
-            DML_INPUT_GRAPH_EDGE_DESC scaleToDequantizeEdge = {};
-            scaleToDequantizeEdge.GraphInputIndex = OnnxInputIndex::scaleIndex;
-            scaleToDequantizeEdge.ToNodeIndex = dequantizeNodeIndex;
-            scaleToDequantizeEdge.ToNodeInputIndex = 1;
-            inputEdges[1] = scaleToDequantizeEdge;
-
-            operatorGraphDesc.inputEdgeCount = gsl::narrow_cast<uint32_t>(std::size(inputEdges));
-            operatorGraphDesc.inputEdges = std::data(inputEdges);
-            
-            // intermediate edges
-            DML_INTERMEDIATE_GRAPH_EDGE_DESC fillValueToDequantizeEdge = {};
-            fillValueToDequantizeEdge.FromNodeIndex = 0;
-            fillValueToDequantizeEdge.FromNodeOutputIndex = 0;
-            fillValueToDequantizeEdge.ToNodeIndex = 1;
-            fillValueToDequantizeEdge.ToNodeInputIndex = zeroPointIndex;
-            intermediateEdges[0] = fillValueToDequantizeEdge;
-
-            operatorGraphDesc.intermediateEdgeCount = gsl::narrow_cast<uint32_t>(std::size(intermediateEdges));
-            operatorGraphDesc.intermediateEdges = std::data(intermediateEdges);
-
-            // output edges
-            DML_OUTPUT_GRAPH_EDGE_DESC outputEdge = {};
-            outputEdge.FromNodeIndex = 1;
-            outputEdge.FromNodeOutputIndex = 0;
-            outputEdge.GraphOutputIndex = 0;
-            outputEdges[0] = outputEdge;
-
-            operatorGraphDesc.outputEdgeCount = gsl::narrow_cast<uint32_t>(std::size(outputEdges));
-            operatorGraphDesc.outputEdges = std::data(outputEdges);
-
-            SetDmlOperatorGraphDesc(std::move(operatorGraphDesc), kernelInfo);
-        }
+        SetDmlOperatorDesc({ApiTraits::OperatorDescTraits<TOperatorDesc>::Type, &opDesc}, kernelInfo);
     }
 };
 

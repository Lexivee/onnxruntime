--- conflicted
+++ resolved
@@ -101,10 +101,7 @@
 DML_OP_EXTERN_CREATION_FUNCTION(LayerNormalization);
 DML_OP_EXTERN_CREATION_FUNCTION(LayerNormalization17);
 DML_OP_EXTERN_CREATION_FUNCTION(SkipLayerNormalization);
-<<<<<<< HEAD
-=======
 DML_OP_EXTERN_CREATION_FUNCTION(EmbedLayerNormalization);
->>>>>>> 8372c86e
 DML_OP_EXTERN_CREATION_FUNCTION(LRN);
 DML_OP_EXTERN_CREATION_FUNCTION(MeanVarianceNormalization);
 DML_OP_EXTERN_CREATION_FUNCTION(LpNormalization);
@@ -763,10 +760,7 @@
     {REG_INFO(     11,  DynamicQuantizeLinear,              typeNameListTwo,                supportedTypeListDynamicQuantizeLinear, DmlGraphSupport::Supported)},
     {REG_INFO(      7,  LayerNormalization,                 typeNameListLayerNormContrib,   supportedTypeListLayerNormalizationContrib, DmlGraphSupport::Supported, requiredConstantCpuInputs(), std::nullopt, QueryLayerNormalization)},
     {REG_INFO_MS(   1,  SkipLayerNormalization,             typeNameListDefault,            supportedTypeListFloat16to32,           DmlGraphSupport::Supported)},
-<<<<<<< HEAD
-=======
     {REG_INFO_MS(   1,  EmbedLayerNormalization,            typeNameListDefault,            supportedTypeListFloat16to32,           DmlGraphSupport::Supported)},
->>>>>>> 8372c86e
 };
 
 template<typename T>

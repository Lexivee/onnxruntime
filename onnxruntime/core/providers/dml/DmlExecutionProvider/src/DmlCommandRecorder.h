// Copyright (c) Microsoft Corporation. All rights reserved.
// Licensed under the MIT License.

#pragma once

#include <DirectML.h>
#include "ICommandRecorder.h"
#include "CommandAllocatorRing.h"
#include "DescriptorPool.h"

namespace Dml
{
    class CommandQueue;
    class DmlBufferAllocator;

    class DmlCommandRecorder : public ICommandRecorder
    {
    public:
        DmlCommandRecorder(
            ID3D12Device* d3dDevice,
            IDMLDevice* device,
            std::shared_ptr<CommandQueue> commandQueue);

        void InitializeOperator(
            IDMLCompiledOperator* op,
            const DML_BINDING_DESC& persistentResourceBinding,
            const DML_BINDING_DESC& inputArrayBinding);

        void ExecuteOperator(
            IDMLCompiledOperator* op,
            const DML_BINDING_DESC& persistentResourceBinding,
            gsl::span<const DML_BINDING_DESC> inputBindings,
            gsl::span<const DML_BINDING_DESC> outputBindings);

        void CopyBufferRegion(
            ID3D12Resource* dstBuffer,
            uint64_t dstOffset,
            ID3D12Resource* srcBuffer,
            uint64_t srcOffset,
            uint64_t byteCount);

        void FillBufferWithPattern(
            ID3D12Resource* dstBuffer,
            gsl::span<const std::byte> value /* Data type agnostic value, treated as raw bits */);

        void ExecuteCommandList(
            ID3D12GraphicsCommandList* commandList,
            _Outptr_ ID3D12Fence** fence,
            _Out_ uint64_t* completionValue);

        Microsoft::WRL::ComPtr<ID3D12GraphicsCommandList> GetCommandList();

        void ResourceBarrier(gsl::span<const D3D12_RESOURCE_BARRIER> barriers);
        void AddUAVBarrier();

        void Open() final;
        void CloseAndExecute() final;
<<<<<<< HEAD
        
        void SetAllocator(std::weak_ptr<DmlBufferAllocator> allocator);
=======

        void SetAllocator(std::weak_ptr<BucketizedBufferAllocator> allocator);
>>>>>>> b636b275

        bool HasUnsubmittedWork() override
        {
            return m_operationsRecordedInCurrentCommandList;
        }

        // Forces the descriptor heap to be reset to D3D before executing future operations
        void InvalidateDescriptorHeap()
        {
            m_currentDescriptorHeap = nullptr;
        }

    private:
        void CloseAndExecute(_In_opt_ ID3D12GraphicsCommandList* commandList);

        std::shared_ptr<CommandQueue> m_queue;
        Microsoft::WRL::ComPtr<ID3D12Device> m_d3dDevice;
        Microsoft::WRL::ComPtr<IDMLDevice> m_dmlDevice;
        Microsoft::WRL::ComPtr<IDMLOperatorInitializer> m_initializer;
        Microsoft::WRL::ComPtr<IDMLCommandRecorder> m_recorder;

        // Descriptors are allocated from a pool. The current heap pointer is only used to avoid redundantly
        // setting the same heap; it does not have ownership of the heap object.
        DescriptorPool m_descriptorPool;
        ID3D12DescriptorHeap* m_currentDescriptorHeap = nullptr;

        // The weak pointer avoids a circular reference from context->recorder->allocator->context
        std::weak_ptr<DmlBufferAllocator> m_bufferAllocator;

        CommandAllocatorRing<2> m_commandAllocatorRing;

        // The command list currently being recorded into, and whether any command have been recorded yet.
        Microsoft::WRL::ComPtr<ID3D12GraphicsCommandList> m_currentCommandList;
        bool m_operationsRecordedInCurrentCommandList = false;

        // A cached command list which may be re-used.
        Microsoft::WRL::ComPtr<ID3D12GraphicsCommandList> m_cachedCommandList;

        void SetDescriptorHeap(ID3D12DescriptorHeap* descriptorHeap);
    };

} // namespace Dml<|MERGE_RESOLUTION|>--- conflicted
+++ resolved
@@ -55,13 +55,8 @@
 
         void Open() final;
         void CloseAndExecute() final;
-<<<<<<< HEAD
         
         void SetAllocator(std::weak_ptr<DmlBufferAllocator> allocator);
-=======
-
-        void SetAllocator(std::weak_ptr<BucketizedBufferAllocator> allocator);
->>>>>>> b636b275
 
         bool HasUnsubmittedWork() override
         {

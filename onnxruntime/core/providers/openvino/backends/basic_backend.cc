--- conflicted
+++ resolved
@@ -66,21 +66,14 @@
     }
   }
 
-<<<<<<< HEAD
   //validate const subgraphs
   if(!openvino_ep::BackendManager::GetGlobalContext().is_wholly_supported_graph) {
     ie_cnn_network_ = CreateCNNNetwork(model_proto, global_context_, subgraph_context_, const_outputs_map_);
     SetIODefs(model_proto, ie_cnn_network_, subgraph_context_.output_names, const_outputs_map_, global_context_.device_type);
-  #if defined(OPENVINO_2020_4) || defined(OPENVINO_2021_1) || defined(OPENVINO_2021_2)
+  #if defined(OPENVINO_2020_4) || defined(OPENVINO_2021_1) || defined(OPENVINO_2021_2) || defined(OPENVINO_2021_3)
     if (const_outputs_map_.size() == subgraph_context_.output_names.size())
       subgraph_context_.is_constant = true;
   #endif
-=======
-#if defined(OPENVINO_2020_4) || defined(OPENVINO_2021_1) || defined(OPENVINO_2021_2) || defined(OPENVINO_2021_3)
-  if (const_outputs_map_.size() == subgraph_context_.output_names.size())
-    subgraph_context_.is_constant = true;
-#endif
->>>>>>> 8d737f97
 
   // Loading model to the plugin
     if (subgraph_context_.is_constant) {
@@ -88,20 +81,10 @@
       return;
     }
   }
-<<<<<<< HEAD
-
-  char* compiled_blob_path = nullptr;
+
+  std::string compiled_blob_path;
   if (vpu_status == true || openvino_ep::backend_utils::UseCompiledNetwork()) {
-  #ifdef _WIN32
-		size_t env_name_len = 0;
-		char* env_name = nullptr;
-		if (_dupenv_s(&env_name, &env_name_len, "OV_BLOB_PATH") == 0 && env_name != nullptr) {
-			compiled_blob_path = env_name;
-			free(env_name);
-		}
-	#else
-		compiled_blob_path = std::getenv("OV_BLOB_PATH");
-	#endif
+    compiled_blob_path = onnxruntime::GetEnvironmentVar("OV_BLOB_PATH");
     try {
       if(vpu_status == true) {
         LOGS_DEFAULT(INFO) << log_tag << "Importing the pre-compiled blob for this model which already exists in the directory 'ov_compiled_blobs'";
@@ -114,13 +97,6 @@
       ORT_THROW(log_tag + " Exception while Importing Network for graph: " + subgraph_context_.subgraph_name + ": " + e.what());
     } catch(...) {
       ORT_THROW(log_tag + " Exception while Importing Network for graph: " + subgraph_context_.subgraph_name);
-=======
-#endif
-  if (global_context_.device_type.find("MYRIAD") != std::string::npos) {
-#if defined(OPENVINO_2021_1) || defined(OPENVINO_2021_2) || defined(OPENVINO_2021_3)
-    if (subgraph_context_.set_vpu_config) {
-      config["MYRIAD_DETECT_NETWORK_BATCH"] = CONFIG_VALUE(NO);
->>>>>>> 8d737f97
     }
     import_blob_status = true;
     LOGS_DEFAULT(INFO) << log_tag << "Succesfully Created an executable network from a previously exported network";
@@ -130,7 +106,7 @@
   if(!openvino_ep::backend_utils::UseCompiledNetwork()) {
     ie_cnn_network_ = CreateCNNNetwork(model_proto, global_context_, subgraph_context_, const_outputs_map_);
     SetIODefs(model_proto, ie_cnn_network_, subgraph_context_.output_names, const_outputs_map_, global_context_.device_type);
-    #if defined(OPENVINO_2020_4) || defined(OPENVINO_2021_1) || defined(OPENVINO_2021_2)
+    #if defined(OPENVINO_2020_4) || defined(OPENVINO_2021_1) || defined(OPENVINO_2021_2) || defined(OPENVINO_2021_3)
       if (const_outputs_map_.size() == subgraph_context_.output_names.size())
         subgraph_context_.is_constant = true;
     #endif

--- conflicted
+++ resolved
@@ -24,23 +24,6 @@
                            const SubGraphContext& subgraph_context)
     : global_context_(global_context), subgraph_context_(subgraph_context) {
   std::string& hw_target = (global_context_.device_id != "") ? global_context_.device_id : global_context_.device_type;
-<<<<<<< HEAD
-  bool vpu_status = false;
-  std::string model_blob_name;
-  std::string ov_compiled_blobs_dir = "";
-
-  if (hw_target == "MYRIAD")
-    vpu_status = true;
-  if (!ImportBlob(hw_target, vpu_status)) {
-  #if defined (OPENVINO_2021_4)
-    ie_cnn_network_ = CreateCNNNetwork(model_proto, global_context_, subgraph_context_, const_outputs_map_);
-    SetIODefs(model_proto, ie_cnn_network_, subgraph_context_.output_names, const_outputs_map_,
-              global_context_.device_type);
-  #else
-    ie_cnn_network_ = CreateOVModel(model_proto, global_context_, subgraph_context_, const_outputs_map_);
-  #endif
-
-=======
   try{
     #ifndef NDEBUG
       if (IsDebugEnabled()) {
@@ -54,18 +37,13 @@
   } catch (std::string const & msg) {
       throw msg;
   }
->>>>>>> 8372c86e
   if (ValidateSubgraph(const_outputs_map_))
     return;
 
   // OV Config
   OVConfig config;
-<<<<<<< HEAD
-  PopulateConfigValue(config);
-=======
   ov::AnyMap device_config;
   PopulateConfigValue(config, device_config);
->>>>>>> 8372c86e
 
   //Enable caching
   EnableCaching();
@@ -74,24 +52,6 @@
   EnableGPUThrottling(device_config);
 
   #if defined(IO_BUFFER_ENABLED)
-<<<<<<< HEAD
-    if ((global_context.device_type.find("GPU") != std::string::npos)  &&
-      (global_context_.context != nullptr) &&
-      (openvino_ep::BackendManager::GetGlobalContext().is_wholly_supported_graph)) {
-      LOGS_DEFAULT(INFO) << log_tag << "IO Buffering Enabled";
-      cl_context ctx = static_cast<cl_context>(global_context_.context);
-      #ifdef OV_API_20
-        remote_context_ = new ov::intel_gpu::ocl::ClContext(global_context_.ie_core.Get(), ctx);
-      #else
-        remote_context_ = InferenceEngine::gpu::make_shared_context(global_context_.ie_core.Get(), hw_target, ctx);
-      #endif
-      exe_network_ = global_context_.ie_core.LoadNetwork(ie_cnn_network_, remote_context_, subgraph_context_.subgraph_name);
-    } else {
-    exe_network_ = global_context_.ie_core.LoadNetwork(ie_cnn_network_, hw_target, config, subgraph_context_.subgraph_name);
-  }
-  #else
-    exe_network_ = global_context_.ie_core.LoadNetwork(ie_cnn_network_, hw_target, config, subgraph_context_.subgraph_name);
-=======
     try {
       if ((global_context.device_type.find("GPU") != std::string::npos)  &&
         (global_context_.context != nullptr) &&
@@ -116,14 +76,10 @@
   } catch (const char* msg) {
       throw(msg);
   }
->>>>>>> 8372c86e
   #endif
   LOGS_DEFAULT(INFO) << log_tag << "Loaded model to the plugin";
 
-<<<<<<< HEAD
-=======
-
->>>>>>> 8372c86e
+
   //The infer_requests_ pool will be intialized with a default value of 8 infer_request's
   //The nireq value can also be configured to any num_of_threads during runtime
   size_t nireq = global_context_.num_of_threads;
@@ -146,65 +102,12 @@
   return false;
 }
 
-<<<<<<< HEAD
-void BasicBackend::PopulateCompiledDirectory(std::string hw_target, std::string& ov_compiled_blobs_dir,
-  std::string& model_blob_name, bool& vpu_status) {
-  std::ifstream blob_path;
-  if(hw_target == "MYRIAD" && global_context_.use_compiled_network == true) {
-    if(!openvino_ep::backend_utils::UseCompiledNetwork()) {
-      std::size_t model_index = global_context_.onnx_model_path_name.find_last_of("/\\");
-      std::string model_name= global_context_.onnx_model_path_name.substr(model_index+1);
-      std::size_t model_extension_index = model_name.find_last_of(".");
-      if(openvino_ep::BackendManager::GetGlobalContext().is_wholly_supported_graph) {
-          model_blob_name = global_context_.onnx_model_name + "_" + "op_v_" + std::to_string(global_context_.onnx_opset_version) + "_" + model_name.substr(0,model_extension_index) + "_" + hw_target + "_" + subgraph_context_.subgraph_name + "_ov_" + "fully" + ".blob";
-      }
-      else {
-          model_blob_name = global_context_.onnx_model_name + "_" + "op_v_" + std::to_string(global_context_.onnx_opset_version) + "_" + model_name.substr(0,model_extension_index) + "_" + hw_target + "_" + subgraph_context_.subgraph_name + "_ov_" + "partially" + ".blob";
-      }
-      if(global_context_.blob_dump_path == "" || global_context_.blob_dump_path == "\"" || global_context_.blob_dump_path.empty()) {
-        ov_compiled_blobs_dir = openvino_ep::backend_utils::GetCurrentWorkingDir() + "/ov_compiled_blobs/";
-      } else {
-        ov_compiled_blobs_dir = global_context_.blob_dump_path + "/ov_compiled_blobs";
-      }
-      if(openvino_ep::backend_utils::IsDirExists(ov_compiled_blobs_dir)) {
-        LOGS_DEFAULT(INFO) << log_tag << "'ov_compiled_blobs' directory already exists at the executable path";
-      }
-      else {
-        CreateDirectory(ov_compiled_blobs_dir);
-      }
-      blob_path.open(ov_compiled_blobs_dir + "/" + model_blob_name);
-      if (!blob_path.is_open()) {
-          LOGS_DEFAULT(INFO) << log_tag << "Device specific Compiled blob doesn't exist for this model";
-      } else {
-          LOGS_DEFAULT(INFO) << log_tag << "Device specific Compiled blob already exists for this model";
-          vpu_status = true;
-      }
-    }
-  }
-}
-
-bool BasicBackend::ImportBlob(std::string hw_target, bool vpu_status) {
-  const std::string compiled_blob_path = onnxruntime::GetEnvironmentVar("OV_BLOB_PATH");
-  if (vpu_status == true && openvino_ep::backend_utils::UseCompiledNetwork() && !compiled_blob_path.empty() &&
-    openvino_ep::BackendManager::GetGlobalContext().is_wholly_supported_graph) {
-    LOGS_DEFAULT(INFO) << log_tag << "Importing the pre-compiled blob from the path set by the user";
-    exe_network_ = global_context_.ie_core.ImportModel(compiled_blob_path, hw_target, subgraph_context_.subgraph_name);
-    LOGS_DEFAULT(INFO) << log_tag << "Succesfully Created an executable network from a previously exported network";
-    return true;
-  } else {
-    return false;
-  }
-}
-
-void BasicBackend::PopulateConfigValue(OVConfig& config) {
-=======
 void BasicBackend::PopulateConfigValue(OVConfig& config, ov::AnyMap& device_config) {
   // Set inference precision if device_type != AUTO
   // if (global_context_.device_type.find("GPU_FP16")!= std::string::npos){
   //   device_config.emplace(ov::hint::inference_precision(global_context_.precision_str));
   // }
   device_config = {};
->>>>>>> 8372c86e
   #ifndef NDEBUG
     if (openvino_ep::backend_utils::IsDebugEnabled()) {
       device_config.emplace(ov::enable_profiling(true));
@@ -219,16 +122,6 @@
       if (subgraph_context_.set_vpu_config) {
         config["MYRIAD_DETECT_NETWORK_BATCH"] = CONFIG_VALUE(NO);
       }
-<<<<<<< HEAD
-    if (global_context_.enable_vpu_fast_compile) {
-      config["MYRIAD_HW_INJECT_STAGES"] = CONFIG_VALUE(NO);
-      config["MYRIAD_COPY_OPTIMIZATION"] = CONFIG_VALUE(NO);
-    }
-    //to check preprocessing inside model
-    #if defined (OPENVINO_2021_4) || (OPENVINO_2022_1) || (OPENVINO_2022_2)
-      config["MYRIAD_CHECK_PREPROCESSING_INSIDE_MODEL"] = CONFIG_VALUE(NO);
-    #endif
-=======
       if (global_context_.enable_vpu_fast_compile) {
         config["MYRIAD_HW_INJECT_STAGES"] = CONFIG_VALUE(NO);
         config["MYRIAD_COPY_OPTIMIZATION"] = CONFIG_VALUE(NO);
@@ -237,7 +130,6 @@
       #if defined (OPENVINO_2022_1) || (OPENVINO_2022_2) || (OPENVINO_2022_3)
         config["MYRIAD_CHECK_PREPROCESSING_INSIDE_MODEL"] = CONFIG_VALUE(NO);
       #endif
->>>>>>> 8372c86e
   }
 }
 
@@ -265,69 +157,6 @@
 // Starts an asynchronous inference request for data in slice indexed by batch_slice_idx on
 // an Infer Request indexed by infer_req_idx
 void BasicBackend::StartAsyncInference(Ort::KernelContext& context, OVInferRequestPtr infer_request) {
-<<<<<<< HEAD
-  #if defined (OV_API_20)
-  auto graph_input_info = exe_network_.Get().inputs();
-  int input_idx = 0;
-  for (auto input_info_iter = graph_input_info.begin();
-    input_info_iter != graph_input_info.end(); ++input_info_iter) {
-    auto input_names = input_info_iter->get_names();
-    std::string onnx_input_name;
-    std::string input_name;
-    // use names retrieved from original ONNX model to assign the right onnx input name for the graph
-    for (auto it = subgraph_context_.input_names.begin(); it != subgraph_context_.input_names.end(); ++it) {
-      if (it->second == input_idx) {
-        onnx_input_name = it->first;
-        break;
-      }
-    }
-    // using the input name retrieved from ONNX original to match with the input names returned by OV tensors
-    if (input_names.find(onnx_input_name) != input_names.end()) {
-        input_name = onnx_input_name;
-    } else {
-      ORT_THROW(log_tag + "Input names mismatch between OpenVINO and ONNX. " + onnx_input_name + " doesn't exist in the list of OpenVINO input tensor names");
-    }
-    size_t batch_slice_idx = 0;
-    if (subgraph_context_.has_dynamic_input_shape &&
-       global_context_.enable_dynamic_shapes == true &&
-       global_context_.device_type.find("CPU") != std::string::npos) {
-      auto tensor = context.GetInput(subgraph_context_.input_names.at(input_name));
-      auto tensor_info = tensor.GetTensorTypeAndShapeInfo();
-      auto tensor_shape = tensor_info.GetShape();
-      auto tensor_size = tensor_shape.size();
-      auto tensor_iter = 0;
-      ov::Shape input_tensor_shape = ov::Shape(tensor_size, 0);
-      for (auto i = tensor_shape.begin(); i != tensor_shape.end(); ++i) {
-        input_tensor_shape[tensor_iter] = *i;
-        tensor_iter+=1;
-      }
-      auto input = ie_cnn_network_->get_parameters().at(0);
-      OVTensorPtr tensor_ptr = std::make_shared<ov::Tensor>(input->get_element_type(), input_tensor_shape);
-      FillInputBlob(tensor_ptr, batch_slice_idx, input_name, context, subgraph_context_);
-      infer_request->SetTensor(input_name, tensor_ptr);
-    } else {
-      OVTensorPtr graph_input_blob;
-      graph_input_blob = infer_request->GetTensor(input_name);
-      FillInputBlob(graph_input_blob, batch_slice_idx, input_name, context, subgraph_context_);
-    }
-    input_idx++;
-  }
-  #else
-  auto graph_input_info = exe_network_.Get().GetInputsInfo();
-  for (auto input_info_iter = graph_input_info.begin();
-       input_info_iter != graph_input_info.end(); ++input_info_iter) {
-    // Get OpenVINO's input buffer
-    OVTensorPtr graph_input_blob;
-    std::string input_name = input_info_iter->first;
-    graph_input_blob = infer_request->GetTensor(input_name);
-    auto precision = input_info_iter->second->getPrecision();
-    size_t batch_slice = 0;
-    FillInputBlob(graph_input_blob, batch_slice, input_name, context, precision, subgraph_context_);
-  }
-  #endif
-  // Start Async inference
-  infer_request->StartAsync();
-=======
   try{
     auto graph_input_info = exe_network_.Get().inputs();
     int input_idx = 0;
@@ -387,52 +216,11 @@
     }catch (const char* msg) {
       throw(msg);
     }
->>>>>>> 8372c86e
 }
 
 #ifdef IO_BUFFER_ENABLED
 //Wait for Remote Aynchronous inference completion
 void BasicBackend::StartRemoteAsyncInference(Ort::KernelContext& context, OVInferRequestPtr infer_request) {
-<<<<<<< HEAD
-  #if defined (OV_API_20)
-  auto graph_input_info = exe_network_.Get().inputs();
-  int input_idx = 0;
-  for (auto input_info_iter = graph_input_info.begin();
-    input_info_iter != graph_input_info.end(); ++input_info_iter) {
-    auto input_names = input_info_iter->get_names();
-    std::string onnx_input_name;
-    std::string input_name;
-    // use names retrieved from original ONNX model to assign the right onnx input name for the graph
-    for (auto it = subgraph_context_.input_names.begin(); it != subgraph_context_.input_names.end(); ++it) {
-      if (it->second == input_idx) {
-        onnx_input_name = it->first;
-        break;
-      }
-    }
-    // using the input name retrieved from ONNX original to match with the input names returned by OV tensors
-    if (input_names.find(onnx_input_name) != input_names.end()) {
-        input_name = onnx_input_name;
-    } else {
-      ORT_THROW(log_tag + "Input names mismatch between OpenVINO and ONNX. " + onnx_input_name + " doesn't exist in the list of OpenVINO input tensor names");
-    }
-    input_idx++;
-  #else
-  auto graph_input_info = exe_network_.Get().GetInputsInfo();
-  for (auto input_info_iter = graph_input_info.begin();
-       input_info_iter != graph_input_info.end(); ++input_info_iter) {
-    std::string input_name = input_info_iter->first;
-  #endif
-    // Kernel Context Input Buffer
-    const auto tensor = context.GetInput(subgraph_context_.input_names.at(input_name));
-    // If the ORTValue wraps a device pointer
-    auto mem_info = tensor.GetTensorMemoryInfo();
-    if (mem_info.GetAllocatorName() == OpenVINO_GPU) {
-      //Get the shared buffer pointer
-      const void *tensor_data = tensor.GetTensorRawData();
-      const cl::Buffer* shared_buffer_const = static_cast<const cl::Buffer*>(tensor_data);
-      //Create an Input Remote Blob
-      #if defined(OV_API_20)
-=======
   try{
     auto graph_input_info = exe_network_.Get().inputs();
     int input_idx = 0;
@@ -464,28 +252,10 @@
         const void *tensor_data = tensor.GetTensorRawData();
         const cl::Buffer* shared_buffer_const = static_cast<const cl::Buffer*>(tensor_data);
         //Create an Input Remote Blob
->>>>>>> 8372c86e
         auto input = ie_cnn_network_->get_parameters().at(0);
         auto remote_blob = remote_context_->create_tensor(input->get_element_type(), input->get_shape(), *shared_buffer_const);
         ov::Tensor tensor = static_cast<ov::Tensor>(remote_blob);
         OVTensorPtr tensor_ptr = std::make_shared<ov::Tensor>(tensor);
-<<<<<<< HEAD
-      #else
-        cl::Buffer* shared_buffer = const_cast<cl::Buffer *>(shared_buffer_const);
-        OVTensorPtr tensor_ptr = InferenceEngine::gpu::make_shared_blob(input_info_iter->second->getTensorDesc(), remote_context_, *shared_buffer);
-      #endif
-      infer_request->SetTensor(input_name, tensor_ptr);
-    } else {
-      OVTensorPtr graph_input_blob;
-      graph_input_blob = infer_request->GetTensor(input_name);
-      size_t batch_slice_idx = 0;
-      #if defined (OV_API_20)
-        FillInputBlob(graph_input_blob, batch_slice_idx, input_name, context, subgraph_context_);
-      #else
-        auto precision = input_info_iter->second->getPrecision();
-        FillInputBlob(graph_input_blob, batch_slice_idx, input_name, context, precision, subgraph_context_);
-      #endif
-=======
         infer_request->SetTensor(input_name, tensor_ptr);
       } else {
         OVTensorPtr graph_input_blob;
@@ -493,7 +263,6 @@
         size_t batch_slice_idx = 0;
         FillInputBlob(graph_input_blob, batch_slice_idx, input_name, context, subgraph_context_);
       }
->>>>>>> 8372c86e
     }
 
     //Set the output blob as remote blob
@@ -517,29 +286,6 @@
       if(!output_name_found) {
         throw std::string(log_tag + "Output names mismatch between OpenVINO and ONNX. [ONNX Output: ] " + onnx_output_name + " doesn't exist in the list of OpenVINO output tensor names");
       }
-<<<<<<< HEAD
-    }
-    if(!output_name_found) {
-      ORT_THROW(log_tag + "Output names mismatch between OpenVINO and ONNX. [ONNX Output: ] " + onnx_output_name + " doesn't exist in the list of OpenVINO output tensor names");
-    }
-  #else
-  auto graph_output_info = exe_network_.Get().GetOutputsInfo();
-  for (auto output_info_iter = graph_output_info.begin();
-       output_info_iter != graph_output_info.end(); ++output_info_iter) {
-    // Get Ort Output Tensor
-    auto output_name = output_info_iter->first;
-  #endif
-
-    size_t batch_size = 1;
-    auto tensor = GetOutputTensor(context, batch_size, infer_request, output_name, subgraph_context_.output_names);
-    auto mem_info = tensor.GetTensorMemoryInfo();
-    // Check if ORT Value wraps a device pointer
-    if (mem_info.GetAllocatorName() == OpenVINO_GPU) {
-      const void *tensor_data = tensor.GetTensorRawData();
-      const cl::Buffer* shared_buffer_const = static_cast<const cl::Buffer*>(tensor_data);
-      // Create a shared Blob, set the Infer Request Output Blob
-      #if defined(OV_API_20)
-=======
 
       size_t batch_size = 1;
       auto tensor = GetOutputTensor(context, batch_size, infer_request, output_name, subgraph_context_.output_names);
@@ -549,37 +295,23 @@
         const void *tensor_data = tensor.GetTensorRawData();
         const cl::Buffer* shared_buffer_const = static_cast<const cl::Buffer*>(tensor_data);
         // Create a shared Blob, set the Infer Request Output Blob
->>>>>>> 8372c86e
         auto output = ie_cnn_network_->get_results().at(0);
         auto remote_tensor = remote_context_->create_tensor(output->get_element_type(), output->get_shape(), *shared_buffer_const);
         ov::Tensor tensor = static_cast<ov::Tensor>(remote_tensor);
         OVTensorPtr tensor_ptr = std::make_shared<ov::Tensor>(tensor);
-<<<<<<< HEAD
-      #else
-        cl::Buffer* shared_buffer = const_cast<cl::Buffer *>(shared_buffer_const);
-        OVTensorPtr tensor_ptr = InferenceEngine::gpu::make_shared_blob(output_info_iter->second->getTensorDesc(), remote_context_, *shared_buffer);
-      #endif
-        infer_request->SetTensor(output_name, tensor_ptr);
-=======
         try {
           infer_request->SetTensor(output_name, tensor_ptr);
         } catch (const char* msg) {
           throw(msg);
         }
       }
->>>>>>> 8372c86e
-    }
-
-<<<<<<< HEAD
-  // Start Async inference
-  infer_request->StartAsync();
-=======
+    }
+
     // Start Async inference
     infer_request->StartAsync();
   }catch (const char* msg) {
       throw(msg);
   }
->>>>>>> 8372c86e
 }
 #endif
 
@@ -587,78 +319,6 @@
 // and copy the results into a slice location within the batched output buffer indexed by batch_slice_idx
 void BasicBackend::CompleteAsyncInference(Ort::KernelContext& context, OVInferRequestPtr infer_request) {
   // Wait for Async inference completion
-<<<<<<< HEAD
-
-  infer_request->WaitRequest();
-  #if defined (OV_API_20)
-  auto graph_output_info = exe_network_.Get().outputs();
-  for (auto output_info_iter = graph_output_info.begin();
-       output_info_iter != graph_output_info.end(); ++output_info_iter) {
-    OVTensorPtr graph_output_blob;
-    auto output_names = output_info_iter->get_names();
-    std::string onnx_output_name;
-    std::string output_name;
-    bool output_name_found = false;
-    // using the output name retrieved from ONNX original to match with the output names returned by OV tensors
-    for (auto it = subgraph_context_.output_names.begin(); it != subgraph_context_.output_names.end(); ++it) {
-      onnx_output_name = it->first;
-      if (output_names.find(onnx_output_name) != output_names.end()) {
-        // Assigning the output_name
-        output_name = it->first;
-        output_name_found = true;
-        break;
-      }
-    }
-    if (!output_name_found) {
-      ORT_THROW(log_tag + "Output names mismatch between OpenVINO and ONNX. "
-                "[ONNX Output: ] " + onnx_output_name + " doesn't exist in the "
-                "list of OpenVINO output tensor names");
-    }
-    graph_output_blob = infer_request->GetTensor(output_name);
-    size_t batch_size = 1;
-    auto output_tensor = GetOutputTensor(context, batch_size, infer_request, output_name, subgraph_context_.output_names);
-    auto mem_info = output_tensor.GetTensorMemoryInfo();
-    if (mem_info.GetAllocatorName() == OpenVINO_GPU) {
-      return;
-    } else {
-      size_t batch_slice = 0;
-      FillOutputBlob(graph_output_blob, output_tensor, batch_slice);
-    }
-  }
-  #else
-  auto graph_output_info = exe_network_.Get().GetOutputsInfo();
-  for (auto output_info_iter = graph_output_info.begin();
-       output_info_iter != graph_output_info.end(); ++output_info_iter) {
-    // Get OpenVINO's output blob
-    OVTensorPtr graph_output_blob;
-    auto output_name = output_info_iter->first;
-    graph_output_blob = infer_request->GetTensor(output_name);
-    size_t batch_size = 1;
-    auto output_tensor = GetOutputTensor(context, batch_size, infer_request, output_name, subgraph_context_.output_names);
-    auto mem_info = output_tensor.GetTensorMemoryInfo();
-    if (mem_info.GetAllocatorName() == OpenVINO_GPU) {
-      return;
-    } else {
-      auto precision = output_info_iter->second->getPrecision();
-      size_t batch_slice = 0;
-      FillOutputBlob(graph_output_blob, output_tensor, precision, batch_slice);
-    }
-  }
-  #endif
-
-  if (!const_outputs_map_.empty()) {
-    for (auto item : const_outputs_map_) {
-      auto out_name = item.first;
-      auto node = item.second;
-      auto output_tensor = GetOutputTensor(context, out_name, subgraph_context_.output_names, node);
-      auto mem_info = output_tensor.GetTensorMemoryInfo();
-      if (mem_info.GetAllocatorName() == OpenVINO_GPU) {
-        ORT_THROW(log_tag + "IO Buffering is not supported for constant subgraphs");
-      } else {
-        FillOutputsWithConstantData(node, output_tensor);
-      }
-    }
-=======
   try{
     infer_request->WaitRequest();
     auto graph_output_info = exe_network_.Get().outputs();
@@ -715,7 +375,6 @@
     }
   }catch (const char* msg) {
       throw(msg);
->>>>>>> 8372c86e
   }
 }
 
@@ -731,17 +390,12 @@
     for (auto item : const_outputs_map_) {
       auto out_name = item.first;
       auto node = item.second;
-<<<<<<< HEAD
-      auto output_tensor = GetOutputTensor(context, out_name, subgraph_context_.output_names, node);
-      FillOutputsWithConstantData(node, output_tensor);
-=======
       try {
         auto output_tensor = GetOutputTensor(context, out_name, subgraph_context_.output_names, node);
         FillOutputsWithConstantData(node, output_tensor);
       } catch (std::string const & msg) {
         throw msg;
       }
->>>>>>> 8372c86e
     }
     // Get Output tensors
     LOGS_DEFAULT(INFO) << log_tag << "Inference successful";
@@ -759,17 +413,6 @@
       if ((global_context_.device_type.find("GPU") != std::string::npos)  &&
           (global_context_.context != nullptr) &&
           (openvino_ep::BackendManager::GetGlobalContext().is_wholly_supported_graph)) {
-<<<<<<< HEAD
-        StartRemoteAsyncInference(context, infer_request);
-      } else {
-        StartAsyncInference(context, infer_request);
-      }
-      #else
-        StartAsyncInference(context, infer_request);
-      #endif
-
-      CompleteAsyncInference(context, infer_request);
-=======
         try {
           StartRemoteAsyncInference(context, infer_request);
         } catch (std::string const & msg) {
@@ -794,7 +437,6 @@
         }catch(std::string const & msg) {
           throw msg;
         }
->>>>>>> 8372c86e
 
       // Get Output tensors
       LOGS_DEFAULT(INFO) << log_tag << "Inference successful";

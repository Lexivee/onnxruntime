// Copyright(C) 2019 Intel Corporation
// Licensed under the MIT License

#include "core/common/common.h"
#include "core/common/logging/logging.h"
#include "core/framework/compute_capability.h"
#include "core/framework/allocatormgr.h"
#include "core/framework/kernel_registry.h"
#include "core/graph/graph_viewer.h"
#include "core/graph/model.h"
#include "openvino_execution_provider.h"
#include "core/util/protobuf_parsing_utils.h"
#include "core/framework/tensorprotoutils.h"
#include "core/graph/graph_utils.h"
#include "contexts.h"
#include "backend_manager.h"
#include "backend_utils.h"

#if defined(_MSC_VER)
#pragma warning(disable : 4244 4245 5208)
#elif __GNUC__
#pragma GCC diagnostic push
#pragma GCC diagnostic ignored "-Wunused-parameter"
#endif
#include <ngraph/ngraph.hpp>
#include <ngraph/frontend/onnx_import/onnx.hpp>
#if defined(_MSC_VER)
#pragma warning(default : 4244 4245)
#elif __GNUC__
#pragma GCC diagnostic pop
#endif

#define MEMCPY_S(dest, src, destsz, srcsz) memcpy(dest, src, std::min(destsz, srcsz))

namespace onnxruntime {

constexpr const char* OpenVINO = "OpenVINO";

<<<<<<< HEAD
OpenVINOExecutionProvider::OpenVINOExecutionProvider(OpenVINOExecutionProviderInfo& info)
    : IExecutionProvider{onnxruntime::kOpenVINOExecutionProvider} {
  ORT_UNUSED_PARAMETER(info);

  DeviceAllocatorRegistrationInfo device_info(
      {OrtMemTypeDefault,
       [](int) {
         return onnxruntime::make_unique<CPUAllocator>(OrtMemoryInfo(OPENVINO, OrtDeviceAllocator));
       },
       std::numeric_limits<size_t>::max()});

=======
OpenVINOExecutionProvider::OpenVINOExecutionProvider(const OpenVINOExecutionProviderInfo& info)
    : IExecutionProvider{onnxruntime::kOpenVINOExecutionProvider}, info_(info) {
  DeviceAllocatorRegistrationInfo device_info({OrtMemTypeDefault,
                                               [](int) { return std::make_unique<CPUAllocator>(std::make_unique<OrtMemoryInfo>(OpenVINO, OrtDeviceAllocator)); },
                                               std::numeric_limits<size_t>::max()});
>>>>>>> 5708c4fe
  InsertAllocator(CreateAllocator(device_info));
}

//Gets the input count of given node
int GetInputCount(const Node* node, const InitializedTensorSet& initializer_set) {
  int count = 0;
  for (const auto& input : node->InputDefs()) {
    auto name = input->Name();
    auto it = initializer_set.find(name);
    if (it == initializer_set.end()) {
      count++;
    }
  }
  return count;
}

bool IsDimensionSupported(const Node* node, std::string device) {
  auto node_inputs = node->InputDefs();
  size_t input_dims = 0;
  if (node_inputs[0]->Shape() == nullptr) {
    return true;
  } else {
    input_dims = node_inputs[0]->Shape()->dim_size();
    if (node->OpType().find("Pool") != std::string::npos) {
      if (input_dims != 4 && input_dims != 5)
        return false;
    }

    if (node->OpType() == "Unsqueeze") {
      auto attributes = node->GetAttributes();
      auto axes = attributes["axes"].ints();
      if (input_dims + axes.size() > 5)
        return false;
    }

    if (node->OpType() == "Softmax") {
      auto attributes = node->GetAttributes();
      auto axis = attributes["axis"].i();
      if (input_dims - axis != 1)
        return false;

      //3D input not supported on GPU, MYRIAD and HDDL
      if (device == "GPU" || device == "MYRIAD" || device == "HDDL") {
        if (input_dims == 3)
          return false;
      }
    }
  }
  return true;
}

//Ops which are not supported by OpenVINO EP
bool IsUnsupportedOp(std::string name, std::string device) {
  std::set<std::string> unsupported_ops_cpu = {
      "Acosh",
      "And",
      "Asinh",
      "Ceil",
      "ConstantOfShape",
      "CumSum",
      "DequantizeLinear",
      "Equal",
      "Exp",
      "Greater",
      "Hardmax",
      "InstanceNormalization",
      "Less",
      "LogSoftmax",
      "LpNormalization",
      "MeanVarianceNormalization",
      "Not",
      "Or",
      "QLinearConv",
      "QuantizeLinear",
      "Reciprocal",
      "ReduceL1",
      "ReduceL2",
      "ReduceLogSumExp",
      "Resize",
      "Round",
      "Scan",
      "Shrink",
      "Softplus",
      "Split",
      "Sqrt",
      "ThresholdedRelu",
      "Upsample",
      "Xor",
  };

  std::set<std::string> unsupported_ops_gpu = {
      "Atanh",
      "Cos",
      "Cosh",
      "Mod",
      "ReduceLogSum",
      "ReduceProd"
      "ReduceSumSquare",
      "Sign",
      "SinFloat",
      "Sinh",
      "Softsign",
  };

  std::set<std::string> unsupported_ops_vpu = {
      "Abs",
      "Acos",
      "Acosh",
      "Asin",
      "Asinh",
      "Atan",
      "Atanh",
      "Cos",
      "Cosh",
      "HardSigmoid",
      "Mod",
      "Sign",
      "Sin",
      "Sinh",
      "Softsign",
      "Tan",
  };

  std::set<std::string> unsupported_ops = {};

  if (device == "CPU") {
    unsupported_ops = unsupported_ops_cpu;
  } else if (device == "GPU") {
    std::merge(unsupported_ops_cpu.begin(), unsupported_ops_cpu.end(),
               unsupported_ops_gpu.begin(), unsupported_ops_gpu.end(),
               std::inserter(unsupported_ops, unsupported_ops.begin()));
  } else if (device == "MYRIAD" || device == "HDDL") {
    std::merge(unsupported_ops_cpu.begin(), unsupported_ops_cpu.end(),
               unsupported_ops_vpu.begin(), unsupported_ops_vpu.end(),
               std::inserter(unsupported_ops, unsupported_ops.begin()));
  }

  return unsupported_ops.find(name) != unsupported_ops.end();
}

// Returns true only if op is in a mode that is not currently supported
static bool IsUnsupportedOpMode(const Node* node, const onnxruntime::GraphViewer& graph_viewer, const std::string& device_id) {
  const auto& optype = node->OpType();

  const auto& initializers = graph_viewer.GetAllInitializedTensors();

  if (optype == "Reshape") {
    //nGraph Reshape op currently requires shape info available in advance.
    const auto& shape_arg = node->InputDefs()[1];
    //Empty Initializer check
    if (shape_arg->Shape() == nullptr)
      return false;
    if (shape_arg->Shape()->dim_size() == 1 && shape_arg->Shape()->dim(0).dim_value() == 0)
      return true;
    return initializers.find(shape_arg->Name()) == initializers.end();
  } else if (optype == "MaxPool") {
    //MaxPool "indices" output is not currently supported.
    if (node->OutputDefs().size() > 1) {
      return true;
    }

    // ceil_mode and dilations attrs are not supported in nGraph
    const auto& attributes = node->GetAttributes();
    const auto ceil_attr = attributes.find("ceil_mode");
    // default value of ceil_mode (0) is supported.
    if (ceil_attr != attributes.end() && ceil_attr->second.i() != 0) {
      return true;
    }

    if (attributes.find("dilations") != attributes.end()) {
      return true;
    }
    if (!IsDimensionSupported(node, device_id))
      return true;
  } else if (optype == "Add" || optype == "Sub" || optype == "Mul") {
    for (size_t i = 0; i < node->InputDefs().size(); i++) {
      if (node->InputDefs()[i]->TypeAsProto()->tensor_type().elem_type() == ONNX_NAMESPACE::TensorProto_DataType::TensorProto_DataType_INT64) {
        return true;
      }
    }
  } else if (optype == "Div") {
    for (size_t i = 0; i < node->InputDefs().size(); i++) {
      if (node->InputDefs()[i]->TypeAsProto()->tensor_type().elem_type() == ONNX_NAMESPACE::TensorProto_DataType::TensorProto_DataType_INT64 ||
          node->InputDefs()[i]->TypeAsProto()->tensor_type().elem_type() == ONNX_NAMESPACE::TensorProto_DataType::TensorProto_DataType_INT32) {
        return true;
      }
    }
  } else if (optype == "Abs") {
    for (size_t i = 0; i < node->InputDefs().size(); i++) {
      if (node->InputDefs()[i]->TypeAsProto()->tensor_type().elem_type() != ONNX_NAMESPACE::TensorProto_DataType::TensorProto_DataType_FLOAT)
        return true;
    }
  } else if (optype == "Max" || optype == "Min" || optype == "Mean" || optype == "Sum") {

    if (GetInputCount(node, initializers) == 1)
      return true;
    if(optype == "Max" || optype == "Min"){

      for (size_t i = 0; i < node->InputDefs().size(); i++){
        auto dtype = node->InputDefs()[i]->TypeAsProto()->tensor_type().elem_type();
        if (dtype == ONNX_NAMESPACE::TensorProto_DataType::TensorProto_DataType_UINT8 ||
            dtype == ONNX_NAMESPACE::TensorProto_DataType::TensorProto_DataType_INT16)
          return true;
      }
    }
  } else if (optype == "Clip") {
    //Only float 16, float and double data types are supported
    const bool data_is_float = node->InputDefs()[0]->Type()->find("float") != std::string::npos;
    const bool data_is_float16 = node->InputDefs()[0]->Type()->find("float16") != std::string::npos;
    const bool data_is_double = node->InputDefs()[0]->Type()->find("double") != std::string::npos;
    return !(data_is_float || data_is_float16 || data_is_double);
  } else if (optype == "OneHot") {
    //nGraph OneHot op currently requires depth info available in advance.
    const auto& depth_arg = node->InputDefs()[1];
    return initializers.find(depth_arg->Name()) == initializers.end();
  } else if (optype == "Conv" || optype == "ConvTranspose") {
    if (GetInputCount(node, initializers) > 1)
      return true;
  } else if (optype == "TopK") {
    //TopK opset 10 is currently not supported.
    //K as input is currently not suppported.
    return node->InputDefs().size() > 1;
  } else if (optype == "ReduceMin") {
    //Only FP32, INT32 and U8 data types are supported
    const bool data_is_float = node->InputDefs()[0]->Type()->find("float") != std::string::npos;
    const bool data_is_int32 = node->InputDefs()[0]->Type()->find("int32") != std::string::npos;
    const bool data_is_u8 = node->InputDefs()[0]->Type()->find("uint8") != std::string::npos;
    return !(data_is_float || data_is_int32 || data_is_u8);
  } else if (optype == "MatMul") {
    //All matmuls except float have computation missmatch
    const bool A_is_float = node->InputDefs()[0]->Type()->find("float") != std::string::npos;
    const bool B_is_float = node->InputDefs()[1]->Type()->find("float") != std::string::npos;
    return (A_is_float && B_is_float) ? false : true;

  } else if (optype == "Pow") {

    //Only supported if the data type of both inputs is same
    auto x_data_type = node->InputDefs()[0]->TypeAsProto()->tensor_type().elem_type();
    auto y_data_type = node->InputDefs()[1]->TypeAsProto()->tensor_type().elem_type();
    return x_data_type != y_data_type;
  } else if (optype == "PRelu") {
    auto slope = node->InputDefs()[1];

    //PRelu slope has to be an initializer or needs to come from a constant node
    if (initializers.count(slope->Name()))
      return false;
    else {
      for (auto input_node = node->InputNodesBegin(); input_node != node->InputNodesEnd(); ++input_node) {
        if (GetInputCount(graph_viewer.GetNode((*input_node).Index()), initializers) == 0) {
          return false;
        }
      }
    }
    return true;
  } else if (optype == "Softmax") {
    if (!IsDimensionSupported(node, device_id))
      return true;
  } else if (optype == "Unsqueeze") {
    if (!IsDimensionSupported(node, device_id))
      return true;
  } else if (optype == "Pad") {
    // Pad is only supported only up to opset 10 (in opset 11 more inputs were added)
    if (node->InputDefs().size() > 1) {
      return true;
    }

    //3D pad with negative padding have computation missmatch
    const auto& attributes = node->GetAttributes();
    const auto pad_attr = attributes.find("pads");

    //Negative padding is not supported
    if (pad_attr != attributes.end()) {
      for (const auto& val : pad_attr->second.ints()) {
        if (val < 0)
          return true;
      }
    }

    const auto mode_attr = attributes.find("mode");
    if (mode_attr != attributes.end()) {
      const auto mode = mode_attr->second.s();
      static const std::set<std::string> allowed_modes = {"constant", "reflect"};

      return allowed_modes.count(mode) == 0;
    }
  } else if (optype == "Mod") {
    //Only fmod=1 is supported
    auto attributes = node->GetAttributes();
    auto fmod = attributes["fmod"].i();
    if (fmod != 1)
      return true;
    //Only FP32 data type is allowed
    for (const auto& input : node->InputDefs()) {
      if (input->Type()->find("float") == std::string::npos)
        return true;
    }
  } else if (optype == "Cast") {
    using onnx_dtype = ONNX_NAMESPACE::TensorProto_DataType;
    const auto supportedCasts = std::set<std::pair<onnx_dtype, onnx_dtype>>{
        {onnx_dtype::TensorProto_DataType_UINT8, onnx_dtype::TensorProto_DataType_FLOAT},
        {onnx_dtype::TensorProto_DataType_FLOAT, onnx_dtype::TensorProto_DataType_UINT8},
        {onnx_dtype::TensorProto_DataType_INT16, onnx_dtype::TensorProto_DataType_FLOAT},
        {onnx_dtype::TensorProto_DataType_FLOAT, onnx_dtype::TensorProto_DataType_INT16},
        {onnx_dtype::TensorProto_DataType_UINT16, onnx_dtype::TensorProto_DataType_FLOAT},
        {onnx_dtype::TensorProto_DataType_FLOAT, onnx_dtype::TensorProto_DataType_UINT16},
        {onnx_dtype::TensorProto_DataType_INT32, onnx_dtype::TensorProto_DataType_FLOAT},
        {onnx_dtype::TensorProto_DataType_FLOAT, onnx_dtype::TensorProto_DataType_INT32},
        {onnx_dtype::TensorProto_DataType_UINT8, onnx_dtype::TensorProto_DataType_INT32}};
    auto input_data_type = node->InputDefs()[0]->TypeAsProto()->tensor_type().elem_type();
    auto output_data_type = node->OutputDefs()[0]->TypeAsProto()->tensor_type().elem_type();

    const auto typePair = std::make_pair(static_cast<onnx_dtype>(input_data_type), static_cast<onnx_dtype>(output_data_type));
    const auto match = supportedCasts.find(typePair);
    if (match == supportedCasts.end()) {
      return true;
    } else
      return false;
  } else if (optype == "Squeeze") {
    //Shape can't have empty axes attribute
    const auto& attributes = node->GetAttributes();
    if (attributes.count("axes") == 0)
      return true;
  } else if (optype == "Slice") {
    //Slice in opset 10 is currently not supported.
    //unsupported inputs: starts, ends, axes, steps
    if (node->InputDefs().size() > 1) {
      return true;
    }
    //nGraph does not properly handle the situation where any value of the "starts" attribute
    //is higher than a corresponding value in the "ends"
    const auto& attributes = node->GetAttributes();
    if (attributes.count("starts") == 0 || attributes.count("ends") == 0) {
      return true;
    }

    const auto& starts = attributes.find("starts")->second.ints();
    const auto& ends = attributes.find("ends")->second.ints();
    for (int i = 0; i < starts.size(); ++i) {
      if (starts.Get(i) > ends.Get(i)) {
        return true;
      }
    }
  } else if (optype == "AveragePool") {
    // ceil_mode attribute is not supported in nGraph
    const auto& attributes = node->GetAttributes();
    const auto ceil_attr = attributes.find("ceil_mode");
    // default value of ceil_mode (0) is supported.
    if (ceil_attr != attributes.end() && ceil_attr->second.i() != 0) {
      return true;
    }
    if (!IsDimensionSupported(node, device_id))
      return true;
  } else if (optype == "QLinearMatMul") {
    const auto& a_zero_point = node->InputDefs()[2];
    const auto& b_zero_point = node->InputDefs()[5];
    const auto& y_zero_point = node->InputDefs()[7];

    bool non_const_zero_point = false;

    // check if any of the zero points is NOT in the initializers list
    non_const_zero_point |= initializers.find(a_zero_point->Name()) == initializers.end();
    non_const_zero_point |= initializers.find(b_zero_point->Name()) == initializers.end();
    non_const_zero_point |= initializers.find(y_zero_point->Name()) == initializers.end();

    // QLinearMatMul is not supported if any of the zero points is a dynamic input
    return non_const_zero_point;
  } else if (optype == "MatMulInteger") {
    // all MatMulInteger zero points need to be constants
    const auto inputs = node->InputDefs();
    if (inputs.size() == 3) {
      const auto& a_zero_point = node->InputDefs()[2];

      // not found in initializers -> not const
      return initializers.find(a_zero_point->Name()) == initializers.end();
    } else if (inputs.size() == 4) {
      const auto& a_zero_point = node->InputDefs()[2];
      const auto& b_zero_point = node->InputDefs()[3];

      // not found in initializers -> not const
      return initializers.find(a_zero_point->Name()) == initializers.end() ||
             initializers.find(b_zero_point->Name()) == initializers.end();
    }  // else -> azp & bzp are 0 by default according to ONNX spec
  } else if (optype == "ConvInteger") {
    // all ConvInteger zero points need to be constants
    const auto inputs = node->InputDefs();
    if (inputs.size() == 3) {
      const auto& x_zero_point = node->InputDefs()[2];

      // not found in initializers -> not const
      return initializers.find(x_zero_point->Name()) == initializers.end();
    } else if (inputs.size() == 4) {
      const auto& x_zero_point = node->InputDefs()[2];
      const auto& w_zero_point = node->InputDefs()[3];

      // not found in initializers -> not const
      return initializers.find(x_zero_point->Name()) == initializers.end() ||
             initializers.find(w_zero_point->Name()) == initializers.end();
    }  // else -> xzp & wzp are 0 by default according to ONNX spec
  } else if (optype == "Expand") {
    // nGraph only supports constant shape input values
    const auto& shape_input = node->InputDefs()[1];
    return !graph_viewer.IsConstantInitializer(shape_input->Name(), true);
  }

  //Op doesn't fall into known any of unsupported modes.
  return false;
}

static bool IsTypeSupported(const NodeArg* node_arg, bool is_initializer, const std::string& device_id) {
  const auto* type_proto = node_arg->TypeAsProto();
  if (!type_proto) {
    return false;
  }

  if (is_initializer) {
    switch (type_proto->tensor_type().elem_type()) {
      case ONNX_NAMESPACE::TensorProto_DataType::TensorProto_DataType_BOOL:
      case ONNX_NAMESPACE::TensorProto_DataType::TensorProto_DataType_FLOAT:
      case ONNX_NAMESPACE::TensorProto_DataType::TensorProto_DataType_INT32:
      case ONNX_NAMESPACE::TensorProto_DataType::TensorProto_DataType_INT64:
        return true;
      default:

#ifndef NDEBUG
        if (openvino_ep::backend_utils::IsDebugEnabled()) {
          std::cout << "Initializer Data Type is not supported" << std::endl;
        }
#endif
        return false;
    }
  } else {
    std::set<int> supported_types_cpu = {
        ONNX_NAMESPACE::TensorProto_DataType::TensorProto_DataType_FLOAT,
        ONNX_NAMESPACE::TensorProto_DataType::TensorProto_DataType_INT32,
        ONNX_NAMESPACE::TensorProto_DataType::TensorProto_DataType_INT16,
        ONNX_NAMESPACE::TensorProto_DataType::TensorProto_DataType_INT8,
        ONNX_NAMESPACE::TensorProto_DataType::TensorProto_DataType_UINT8,
    };

    std::set<int> supported_types_gpu = {
        ONNX_NAMESPACE::TensorProto_DataType::TensorProto_DataType_FLOAT,
        ONNX_NAMESPACE::TensorProto_DataType::TensorProto_DataType_INT32};
    auto dtype = type_proto->tensor_type().elem_type();

    if (device_id == "CPU" || device_id == "MYRIAD" || device_id == "HDDL") {
      if (supported_types_cpu.find(dtype) != supported_types_cpu.end())
        return true;
      else {
#ifndef NDEBUG
        if (openvino_ep::backend_utils::IsDebugEnabled()) {
          std::cout << "I/O data type is not supported" << std::endl;
        }
#endif
        return false;
      }
    } else if (device_id == "GPU") {
      if (supported_types_gpu.find(dtype) != supported_types_gpu.end())
        return true;
      else {
#ifndef NDEBUG
        if (openvino_ep::backend_utils::IsDebugEnabled()) {
          std::cout << "I/O data type is not supported" << std::endl;
        }
#endif
        return false;
      }
    }
    return true;
  }
}

static bool IsNodeSupported(const std::map<std::string, std::set<std::string>>& op_map,
                            const onnxruntime::GraphViewer& graph_viewer,
                            const NodeIndex node_idx, std::string& device_id) {
  const auto& node = graph_viewer.GetNode(node_idx);
  const auto& optype = node->OpType();

#ifndef NDEBUG
  if (openvino_ep::backend_utils::IsDebugEnabled()) {
    std::cout << "Node " << optype << std::endl;
  }
#endif

  const auto& domain = node->Domain();

  /*
  0. Check if node is in the unsupported list
  1. Check input and output data types are supported.
  2. Check if there is unsupported dimension in input and output shapes
  3. Check Op is supported
   3a. Check if Op is of known unsupported modes (edge cases). If yes return false right away.
   3b. If above is not true, check if the op is available in nGraph.
  */

  //Check 0
  if (IsUnsupportedOp(optype, device_id)) {
#ifndef NDEBUG
    if (openvino_ep::backend_utils::IsDebugEnabled()) {
      std::cout << "Node is in the unsupported list" << std::endl;
    }
#endif

    return false;
  }

  //Check 1
  bool are_types_supported = true;

  node->ForEachDef([&are_types_supported, &graph_viewer, &device_id](const onnxruntime::NodeArg& node_arg, bool is_input) {
    bool is_initializer = false;
    if (is_input) {
      if (graph_viewer.IsConstantInitializer(node_arg.Name(), true))
        is_initializer = true;
    }
    are_types_supported &= IsTypeSupported(&node_arg, is_initializer, device_id);
  });

  if (!are_types_supported) {
    return false;
  }

  //Check 2

  bool has_unsupported_dimension = false;
  node->ForEachDef([&has_unsupported_dimension, &graph_viewer, &device_id](const onnxruntime::NodeArg& node_arg, bool is_input) {
    if (is_input) {
      if (graph_viewer.IsConstantInitializer(node_arg.Name(), true))
        return;
    }
    auto shape = node_arg.Shape();
    if (shape != nullptr) {
      //Can't have no dimensions
      if (shape->dim_size() == 0) {
        has_unsupported_dimension = true;
        return;
      } else {
        //Zero dimension check
        for (const auto& dim : shape->dim()) {
          if (utils::HasDimValue(dim) && dim.dim_value() == 0) {
            has_unsupported_dimension = true;
            return;
          }
        }
      }
    }
  });
  if (has_unsupported_dimension) {
#ifndef NDEBUG
    if (openvino_ep::backend_utils::IsDebugEnabled()) {
      std::cout << "Dimension check failed" << std::endl;
    }
#endif

    return false;
  }

  //Check 3a
  if (domain == kOnnxDomain && IsUnsupportedOpMode(node, graph_viewer, device_id)) {
#ifndef NDEBUG
    if (openvino_ep::backend_utils::IsDebugEnabled()) {
      std::cout << "Failed in unsupported op mode" << std::endl;
    }
#endif

    return false;
  }

  //Check 3b
  const auto opset = op_map.find(domain);
  if (opset == op_map.end() || opset->second.find(optype) == opset->second.end()) {
    return false;
  } else {
    return true;
  }
}

static void AppendClusterToSubGraph(const std::vector<NodeIndex>& nodes,
                                    const std::vector<std::string>& inputs,
                                    const std::vector<std::string>& outputs,
                                    std::vector<std::unique_ptr<ComputeCapability>>& result) {
  static size_t op_counter = 0;

  auto meta_def = onnxruntime::make_unique<IndexedSubGraph::MetaDef>();
  meta_def->name = "OpenVINO-EP-subgraph_" + std::to_string(++op_counter);
  meta_def->domain = kNGraphDomain;
  meta_def->since_version = 1;
  meta_def->status = ONNX_NAMESPACE::EXPERIMENTAL;
  meta_def->inputs = inputs;
  meta_def->outputs = outputs;

  std::unique_ptr<IndexedSubGraph> sub_graph = onnxruntime::make_unique<IndexedSubGraph>();
  sub_graph->nodes = nodes;
  sub_graph->SetMetaDef(meta_def);
  result.push_back(onnxruntime::make_unique<ComputeCapability>(std::move(sub_graph)));
}

static int GetOnnxOpSet(const GraphViewer& graph_viewer) {
  const auto& dm_to_ver = graph_viewer.DomainToVersionMap();
  return dm_to_ver.at(kOnnxDomain);
}

static std::map<std::string, std::set<std::string>> GetNgSupportedOps(const int onnx_opset) {
  std::map<std::string, std::set<std::string>> ng_supported_ops;
  ng_supported_ops.emplace(kOnnxDomain, ngraph::onnx_import::get_supported_operators(onnx_opset, kOnnxDomain));

  const std::set<std::string> ng_disabled_ops = {"LSTM"};  //Place-holder for ops not supported.

  for (const auto& disabled_op : ng_disabled_ops) {
    ng_supported_ops.at(kOnnxDomain).erase(disabled_op);
  }

  return ng_supported_ops;
}

static std::vector<NodeIndex>
GetUnsupportedNodeIndices(const GraphViewer& graph_viewer, std::string device, /*out*/ std::unordered_set<std::string>& ng_required_initializers) {
  const auto ng_supported_ops = GetNgSupportedOps(GetOnnxOpSet(graph_viewer));

  std::vector<NodeIndex> unsupported_nodes_idx;

  for (const auto& node_idx : graph_viewer.GetNodesInTopologicalOrder()) {
    if (IsNodeSupported(ng_supported_ops, graph_viewer, node_idx, device)) {
      // Collect inputs that are initializers
      graph_viewer.GetNode(node_idx)->ForEachDef([&ng_required_initializers, &graph_viewer](const onnxruntime::NodeArg& node_arg, bool is_input) {
              if(is_input && graph_viewer.GetAllInitializedTensors().count(node_arg.Name())) {
                ng_required_initializers.insert(node_arg.Name());
              } }, true);
    } else {
      unsupported_nodes_idx.push_back(node_idx);
    }
  }

  return unsupported_nodes_idx;
}

/**
 * Returns a vector clusters(or node_idx). For each unsupported node, the graph is split into 3 parts.
 * supported_cluster + (UNsupported_node + rest_of_the_graph). This functions returns vector of all supported_clusters by nGraph
 */
static std::vector<std::vector<NodeIndex>>
GetPartitionedClusters(const std::vector<NodeIndex>& topological_order, const std::vector<NodeIndex>& unsupported_nodes) {
  std::vector<std::vector<NodeIndex>> ng_clusters;

  auto prev = topological_order.begin();

  for (const auto& unsup_node : unsupported_nodes) {
    auto it = std::find(prev, topological_order.end(), unsup_node);
    // Create a cluster vector[supported_node_idx, unsupported_node_idx) and append it to return list.
    std::vector<NodeIndex> this_cluster{prev, it};
    if (!this_cluster.empty()) {
      ng_clusters.push_back(std::move(this_cluster));
    }
    // Point prev to node idx past this unsuported node.
    prev = ++it;
  }

  //Tail
  std::vector<NodeIndex> this_cluster{prev, topological_order.end()};
  if (!this_cluster.empty()) {
    ng_clusters.push_back(std::move(this_cluster));
  }

  return ng_clusters;
}

void IdentifyConnectedNodes(const GraphViewer& graph_viewer, NodeIndex curr_node_index, std::vector<NodeIndex>& cluster, std::vector<NodeIndex>& sub_cluster) {
  if (std::find(cluster.begin(), cluster.end(), curr_node_index) == cluster.end())
    return;

  sub_cluster.emplace_back(curr_node_index);
  cluster.erase(std::remove(cluster.begin(), cluster.end(), curr_node_index), cluster.end());
  auto curr_node = graph_viewer.GetNode(curr_node_index);

  for (auto node = curr_node->InputNodesBegin(); node != curr_node->InputNodesEnd(); ++node) {
    IdentifyConnectedNodes(graph_viewer, (*node).Index(), cluster, sub_cluster);
  }
  for (auto node = curr_node->OutputNodesBegin(); node != curr_node->OutputNodesEnd(); ++node) {
    IdentifyConnectedNodes(graph_viewer, (*node).Index(), cluster, sub_cluster);
  }
}

static std::vector<std::vector<NodeIndex>>
GetConnectedClusters(const GraphViewer& graph_viewer, const std::vector<std::vector<NodeIndex>>& clusters) {
  std::vector<std::vector<NodeIndex>> connected_clusters;

  for (auto this_cluster : clusters) {
    while (this_cluster.size() > 0) {
      std::vector<NodeIndex> sub_cluster;
      IdentifyConnectedNodes(graph_viewer, this_cluster[0], this_cluster, sub_cluster);
      connected_clusters.emplace_back(sub_cluster);
    }
  }
  return connected_clusters;
}

static void GetInputsOutputsOfCluster(const GraphViewer& graph_viewer,
                                      const std::vector<NodeIndex>& cluster,
                                      const std::unordered_set<std::string>& ng_required_initializers,
                                      /*out*/ std::vector<std::string>& cluster_inputs,
                                      /*out*/ std::vector<std::string>& constant_inputs,
                                      /*out*/ std::vector<std::string>& cluster_outputs) {
  std::unordered_set<std::string> input_args;
  std::vector<std::string> ordered_input_args;
  std::unordered_set<std::string> output_args;
  std::unordered_set<std::string> external_output_args;

  for (const auto& node_idx : cluster) {
    const auto& node = graph_viewer.GetNode(node_idx);
    // Collect all inputs and outputs
    node->ForEachDef(
        [&input_args, &ordered_input_args, &output_args](const NodeArg& node_arg, bool is_input) {
          if (is_input) {
            if (!input_args.count(node_arg.Name())) {
              ordered_input_args.push_back(node_arg.Name());
            }
            input_args.insert(node_arg.Name());
          } else {
            output_args.insert(node_arg.Name());
          }
        },
        true);

    // Check if output of this node is used by nodes outside this_cluster. If yes add this to cluster outputs
    for (auto it = node->OutputNodesBegin(); it != node->OutputNodesEnd(); ++it) {
      const auto& ext_node = graph_viewer.GetNode((*it).Index());

      if (std::find(cluster.begin(), cluster.end(), ext_node->Index()) == cluster.end()) {
        // Node is external to this_cluster. Search through its inputs to find the output that is generated by this_cluster.
        std::set<std::string> ext_node_inputs;
        ext_node->ForEachDef(
            [&ext_node_inputs](const onnxruntime::NodeArg& arg, bool is_input) {
              if (is_input) {
                ext_node_inputs.insert(arg.Name());
              }
            },
            true);

        for (const auto& out_def : node->OutputDefs()) {
          if (ext_node_inputs.find(out_def->Name()) != ext_node_inputs.end()) {
            external_output_args.insert(out_def->Name());
          }
        }
      }
    }
  }

  //Extract initializers used by this_cluster.
  std::unordered_set<std::string> original_graph_inputs;
  for (const auto& node_arg : graph_viewer.GetInputsIncludingInitializers()) {
    original_graph_inputs.insert(node_arg->Name());
  }

  const auto& initializers = graph_viewer.GetAllInitializedTensors();
  for (const auto& in_arg : ordered_input_args) {
    if ((initializers.count(in_arg) && !original_graph_inputs.count(in_arg)) ||
        ng_required_initializers.count(in_arg)) {
      constant_inputs.push_back(in_arg);
    }
  }

  for (const auto& in_arg : ordered_input_args) {
    if (!output_args.count(in_arg) &&
        !((initializers.count(in_arg) && !original_graph_inputs.count(in_arg)) ||
          ng_required_initializers.count(in_arg))) {
      cluster_inputs.push_back(in_arg);
    }
  }

  for (const auto& in_arg : constant_inputs) {
    cluster_inputs.push_back(in_arg);
  }

  std::copy(external_output_args.begin(), external_output_args.end(), std::back_inserter(cluster_outputs));
  for (const auto& node_arg : graph_viewer.GetOutputs()) {
    const auto& name = node_arg->Name();
    if (output_args.count(name) && !external_output_args.count(name)) {
      cluster_outputs.push_back(name);
    }
  }
}

std::vector<std::unique_ptr<ComputeCapability>>
OpenVINOExecutionProvider::GetCapability(const onnxruntime::GraphViewer& graph_viewer,
                                         const std::vector<const KernelRegistry*>& kernel_registries) const {
  ORT_UNUSED_PARAMETER(kernel_registries);

  std::vector<std::unique_ptr<ComputeCapability>> result;

  if (graph_viewer.IsSubgraph()) {
    return result;
  }

  // Need access to model_path_
  for (const auto& tensor : graph_viewer.GetAllInitializedTensors()) {
    if (tensor.second->has_data_location() && tensor.second->data_location() == ONNX_NAMESPACE::TensorProto_DataLocation_EXTERNAL) {
      LOGS_DEFAULT(WARNING) << "[OpenVINO-EP] Initializers with external data location are not currently supported";
      return result;
    }
  }

  // This is a list of initializers that nGraph considers as constants. Example weights, reshape shape etc.
  std::unordered_set<std::string> ng_required_initializers;

  const auto unsupported_nodes = GetUnsupportedNodeIndices(graph_viewer, info_.device_id_, ng_required_initializers);

  //If all ops are supported, no partitioning is required. Short-circuit and avoid splitting.
  if (unsupported_nodes.empty()) {
    std::vector<std::string> inputs;
    std::vector<std::string> outputs;

    //Fill inputs with names
    std::for_each(graph_viewer.GetInputs().begin(), graph_viewer.GetInputs().end(),
                  [&inputs](const NodeArg* node_arg) { inputs.push_back(node_arg->Name()); });

    /* In scenarios, when there are no inputs or all inputs being initializers,
         ConstantFolding optimization in onnxruntime pre-computes the value.*/
    if (inputs.empty()) {
      return result;
    }

    //If subgraph only has Identity node, EyeLike or Dropout, OpenVINO EP doesn't support it.
    const auto& nodes = graph_viewer.GetNodesInTopologicalOrder();
    if (nodes.size() == 1) {
      const auto& node = graph_viewer.GetNode(nodes[0]);
      if (node->OpType() == "Identity" || node->OpType() == "EyeLike" || node->OpType() == "Dropout")
        return result;
    }

    //Initializers need to be part of meta_def->inputs
    std::for_each(ng_required_initializers.begin(), ng_required_initializers.end(),
                  [&inputs](const std::string& initializer) { inputs.push_back(initializer); });

    //Fill outputs with names
    std::for_each(graph_viewer.GetOutputs().begin(), graph_viewer.GetOutputs().end(),
                  [&outputs](const NodeArg* node_arg) { outputs.push_back(node_arg->Name()); });

    // Create and add this graph to result.
    AppendClusterToSubGraph(graph_viewer.GetNodesInTopologicalOrder(), inputs, outputs, result);

    LOGS_DEFAULT(INFO) << "[OpenVINO-EP] Model is fully supported by OpenVINO";
    openvino_ep::BackendManager::GetGlobalContext().is_wholly_supported_graph = true;

<<<<<<< HEAD
    auto process_input_fn =
        [&fused_inputs, &fused_outputs, &inner_inputs, &inner_outputs, &node](
            const onnxruntime::NodeArg& input_def, size_t) {
          const auto& name = input_def.Name();
          if (fused_outputs.find(name) == fused_outputs.end()) {
            fused_inputs.insert(name);
          } else {
            inner_outputs.insert(name);
          }
          return Status::OK();
        };

    // Track graph inputs (both explicit and implicit) and initializers
    node->ForEachWithIndex(node->InputDefs(), process_input_fn);
    // Implicit inputs will be promoted to be explicit inputs of the fused
    // graph later by ORT.
    node->ForEachWithIndex(node->ImplicitInputDefs(), process_input_fn);

    // Track graph outputs
    for (const auto& output_def : node->OutputDefs()) {
      const auto& name = output_def->Name();
      if (fused_inputs.find(name) == fused_inputs.end()) {
        fused_outputs.insert(name);
      } else {
        inner_inputs.insert(name);
      }
    }
  }
=======
  } else {  // unsupported_nodes_idx.empty()
    const auto ng_clusters = GetPartitionedClusters(graph_viewer.GetNodesInTopologicalOrder(), unsupported_nodes);

    auto connected_clusters = GetConnectedClusters(graph_viewer, ng_clusters);
>>>>>>> 5708c4fe

    //Myriad plugin can only load 10 subgraphs
    if(info_.device_id_ == "MYRIAD" && connected_clusters.size() > 10){

      std::sort(connected_clusters.begin(), connected_clusters.end(),
        [](const std::vector<NodeIndex>& v1, const std::vector<NodeIndex>& v2) ->bool
        {
          return v1.size() > v2.size();
        });
    }
    int no_of_clusters = 0;

    for (const auto& this_cluster : connected_clusters) {


      if(info_.device_id_ == "MYRIAD" && no_of_clusters == 10){
        break;
      }
      std::vector<std::string> cluster_inputs, const_inputs, cluster_outputs;
      //If subgraph only has Identity node, EyeLike or Dropout, OpenVINO EP doesn't support it.
      if (this_cluster.size() == 1) {
        const auto& node = graph_viewer.GetNode(this_cluster[0]);
        if (node->OpType() == "Identity" || node->OpType() == "EyeLike" || node->OpType() == "Dropout" || node->OpType() == "ReduceMin" || node->OpType() == "Concat" || node->OpType() == "Cast")
          continue;
      }
      GetInputsOutputsOfCluster(graph_viewer, this_cluster, ng_required_initializers, cluster_inputs, const_inputs, cluster_outputs);

      bool omit_subgraph = false;
      for (auto index : this_cluster) {
        const auto& node = graph_viewer.GetNode(index);
        if (node->OpType() == "Unsqueeze" || node->OpType() == "Gather" || node->OpType() == "Squeeze") {
          for (const auto& input : node->InputDefs()) {
            auto input_name = input->Name();
            auto it = find(cluster_inputs.begin(), cluster_inputs.end(), input_name);
            if (it != cluster_inputs.end()) {
              omit_subgraph = true;
              break;
            }
          }
        }
      }
      if (omit_subgraph)
        continue;

      /* In scenarios, when there are no inputs or all inputs being initializers,
         ConstantFolding optimization in onnxruntime pre-computes the value.*/
      if (!cluster_inputs.empty() && cluster_inputs.size() > const_inputs.size()) {
        AppendClusterToSubGraph(this_cluster, cluster_inputs, cluster_outputs, result);
        no_of_clusters++;
      }
    }
    LOGS_DEFAULT(INFO) << "[OpenVINO-EP] Supported subgraphs on OpenVINO: " << no_of_clusters;
  }

  return result;
}

common::Status OpenVINOExecutionProvider::Compile(
    const std::vector<onnxruntime::Node*>& fused_nodes,
    std::vector<NodeComputeInfo>& node_compute_funcs) {
  for (const auto& fused_node : fused_nodes) {
    NodeComputeInfo compute_info;
    std::shared_ptr<openvino_ep::BackendManager> backend_manager = std::make_shared<openvino_ep::BackendManager>(fused_node, *GetLogger(), info_.device_id_, info_.precision_);

    compute_info.create_state_func =
        [backend_manager](ComputeContext* context, FunctionState* state) {
          OpenVINOEPFunctionState* p = new OpenVINOEPFunctionState();
          p->allocate_func = context->allocate_func;
          p->destroy_func = context->release_func;
          p->allocator_handle = context->allocator_handle;
          p->backend_manager = backend_manager;
          *state = static_cast<FunctionState>(p);
          return 0;
        };
    compute_info.compute_func = [](FunctionState state, const OrtApi* api, OrtKernelContext* context) {
      auto function_state = static_cast<OpenVINOEPFunctionState*>(state);
      try {
        function_state->backend_manager->Compute(*api, context);
      } catch (const char* msg) {
        return common::Status(common::ONNXRUNTIME, common::FAIL, msg);
      }
      return Status::OK();
    };

    compute_info.release_state_func =
        [](FunctionState state) {
          if (state) {
            OpenVINOEPFunctionState* function_state = static_cast<OpenVINOEPFunctionState*>(state);
            delete function_state;
          }
        };
    node_compute_funcs.push_back(compute_info);
  }

  return Status::OK();
}
}  // namespace onnxruntime<|MERGE_RESOLUTION|>--- conflicted
+++ resolved
@@ -36,25 +36,11 @@
 
 constexpr const char* OpenVINO = "OpenVINO";
 
-<<<<<<< HEAD
-OpenVINOExecutionProvider::OpenVINOExecutionProvider(OpenVINOExecutionProviderInfo& info)
-    : IExecutionProvider{onnxruntime::kOpenVINOExecutionProvider} {
-  ORT_UNUSED_PARAMETER(info);
-
-  DeviceAllocatorRegistrationInfo device_info(
-      {OrtMemTypeDefault,
-       [](int) {
-         return onnxruntime::make_unique<CPUAllocator>(OrtMemoryInfo(OPENVINO, OrtDeviceAllocator));
-       },
-       std::numeric_limits<size_t>::max()});
-
-=======
 OpenVINOExecutionProvider::OpenVINOExecutionProvider(const OpenVINOExecutionProviderInfo& info)
     : IExecutionProvider{onnxruntime::kOpenVINOExecutionProvider}, info_(info) {
   DeviceAllocatorRegistrationInfo device_info({OrtMemTypeDefault,
                                                [](int) { return std::make_unique<CPUAllocator>(std::make_unique<OrtMemoryInfo>(OpenVINO, OrtDeviceAllocator)); },
                                                std::numeric_limits<size_t>::max()});
->>>>>>> 5708c4fe
   InsertAllocator(CreateAllocator(device_info));
 }
 
@@ -897,41 +883,10 @@
     LOGS_DEFAULT(INFO) << "[OpenVINO-EP] Model is fully supported by OpenVINO";
     openvino_ep::BackendManager::GetGlobalContext().is_wholly_supported_graph = true;
 
-<<<<<<< HEAD
-    auto process_input_fn =
-        [&fused_inputs, &fused_outputs, &inner_inputs, &inner_outputs, &node](
-            const onnxruntime::NodeArg& input_def, size_t) {
-          const auto& name = input_def.Name();
-          if (fused_outputs.find(name) == fused_outputs.end()) {
-            fused_inputs.insert(name);
-          } else {
-            inner_outputs.insert(name);
-          }
-          return Status::OK();
-        };
-
-    // Track graph inputs (both explicit and implicit) and initializers
-    node->ForEachWithIndex(node->InputDefs(), process_input_fn);
-    // Implicit inputs will be promoted to be explicit inputs of the fused
-    // graph later by ORT.
-    node->ForEachWithIndex(node->ImplicitInputDefs(), process_input_fn);
-
-    // Track graph outputs
-    for (const auto& output_def : node->OutputDefs()) {
-      const auto& name = output_def->Name();
-      if (fused_inputs.find(name) == fused_inputs.end()) {
-        fused_outputs.insert(name);
-      } else {
-        inner_inputs.insert(name);
-      }
-    }
-  }
-=======
   } else {  // unsupported_nodes_idx.empty()
     const auto ng_clusters = GetPartitionedClusters(graph_viewer.GetNodesInTopologicalOrder(), unsupported_nodes);
 
     auto connected_clusters = GetConnectedClusters(graph_viewer, ng_clusters);
->>>>>>> 5708c4fe
 
     //Myriad plugin can only load 10 subgraphs
     if(info_.device_id_ == "MYRIAD" && connected_clusters.size() > 10){
@@ -941,7 +896,7 @@
         {
           return v1.size() > v2.size();
         });
-    }
+        }
     int no_of_clusters = 0;
 
     for (const auto& this_cluster : connected_clusters) {

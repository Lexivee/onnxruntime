--- conflicted
+++ resolved
@@ -81,21 +81,14 @@
       std::set<std::string> ov_supported_device_types = {"CPU_FP32", "CPU_FP16", "GPU_FP32",
                                                          "GPU.0_FP32", "GPU.1_FP32", "GPU_FP16",
                                                          "GPU.0_FP16", "GPU.1_FP16",
-<<<<<<< HEAD
-                                                         "VPUX_FP16", "VPUX_U8"};
-=======
                                                          "NPU_FP16", "NPU_U8"};
->>>>>>> a24071b1
+
       if (!((ov_supported_device_types.find(device_type) != ov_supported_device_types.end()) ||
             (device_type.find("HETERO:") == 0) || (device_type.find("MULTI:") == 0) || (device_type.find("AUTO:") == 0))) {
         ORT_THROW(
             "[ERROR] [OpenVINO] You have selcted wrong configuration value for the key 'device_type'. "
             "Select from 'CPU_FP32', 'CPU_FP16', 'GPU_FP32', 'GPU.0_FP32', 'GPU.1_FP32', 'GPU_FP16', "
-<<<<<<< HEAD
-            "'GPU.0_FP16', 'GPU.1_FP16', 'VPUX_FP16', 'VPUX_U8' or from"
-=======
             "'GPU.0_FP16', 'GPU.1_FP16', 'NPU_FP16', 'NPU_U8' or from"
->>>>>>> a24071b1
             " HETERO/MULTI/AUTO options available. \n");
       }
     }
@@ -152,11 +145,7 @@
         enable_dynamic_shapes = false;
     }
     return std::make_shared<OpenVINOProviderFactory>(const_cast<char*>(device_type.c_str()),
-<<<<<<< HEAD
-                                                     enable_vpu_fast_compile,
-=======
                                                      enable_npu_fast_compile,
->>>>>>> a24071b1
                                                      device_id,
                                                      num_of_threads,
                                                      cache_dir,

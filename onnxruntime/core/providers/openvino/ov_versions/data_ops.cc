--- conflicted
+++ resolved
@@ -131,11 +131,7 @@
     {"GreaterOrEqual", V_2022_1, {"All"}},
     {"GridSample", V_2022_3, {"CPU"}},
     {"Identity", V_2020_4, {"All"}},
-<<<<<<< HEAD
     {"If", V_2022_3, {"All"}},
-=======
-    {"If", V_2022_3, {"CPU"}},
->>>>>>> a27ce4b9
     {"ImageScaler", V_2022_1, {"All"}},
     {"InstanceNormalization", V_2020_4, {"All"}},
     {"HardSigmoid", V_2020_4, {"CPU", "GPU"}},
@@ -603,11 +599,7 @@
     op_list_.insert({"Reshape", obj});
   }
   {
-<<<<<<< HEAD
-    UnsupportedOpMode obj = {{V_2022_1, V_2022_2},
-=======
     UnsupportedOpMode obj = {{V_2022_1},
->>>>>>> a27ce4b9
                              [this](const Node* node, const InitializedTensorSet&) {
                                 auto& attributes = node->GetAttributes();
                                 if (attributes.count("mode") ==1 && attributes.at("mode").s() == "linear") {

// Copyright (c) Microsoft Corporation. All rights reserved.
// Licensed under the MIT License

#include "core/common/common.h"
#include "core/common/logging/logging.h"
#include "core/framework/compute_capability.h"
#include "core/framework/allocatormgr.h"
#include "core/framework/kernel_registry.h"
#include "core/framework/memcpy.h"
#include "core/graph/graph_viewer.h"
#include "core/graph/model.h"
#include "core/graph/graph_utils.h"
#include "core/platform/env.h"
#include "core/session/onnxruntime_cxx_api.h"
#include "core/optimizer/reshape_fusion.h"
#include "migraphx_inc.h"
#include "migraphx_execution_provider.h"
#include "hip_allocator.h"
#include "gpu_data_transfer.h"
#include <fstream>

#if defined(_MSC_VER)
#pragma warning(disable : 4244 4245)
#elif __GNUC__
#pragma GCC diagnostic push
#pragma GCC diagnostic ignored "-Wunused-parameter"
#endif
#if defined(_MSC_VER)
#pragma warning(default : 4244 4245)
#elif __GNUC__
#pragma GCC diagnostic pop
#endif

#define MEMCPY_S(dest, src, destsz, srcsz) memcpy(dest, src, std::min(destsz, srcsz))

namespace onnxruntime {

ONNX_OPERATOR_KERNEL_EX(
    MemcpyFromHost,
    kOnnxDomain,
    1,
    kMIGraphXExecutionProvider,
    KernelDefBuilder()
        .InputMemoryType<OrtMemTypeCPUInput>(0)
        .ExecQueueId(kHipStreamCopyIn)
        .TypeConstraint("T", DataTypeImpl::AllFixedSizeTensorTypes()),
    Memcpy);

ONNX_OPERATOR_KERNEL_EX(
    MemcpyToHost,
    kOnnxDomain,
    1,
    kMIGraphXExecutionProvider,
    KernelDefBuilder()
        .OutputMemoryType<OrtMemTypeCPUOutput>(0)
        .ExecQueueId(kHipStreamCopyOut)
        .TypeConstraint("T", DataTypeImpl::AllFixedSizeTensorTypes()),
    Memcpy);

class ONNX_OPERATOR_KERNEL_CLASS_NAME(kMIGraphXExecutionProvider, kOnnxDomain, 1, MemcpyFromHost);
class ONNX_OPERATOR_KERNEL_CLASS_NAME(kMIGraphXExecutionProvider, kOnnxDomain, 1, MemcpyToHost);

static void RegisterMIGraphXKernels(KernelRegistry& kernel_registry) {
  static const BuildKernelCreateInfoFn function_table[] = {
      BuildKernelCreateInfo<ONNX_OPERATOR_KERNEL_CLASS_NAME(kMIGraphXExecutionProvider, kOnnxDomain, 1, MemcpyFromHost)>,
      BuildKernelCreateInfo<ONNX_OPERATOR_KERNEL_CLASS_NAME(kMIGraphXExecutionProvider, kOnnxDomain, 1, MemcpyToHost)>,
  };

  for (auto& function_table_entry : function_table) {
    kernel_registry.Register(function_table_entry());
  }
}

std::shared_ptr<KernelRegistry> GetMIGraphXKernelRegistry() {
  std::shared_ptr<KernelRegistry> kernel_registry = std::make_shared<KernelRegistry>();
  RegisterMIGraphXKernels(*kernel_registry);

  return kernel_registry;
}

std::shared_ptr<KernelRegistry> MIGraphXExecutionProvider::GetKernelRegistry() const {
  static std::shared_ptr<KernelRegistry> kernel_registry = onnxruntime::GetMIGraphXKernelRegistry();
  return kernel_registry;
}

MIGraphXExecutionProvider::MIGraphXExecutionProvider(const MIGraphXExecutionProviderInfo& info)
    : IExecutionProvider{onnxruntime::kMIGraphXExecutionProvider} {
  // Set GPU device to be used
  hipSetDevice(info.device_id);
  DeviceAllocatorRegistrationInfo default_memory_info(
      {OrtMemTypeDefault, [](int id) { return onnxruntime::make_unique<HIPAllocator>(id, MIGRAPHX); }, std::numeric_limits<size_t>::max()});
  allocator_ = CreateAllocator(default_memory_info, device_id_);
  InsertAllocator(allocator_);

  DeviceAllocatorRegistrationInfo pinned_memory_info(
      {OrtMemTypeCPUOutput, [](int) { return onnxruntime::make_unique<HIPPinnedAllocator>(0, MIGRAPHX_PINNED); }, std::numeric_limits<size_t>::max()});
  InsertAllocator(CreateAllocator(pinned_memory_info, device_id_));

  // create the target based on the device_id
  hipDeviceProp_t prop;
  hipGetDeviceProperties(&prop, device_id_);
  std::set<std::string> valid_targets = {"gpu", "cpu"};
  if (valid_targets.count(info.target_device) == 0) {
    LOGS_DEFAULT(FATAL) << "Device " << info.target_device << " are not supported";
  }

  t_ = migraphx::target(info.target_device.c_str());

  // Get environment variables
  const Env& env_instance = Env::Default();

  // whether fp16 is enable
  const std::string fp16_enable_env = env_instance.GetEnvironmentVar(migraphx_env_vars::kFP16Enable);
  if (!fp16_enable_env.empty()) {
    fp16_enable_ = (std::stoi(fp16_enable_env) == 0 ? false : true);
  }
}

AllocatorPtr MIGraphXExecutionProvider::GetAllocator(int id, OrtMemType mem_type) const {
  if (mem_type == OrtMemTypeDefault) {
    return allocator_;
  } else {
    return IExecutionProvider::GetAllocator(id, mem_type);
  }
}

std::unique_ptr<onnxruntime::IDataTransfer> MIGraphXExecutionProvider::GetDataTransfer() const {
  return onnxruntime::make_unique<onnxruntime::GPUDataTransfer>();
}

static bool IsTypeSupported(const NodeArg* node_arg) {
  const auto* type_proto = node_arg->TypeAsProto();
  if (!type_proto) {
    return false;
  }

  switch (type_proto->tensor_type().elem_type()) {
    case ONNX_NAMESPACE::TensorProto_DataType::TensorProto_DataType_FLOAT16:
    case ONNX_NAMESPACE::TensorProto_DataType::TensorProto_DataType_FLOAT:
    case ONNX_NAMESPACE::TensorProto_DataType::TensorProto_DataType_DOUBLE:
    case ONNX_NAMESPACE::TensorProto_DataType::TensorProto_DataType_INT8:
    case ONNX_NAMESPACE::TensorProto_DataType::TensorProto_DataType_INT16:
    case ONNX_NAMESPACE::TensorProto_DataType::TensorProto_DataType_INT32:
    case ONNX_NAMESPACE::TensorProto_DataType::TensorProto_DataType_INT64:
    case ONNX_NAMESPACE::TensorProto_DataType::TensorProto_DataType_UINT8:
    case ONNX_NAMESPACE::TensorProto_DataType::TensorProto_DataType_UINT16:
    case ONNX_NAMESPACE::TensorProto_DataType::TensorProto_DataType_UINT32:
    case ONNX_NAMESPACE::TensorProto_DataType::TensorProto_DataType_UINT64:
      return true;
    default:
      return false;
  }
}

static bool get_migraphx_type(ONNXTensorElementDataType type,
                              migraphx_shape_datatype_t& mgx_type) {
  mgx_type = migraphx_shape_float_type;
  switch (type) {
    case ONNX_NAMESPACE::TensorProto_DataType::TensorProto_DataType_FLOAT16:
      mgx_type = migraphx_shape_half_type;
      break;
    case ONNX_NAMESPACE::TensorProto_DataType::TensorProto_DataType_FLOAT:
      mgx_type = migraphx_shape_float_type;
      break;
    case ONNX_NAMESPACE::TensorProto_DataType::TensorProto_DataType_DOUBLE:
      mgx_type = migraphx_shape_double_type;
      break;
    case ONNX_NAMESPACE::TensorProto_DataType::TensorProto_DataType_INT8:
      mgx_type = migraphx_shape_int8_type;
      break;
    case ONNX_NAMESPACE::TensorProto_DataType::TensorProto_DataType_INT16:
      mgx_type = migraphx_shape_int16_type;
      break;
    case ONNX_NAMESPACE::TensorProto_DataType::TensorProto_DataType_INT32:
      mgx_type = migraphx_shape_int32_type;
      break;
    case ONNX_NAMESPACE::TensorProto_DataType::TensorProto_DataType_INT64:
      mgx_type = migraphx_shape_int64_type;
      break;
    case ONNX_NAMESPACE::TensorProto_DataType::TensorProto_DataType_UINT8:
      mgx_type = migraphx_shape_uint8_type;
      break;
    case ONNX_NAMESPACE::TensorProto_DataType::TensorProto_DataType_UINT16:
      mgx_type = migraphx_shape_uint16_type;
      break;
    case ONNX_NAMESPACE::TensorProto_DataType::TensorProto_DataType_UINT32:
      mgx_type = migraphx_shape_uint32_type;
      break;
    case ONNX_NAMESPACE::TensorProto_DataType::TensorProto_DataType_UINT64:
      mgx_type = migraphx_shape_uint64_type;
      break;
    default:
      LOGS_DEFAULT(WARNING) << "MiGraphx: unsupported data type " << type << ", fallback to CPU";
      LOGS_DEFAULT(WARNING) << "implementation" << std::endl;
      return false;
  }

  return true;
}

static bool can_eval_concat(const Node* concat, const InitializedTensorSet& initializers, const logging::Logger& logger) {
  if (concat == nullptr) return true;
  const auto concat_args = concat->InputDefs();

  // scenario 1
  if (concat_args.size() == 1) {
    std::vector<graph_utils::EdgeEndToMatch> parent_path_1{
        {0, 0, "Unsqueeze", {1, 11}, kOnnxDomain},
        {0, 0, "Mul", {1, 6, 7}, kOnnxDomain},
        {0, 0, "Gather", {1, 11}, kOnnxDomain},
        {0, 0, "Shape", {1}, kOnnxDomain}};
    std::vector<const Node::EdgeEnd*> edges;
    bool b_found = graph_utils::FindPath(*concat, true, parent_path_1, edges, logger);
    if (b_found) {
      const Node& mul = edges[1]->GetNode();
      const auto* arg_1 = mul.InputDefs()[1];
      bool const_flag = (initializers.find(arg_1->Name()) != initializers.end());
      if (const_flag) {
        const Node& gather = edges[2]->GetNode();
        const auto* arg_index = gather.InputDefs()[1];
        if (initializers.find(arg_index->Name()) != initializers.end()) {
          return true;
        }
      }
    }
  } else if (concat_args.size() >= 2) {
    int arg_size = static_cast<int>(concat_args.size());
    for (int i = 0; i < arg_size; ++i) {
      auto arg = concat_args[i];
      // is not an initializer
      if (initializers.find(arg->Name()) == initializers.end()) {
        // then check whether can do constant folding for it
        std::vector<graph_utils::EdgeEndToMatch> parent_path{
            {0, i, "Unsqueeze", {1, 11}, kOnnxDomain},
            {0, 0, "Gather", {1, 11}, kOnnxDomain},
            {0, 0, "Shape", {1}, kOnnxDomain}};
        std::vector<const Node::EdgeEnd*> edges;
        bool b_found = graph_utils::FindPath(*concat, true, parent_path, edges, logger);
        if (!b_found) {
          return false;
        }

        const Node& gather = edges[1]->GetNode();
        const auto* arg_index = gather.InputDefs()[1];
        if (initializers.find(arg_index->Name()) == initializers.end()) {
          return false;
        }
      }
    }

    return true;
  }

  return false;
}

static bool can_eval_cast(const Node* cast, const InitializedTensorSet& initializers, const logging::Logger& logger) {
  std::vector<graph_utils::EdgeEndToMatch> parent_path = {
      {0, 0, "Concat", {1, 4, 11}, kOnnxDomain},
      {0, 0, "Unsqueeze", {1}, kOnnxDomain},
      {0, 0, "Cast", {1, 6, 9}, kOnnxDomain},
      {0, 0, "Squeeze", {1, 11}, kOnnxDomain},
      {0, 0, "Slice", {1, 10, 11}, kOnnxDomain},
      {0, 0, "Cast", {1, 6, 9}, kOnnxDomain},
      {0, 0, "Shape", {1}, kOnnxDomain}};
  std::vector<const Node::EdgeEnd*> edges;
  if (graph_utils::FindPath(*cast, true, parent_path, edges, logger)) {
    const Node& concat = edges[1]->GetNode();
    const Node& slice = edges[5]->GetNode();
    const auto& concat_args = concat.InputDefs();
    bool const_flag = true;
    for (std::size_t i = 1; i < concat_args.size(); i++) {
      const_flag &= (initializers.find(concat_args[i]->Name()) != initializers.end());
    }
    if (const_flag) {
      const auto& slice_args = slice.InputDefs();
      for (std::size_t i = 1; i < slice_args.size(); ++i) {
        const_flag &= (initializers.find(slice_args[i]->Name()) != initializers.end());
      }
    }

    if (const_flag) {
      return true;
    }
  }

  return false;
}

static bool can_eval_input_shape(const Node* node, const InitializedTensorSet& initializers, const logging::Logger& logger) {
  // scenario 1: [Root] --> Shape --> Cast --> Cast
  std::vector<graph_utils::EdgeEndToMatch> parent_path{
      {0, 1, "Cast", {1, 6, 9}, kOnnxDomain},
      {0, 0, "Cast", {1, 6, 9}, kOnnxDomain},
      {0, 0, "Shape", {1}, kOnnxDomain}};

  std::vector<const Node::EdgeEnd*> edges;
  if (graph_utils::FindPath(*node, true, parent_path, edges, logger)) {
    return true;
  }

  // scenario 2:
  const Node* concat = graph_utils::GetInputNode(*node, 1);
  if (concat and concat->OpType() == "Concat") {
    if (can_eval_concat(concat, initializers, logger)) {
      return true;
    }
  }

  // scenario 3:
  const Node* cast = graph_utils::GetInputNode(*node, 1);
  if (cast and cast->OpType() == "Cast") {
    if (can_eval_cast(cast, initializers, logger)) {
      return true;
    }
  }

  // scenario 4:
  std::vector<graph_utils::EdgeEndToMatch> parent_path_4 = {
      {0, 1, "Cast", {1, 6, 9}, kOnnxDomain},
      {0, 0, "Concat", {1, 4, 11}, kOnnxDomain},
      {0, 0, "Unsqueeze", {1}, kOnnxDomain},
      {0, 0, "Mul", {1, 6, 7}, kOnnxDomain},
      {0, 0, "Cast", {1, 6, 9}, kOnnxDomain},
      {0, 0, "Squeeze", {1, 11}, kOnnxDomain},
      {0, 0, "Slice", {1, 10, 11}, kOnnxDomain},
      {0, 0, "Cast", {1, 6, 9}, kOnnxDomain},
      {0, 0, "Shape", {1}, kOnnxDomain}};
  if (graph_utils::FindPath(*node, true, parent_path_4, edges, logger)) {
    const Node& concat = edges[1]->GetNode();
    const Node& mul = edges[3]->GetNode();
    const Node& slice = edges[6]->GetNode();
    const auto& concat_args = concat.InputDefs();
    bool const_flag = true;
    for (std::size_t i = 1; i < concat_args.size(); i++) {
      const_flag &= (initializers.find(concat_args[i]->Name()) != initializers.end());
    }
    if (const_flag) {
      const auto& mul_args = mul.InputDefs();
      const_flag &= (initializers.find(mul_args[1]->Name()) != initializers.end());
    }
    if (const_flag) {
      const auto& slice_args = slice.InputDefs();
      for (std::size_t i = 1; i < slice_args.size(); ++i) {
        const_flag &= (initializers.find(slice_args[i]->Name()) != initializers.end());
      }
    }
    if (const_flag) {
      return true;
    }
  }

  return false;
}

static bool IsUnsupportedOpMode(const Node* node, const onnxruntime::GraphViewer& graph_viewer, const logging::Logger& logger) {
  const auto& optype = node->OpType();
  const auto& initializers = graph_viewer.GetAllInitializedTensors();
  if (optype == "ArgMax" or optype == "ArgMin") {
    const auto& attributes = node->GetAttributes();
    // we do not support select_last_index = 1 for now
    const auto sli_attr = attributes.find("select_last_index");
    if (sli_attr != attributes.end() && sli_attr->second.i() != 0) {
      return true;
    }
  } else if (optype == "AveragePool") {
    // ceil_mode attribute is not supported in MIGraphX
    const auto& attributes = node->GetAttributes();
    const auto ceil_attr = attributes.find("ceil_mode");
    // default value of ceil_mode (0) is supported.
    if (ceil_attr != attributes.end() && ceil_attr->second.i() != 0) {
      return true;
    }
<<<<<<< HEAD
=======
  } else if (optype == "BatchNormalization") {
    // input can only have 4 dims
    const auto input_shape = node->InputDefs()[0]->Shape();
    if (input_shape != nullptr and input_shape->dim_size() != 4) {
      return true;
    }
>>>>>>> 75ad7be3
  } else if (optype == "Clip") {
    auto args = node->InputDefs();
    if (args.size() >= 3) {
      if (initializers.find(args[2]->Name()) == initializers.end())
        return true;
    }
    if (args.size() >= 2) {
      if (initializers.find(args[1]->Name()) == initializers.end())
        return true;
    }
<<<<<<< HEAD
=======
  } else if (optype == "Conv") {
    // input can only have 4 dims
    const auto input_shape = node->InputDefs()[0]->Shape();
    if (input_shape != nullptr and input_shape->dim_size() != 4) {
      return true;
    }
>>>>>>> 75ad7be3
  } else if (optype == "ConstantOfShape") {
    const auto shape_arg = node->InputDefs()[0];
    if (initializers.find(shape_arg->Name()) != initializers.end()) {
      return false;
    }
    const Node* shape_node = graph_utils::GetInputNode(*node, 0);
    if (shape_node and shape_node->OpType() == "Shape") {
      return false;
    } else if (shape_node and shape_node->OpType() == "Concat") {
      if (can_eval_concat(shape_node, initializers, logger)) {
        return false;
      }
    } else if (shape_node and shape_node->OpType() == "Cast") {
      if (can_eval_cast(shape_node, initializers, logger)) {
        return false;
      }
    }
    return true;
  } else if (optype == "ConvInteger") {
    if (node->InputDefs()[0]->Shape()->dim_size() != 4) {
      return true;
    }

    // migraphx can handle only two inputs
    if (node->InputDefs().size() != 2) {
      return true;
    }

    // only support int8 type
    const auto& input_type = node->InputDefs()[0]->TypeAsProto();
    if (input_type == nullptr) {
      return true;
    }

    if (input_type->tensor_type().elem_type() != ONNX_NAMESPACE::TensorProto_DataType::TensorProto_DataType_INT8) {
      return true;
    }
  } else if (optype == "Expand") {
    // MIGraphX only supports constant shape input values
    const auto& shape_input = node->InputDefs()[1];
    return !graph_viewer.IsConstantInitializer(shape_input->Name(), true);
  } else if (optype == "Pow") {
    // we do not have a implementation to support different types of
    // the input data
    const auto args = node->InputDefs();
    const auto& input1_type = args[0]->TypeAsProto();
    if (input1_type == nullptr) {
      return true;
    }
    auto data_type1 = input1_type->tensor_type().elem_type();
    const auto& input2_type = args[1]->TypeAsProto();
    if (input2_type == nullptr) {
      return true;
    }
    auto data_type2 = input2_type->tensor_type().elem_type();
    if (data_type1 != data_type2) {
      return true;
    }
  } else if (optype == "MaxPool") {
    //MaxPool "indices" output is not currently supported.
    if (node->OutputDefs().size() > 1) {
      return true;
    }

    // ceil_mode and dilations attrs are not supported in MIGraphX
    const auto& attributes = node->GetAttributes();
    const auto ceil_attr = attributes.find("ceil_mode");
    // default value of ceil_mode (0) is supported.
    if (ceil_attr != attributes.end() and ceil_attr->second.i() != 0) {
      return true;
    }

    auto dila_attr = attributes.find("dilations");
    if (dila_attr != attributes.end()) {
      auto dilas = dila_attr->second.ints();
      bool ret = std::all_of(dilas.begin(), dilas.end(), [](auto i) { return i == 1; });
      if (ret == false) {
        return true;
      }
    }

    // storage order 1 (column major format) is not supported
    const auto storage_order_attr = attributes.find("storage_order");
    if (storage_order_attr != attributes.end() and storage_order_attr->second.i() != 0) {
      return true;
    }

    // do not support int8 and uint8 type
    const auto& input_type = node->InputDefs()[0]->TypeAsProto();
    if (input_type == nullptr) {
      return true;
    }
    auto data_type = input_type->tensor_type().elem_type();
    if (data_type == ONNX_NAMESPACE::TensorProto_DataType::TensorProto_DataType_INT8 or
        data_type == ONNX_NAMESPACE::TensorProto_DataType::TensorProto_DataType_UINT8) {
      return true;
    }
  } else if (optype == "MatMulInteger") {
    // migraphx can handle only two inputs
    if (node->InputDefs().size() != 2) {
      return true;
    }

    // only support int8 type
    const auto& input_type = node->InputDefs()[0]->TypeAsProto();
    if (input_type == nullptr) {
      return true;
    }

    if (input_type->tensor_type().elem_type() != ONNX_NAMESPACE::TensorProto_DataType::TensorProto_DataType_INT8) {
      return true;
    }
  } else if (optype == "OneHot") {
    const auto& arg_depth = node->InputDefs()[1];
    return (initializers.find(arg_depth->Name()) == initializers.end());
  } else if (optype == "Pad") {
    const auto& args = node->InputDefs();
    // if pad size is not constant, migraphx cannot support
    if (args.size() >= 2) {
      const auto& shape_arg = node->InputDefs()[1];
      if (initializers.find(shape_arg->Name()) == initializers.end()) {
        return true;
      }
    }

    const auto& attributes = node->GetAttributes();
    // Pad only support constant mode
    const auto mode_attr = attributes.find("mode");
    std::string mode = "constant";
    if (mode_attr != attributes.end()) {
      mode = mode_attr->second.s();
    }
    static const std::set<std::string> allowed_modes = {"constant", "reflect"};
    if (allowed_modes.count(mode) == 0) {
      return true;
    }

    // input value only applied to constant mode
    if (mode == "constant") {
      if (args.size() == 3) {
        const auto& val_arg = node->InputDefs()[2];
        if (initializers.find(val_arg->Name()) == initializers.end()) {
          return true;
        }
      }
    }
  } else if (optype == "Range") {
    const auto& args = node->InputDefs();
    if (!std::all_of(args.begin(), args.end(), [&](auto arg) {
          return (initializers.find(arg->Name()) != initializers.end());
        })) {
      return true;
    }
  } else if (optype == "Reshape") {
    const auto& args = node->InputDefs();
    if (args.size() == 2) {
      const auto& shape_arg = args[1];
      if (initializers.find(shape_arg->Name()) != initializers.end()) {
        return false;
      }

      if (can_eval_input_shape(node, initializers, logger)) {
        return false;
      }

      const Node* shape_node = graph_utils::GetInputNode(*node, 0);
      if (shape_node and shape_node->OpType() == "Concat") {
        if (can_eval_concat(shape_node, initializers, logger)) {
          return false;
        }
      }
    }
    return true;
  } else if (optype == "Slice") {
    // MIGraphX does not properly handle the situation where any
    // value of the "starts" attribute is higher than a corresponding
    // value in the "ends"
    const auto& args = node->InputDefs();
    if (args.size() == 5) {
      return true;
    }

    const auto& attributes = node->GetAttributes();
    if (args.size() >= 4) {
      if (initializers.find(args[3]->Name()) == initializers.end())
        return true;
    }

    if (args.size() >= 3) {
      if (initializers.find(args[2]->Name()) == initializers.end())
        return true;
    }

    if (args.size() >= 2) {
      if (initializers.find(args[1]->Name()) == initializers.end())
        return true;
    }

    if (attributes.count("starts") > 0 and attributes.count("ends") > 0) {
      const auto& starts = attributes.find("starts")->second.ints();
      const auto& ends = attributes.find("ends")->second.ints();
      for (int i = 0; i < starts.size(); ++i) {
        if (starts.Get(i) > ends.Get(i)) {
          return true;
        }
      }
    }
  } else if (optype == "Split") {
    // cannot process input dim of 0 size
    const auto arg_s = node->InputDefs()[0]->Shape();
    if (arg_s != nullptr) {
      auto tensor_dims = arg_s->dim();
      std::vector<std::size_t> dims;
      std::transform(tensor_dims.begin(),
                     tensor_dims.end(),
                     std::back_inserter(dims),
                     [&](auto&& d) -> std::size_t {
                       if (d.has_dim_value()) {
                         return d.dim_value();
                       } else {
                         return 0;
                       }
                     });
      if (dims == std::vector<std::size_t>{0}) {
        return true;
      }
    }
  } else if (optype == "Tile") {
    const auto& args = node->InputDefs();
    return (initializers.find(args[1]->Name()) == initializers.end());
  }

  //Op doesn't fall into known any of unsupported modes.
  return false;
}

static bool IsNodeSupported(const std::set<std::string>& op_set,
                            const onnxruntime::GraphViewer& graph_viewer,
                            const NodeIndex node_idx,
                            const logging::Logger& logger) {
  const auto& node = graph_viewer.GetNode(node_idx);
  const auto& optype = node->OpType();
  const auto& domain = node->Domain();

  // Three types of checking:
  // 1. Check input and output data types are supported.
  // 2. Check op_type is implemented in migraphx
  // 3. Check the mode is implemented in migraphx
  // if 3. failed, call the constant folding capability in migraphx
  // to see whether some input parameters can be calculated statically
  // check data type
  bool are_types_supported = true;

  node->ForEachDef([&are_types_supported](const onnxruntime::NodeArg& node_arg, bool /*is_input*/) {
    are_types_supported &= IsTypeSupported(&node_arg);
  });

  if (!are_types_supported) {
    return false;
  }

  // whether an operator implemented in migraphx
  if (op_set.count(optype) == 0) {
    return false;
  }

  // check that some modes might not be supported in migraphx for some operators
  if (domain == kOnnxDomain && IsUnsupportedOpMode(node, graph_viewer, logger)) {
    // not supported, then check the constant folding capability of migraphx
    // to see whether it is supported
    return false;
  }

  return true;
}

static void AppendNodesToSubGraph(const std::vector<NodeIndex>& nodes,
                                  const std::vector<std::string>& inputs,
                                  const std::vector<std::string>& outputs,
                                  std::vector<std::unique_ptr<ComputeCapability>>& result) {
  static size_t op_counter = 0;

  auto meta_def = onnxruntime::make_unique<IndexedSubGraph::MetaDef>();
  meta_def->name = "MIGraphX_" + std::to_string(++op_counter);
  meta_def->domain = kMIGraphXDomain;
  meta_def->since_version = 1;
  meta_def->status = ONNX_NAMESPACE::EXPERIMENTAL;
  meta_def->inputs = inputs;
  meta_def->outputs = outputs;

  std::unique_ptr<IndexedSubGraph> sub_graph = onnxruntime::make_unique<IndexedSubGraph>();
  sub_graph->nodes = nodes;
  sub_graph->SetMetaDef(std::move(meta_def));
  result.push_back(onnxruntime::make_unique<ComputeCapability>(std::move(sub_graph)));
}

static std::vector<NodeIndex>
GetUnsupportedNodeIndices(const GraphViewer& graph_viewer,
                          /*out*/ std::unordered_set<std::string>& mgx_required_initializers,
                          const logging::Logger& logger) {
<<<<<<< HEAD
  static std::set<std::string> mgx_supported_ops = {"Abs", "Acos", "Acosh", "Add", "ArgMax", "ArgMin", 
      "Asin", "Asinh", "Atan", "Atanh", "AveragePool", "BatchNormalization", "Cast", "Ceil", "Clip", 
      "Concat", "Constant", "ConstantFill", "ConstantOfShape", "Conv", "ConvTranspose", "Cos", "Cosh", 
      "Div", "Dropout", "Elu", "Erf", "Exp", "Expand", "Flatten", "Floor", "GRU", "Gather", 
      "GatherElements", "Gemm", "GlobalAveragePool", "GlobalMaxPool", "Identity", "ImageScaler", 
      "InstanceNormalization", "LRN", "LSTM", "LeakyRelu", "Log", "LogSoftmax", "MatMul", "Max", 
      "MaxPool", "Min", "Mul", "Neg", "OneHot", "Pad", "Pow", "PRelu",
      "RNN", "Range", "Reciprocal", "ReduceL1", "ReduceL2", "ReduceLogSum", "ReduceLogSumExp", "ReduceMax", 
      "ReduceMean", "ReduceMin", "ReduceProd", "ReduceSum", "ReduceSumSquare", "Relu", "Reshape", 
      "Round", "Shape", "Sigmoid", "Sign", "Sin", "Sinh", "Slice", "Softmax", "Split", "Sqrt", "Squeeze", 
      "Sub", "Sum", "Tan", "Tanh", "Tile", "Transpose", "Unsqueeze"};
=======
  static std::set<std::string> mgx_supported_ops = {"Abs", "Acos", "Acosh", "Add", "ArgMax", "ArgMin",
                                                    "Asin", "Asinh", "Atan", "Atanh", "AveragePool", "BatchNormalization", "Cast", "Ceil", "Clip",
                                                    "Concat", "Constant", "ConstantFill", "ConstantOfShape", "Conv", "Cos", "Cosh", "Div", "Dropout",
                                                    "Elu", "Erf", "Exp", "Expand", "Flatten", "Floor", "GRU", "Gather", "GatherElements", "Gemm",
                                                    "GlobalAveragePool", "GlobalMaxPool", "Identity", "ImageScaler", "InstanceNormalization", "LRN",
                                                    "LSTM", "LeakyRelu", "Log", "LogSoftmax", "MatMul", "Max", "MaxPool", "Min", "Mul", "Neg",
                                                    "OneHot", "Pad", "Pow", "PRelu",
                                                    "RNN", "Range", "Reciprocal", "ReduceL1", "ReduceL2", "ReduceLogSum", "ReduceLogSumExp", "ReduceMax",
                                                    "ReduceMean", "ReduceMin", "ReduceProd", "ReduceSum", "ReduceSumSquare", "Relu", "Reshape",
                                                    "Round", "Shape", "Sigmoid", "Sign", "Sin", "Sinh", "Slice", "Softmax", "Split", "Sqrt", "Squeeze",
                                                    "Sub", "Sum", "Tan", "Tanh", "Tile", "Transpose", "Unsqueeze"};
>>>>>>> 75ad7be3
  std::vector<NodeIndex> unsupported_nodes_idx;
  for (const auto& node_idx : graph_viewer.GetNodesInTopologicalOrder()) {
    if (IsNodeSupported(mgx_supported_ops, graph_viewer, node_idx, logger)) {
      // Collect inputs that are initializers
      graph_viewer.GetNode(node_idx)->ForEachDef([&mgx_required_initializers, &graph_viewer](const onnxruntime::NodeArg& node_arg, bool is_input) {
              if(is_input && graph_viewer.GetAllInitializedTensors().count(node_arg.Name())) {
                mgx_required_initializers.insert(node_arg.Name());
              } }, true);
    } else {
      unsupported_nodes_idx.push_back(node_idx);
    }
  }

  return unsupported_nodes_idx;
}

// Returns a vector clusters(or node_idx). For each unsupported node, the graph
// is split into 3 parts. supported_cluster + (UNsupported_node + rest_of_the_graph).
// This functions returns vector of all supported_subgraphx by amdmigraphx
static std::vector<std::vector<NodeIndex>>
GetPartitionedSubgraphs(const std::vector<NodeIndex>& topological_order, const std::vector<NodeIndex>& unsupported_nodes) {
  std::vector<std::vector<NodeIndex>> mgx_subgraphx;

  auto prev = topological_order.begin();

  for (const auto& unsup_node : unsupported_nodes) {
    auto it = std::find(prev, topological_order.end(), unsup_node);
    // Create a cluster vector[supported_node_idx, unsupported_node_idx)
    // and append it to return list.
    std::vector<NodeIndex> this_subgraph{prev, it};
    if (!this_subgraph.empty()) {
      mgx_subgraphx.push_back(std::move(this_subgraph));
    }
    // Point prev to node idx past this unsuported node.
    prev = ++it;
  }

  // Tail
  std::vector<NodeIndex> this_subgraph{prev, topological_order.end()};
  if (!this_subgraph.empty()) {
    mgx_subgraphx.push_back(std::move(this_subgraph));
  }

  return mgx_subgraphx;
}

static void GetInputsOutputsOfSubgraph(const GraphViewer& graph_viewer,
                                       const std::vector<NodeIndex>& nodes,
                                       const std::unordered_set<std::string>& mgx_required_initializers,
                                       std::vector<std::string>& nodes_inputs,
                                       std::vector<std::string>& nodes_outputs) {
  std::unordered_set<std::string> input_args;
  std::vector<std::string> ordered_input_args;
  std::unordered_set<std::string> output_args;
  std::unordered_set<std::string> external_output_args;

  for (const auto& node_idx : nodes) {
    const auto& node = graph_viewer.GetNode(node_idx);

    // Collect all inputs and outputs
    node->ForEachDef(
        [&input_args, &ordered_input_args, &output_args](const NodeArg& node_arg, bool is_input) {
          if (is_input) {
            if (!input_args.count(node_arg.Name())) {
              ordered_input_args.push_back(node_arg.Name());
            }
            input_args.insert(node_arg.Name());
          } else {
            output_args.insert(node_arg.Name());
          }
        },
        true);

    // Check if output of this node is used by nodes outside
    // subgraph. If yes add this to cluster outputs
    for (auto it = node->OutputNodesBegin(); it != node->OutputNodesEnd(); ++it) {
      const auto& ext_node = graph_viewer.GetNode((*it).Index());

      if (std::find(nodes.begin(), nodes.end(), ext_node->Index()) == nodes.end()) {
        // Node is external to subgraph. Search through its
        // inputs to find the output that is generated by subgraph.
        std::set<std::string> ext_node_inputs;
        ext_node->ForEachDef(
            [&ext_node_inputs](const onnxruntime::NodeArg& arg, bool is_input) {
              if (is_input) {
                ext_node_inputs.insert(arg.Name());
              }
            },
            true);

        for (const auto& out_def : node->OutputDefs()) {
          if (ext_node_inputs.find(out_def->Name()) != ext_node_inputs.end()) {
            external_output_args.insert(out_def->Name());
          }
        }
      }
    }
  }

  //Extract initializers used by subgraph.
  std::unordered_set<std::string> original_graph_inputs;
  for (const auto& node_arg : graph_viewer.GetInputsIncludingInitializers()) {
    original_graph_inputs.insert(node_arg->Name());
  }

  const auto& initializers = graph_viewer.GetAllInitializedTensors();
  std::vector<std::string> const_inputs;
  for (const auto& in_arg : ordered_input_args) {
    if ((initializers.count(in_arg) && !original_graph_inputs.count(in_arg)) ||
        mgx_required_initializers.count(in_arg)) {
      const_inputs.push_back(in_arg);
    }
  }

  for (const auto& in_arg : ordered_input_args) {
    if (!output_args.count(in_arg) &&
        !((initializers.count(in_arg) && !original_graph_inputs.count(in_arg)) ||
          mgx_required_initializers.count(in_arg))) {
      nodes_inputs.push_back(in_arg);
    }
  }

  for (const auto& in_arg : const_inputs) {
    nodes_inputs.push_back(in_arg);
  }

  std::copy(external_output_args.begin(), external_output_args.end(), std::back_inserter(nodes_outputs));
  for (const auto& node_arg : graph_viewer.GetOutputs()) {
    const auto& name = node_arg->Name();
    if (output_args.count(name) && !external_output_args.count(name)) {
      nodes_outputs.push_back(name);
    }
  }
}

std::vector<std::unique_ptr<ComputeCapability>>
MIGraphXExecutionProvider::GetCapability(const onnxruntime::GraphViewer& graph_viewer,
                                         const std::vector<const KernelRegistry*>& /*kernel_registries*/) const {
  std::vector<std::unique_ptr<ComputeCapability>> result;
  if (graph_viewer.IsSubgraph()) {
    return result;
  }

  for (const auto& tensor : graph_viewer.GetAllInitializedTensors()) {
    if (tensor.second->has_data_location() && tensor.second->data_location() == ONNX_NAMESPACE::TensorProto_DataLocation_EXTERNAL) {
      LOGS_DEFAULT(WARNING) << "MIGraphX: Initializers with external data lepcation are not currently supported";
      return result;
    }
  }

  // Construct modelproto from graph
  onnxruntime::Model model(graph_viewer.Name(), true, ModelMetaData(), PathString{},
                           IOnnxRuntimeOpSchemaRegistryList(), graph_viewer.DomainToVersionMap(),
                           std::vector<ONNX_NAMESPACE::FunctionProto>(), *GetLogger());

  std::unordered_map<std::string, std::size_t> map_dim_param_values;
  onnxruntime::Graph& graph_build = model.MainGraph();
  for (const auto& node : graph_viewer.Nodes()) {
    std::vector<onnxruntime::NodeArg*> inputs, outputs;
    for (auto input : node.InputDefs()) {
      auto& n_input = graph_build.GetOrCreateNodeArg(input->Name(), input->TypeAsProto());
      inputs.push_back(&n_input);
    }
    for (auto output : node.OutputDefs()) {
      auto& n_output = graph_build.GetOrCreateNodeArg(output->Name(), output->TypeAsProto());
      outputs.push_back(&n_output);
    }
    graph_build.AddNode(node.Name(), node.OpType(), node.Description(), inputs, outputs, &node.GetAttributes(), node.Domain());
  }

  //Add initializer to graph
  std::size_t init_tensor_num = 0;
  const auto& init_tensors = graph_viewer.GetAllInitializedTensors();
  for (const auto& tensor : init_tensors) {
    init_tensor_num++;
    graph_build.AddInitializedTensor(*(tensor.second));
  }

  ONNX_NAMESPACE::ModelProto model_proto = model.ToProto();
  model_proto.set_ir_version(ONNX_NAMESPACE::Version::IR_VERSION);

  auto status = graph_build.Resolve();
  std::string onnx_string_buffer;
  model_proto.SerializeToString(&onnx_string_buffer);

  // This is a list of initializers that migraphx considers as constants.
  // Example weights, reshape shape etc.
  std::unordered_set<std::string> mgx_required_initializers;
  const auto unsupported_nodes = GetUnsupportedNodeIndices(graph_viewer, mgx_required_initializers, *GetLogger());
  
  // migraphx cannot handle Loop, If, and SoftmaxCrossEntropyLoss for now,
  // so if a model contain any of these operators, fall back to CPU
  std::unordered_set<std::string> vec_ops = {"If", "Loop", "SoftmaxCrossEntropyLoss"};
  if (std::any_of(unsupported_nodes.begin(), unsupported_nodes.end(), [&](auto i) {
    return (vec_ops.count(graph_viewer.GetNode(i)->OpType()) > 0);
  })) {
    return result;
  }

  if (!unsupported_nodes.empty())
  {
    std::cout << "=======================================" << std::endl;
    std::cout << "Unsupported_node_num = " << unsupported_nodes.size() << std::endl;
    for (auto& idx : unsupported_nodes)
    {
      auto&& node = graph_viewer.GetNode(idx);
      std::cout << "idx = " << idx << ", op_type = " << node->OpType() << std::endl;
    }
    std::cout << "=======================================" << std::endl;
  }

  // Too many unsupported operators, fallback to run on CPU
  if (unsupported_nodes.size() >= 6) {
    return result;
  }

  //If all ops are supported, no partitioning is required. Short-circuit and avoid splitting.
  if (unsupported_nodes.empty()) {
    std::vector<std::string> inputs;
    std::vector<std::string> outputs;

    //Fill inputs with names
    std::for_each(graph_viewer.GetInputs().begin(), graph_viewer.GetInputs().end(),
                  [&inputs](const NodeArg* node_arg) { inputs.push_back(node_arg->Name()); });

    // In scenarios, when there are no inputs or all inputs being initializers,
    // ConstantFolding optimization in onnxruntime pre-computes the value.
    if (inputs.empty()) {
      return result;
    }

    // Initializers need to be part of meta_def->inputs
    std::for_each(mgx_required_initializers.begin(), mgx_required_initializers.end(),
                  [&inputs](const std::string& initializer) { inputs.push_back(initializer); });

    // Fill outputs with names
    std::for_each(graph_viewer.GetOutputs().begin(), graph_viewer.GetOutputs().end(),
                  [&outputs](const NodeArg* node_arg) { outputs.push_back(node_arg->Name()); });

    // Create and add this graph to result.
    AppendNodesToSubGraph(graph_viewer.GetNodesInTopologicalOrder(), inputs, outputs, result);

  } else {  // unsupported_nodes_idx.empty()
    const auto mgx_clusters = GetPartitionedSubgraphs(graph_viewer.GetNodesInTopologicalOrder(), unsupported_nodes);

    for (const auto& this_cluster : mgx_clusters) {
      std::vector<std::string> cluster_inputs, cluster_outputs;
      GetInputsOutputsOfSubgraph(graph_viewer, this_cluster, mgx_required_initializers, cluster_inputs, cluster_outputs);

      if (!cluster_inputs.empty()) {
        AppendNodesToSubGraph(this_cluster, cluster_inputs, cluster_outputs, result);
      }
    }
  }

  return result;
}

static ONNX_NAMESPACE::ModelProto GetModelProtoFromFusedNode(const onnxruntime::Node* fused_node,
                                                             const logging::Logger& logger) {
  const auto* node_function = fused_node->GetFunctionBody();

  ORT_ENFORCE(node_function != nullptr, "Could not extract function body for node: ", fused_node->Name());

  const Graph& node_subgraph = node_function->Body();
  onnxruntime::Model model{node_subgraph.Name(), true, ModelMetaData{}, PathString{},
                           IOnnxRuntimeOpSchemaRegistryList{}, node_subgraph.DomainToVersionMap(),
                           std::vector<ONNX_NAMESPACE::FunctionProto>(), logger};

  ONNX_NAMESPACE::ModelProto model_proto = model.ToProto();
  //model_proto.set_ir_version(ONNX_NAMESPACE::Version::IR_VERSION);

  *(model_proto.mutable_graph()) = node_subgraph.ToGraphProto();

  auto opset = model_proto.add_opset_import();
  opset->set_domain(kOnnxDomain);
  opset->set_version(node_subgraph.DomainToVersionMap().at(kOnnxDomain));

  return model_proto;
}

bool get_input_output_names(std::string& onnx_buffer,
                            std::vector<std::string>& input_names,
                            std::vector<std::string>& output_names) {
  bool no_input_shape = false;

  input_names.clear();
  output_names.clear();
  onnx::ModelProto model;
  if (model.ParseFromArray(onnx_buffer.data(), onnx_buffer.size())) {
    if (model.has_graph()) {
      // compute output names
      auto& graph = model.graph();

      // compute input names
      std::unordered_set<std::string> ini_names;
      for (auto&& f : graph.initializer())
        ini_names.insert(f.name());

      for (auto&& input : graph.input()) {
        const std::string& name = input.name();
        if (ini_names.count(name) == 0) {
          input_names.push_back(name);
          auto dim_size = input.type().tensor_type().shape().dim_size();
          if (dim_size == 0) {
            no_input_shape = true;
          }
        }
      }

      auto prog_output = graph.output();
      std::vector<std::string> all_output_names;
      std::vector<std::string> prog_output_names;
      std::transform(prog_output.begin(),
                     prog_output.end(),
                     std::back_inserter(all_output_names),
                     [](auto& node) { return node.name(); });
      std::copy_if(
          all_output_names.begin(),
          all_output_names.end(),
          std::back_inserter(output_names),
          [&](const auto& name) { return !name.empty(); });
    }
  }

  return no_input_shape;
}

Status MIGraphXExecutionProvider::Compile(const std::vector<onnxruntime::Node*>& fused_nodes,
                                          std::vector<NodeComputeInfo>& node_compute_funcs) {
  migraphx::onnx_options options;
  bool no_input_shape = false;
  for (const auto& fused_node : fused_nodes) {
    // map parameter input name to index
    std::unordered_map<std::string, std::size_t> input_name_index;
    const auto& input_defs = fused_node->InputDefs();
    input_name_index.reserve(input_defs.size());
    for (std::size_t i = 0; i < input_defs.size(); ++i) {
      input_name_index[input_defs[i]->Name()] = i;
    }

    // reconstruct the subgraph proto from fused nodes
    onnx::ModelProto model_proto = GetModelProtoFromFusedNode(fused_node, *GetLogger());
    std::string onnx_string_buffer;
    model_proto.SerializeToString(&onnx_string_buffer);

    std::vector<std::string> input_names, output_names;
    no_input_shape = no_input_shape or get_input_output_names(onnx_string_buffer, input_names, output_names);

    // by parsing the model_proto, create a program corresponding to
    // the input fused_node
    migraphx::program prog;

    if (!no_input_shape) {
      prog = migraphx::parse_onnx_buffer(onnx_string_buffer, options);
      if (fp16_enable_) {
        migraphx::quantize_fp16(prog);
      }
      prog.compile(t_);

      auto prog_output_shapes = prog.get_output_shapes();
      for (std::size_t i = 0; i < output_names.size(); ++i) {
        auto out_len = prog_output_shapes[i].lengths();
        options.set_input_parameter_shape(output_names[i], out_len);
      }
    }

    // compile the program
    map_progs_[fused_node->Name()] = prog;

    map_onnx_string_[fused_node->Name()] = onnx_string_buffer;
    map_input_index_[fused_node->Name()] = input_name_index;
    map_no_input_shape_[fused_node->Name()] = no_input_shape;
    NodeComputeInfo compute_info;
    compute_info.create_state_func = [=](ComputeContext* context, FunctionState* state) {
      std::unique_ptr<MIGraphXFuncState> p = onnxruntime::make_unique<MIGraphXFuncState>();
      *p = {context->allocate_func, context->release_func, context->allocator_handle, map_progs_[context->node_name],
            map_onnx_string_[context->node_name], options, t_, map_input_index_[context->node_name], &mgx_mu_,
            map_no_input_shape_[context->node_name], fp16_enable_};
      *state = p.release();
      return 0;
    };

    compute_info.release_state_func = [](FunctionState state) {
      if (state)
        delete static_cast<MIGraphXFuncState*>(state);
    };

    compute_info.compute_func = [](FunctionState state, const OrtCustomOpApi* api, OrtKernelContext* context) {
      Ort::CustomOpApi ort{*api};
      MIGraphXFuncState* mgx_state = reinterpret_cast<MIGraphXFuncState*>(state);
      std::unordered_map<std::string, std::size_t>& map_input_name_index = mgx_state->input_name_indexes;
      migraphx::target t = mgx_state->t;
      migraphx::program& prog = mgx_state->prog;
      std::string& onnx_string = mgx_state->onnx_string;
      migraphx::onnx_options& cmp_options = mgx_state->options;
      bool& no_input_shape = mgx_state->no_input_shape;
      bool fp16_enable = mgx_state->fp16_enable;

      // mean no program at all, so need to get the input shape info
      // from input data
      bool input_shape_match = true;
      migraphx::program_parameter_shapes param_shapes;
      if (no_input_shape) {
        for (auto& it : map_input_name_index) {
          auto& name = it.first;
          auto& index = it.second;
          const OrtValue* input_tensor = ort.KernelContext_GetInput(context, index);
          auto tensor_info = ort.GetTensorTypeAndShape(input_tensor);
          const auto& tensor_shape = ort.GetTensorShape(tensor_info);
          std::vector<std::size_t> ort_lens(tensor_shape.begin(), tensor_shape.end());
          cmp_options.set_input_parameter_shape(name, ort_lens);
          input_shape_match = false;
        }
      } else {
        param_shapes = prog.get_parameter_shapes();
        auto prog_output_shapes = prog.get_output_shapes();

        // check whether input shapes match with shapes of program inputs
        // migraphx::onnx_options cmp_options;
        if (param_shapes.size() > 0) {
          for (auto&& name : param_shapes.names()) {
            if (map_input_name_index.count(name) > 0) {
              const OrtValue* input_tensor = ort.KernelContext_GetInput(context, map_input_name_index[name]);
              auto tensor_info = ort.GetTensorTypeAndShape(input_tensor);
              const auto& tensor_shape = ort.GetTensorShape(tensor_info);
              std::vector<std::size_t> ort_lens(tensor_shape.begin(), tensor_shape.end());

              auto mgx_s = param_shapes[name];
              auto mgx_lens = mgx_s.lengths();
              auto mgx_strides = mgx_s.strides();
              if (mgx_lens.size() == 1 and mgx_lens[0] == 1 and
                  mgx_strides.size() == 1 and mgx_strides[0] == 0) {
                mgx_lens.clear();
              }

              if (mgx_lens != ort_lens) {
                cmp_options.set_input_parameter_shape(name, ort_lens);
                input_shape_match = false;
              }
            }
          }
        }
      }

      // input shapes are different, needs to re-parse onnx and
      // re-compile the program
      if (!input_shape_match) {
        prog = migraphx::parse_onnx_buffer(onnx_string, cmp_options);
        if (fp16_enable) {
          migraphx::quantize_fp16(prog);
        }

        prog.compile(t);
        mgx_state->prog = prog;
        param_shapes = prog.get_parameter_shapes();
        no_input_shape = false;
      }

      migraphx::program_parameters m;
      auto prog_output_shapes = prog.get_output_shapes();
      std::vector<std::size_t> prog_output_indices;
      if (param_shapes.size() > 0) {
        for (auto&& name : param_shapes.names()) {
          if (map_input_name_index.count(name) > 0) {
            const OrtValue* input_tensor = ort.KernelContext_GetInput(context, map_input_name_index[name]);
            auto tensor_info = ort.GetTensorTypeAndShape(input_tensor);
            const auto& tensor_shape = ort.GetTensorShape(tensor_info);
            auto tensor_type = ort.GetTensorElementType(tensor_info);
            ort.ReleaseTensorTypeAndShapeInfo(tensor_info);

            migraphx_shape_datatype_t mgx_type;
            get_migraphx_type(tensor_type, mgx_type);
            auto mgx_s = param_shapes[name];

            if (mgx_type != mgx_s.type()) {
              LOGS_DEFAULT(FATAL) << "MIGraphX: param type mismatch";
            }

            m.add(name, migraphx::argument(param_shapes[name], const_cast<void*>(ort.GetTensorData<void>(input_tensor))));
          }
          // It is a output argument
          else {
            auto compute_output_index = [](const std::string& name) -> int {
              std::string out_name_prefix = "#output_";
              auto pos = name.find(out_name_prefix);
              if (pos == std::string::npos) {
                return -1;
              }

              std::string index_str = name.substr(pos + out_name_prefix.length());
              return std::stoi(index_str);
            };

            int output_index = compute_output_index(name);
            if (output_index != -1) {
              prog_output_indices.push_back(output_index);
              auto mgx_output_shape = prog_output_shapes[output_index];
              auto lens = mgx_output_shape.lengths();
              std::vector<int64_t> ort_output_shape(lens.begin(), lens.end());
              OrtValue* output_tensor = ort.KernelContext_GetOutput(context, output_index, ort_output_shape.data(), ort_output_shape.size());
              void* output_data = ort.GetTensorMutableData<void>(output_tensor);

              // argument shape
              auto mgx_arg_shape = param_shapes[name];
              m.add(name, migraphx::argument(mgx_arg_shape, output_data));
            }
          }
        }
      }

      {
        // lock to avoid race condition
        std::lock_guard<OrtMutex> lock(*(mgx_state->mgx_mu_ptr));
        auto prog_outputs = prog.eval(m);
        hipDeviceSynchronize();

        // In case of input parameters are reused as output parameter call hipMemcpy
        auto output_num = prog_outputs.size();
        if (prog_output_indices.size() < output_num) {
          for (std::size_t i = 0; i < output_num; ++i) {
            if (std::find(prog_output_indices.begin(), prog_output_indices.end(), i) != prog_output_indices.end())
              continue;
            auto gpu_res = prog_outputs[i];
            migraphx::shape res_shape = gpu_res.get_shape();
            auto res_lens = res_shape.lengths();
            std::vector<int64_t> ort_shape{res_lens.begin(), res_lens.end()};
            OrtValue* output_tensor = ort.KernelContext_GetOutput(context, i, ort_shape.data(), ort_shape.size());
            void* output_data = ort.GetTensorMutableData<void>(output_tensor);
            hipMemcpy(output_data, gpu_res.data(), res_shape.bytes(), hipMemcpyDeviceToDevice);
          }
        }
      }

      return Status::OK();
    };
    node_compute_funcs.push_back(compute_info);
  }

  return Status::OK();
}

}  // namespace onnxruntime<|MERGE_RESOLUTION|>--- conflicted
+++ resolved
@@ -371,15 +371,6 @@
     if (ceil_attr != attributes.end() && ceil_attr->second.i() != 0) {
       return true;
     }
-<<<<<<< HEAD
-=======
-  } else if (optype == "BatchNormalization") {
-    // input can only have 4 dims
-    const auto input_shape = node->InputDefs()[0]->Shape();
-    if (input_shape != nullptr and input_shape->dim_size() != 4) {
-      return true;
-    }
->>>>>>> 75ad7be3
   } else if (optype == "Clip") {
     auto args = node->InputDefs();
     if (args.size() >= 3) {
@@ -390,15 +381,6 @@
       if (initializers.find(args[1]->Name()) == initializers.end())
         return true;
     }
-<<<<<<< HEAD
-=======
-  } else if (optype == "Conv") {
-    // input can only have 4 dims
-    const auto input_shape = node->InputDefs()[0]->Shape();
-    if (input_shape != nullptr and input_shape->dim_size() != 4) {
-      return true;
-    }
->>>>>>> 75ad7be3
   } else if (optype == "ConstantOfShape") {
     const auto shape_arg = node->InputDefs()[0];
     if (initializers.find(shape_arg->Name()) != initializers.end()) {
@@ -699,7 +681,6 @@
 GetUnsupportedNodeIndices(const GraphViewer& graph_viewer,
                           /*out*/ std::unordered_set<std::string>& mgx_required_initializers,
                           const logging::Logger& logger) {
-<<<<<<< HEAD
   static std::set<std::string> mgx_supported_ops = {"Abs", "Acos", "Acosh", "Add", "ArgMax", "ArgMin", 
       "Asin", "Asinh", "Atan", "Atanh", "AveragePool", "BatchNormalization", "Cast", "Ceil", "Clip", 
       "Concat", "Constant", "ConstantFill", "ConstantOfShape", "Conv", "ConvTranspose", "Cos", "Cosh", 
@@ -711,19 +692,6 @@
       "ReduceMean", "ReduceMin", "ReduceProd", "ReduceSum", "ReduceSumSquare", "Relu", "Reshape", 
       "Round", "Shape", "Sigmoid", "Sign", "Sin", "Sinh", "Slice", "Softmax", "Split", "Sqrt", "Squeeze", 
       "Sub", "Sum", "Tan", "Tanh", "Tile", "Transpose", "Unsqueeze"};
-=======
-  static std::set<std::string> mgx_supported_ops = {"Abs", "Acos", "Acosh", "Add", "ArgMax", "ArgMin",
-                                                    "Asin", "Asinh", "Atan", "Atanh", "AveragePool", "BatchNormalization", "Cast", "Ceil", "Clip",
-                                                    "Concat", "Constant", "ConstantFill", "ConstantOfShape", "Conv", "Cos", "Cosh", "Div", "Dropout",
-                                                    "Elu", "Erf", "Exp", "Expand", "Flatten", "Floor", "GRU", "Gather", "GatherElements", "Gemm",
-                                                    "GlobalAveragePool", "GlobalMaxPool", "Identity", "ImageScaler", "InstanceNormalization", "LRN",
-                                                    "LSTM", "LeakyRelu", "Log", "LogSoftmax", "MatMul", "Max", "MaxPool", "Min", "Mul", "Neg",
-                                                    "OneHot", "Pad", "Pow", "PRelu",
-                                                    "RNN", "Range", "Reciprocal", "ReduceL1", "ReduceL2", "ReduceLogSum", "ReduceLogSumExp", "ReduceMax",
-                                                    "ReduceMean", "ReduceMin", "ReduceProd", "ReduceSum", "ReduceSumSquare", "Relu", "Reshape",
-                                                    "Round", "Shape", "Sigmoid", "Sign", "Sin", "Sinh", "Slice", "Softmax", "Split", "Sqrt", "Squeeze",
-                                                    "Sub", "Sum", "Tan", "Tanh", "Tile", "Transpose", "Unsqueeze"};
->>>>>>> 75ad7be3
   std::vector<NodeIndex> unsupported_nodes_idx;
   for (const auto& node_idx : graph_viewer.GetNodesInTopologicalOrder()) {
     if (IsNodeSupported(mgx_supported_ops, graph_viewer, node_idx, logger)) {

--- conflicted
+++ resolved
@@ -103,11 +103,8 @@
   migraphx::target t_;
   OrtMutex mgx_mu_;
   hipStream_t stream_ = nullptr;
-<<<<<<< HEAD
   bool exhaustive_tune_ = false;
-=======
   mutable std::filesystem::path model_path_;
->>>>>>> 2653226e
 
   std::unordered_map<std::string, migraphx::program> map_progs_;
   std::unordered_map<std::string, std::string> map_onnx_string_;

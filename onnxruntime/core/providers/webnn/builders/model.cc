// Copyright (c) Microsoft Corporation. All rights reserved.
// Copyright (c) Intel Corporation. All rights reserved.
// Licensed under the MIT License.

#include <cstdint>
#include <vector>

#include "core/common/common.h"
#include "core/common/inlined_containers.h"
#include "core/common/logging/logging.h"
#include "core/common/safeint.h"
#include "core/graph/onnx_protobuf.h"
#include "core/providers/common.h"
#include "model.h"

namespace onnxruntime {
namespace webnn {

Model::Model(const emscripten::val& context, const emscripten::val& graph, const logging::Logger& logger, bool use_dispatch)
    : wnn_context_(context),
      wnn_graph_(graph),
      logger_(logger),
      use_dispatch_(use_dispatch) {}

Model::~Model() {}

Status Model::Predict(const InlinedHashMap<std::string, OnnxTensorData>& inputs,
                      const InlinedHashMap<std::string, OnnxTensorData>& outputs) {
  if (use_dispatch_) {
    return Dispatch(inputs, outputs);

  } else {
    return Compute(inputs, outputs);
  }
}

onnxruntime::common::Status Model::Compute(const InlinedHashMap<std::string, OnnxTensorData>& inputs,
                                           const InlinedHashMap<std::string, OnnxTensorData>& outputs) {
  for (const auto& input : inputs) {
    const std::string& name = input.first;
    const struct OnnxTensorData tensor = input.second;
    auto num_elements = SafeInt<size_t>(Product(tensor.tensor_info.shape));
    emscripten::val view = emscripten::val::undefined();
    switch (tensor.tensor_info.data_type) {
      case ONNX_NAMESPACE::TensorProto_DataType_BOOL:
      case ONNX_NAMESPACE::TensorProto_DataType_UINT8:
        view = emscripten::val{emscripten::typed_memory_view(num_elements,
                                                             static_cast<const uint8_t*>(tensor.buffer))};
        break;
      case ONNX_NAMESPACE::TensorProto_DataType_INT8:
        view = emscripten::val{emscripten::typed_memory_view(num_elements,
                                                             static_cast<const int8_t*>(tensor.buffer))};
        break;
      case ONNX_NAMESPACE::TensorProto_DataType_FLOAT16:
        view = emscripten::val{emscripten::typed_memory_view(num_elements,
                                                             static_cast<const uint16_t*>(tensor.buffer))};
        break;
      case ONNX_NAMESPACE::TensorProto_DataType_FLOAT:
        view = emscripten::val{emscripten::typed_memory_view(num_elements,
                                                             static_cast<const float*>(tensor.buffer))};
        break;
      case ONNX_NAMESPACE::TensorProto_DataType_INT32:
        view = emscripten::val{emscripten::typed_memory_view(num_elements,
                                                             static_cast<const int32_t*>(tensor.buffer))};
        break;
      case ONNX_NAMESPACE::TensorProto_DataType_INT64:
        view = emscripten::val{emscripten::typed_memory_view(num_elements,
                                                             static_cast<const int64_t*>(tensor.buffer))};
        break;
      case ONNX_NAMESPACE::TensorProto_DataType_UINT32:
        view = emscripten::val{emscripten::typed_memory_view(num_elements,
                                                             static_cast<const uint32_t*>(tensor.buffer))};
        break;
      case ONNX_NAMESPACE::TensorProto_DataType_UINT64:
        view = emscripten::val{emscripten::typed_memory_view(num_elements,
                                                             static_cast<const uint64_t*>(tensor.buffer))};
        break;
      default:
        return ORT_MAKE_STATUS(ONNXRUNTIME, INVALID_ARGUMENT,
                               "The input of graph has unsupported type, name: ",
                               name, " type: ", tensor.tensor_info.data_type);
    }
    // Copy the inputs from Wasm ArrayBuffer to the WebNN inputs ArrayBuffer.
    // As Wasm ArrayBuffer is not detachable.
    wnn_inputs_[name].call<void>("set", view);
  }

  InlinedHashMap<std::string, emscripten::val> output_views;

  for (const auto& output : outputs) {
    const std::string& name = output.first;
    const struct OnnxTensorData tensor = output.second;
    auto num_elements = SafeInt<size_t>(Product(tensor.tensor_info.shape));
    emscripten::val view = emscripten::val::undefined();
    switch (tensor.tensor_info.data_type) {
      case ONNX_NAMESPACE::TensorProto_DataType_BOOL:
      case ONNX_NAMESPACE::TensorProto_DataType_UINT8:
        view = emscripten::val{emscripten::typed_memory_view(num_elements,
                                                             static_cast<const uint8_t*>(tensor.buffer))};
        break;
      case ONNX_NAMESPACE::TensorProto_DataType_INT8:
        view = emscripten::val{emscripten::typed_memory_view(num_elements,
                                                             static_cast<const int8_t*>(tensor.buffer))};
        break;
      case ONNX_NAMESPACE::TensorProto_DataType_FLOAT16:
        view = emscripten::val{emscripten::typed_memory_view(num_elements,
                                                             static_cast<const uint16_t*>(tensor.buffer))};
        break;
      case ONNX_NAMESPACE::TensorProto_DataType_FLOAT:
        view = emscripten::val{emscripten::typed_memory_view(num_elements,
                                                             static_cast<const float*>(tensor.buffer))};
        break;
      case ONNX_NAMESPACE::TensorProto_DataType_INT32:
        view = emscripten::val{emscripten::typed_memory_view(num_elements,
                                                             static_cast<const int32_t*>(tensor.buffer))};
        break;
      case ONNX_NAMESPACE::TensorProto_DataType_INT64:
        view = emscripten::val{emscripten::typed_memory_view(num_elements,
                                                             static_cast<const int64_t*>(tensor.buffer))};
        break;
      case ONNX_NAMESPACE::TensorProto_DataType_UINT32:
        view = emscripten::val{emscripten::typed_memory_view(num_elements,
                                                             static_cast<const uint32_t*>(tensor.buffer))};
        break;
      case ONNX_NAMESPACE::TensorProto_DataType_UINT64:
        view = emscripten::val{emscripten::typed_memory_view(num_elements,
                                                             static_cast<const uint64_t*>(tensor.buffer))};
        break;
      default:
        return ORT_MAKE_STATUS(ONNXRUNTIME, INVALID_ARGUMENT,
                               "The output of graph has unsupported type, name: ",
                               name, " type: ", tensor.tensor_info.data_type);
    }

    output_views.insert({name, view});
  }
  emscripten::val results = wnn_context_.call<emscripten::val>(
                                            "compute", wnn_graph_, wnn_inputs_, wnn_outputs_)
                                .await();

  // Copy the outputs from pre-allocated ArrayBuffers back to the Wasm ArrayBuffer.
  for (const auto& output : outputs) {
    const std::string& name = output.first;
    emscripten::val view = output_views.at(name);
    view.call<void>("set", results["outputs"][name]);
  }
  // WebNN compute() method would return the input and output buffers via the promise
  // resolution. Reuse the buffers to avoid additional allocation.
  wnn_inputs_ = results["inputs"];
  wnn_outputs_ = results["outputs"];

  return Status::OK();
}

<<<<<<< HEAD
onnxruntime::common::Status Model::Dispatch(const InlinedHashMap<std::string, OnnxTensorData>& inputs,
                                            const InlinedHashMap<std::string, OnnxTensorData>& outputs) {
  auto jsepEnsureBuffer = emscripten::val::module_property("jsepEnsureBuffer");
  auto promises = emscripten::val::array();
  for (const auto& [_, tensor] : inputs) {
    emscripten::val shape = emscripten::val::array();
    for (const auto& dim : tensor.tensor_info.shape) {
      uint32_t dim_val = SafeInt<uint32_t>(dim);
      shape.call<void>("push", dim_val);
    }
    auto buffer = jsepEnsureBuffer(reinterpret_cast<intptr_t>(tensor.buffer), tensor.tensor_info.data_type, shape, true);
    promises.call<void>("push", buffer);
  }
  for (const auto& [_, tensor] : outputs) {
    emscripten::val shape = emscripten::val::array();
    for (const auto& dim : tensor.tensor_info.shape) {
      uint32_t dim_val = SafeInt<uint32_t>(dim);
      shape.call<void>("push", dim_val);
    }
    auto buffer = jsepEnsureBuffer(reinterpret_cast<intptr_t>(tensor.buffer), tensor.tensor_info.data_type, shape, false);
    promises.call<void>("push", buffer);
  }
  auto buffers = emscripten::val::global("Promise").call<emscripten::val>("all", promises).await();
  for (const auto& [name, _] : inputs) {
    wnn_inputs_.set(name, buffers.call<emscripten::val>("shift"));
  }
  for (const auto& [name, _] : outputs) {
    wnn_outputs_.set(name, buffers.call<emscripten::val>("shift"));
  }
  wnn_context_.call<void>("dispatch", wnn_graph_, wnn_inputs_, wnn_outputs_);

  return Status::OK();
}

bool Model::IsScalarOutput(const std::string& output_name) const {
  return Contains(scalar_outputs_, output_name);
}

=======
>>>>>>> b2d603ab
const OnnxTensorInfo& Model::GetInputOutputInfo(const std::string& name) const {
  return input_output_info_.at(name);
}

void Model::SetInputMap(InlinedHashMap<std::string, size_t>&& input_map) {
  input_map_ = std::move(input_map);
}

void Model::SetOutputMap(InlinedHashMap<std::string, size_t>&& output_map) {
  output_map_ = std::move(output_map);
}

// Pre-allocate the input and output buffers for the WebNN graph.
void Model::AllocateInputOutputBuffers() {
  // We don't need to allocate JS array buffers if the WebNN API supports MLBuffer.
  if (use_dispatch_) {
    return;
  }
  for (const auto& input : inputs_) {
    const auto& input_info = input_output_info_.at(input);
    const auto input_shape = input_info.shape;
    const int32_t num_elements = SafeInt<int32_t>(Product(input_shape));
    const auto data_type = input_info.data_type;
    switch (data_type) {
      case ONNX_NAMESPACE::TensorProto_DataType_BOOL:
      case ONNX_NAMESPACE::TensorProto_DataType_UINT8:
        wnn_inputs_.set(input, emscripten::val::global("Uint8Array").new_(num_elements));
        break;
      case ONNX_NAMESPACE::TensorProto_DataType_INT8:
        wnn_inputs_.set(input, emscripten::val::global("Int8Array").new_(num_elements));
        break;
      case ONNX_NAMESPACE::TensorProto_DataType_FLOAT16:
        wnn_inputs_.set(input, emscripten::val::global("Uint16Array").new_(num_elements));
        break;
      case ONNX_NAMESPACE::TensorProto_DataType_FLOAT:
        wnn_inputs_.set(input, emscripten::val::global("Float32Array").new_(num_elements));
        break;
      case ONNX_NAMESPACE::TensorProto_DataType_INT32:
        wnn_inputs_.set(input, emscripten::val::global("Int32Array").new_(num_elements));
        break;
      case ONNX_NAMESPACE::TensorProto_DataType_INT64:
        wnn_inputs_.set(input, emscripten::val::global("BigInt64Array").new_(num_elements));
        break;
      case ONNX_NAMESPACE::TensorProto_DataType_UINT32:
        wnn_inputs_.set(input, emscripten::val::global("Uint32Array").new_(num_elements));
        break;
      case ONNX_NAMESPACE::TensorProto_DataType_UINT64:
        wnn_inputs_.set(input, emscripten::val::global("BigUint64Array").new_(num_elements));
        break;
      default:
        break;
    }
  }
  for (const auto& output : outputs_) {
    const auto& output_info = input_output_info_.at(output);
    const auto output_shape = output_info.shape;
    const int32_t num_elements = SafeInt<int32_t>(Product(output_shape));
    const auto data_type = output_info.data_type;
    switch (data_type) {
      case ONNX_NAMESPACE::TensorProto_DataType_BOOL:
      case ONNX_NAMESPACE::TensorProto_DataType_UINT8:
        wnn_outputs_.set(output, emscripten::val::global("Uint8Array").new_(num_elements));
        break;
      case ONNX_NAMESPACE::TensorProto_DataType_INT8:
        wnn_outputs_.set(output, emscripten::val::global("Int8Array").new_(num_elements));
        break;
      case ONNX_NAMESPACE::TensorProto_DataType_FLOAT16:
        wnn_outputs_.set(output, emscripten::val::global("Uint16Array").new_(num_elements));
        break;
      case ONNX_NAMESPACE::TensorProto_DataType_FLOAT:
        wnn_outputs_.set(output, emscripten::val::global("Float32Array").new_(num_elements));
        break;
      case ONNX_NAMESPACE::TensorProto_DataType_INT32:
        wnn_outputs_.set(output, emscripten::val::global("Int32Array").new_(num_elements));
        break;
      case ONNX_NAMESPACE::TensorProto_DataType_INT64:
        wnn_outputs_.set(output, emscripten::val::global("BigInt64Array").new_(num_elements));
        break;
      case ONNX_NAMESPACE::TensorProto_DataType_UINT32:
        wnn_outputs_.set(output, emscripten::val::global("Uint32Array").new_(num_elements));
        break;
      case ONNX_NAMESPACE::TensorProto_DataType_UINT64:
        wnn_outputs_.set(output, emscripten::val::global("BigUint64Array").new_(num_elements));
        break;
      default:
        break;
    }
  }
}

size_t Model::GetMappedInputIdx(const std::string& name) const {
  return input_map_.at(name);
}

size_t Model::GetMappedOutputIdx(const std::string& name) const {
  return output_map_.at(name);
}

}  // namespace webnn
}  // namespace onnxruntime<|MERGE_RESOLUTION|>--- conflicted
+++ resolved
@@ -152,7 +152,6 @@
   return Status::OK();
 }
 
-<<<<<<< HEAD
 onnxruntime::common::Status Model::Dispatch(const InlinedHashMap<std::string, OnnxTensorData>& inputs,
                                             const InlinedHashMap<std::string, OnnxTensorData>& outputs) {
   auto jsepEnsureBuffer = emscripten::val::module_property("jsepEnsureBuffer");
@@ -187,12 +186,6 @@
   return Status::OK();
 }
 
-bool Model::IsScalarOutput(const std::string& output_name) const {
-  return Contains(scalar_outputs_, output_name);
-}
-
-=======
->>>>>>> b2d603ab
 const OnnxTensorInfo& Model::GetInputOutputInfo(const std::string& name) const {
   return input_output_info_.at(name);
 }

--- conflicted
+++ resolved
@@ -269,11 +269,8 @@
     {"ScatterND", "scatterND"},
     {"Shape", "slice"},
     {"Sigmoid", "sigmoid"},
-<<<<<<< HEAD
+    {"Sign", "sign"},
     {"SimplifiedLayerNormalization", "layerNormalization"},
-=======
-    {"Sign", "sign"},
->>>>>>> 777fe792
     {"Softplus", "softplus"},
     {"Softsign", "softsign"},
     {"Sin", "sin"},

--- conflicted
+++ resolved
@@ -156,15 +156,7 @@
   common::Status Compile(const std::vector<FusedNodeAndGraph>& fused_nodes_and_graphs,
                          std::vector<NodeComputeInfo>& node_compute_funcs) override;
 
-<<<<<<< HEAD
-  AllocatorPtr GetAllocator(OrtMemType mem_type) const override;
-
-  void RegisterAllocator(AllocatorManager& allocator_manager) override;
-
   Status OnRunStart() override;
-
-=======
->>>>>>> d190db7f
   Status OnRunEnd(bool sync_stream) override;
 
   ProviderOptions GetProviderOptions() const override {
@@ -177,13 +169,11 @@
 
   OrtDevice GetOrtDeviceByMemType(OrtMemType mem_type) const override;
 
-<<<<<<< HEAD
+  std::vector<AllocatorPtr> CreatePreferredAllocators() override;
+
   bool IsGraphCaptureEnabled() const override;
   bool IsGraphCaptured() const override;
   Status ReplayGraph() override;
-=======
-  std::vector<AllocatorPtr> CreatePreferredAllocators() override;
->>>>>>> d190db7f
 
  private:
   TensorrtExecutionProviderInfo info_;

// Copyright (c) Microsoft Corporation. All rights reserved.
// Licensed under the MIT License.

#include "core/providers/cpu/ml/tree_ensemble_classifier.h"

/**
https://github.com/onnx/onnx/blob/master/onnx/defs/traditionalml/defs.cc
ONNX_OPERATOR_SCHEMA(TreeEnsembleClassifier)
.SetDomain("ai.onnx.ml")
.SetDoc(R"DOC(
Tree Ensemble classifier.  Returns the top class for each input in N.
All args with nodes_ are fields of a tuple of tree nodes, and
it is assumed they are the same length, and an index i will decode the
tuple across these inputs.  Each node id can appear only once
for each tree id.
All fields prefixed with class_ are tuples of votes at the leaves.
A leaf may have multiple votes, where each vote is weighted by
the associated class_weights index.
It is expected that either classlabels_strings or classlabels_int64s
will be passed and the class_ids are an index into this list.
Mode enum is BRANCH_LEQ, BRANCH_LT, BRANCH_GTE, BRANCH_GT, BRANCH_EQ, BRANCH_NEQ, LEAF
)DOC")
.Input(0, "X", "Input N,F", "T1")
.Output(0, "Y", "N, Top class for each point", "T2")
.Output(
1,
"Z",
"N,E the class score for each class, for each point",
"tensor(float)")
.TypeConstraint(
"T1",
{"tensor(float)", "tensor(double)", "tensor(int64)", "tensor(int32)"},
" allowed types.")
.TypeConstraint(
"T2",
{"tensor(string)", "tensor(int64)"},
" allowed types.")
.Attr(
"nodes_treeids",
"tree id for this node",
AttributeProto::INTS,
OPTIONAL)
.Attr(
"nodes_nodeids",
"node id for this node, node ids may restart at zero for each tree (but not required).",
AttributeProto::INTS,
OPTIONAL)
.Attr(
"nodes_featureids",
"feature id for this node",
AttributeProto::INTS,
OPTIONAL)
.Attr(
"nodes_values",
"thresholds to do the splitting on for this node.",
AttributeProto::FLOATS,
OPTIONAL)
.Attr("nodes_hitrates", "", AttributeProto::FLOATS, OPTIONAL)
.Attr(
"nodes_modes",
"enum of behavior for this node 'BRANCH_LEQ', 'BRANCH_LT', 'BRANCH_GTE', 'BRANCH_GT', 'BRANCH_EQ', 'BRANCH_NEQ', 'LEAF'",
AttributeProto::STRINGS,
OPTIONAL)
.Attr(
"nodes_truenodeids",
"child node if expression is true",
AttributeProto::INTS,
OPTIONAL)
.Attr(
"nodes_falsenodeids",
"child node if expression is false",
AttributeProto::INTS,
OPTIONAL)
.Attr(
"nodes_missing_value_tracks_true",
"for each node, decide if the value is missing (nan) then use true branch, this field can be left unset and will assume false for all nodes",
AttributeProto::INTS,
OPTIONAL)
.Attr(
"class_treeids",
"tree that this node is in",
AttributeProto::INTS,
OPTIONAL)
.Attr(
"class_nodeids",
"node id that this weight is for",
AttributeProto::INTS,
OPTIONAL)
.Attr(
"class_ids",
"index of the class list that this weight is for",
AttributeProto::INTS,
OPTIONAL)
.Attr(
"class_weights",
"the weight for the class in class_id",
AttributeProto::FLOATS,
OPTIONAL)
.Attr(
"classlabels_strings",
"class labels if using string labels",
AttributeProto::STRINGS,
OPTIONAL)
.Attr(
"classlabels_int64s",
"class labels if using int labels",
AttributeProto::INTS,
OPTIONAL)
.Attr(
"post_transform",
"post eval transform for score, enum NONE, SOFTMAX, LOGISTIC, SOFTMAX_ZERO, PROBIT",
AttributeProto::STRING,
std::string("NONE"))
.Attr(
"base_values",
"base values for classification, added to final class score, size must be the same as classes or can be left unassigned (assumed 0)",
AttributeProto::FLOATS,
OPTIONAL);
*/
using namespace ::onnxruntime::common;
using namespace std;
namespace onnxruntime {
namespace ml {

#define ADD_IN_TYPE_TREE_ENSEMBLE_CLASSIFIER_OP(in_type)                                                                                                                                          \
  ONNX_CPU_OPERATOR_TYPED_ML_KERNEL(                                                                                                                                                              \
      TreeEnsembleClassifier,                                                                                                                                                                     \
      1,                                                                                                                                                                                          \
      in_type,                                                                                                                                                                                    \
      KernelDefBuilder().TypeConstraint("T1", DataTypeImpl::GetTensorType<in_type>()).TypeConstraint("T2", {DataTypeImpl::GetTensorType<int64_t>(), DataTypeImpl::GetTensorType<std::string>()}), \
      TreeEnsembleClassifier<in_type>);

ADD_IN_TYPE_TREE_ENSEMBLE_CLASSIFIER_OP(float);
ADD_IN_TYPE_TREE_ENSEMBLE_CLASSIFIER_OP(double);
ADD_IN_TYPE_TREE_ENSEMBLE_CLASSIFIER_OP(int64_t);
ADD_IN_TYPE_TREE_ENSEMBLE_CLASSIFIER_OP(int32_t);

template <typename T>
TreeEnsembleClassifier<T>::TreeEnsembleClassifier(const OpKernelInfo& info)
    : OpKernel(info),
      nodes_treeids_(info.GetAttrsOrDefault<int64_t>("nodes_treeids")),
      nodes_nodeids_(info.GetAttrsOrDefault<int64_t>("nodes_nodeids")),
      nodes_featureids_(info.GetAttrsOrDefault<int64_t>("nodes_featureids")),
      nodes_values_(info.GetAttrsOrDefault<float>("nodes_values")),
      nodes_hitrates_(info.GetAttrsOrDefault<float>("nodes_hitrates")),
      nodes_modes_names_(info.GetAttrsOrDefault<std::string>("nodes_modes")),
      nodes_truenodeids_(info.GetAttrsOrDefault<int64_t>("nodes_truenodeids")),
      nodes_falsenodeids_(info.GetAttrsOrDefault<int64_t>("nodes_falsenodeids")),
      missing_tracks_true_(info.GetAttrsOrDefault<int64_t>("nodes_missing_value_tracks_true")),
      class_nodeids_(info.GetAttrsOrDefault<int64_t>("class_nodeids")),
      class_treeids_(info.GetAttrsOrDefault<int64_t>("class_treeids")),
      class_ids_(info.GetAttrsOrDefault<int64_t>("class_ids")),
      class_weights_(info.GetAttrsOrDefault<float>("class_weights")),
      base_values_(info.GetAttrsOrDefault<float>("base_values")),
      classlabels_strings_(info.GetAttrsOrDefault<std::string>("classlabels_strings")),
      classlabels_int64s_(info.GetAttrsOrDefault<int64_t>("classlabels_int64s")),
      post_transform_(MakeTransform(info.GetAttrOrDefault<std::string>("post_transform", "NONE"))) {
  ORT_ENFORCE(!nodes_treeids_.empty());
  ORT_ENFORCE(class_nodeids_.size() == class_ids_.size());
  ORT_ENFORCE(class_nodeids_.size() == class_weights_.size());
  ORT_ENFORCE(nodes_nodeids_.size() == nodes_featureids_.size());
  ORT_ENFORCE(nodes_nodeids_.size() == nodes_modes_names_.size());
  ORT_ENFORCE(nodes_nodeids_.size() == nodes_values_.size());
  ORT_ENFORCE(nodes_nodeids_.size() == nodes_truenodeids_.size());
  ORT_ENFORCE(nodes_nodeids_.size() == nodes_falsenodeids_.size());
  ORT_ENFORCE((nodes_nodeids_.size() == nodes_hitrates_.size()) || (nodes_hitrates_.empty()));

  ORT_ENFORCE(classlabels_strings_.empty() ^ classlabels_int64s_.empty(),
              "Must provide classlabels_strings or classlabels_int64s but not both.");

  // in the absence of bool type supported by GetAttrs this ensure that we don't have any negative
  // values so that we can check for the truth condition without worrying about negative values.
  ORT_ENFORCE(std::all_of(
      std::begin(missing_tracks_true_),
      std::end(missing_tracks_true_), [](int64_t elem) { return elem >= 0; }));

  Initialize();
}

template <typename T>
void TreeEnsembleClassifier<T>::Initialize() {
  int64_t current_tree_id = 1234567891L;
  std::vector<int64_t> tree_offsets;
  weights_are_all_positive_ = true;

  for (int64_t i = 0, size_node_treeids = static_cast<int64_t>(nodes_treeids_.size());
       i < size_node_treeids;
       ++i) {
    if (nodes_treeids_[i] != current_tree_id) {
      tree_offsets.push_back(nodes_nodeids_[i]);
      current_tree_id = nodes_treeids_[i];
    }
    int64_t offset = tree_offsets[tree_offsets.size() - 1];
    nodes_nodeids_[i] = nodes_nodeids_[i] - offset;
    if (nodes_falsenodeids_[i] >= 0) {
      nodes_falsenodeids_[i] = nodes_falsenodeids_[i] - offset;
    }
    if (nodes_truenodeids_[i] >= 0) {
      nodes_truenodeids_[i] = nodes_truenodeids_[i] - offset;
    }
  }
  for (int64_t i = 0, size_class_nodeids = static_cast<int64_t>(class_nodeids_.size());
       i < size_class_nodeids;
       ++i) {
    int64_t offset = tree_offsets[class_treeids_[i]];
    class_nodeids_[i] = class_nodeids_[i] - offset;
    if (class_weights_[i] < 0) {
      weights_are_all_positive_ = false;
    }
  }

  nodes_modes_.reserve(nodes_modes_names_.size());
  for (size_t i = 0, end = nodes_modes_names_.size(); i < end; ++i) {
    nodes_modes_.push_back(MakeTreeNodeMode(nodes_modes_names_[i]));
  }

  // leafnode data, these are the votes that leaves do
  for (size_t i = 0, end = class_nodeids_.size(); i < end; ++i) {
    leafnodedata_.push_back(std::make_tuple(class_treeids_[i], class_nodeids_[i], class_ids_[i], class_weights_[i]));
    weights_classes_.insert(class_ids_[i]);
  }
  std::sort(std::begin(leafnodedata_), std::end(leafnodedata_), [](auto const& t1, auto const& t2) {
    if (std::get<0>(t1) != std::get<0>(t2))
      return std::get<0>(t1) < std::get<0>(t2);

    return std::get<1>(t1) < std::get<1>(t2);
  });
  // make an index so we can find the leafnode data quickly when evaluating
  int64_t field0 = -1;
  int64_t field1 = -1;
  for (size_t i = 0, end = leafnodedata_.size(); i < end; ++i) {
    int64_t id0 = std::get<0>(leafnodedata_[i]);
    int64_t id1 = std::get<1>(leafnodedata_[i]);
    if (id0 != field0 || id1 != field1) {
      int64_t id = id0 * kOffset_ + id1;
      int64_t position = static_cast<int64_t>(i);
      auto p3 = std::make_pair(id, position);
      leafdata_map_.insert(p3);
      field0 = id;
      field1 = position;
    }
  }

  // treenode ids, some are roots_, and roots_ have no parents
  std::unordered_map<int64_t, int64_t> parents;  // holds count of all who point to you
  std::unordered_map<int64_t, int64_t> indices;
  // add all the nodes to a map, and the ones that have parents are not roots_
  std::unordered_map<int64_t, int64_t>::iterator it;
  for (size_t i = 0, end = nodes_treeids_.size(); i < end; ++i) {
    // make an index to look up later
    int64_t id = nodes_treeids_[i] * kOffset_ + nodes_nodeids_[i];
    int64_t position = static_cast<int64_t>(i);
    auto p3 = std::make_pair(id, position);
    indices.insert(p3);
    it = parents.find(id);
    if (it == parents.end()) {
      // start counter at 0
      int64_t b = (int64_t)0L;
      auto p1 = std::make_pair(id, b);
      parents.insert(p1);
    }
  }
  // all true nodes arent roots_
  for (size_t i = 0, end = nodes_truenodeids_.size(); i < end; ++i) {
    if (nodes_modes_[i] == NODE_MODE::LEAF) continue;
    // they must be in the same tree
    int64_t id = nodes_treeids_[i] * kOffset_ + nodes_truenodeids_[i];
    it = parents.find(id);
    ORT_ENFORCE(it != parents.end());
    it->second++;
  }
  // all false nodes arent roots_
  for (size_t i = 0, end = nodes_falsenodeids_.size(); i < end; ++i) {
    if (nodes_modes_[i] == NODE_MODE::LEAF) continue;
    // they must be in the same tree
    int64_t id = nodes_treeids_[i] * kOffset_ + nodes_falsenodeids_[i];
    it = parents.find(id);
    ORT_ENFORCE(it != parents.end());
    it->second++;
  }
  // find all the nodes that dont have other nodes pointing at them
  for (auto& parent : parents) {
    if (parent.second == 0) {
      int64_t id = parent.first;
      it = indices.find(id);
      roots_.push_back(it->second);
    }
  }
  class_count_ = !classlabels_strings_.empty() ? classlabels_strings_.size() : classlabels_int64s_.size();
  using_strings_ = !classlabels_strings_.empty();
  ORT_ENFORCE(base_values_.empty() ||
              base_values_.size() == static_cast<size_t>(class_count_) ||
              base_values_.size() == weights_classes_.size());
}

void get_max_weight(const std::map<int64_t, float>& classes, int64_t& maxclass, float& maxweight) {
  maxclass = -1;
  for (auto& classe : classes) {
    if (maxclass == -1 || classe.second > maxweight) {
      maxclass = classe.first;
      maxweight = classe.second;
    }
  }
}

void get_weight_class_positive(std::map<int64_t, float>& classes, float& pos_weight) {
  auto it_classes = classes.find(1);
  pos_weight = it_classes == classes.end()
                   ? (classes.size() > 0 ? classes[0] : 0.f)  // only 1 class
                   : it_classes->second;
}

template <typename LabelType>
void _set_score_binary(int64_t i, LabelType* y_data, int& write_additional_scores,
                       bool weights_are_all_positive_,
                       std::map<int64_t, float>& classes,
                       const std::vector<LabelType>& classes_labels_,
                       const std::set<int64_t>& weights_classes_,
                       LabelType positive_label, LabelType negative_label) {
  float pos_weight;
  get_weight_class_positive(classes, pos_weight);
  if (classes_labels_.size() == 2 && weights_classes_.size() == 1) {
    if (weights_are_all_positive_) {
      if (pos_weight > 0.5) {
        y_data[i] = classes_labels_[1];  // positive label
        write_additional_scores = 0;
      } else {
        y_data[i] = classes_labels_[0];  // negative label
        write_additional_scores = 1;
      }
    } else {
      if (pos_weight > 0) {
        y_data[i] = classes_labels_[1];  // positive label
        write_additional_scores = 2;
      } else {
        y_data[i] = classes_labels_[0];  // negative label
        write_additional_scores = 3;
      }
    }
  } else if (pos_weight > 0) {
    y_data[i] = positive_label;  // positive label
  } else {
    y_data[i] = negative_label;  // negative label
  }
}

template <typename T>
common::Status TreeEnsembleClassifier<T>::Compute(OpKernelContext* context) const {
  const Tensor& X = *context->Input<Tensor>(0);
  const TensorShape& x_shape = X.Shape();
  vector<int64_t> x_dims = x_shape.GetDims();
  if (x_dims.empty()) {
    return Status(ONNXRUNTIME, INVALID_ARGUMENT, "X dims is empty.");
  }

  int64_t stride = x_dims.size() == 1 ? x_dims[0] : x_dims[1];  // TODO(task 495): how does this work in the case of 3D tensors?
  int64_t N = x_dims.size() == 1 ? 1 : x_dims[0];
  Tensor* Y = context->Output(0, TensorShape({N}));
  auto* Z = context->Output(1, TensorShape({N, class_count_}));

  int64_t zindex = 0;
  const T* x_data = X.template Data<T>();

  // for each class
  std::vector<float> scores;
  scores.reserve(class_count_);
  for (int64_t i = 0; i < N; ++i) {
    scores.clear();
    int64_t current_weight_0 = i * stride;
    std::map<int64_t, float> classes;
    // walk each tree from its root
    for (size_t j = 0, end = roots_.size(); j < end; ++j) {
      ORT_RETURN_IF_ERROR(ProcessTreeNode(classes, roots_[j], x_data, current_weight_0));
    }
    float maxweight = 0.f;
    int64_t maxclass = -1;
    // write top class
    int write_additional_scores = -1;
    if (class_count_ > 2) {
      // add base values
      std::map<int64_t, float>::iterator it_classes;
      for (int64_t k = 0, end = static_cast<int64_t>(base_values_.size()); k < end; ++k) {
        it_classes = classes.find(k);
        if (it_classes == classes.end()) {
          auto p1 = std::make_pair<int64_t&, const float&>(k, base_values_[k]);
          classes.insert(p1);
        } else {
          it_classes->second += base_values_[k];
        }
      }
      get_max_weight(classes, maxclass, maxweight);
      if (using_strings_) {
        Y->template MutableData<std::string>()[i] = classlabels_strings_[maxclass];
      } else {
        Y->template MutableData<int64_t>()[i] = classlabels_int64s_[maxclass];
      }
    } else  // binary case
    {
<<<<<<< HEAD
      if (base_values_.size() == 2) {
        // add base values
        std::map<int64_t, float>::iterator it_classes;
        it_classes = classes.find(1);
        if (it_classes == classes.end()) {
          // base_value_[0] is not used. It assumes base_value[0] == base_value[1] in this case.
          // The specification does not forbid it but does not say what the output should be in that case.
          std::map<int64_t, float>::iterator it_classes0 = classes.find(0);
          classes[1] = base_values_[1] + it_classes0->second;
          it_classes0->second = -classes[1];
=======
      maxweight = !classes.empty() ? classes[0] : 0.f;  // only 1 class
      if (using_strings_) {
        auto* y_data = Y->template MutableData<std::string>();
        if (classlabels_strings_.size() == 2 &&
            weights_are_all_positive_ &&
            maxweight > 0.5 &&
            weights_classes_.size() == 1) {
          y_data[i] = classlabels_strings_[1];  // positive label
          write_additional_scores = 0;
        } else if (classlabels_strings_.size() == 2 &&
                   weights_are_all_positive_ &&
                   maxweight <= 0.5 &&
                   weights_classes_.size() == 1) {
          y_data[i] = classlabels_strings_[0];  // negative label
          write_additional_scores = 1;
        } else if (classlabels_strings_.size() == 2 &&
                   maxweight > 0 &&
                   !weights_are_all_positive_ && weights_classes_.size() == 1) {
          y_data[i] = classlabels_strings_[1];  // pos label
          write_additional_scores = 2;
        } else if (classlabels_strings_.size() == 2 &&
                   maxweight <= 0 &&
                   !weights_are_all_positive_ &&
                   weights_classes_.size() == 1) {
          y_data[i] = classlabels_strings_[0];  // neg label
          write_additional_scores = 3;
        } else if (maxweight > 0) {
          y_data[i] = "1";  // positive label
>>>>>>> 7763f62a
        } else {
          // binary as multiclass
          it_classes->second += base_values_[1];
          classes[0] += base_values_[0];
        }
      }
      if (using_strings_) {
        _set_score_binary<std::string>(i, Y->template MutableData<std::string>(),
                                       write_additional_scores, weights_are_all_positive_,
                                       classes, classlabels_strings_,
                                       weights_classes_, "1", "0");
      } else {
        _set_score_binary<int64_t>(i, Y->template MutableData<int64_t>(),
                                   write_additional_scores, weights_are_all_positive_,
                                   classes, classlabels_int64s_,
                                   weights_classes_, 1, 0);
      }
    }
    // write float values, might not have all the classes in the output yet
    // for example a 10 class case where we only found 2 classes in the leaves
    if (weights_classes_.size() == static_cast<size_t>(class_count_)) {
      for (int64_t k = 0; k < class_count_; ++k) {
        auto it_classes = classes.find(k);
        if (it_classes != classes.end()) {
          scores.push_back(it_classes->second);
        } else {
          scores.push_back(0.f);
        }
      }
    } else {
      for (auto& classe : classes) {
        scores.push_back(classe.second);
      }
    }
    write_scores(scores, post_transform_, zindex, Z, write_additional_scores);
    zindex += scores.size();
  }  // namespace ml
  return Status::OK();
}  // namespace ml

template <typename T>
common::Status TreeEnsembleClassifier<T>::ProcessTreeNode(std::map<int64_t, float>& classes,
                                                          int64_t treeindex,
                                                          const T* x_data,
                                                          int64_t feature_base) const {
  // walk down tree to the leaf
  NODE_MODE mode = static_cast<NODE_MODE>(nodes_modes_[treeindex]);
  int64_t loopcount = 0;
  int64_t root = treeindex;
  while (mode != NODE_MODE::LEAF) {
    T val = x_data[feature_base + nodes_featureids_[treeindex]];
    bool tracktrue = true;
    if (missing_tracks_true_.size() != nodes_truenodeids_.size()) {
      tracktrue = false;
    } else {
      tracktrue = missing_tracks_true_[treeindex] && std::isnan(static_cast<float>(val));
    }
    float threshold = nodes_values_[treeindex];
    switch (mode) {
      case NODE_MODE::BRANCH_LEQ:
        treeindex = val <= threshold || tracktrue ? nodes_truenodeids_[treeindex] : nodes_falsenodeids_[treeindex];
        break;
      case NODE_MODE::BRANCH_LT:
        treeindex = val < threshold || tracktrue ? nodes_truenodeids_[treeindex] : nodes_falsenodeids_[treeindex];
        break;
      case NODE_MODE::BRANCH_GTE:
        treeindex = val >= threshold || tracktrue ? nodes_truenodeids_[treeindex] : nodes_falsenodeids_[treeindex];
        break;
      case NODE_MODE::BRANCH_GT:
        treeindex = val > threshold || tracktrue ? nodes_truenodeids_[treeindex] : nodes_falsenodeids_[treeindex];
        break;
      case NODE_MODE::BRANCH_EQ:
        treeindex = val == threshold || tracktrue ? nodes_truenodeids_[treeindex] : nodes_falsenodeids_[treeindex];
        break;
      case NODE_MODE::BRANCH_NEQ:
        treeindex = val != threshold || tracktrue ? nodes_truenodeids_[treeindex] : nodes_falsenodeids_[treeindex];
        break;
      default: {
        std::ostringstream err_msg;
        err_msg << "Invalid mode of value: " << static_cast<std::underlying_type<NODE_MODE>::type>(mode);
        return Status(ONNXRUNTIME, INVALID_ARGUMENT, err_msg.str());
      }
    }
    ORT_ENFORCE(treeindex >= 0);
    treeindex = treeindex + root;
    mode = static_cast<NODE_MODE>(nodes_modes_[treeindex]);
    loopcount++;
    if (loopcount > kMaxTreeDepth_) break;
  }
  // should be at leaf
  int64_t id = nodes_treeids_[treeindex] * kOffset_ + nodes_nodeids_[treeindex];
  auto it_lp = leafdata_map_.find(id);
  if (it_lp == leafdata_map_.end()) {  // if not found, simply return
    return Status::OK();
  }
  int64_t index = it_lp->second;
  int64_t treeid = std::get<0>(leafnodedata_[index]);
  int64_t nodeid = std::get<1>(leafnodedata_[index]);
  while (treeid == nodes_treeids_[treeindex] && nodeid == nodes_nodeids_[treeindex]) {
    int64_t classid = std::get<2>(leafnodedata_[index]);
    float weight = std::get<3>(leafnodedata_[index]);
    std::map<int64_t, float>::iterator it_classes;
    it_classes = classes.find(classid);
    if (it_classes != classes.end()) {
      it_classes->second += weight;
    } else {
      auto p1 = std::make_pair(classid, weight);
      classes.insert(p1);
    }
    ++index;
    // some tree node will be last
    if (index >= static_cast<int64_t>(leafnodedata_.size())) {
      break;
    }
    treeid = std::get<0>(leafnodedata_[index]);
    nodeid = std::get<1>(leafnodedata_[index]);
  }
  return Status::OK();
}
}  // namespace ml
}  // namespace onnxruntime<|MERGE_RESOLUTION|>--- conflicted
+++ resolved
@@ -295,6 +295,7 @@
 
 void get_max_weight(const std::map<int64_t, float>& classes, int64_t& maxclass, float& maxweight) {
   maxclass = -1;
+  maxweight = 0.f;
   for (auto& classe : classes) {
     if (maxclass == -1 || classe.second > maxweight) {
       maxclass = classe.first;
@@ -396,7 +397,6 @@
       }
     } else  // binary case
     {
-<<<<<<< HEAD
       if (base_values_.size() == 2) {
         // add base values
         std::map<int64_t, float>::iterator it_classes;
@@ -407,36 +407,6 @@
           std::map<int64_t, float>::iterator it_classes0 = classes.find(0);
           classes[1] = base_values_[1] + it_classes0->second;
           it_classes0->second = -classes[1];
-=======
-      maxweight = !classes.empty() ? classes[0] : 0.f;  // only 1 class
-      if (using_strings_) {
-        auto* y_data = Y->template MutableData<std::string>();
-        if (classlabels_strings_.size() == 2 &&
-            weights_are_all_positive_ &&
-            maxweight > 0.5 &&
-            weights_classes_.size() == 1) {
-          y_data[i] = classlabels_strings_[1];  // positive label
-          write_additional_scores = 0;
-        } else if (classlabels_strings_.size() == 2 &&
-                   weights_are_all_positive_ &&
-                   maxweight <= 0.5 &&
-                   weights_classes_.size() == 1) {
-          y_data[i] = classlabels_strings_[0];  // negative label
-          write_additional_scores = 1;
-        } else if (classlabels_strings_.size() == 2 &&
-                   maxweight > 0 &&
-                   !weights_are_all_positive_ && weights_classes_.size() == 1) {
-          y_data[i] = classlabels_strings_[1];  // pos label
-          write_additional_scores = 2;
-        } else if (classlabels_strings_.size() == 2 &&
-                   maxweight <= 0 &&
-                   !weights_are_all_positive_ &&
-                   weights_classes_.size() == 1) {
-          y_data[i] = classlabels_strings_[0];  // neg label
-          write_additional_scores = 3;
-        } else if (maxweight > 0) {
-          y_data[i] = "1";  // positive label
->>>>>>> 7763f62a
         } else {
           // binary as multiclass
           it_classes->second += base_values_[1];

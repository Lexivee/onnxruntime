--- conflicted
+++ resolved
@@ -299,19 +299,9 @@
     8,
     KernelDefBuilder().TypeConstraint("T", DataTypeImpl::GetTensorType<float>()),
     Mean_8<float>);
-
-ONNX_CPU_OPERATOR_KERNEL(
-<<<<<<< HEAD
-    Affine,
-    1,
-    KernelDefBuilder().TypeConstraint("T", DataTypeImpl::GetTensorType<float>()),
-    Affine<float>);
-
 #ifndef DISABLE_CONTRIB_OPS
 namespace contrib {
 ONNX_CPU_OPERATOR_KERNEL(
-=======
->>>>>>> 3dcf82a1
     Scale,
     1,
     KernelDefBuilder().TypeConstraint("T", DataTypeImpl::GetTensorType<float>()),

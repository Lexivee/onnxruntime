// Copyright (c) Microsoft Corporation. All rights reserved.
// Licensed under the MIT License.

#include "core/providers/cpu/math/matmul_integer.h"
#include "core/providers/cpu/math/matmul_helper.h"
#include "core/util/qmath.h"
#include "core/providers/common.h"

namespace onnxruntime {

// only register this operator if low precision computation is enabled.
ONNX_OPERATOR_TYPED_KERNEL_EX(
    MatMulInteger,
    kOnnxDomain,
    10,
    uint8_t,
    kCpuExecutionProvider,
    KernelDefBuilder()
        .TypeConstraint("T1", {DataTypeImpl::GetTensorType<uint8_t>(), DataTypeImpl::GetTensorType<int8_t>()})
        .TypeConstraint("T2", {DataTypeImpl::GetTensorType<uint8_t>(), DataTypeImpl::GetTensorType<int8_t>()})
        .TypeConstraint("T3", DataTypeImpl::GetTensorType<int32_t>()),
<<<<<<< HEAD
    MatMulInteger);

Status MatMulInteger::Compute(OpKernelContext* ctx) const {
=======
    MatMulInteger<uint8_t, uint8_t>);

ONNX_OPERATOR_TYPED_KERNEL_EX(
    MatMulInteger,
    kOnnxDomain,
    10,
    int8_t,
    kCpuExecutionProvider,
    KernelDefBuilder()
        .TypeConstraint("T1", DataTypeImpl::GetTensorType<uint8_t>())
        .TypeConstraint("T2", DataTypeImpl::GetTensorType<int8_t>())
        .TypeConstraint("T3", DataTypeImpl::GetTensorType<int32_t>()),
    MatMulInteger<uint8_t, int8_t>);

template <>
Status MatMulInteger<uint8_t, uint8_t>::Compute(OpKernelContext* ctx) const {
>>>>>>> 068b5684
  auto a = ctx->Input<Tensor>(0);
  auto b = ctx->Input<Tensor>(1);
  ORT_ENFORCE(a != nullptr && b != nullptr);

  MatMulComputeHelper helper;
  ORT_RETURN_IF_ERROR(helper.Compute(a->Shape(), b->Shape()));
  Tensor* y = ctx->Output(0, helper.OutputShape());

<<<<<<< HEAD
  if (a->DataType() == DataTypeImpl::GetType<std::uint8_t>() &&
      b->DataType() == DataTypeImpl::GetType<std::uint8_t>()) {
    // validate zero points
    int32_t a_offset = 0;
    int32_t b_offset = 0;
    if (has_a_zero_point_) {
      auto a_zero_point = ctx->Input<Tensor>(2);
      ORT_ENFORCE(IsScalarOr1ElementVector(a_zero_point),
                  "MatmulInteger : input1 zero point must be a scalar or 1D tensor of size 1");
      a_offset = static_cast<int32_t>(*a_zero_point->template Data<uint8_t>());
    }
    if (has_b_zero_point_) {
      auto b_zero_point = ctx->Input<Tensor>(3);
      ORT_ENFORCE(IsScalarOr1ElementVector(b_zero_point),
                  "MatmulInteger : input2 zero point must be a scalar or 1D tensor of size 1");
      b_offset = static_cast<int32_t>(*b_zero_point->template Data<uint8_t>());
    }

    for (size_t i = 0; i < helper.OutputOffsets().size(); i++) {
      GemmlowpMultiplyu8u8_s32(a->template Data<uint8_t>() + helper.LeftOffsets()[i],
                               b->template Data<uint8_t>() + helper.RightOffsets()[i],
                               y->template MutableData<int32_t>() + helper.OutputOffsets()[i],
                               a_offset,
                               b_offset,
                               static_cast<int>(helper.M()),
                               static_cast<int>(helper.N()),
                               static_cast<int>(helper.K()));
    }
  } else {
    if (has_a_zero_point_ || has_b_zero_point_) {
      // currently zero point is only supported in Gemmlowp path above
      // in future, the selection of Eigen/Gemmlowp/mklml/etc. should be in a common math library like SGEMM

      auto IsZeroPointTensorAllZero = [](OpKernelContext* ctx, int input_idx) -> bool {
        auto t = ctx->Input<Tensor>(input_idx);
        ORT_ENFORCE(t->Shape().NumDimensions() <= 1 && t->Shape().Size() == 1,
                    "Currently only scalar zero_point is supported. TODO: add per channel zero point support.");
        ORT_ENFORCE(t->DataType() == DataTypeImpl::GetType<int8_t>() ||
                    t->DataType() == DataTypeImpl::GetType<uint8_t>());
        auto data = reinterpret_cast<const int8_t*>(t->DataRaw());
        auto vec = std::vector<int8_t>(data, data + t->Shape().Size());
        return std::all_of(vec.begin(), vec.end(), [](int8_t v) { return v == 0; });
      };

      if ((has_a_zero_point_ && !IsZeroPointTensorAllZero(ctx, 2)) ||
          (has_b_zero_point_ && !IsZeroPointTensorAllZero(ctx, 3))) {
        ORT_NOT_IMPLEMENTED("MatMulInteger: Unsupported input types with zero point");
      }
    }

#define HANDLE_TYPES_WITH_EIGEN(T1, T2, T3)                                     \
  if (a->DataType() == DataTypeImpl::GetType<T1>() &&                           \
      b->DataType() == DataTypeImpl::GetType<T2>() &&                           \
      y->DataType() == DataTypeImpl::GetType<T3>()) {                           \
    for (int i = 0; i < static_cast<int>(helper.OutputOffsets().size()); i++) { \
      EigenCastGEMM<T1, T2, T3>(                                                \
          a->template Data<T1>() + helper.LeftOffsets()[i],                     \
          b->template Data<T2>() + helper.RightOffsets()[i],                    \
          y->template MutableData<T3>() + helper.OutputOffsets()[i],            \
          static_cast<int>(helper.M()),                                         \
          static_cast<int>(helper.N()),                                         \
          static_cast<int>(helper.K()));                                        \
    }                                                                           \
    return Status::OK();                                                        \
  }

    HANDLE_TYPES_WITH_EIGEN(uint8_t, int8_t, int32_t);
    HANDLE_TYPES_WITH_EIGEN(int8_t, uint8_t, int32_t);
    HANDLE_TYPES_WITH_EIGEN(int8_t, int8_t, int32_t);
    ORT_ENFORCE(false, "Unexpected types: a = ", a->DataType(), ", b = ", b->DataType());
=======
  // validate zero points
  uint8_t a_offset = 0;
  uint8_t b_offset = 0;
  if (has_a_zero_point_) {
    auto a_zero_point = ctx->Input<Tensor>(2);
    ORT_ENFORCE(IsScalarOr1ElementVector(a_zero_point),
                "MatmulInteger : input1 zero point must be a scalar or 1D tensor of size 1");
    a_offset = static_cast<int32_t>(*a_zero_point->template Data<uint8_t>());
  }
  if (has_b_zero_point_) {
    auto b_zero_point = ctx->Input<Tensor>(3);
    ORT_ENFORCE(IsScalarOr1ElementVector(b_zero_point),
                "MatmulInteger : input2 zero point must be a scalar or 1D tensor of size 1");
    b_offset = static_cast<int32_t>(*b_zero_point->template Data<uint8_t>());
  }

  for (size_t i = 0; i < helper.OutputOffsets().size(); i++) {
    QGemmu8u8_s32(static_cast<int>(helper.M()),
                  static_cast<int>(helper.N()),
                  static_cast<int>(helper.K()),
                  a->template Data<uint8_t>() + helper.LeftOffsets()[i],
                  static_cast<int>(helper.K()),
                  a_offset,
                  b->template Data<uint8_t>() + helper.RightOffsets()[i],
                  static_cast<int>(helper.N()),
                  b_offset,
                  y->template MutableData<int32_t>() + helper.OutputOffsets()[i],
                  static_cast<int>(helper.N()),
                  nullptr);
  }
  return Status::OK();
}

template <>
Status MatMulInteger<uint8_t, int8_t>::Compute(OpKernelContext* ctx) const {
  auto a = ctx->Input<Tensor>(0);
  auto b = ctx->Input<Tensor>(1);
  ORT_ENFORCE(a != nullptr && b != nullptr);

  MatMulComputeHelper helper;
  ORT_RETURN_IF_ERROR(helper.Compute(a->Shape(), b->Shape()));
  Tensor* y = ctx->Output(0, helper.OutputShape());

  if (has_a_zero_point_ || has_b_zero_point_) {
    // currently zero point is only supported in Gemmlowp path above
    // in future, the selection of Eigen/Gemmlowp/mklml/etc. should be in a common math library like SGEMM

    auto IsZeroPointTensorAllZero = [](OpKernelContext* ctx, int input_idx) -> bool {
      auto t = ctx->Input<Tensor>(input_idx);
      ORT_ENFORCE(t->Shape().NumDimensions() <= 1 && t->Shape().Size() == 1,
                  "Currently only scalar zero_point is supported. TODO: add per channel zero point support.");
      ORT_ENFORCE(t->DataType() == DataTypeImpl::GetType<int8_t>() ||
                  t->DataType() == DataTypeImpl::GetType<uint8_t>());
      auto data = reinterpret_cast<const int8_t*>(t->DataRaw());
      auto vec = std::vector<int8_t>(data, data + t->Shape().Size());
      return std::all_of(vec.begin(), vec.end(), [](int8_t v) { return v == 0; });
    };

    if ((has_a_zero_point_ && !IsZeroPointTensorAllZero(ctx, 2)) ||
        (has_b_zero_point_ && !IsZeroPointTensorAllZero(ctx, 3))) {
      ORT_NOT_IMPLEMENTED("MatMulInteger: Unsupported input types with zero point");
    }
  }

  // NOTE: Eigen based implementation is a reference implementation for accuracy only
  for (int i = 0; i < static_cast<int>(helper.OutputOffsets().size()); i++) {
    EigenCastGEMM<uint8_t, int8_t, int32_t>(
        a->template Data<uint8_t>() + helper.LeftOffsets()[i],
        b->template Data<int8_t>() + helper.RightOffsets()[i],
        y->template MutableData<int32_t>() + helper.OutputOffsets()[i],
        static_cast<int>(helper.M()),
        static_cast<int>(helper.N()),
        static_cast<int>(helper.K()));
>>>>>>> 068b5684
  }
  return Status::OK();
}
}  // namespace onnxruntime<|MERGE_RESOLUTION|>--- conflicted
+++ resolved
@@ -16,14 +16,9 @@
     uint8_t,
     kCpuExecutionProvider,
     KernelDefBuilder()
-        .TypeConstraint("T1", {DataTypeImpl::GetTensorType<uint8_t>(), DataTypeImpl::GetTensorType<int8_t>()})
-        .TypeConstraint("T2", {DataTypeImpl::GetTensorType<uint8_t>(), DataTypeImpl::GetTensorType<int8_t>()})
+        .TypeConstraint("T1", DataTypeImpl::GetTensorType<uint8_t>())
+        .TypeConstraint("T2", DataTypeImpl::GetTensorType<uint8_t>())
         .TypeConstraint("T3", DataTypeImpl::GetTensorType<int32_t>()),
-<<<<<<< HEAD
-    MatMulInteger);
-
-Status MatMulInteger::Compute(OpKernelContext* ctx) const {
-=======
     MatMulInteger<uint8_t, uint8_t>);
 
 ONNX_OPERATOR_TYPED_KERNEL_EX(
@@ -40,7 +35,6 @@
 
 template <>
 Status MatMulInteger<uint8_t, uint8_t>::Compute(OpKernelContext* ctx) const {
->>>>>>> 068b5684
   auto a = ctx->Input<Tensor>(0);
   auto b = ctx->Input<Tensor>(1);
   ORT_ENFORCE(a != nullptr && b != nullptr);
@@ -49,78 +43,6 @@
   ORT_RETURN_IF_ERROR(helper.Compute(a->Shape(), b->Shape()));
   Tensor* y = ctx->Output(0, helper.OutputShape());
 
-<<<<<<< HEAD
-  if (a->DataType() == DataTypeImpl::GetType<std::uint8_t>() &&
-      b->DataType() == DataTypeImpl::GetType<std::uint8_t>()) {
-    // validate zero points
-    int32_t a_offset = 0;
-    int32_t b_offset = 0;
-    if (has_a_zero_point_) {
-      auto a_zero_point = ctx->Input<Tensor>(2);
-      ORT_ENFORCE(IsScalarOr1ElementVector(a_zero_point),
-                  "MatmulInteger : input1 zero point must be a scalar or 1D tensor of size 1");
-      a_offset = static_cast<int32_t>(*a_zero_point->template Data<uint8_t>());
-    }
-    if (has_b_zero_point_) {
-      auto b_zero_point = ctx->Input<Tensor>(3);
-      ORT_ENFORCE(IsScalarOr1ElementVector(b_zero_point),
-                  "MatmulInteger : input2 zero point must be a scalar or 1D tensor of size 1");
-      b_offset = static_cast<int32_t>(*b_zero_point->template Data<uint8_t>());
-    }
-
-    for (size_t i = 0; i < helper.OutputOffsets().size(); i++) {
-      GemmlowpMultiplyu8u8_s32(a->template Data<uint8_t>() + helper.LeftOffsets()[i],
-                               b->template Data<uint8_t>() + helper.RightOffsets()[i],
-                               y->template MutableData<int32_t>() + helper.OutputOffsets()[i],
-                               a_offset,
-                               b_offset,
-                               static_cast<int>(helper.M()),
-                               static_cast<int>(helper.N()),
-                               static_cast<int>(helper.K()));
-    }
-  } else {
-    if (has_a_zero_point_ || has_b_zero_point_) {
-      // currently zero point is only supported in Gemmlowp path above
-      // in future, the selection of Eigen/Gemmlowp/mklml/etc. should be in a common math library like SGEMM
-
-      auto IsZeroPointTensorAllZero = [](OpKernelContext* ctx, int input_idx) -> bool {
-        auto t = ctx->Input<Tensor>(input_idx);
-        ORT_ENFORCE(t->Shape().NumDimensions() <= 1 && t->Shape().Size() == 1,
-                    "Currently only scalar zero_point is supported. TODO: add per channel zero point support.");
-        ORT_ENFORCE(t->DataType() == DataTypeImpl::GetType<int8_t>() ||
-                    t->DataType() == DataTypeImpl::GetType<uint8_t>());
-        auto data = reinterpret_cast<const int8_t*>(t->DataRaw());
-        auto vec = std::vector<int8_t>(data, data + t->Shape().Size());
-        return std::all_of(vec.begin(), vec.end(), [](int8_t v) { return v == 0; });
-      };
-
-      if ((has_a_zero_point_ && !IsZeroPointTensorAllZero(ctx, 2)) ||
-          (has_b_zero_point_ && !IsZeroPointTensorAllZero(ctx, 3))) {
-        ORT_NOT_IMPLEMENTED("MatMulInteger: Unsupported input types with zero point");
-      }
-    }
-
-#define HANDLE_TYPES_WITH_EIGEN(T1, T2, T3)                                     \
-  if (a->DataType() == DataTypeImpl::GetType<T1>() &&                           \
-      b->DataType() == DataTypeImpl::GetType<T2>() &&                           \
-      y->DataType() == DataTypeImpl::GetType<T3>()) {                           \
-    for (int i = 0; i < static_cast<int>(helper.OutputOffsets().size()); i++) { \
-      EigenCastGEMM<T1, T2, T3>(                                                \
-          a->template Data<T1>() + helper.LeftOffsets()[i],                     \
-          b->template Data<T2>() + helper.RightOffsets()[i],                    \
-          y->template MutableData<T3>() + helper.OutputOffsets()[i],            \
-          static_cast<int>(helper.M()),                                         \
-          static_cast<int>(helper.N()),                                         \
-          static_cast<int>(helper.K()));                                        \
-    }                                                                           \
-    return Status::OK();                                                        \
-  }
-
-    HANDLE_TYPES_WITH_EIGEN(uint8_t, int8_t, int32_t);
-    HANDLE_TYPES_WITH_EIGEN(int8_t, uint8_t, int32_t);
-    HANDLE_TYPES_WITH_EIGEN(int8_t, int8_t, int32_t);
-    ORT_ENFORCE(false, "Unexpected types: a = ", a->DataType(), ", b = ", b->DataType());
-=======
   // validate zero points
   uint8_t a_offset = 0;
   uint8_t b_offset = 0;
@@ -194,7 +116,6 @@
         static_cast<int>(helper.M()),
         static_cast<int>(helper.N()),
         static_cast<int>(helper.K()));
->>>>>>> 068b5684
   }
   return Status::OK();
 }

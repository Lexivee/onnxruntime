--- conflicted
+++ resolved
@@ -53,38 +53,31 @@
     }
     return;
   }
-    if (pad_type != AutoPadType::NOTSET) {
-      switch (pad_type) {
-          // We handle cases of AutoPadType::VALID and AutoPadType::SAME_UPPER/LOWER,
-          // the same way
-        case AutoPadType::VALID:
-        case AutoPadType::SAME_UPPER:
-        case AutoPadType::SAME_LOWER:
-          *pad_head = 0;
-          *pad_tail = 0;
-          *out_size = (in_size - 1) * stride + kernel + dilation - 1 + adj;
-          break;
-        default:
-          throw NotImplementedException("pad type not supported");
-      }
-    } else {
-      *out_size =
-          (in_size - 1) * stride + kernel + dilation - 1 + adj - *pad_head - *pad_tail;
-    }
-}
-
-<<<<<<< HEAD
+  if (pad_type != AutoPadType::NOTSET) {
+    switch (pad_type) {
+        // We handle cases of AutoPadType::VALID and AutoPadType::SAME_UPPER/LOWER,
+        // the same way
+      case AutoPadType::VALID:
+      case AutoPadType::SAME_UPPER:
+      case AutoPadType::SAME_LOWER:
+        *pad_head = 0;
+        *pad_tail = 0;
+        *out_size = (in_size - 1) * stride + kernel + dilation - 1 + adj;
+        break;
+      default:
+        throw NotImplementedException("pad type not supported");
+    }
+  } else {
+    *out_size =
+        (in_size - 1) * stride + kernel + dilation - 1 + adj - *pad_head - *pad_tail;
+  }
+}
+
 Status ConvTransposeBase::PrepareForCompute(OpKernelContext* context, bool has_bias, ConvTransposeBase::Prepare& p, bool dynamic_padding) const {
   const Tensor* X = context->Input<Tensor>(0);
   const Tensor* F = context->Input<Tensor>(1);
   const Tensor* Pads = dynamic_padding ? context->Input<Tensor>(2) : nullptr;
   const Tensor* B = has_bias ? (dynamic_padding ? context->Input<Tensor>(3) : context->Input<Tensor>(2)) : nullptr;
-=======
-Status ConvTransposeBase::PrepareForCompute(OpKernelContext* context, bool has_bias, ConvTransposeBase::Prepare& p) const {
-  const auto* X = context->Input<Tensor>(0);
-  const auto* F = context->Input<Tensor>(1);
-  const Tensor* B = has_bias ? context->Input<Tensor>(2) : nullptr;
->>>>>>> 2cf56639
   const TensorShape& input_shape = X->Shape();
 
   // input validations

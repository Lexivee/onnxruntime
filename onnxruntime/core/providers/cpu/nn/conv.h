--- conflicted
+++ resolved
@@ -17,7 +17,19 @@
   Status Compute(OpKernelContext* context) const override;
 };
 
-<<<<<<< HEAD
+template <>
+class Conv<float> : public OpKernel, public ConvBase {
+ public:
+  Conv<float>(const OpKernelInfo& info) : OpKernel(info), ConvBase(info) {
+    activation_.ActivationKind = MlasIdentityActivation;
+  }
+
+  Status Compute(OpKernelContext* context) const override;
+
+ protected:
+  MLAS_ACTIVATION activation_;
+};
+
 }  // namespace onnxruntime
 
 namespace onnxruntime {
@@ -27,27 +39,13 @@
 class ConvGrad final : public OpKernel, public ConvBase {
  public:
   explicit ConvGrad(const OpKernelInfo& info) : OpKernel(info), ConvBase(info) {
-=======
-template <>
-class Conv<float> : public OpKernel, public ConvBase {
- public:
-  Conv<float>(const OpKernelInfo& info) : OpKernel(info), ConvBase(info) {
-    activation_.ActivationKind = MlasIdentityActivation;
->>>>>>> e9e77792
   }
 
   Status Compute(OpKernelContext* context) const override;
 
-<<<<<<< HEAD
  private:
   ORT_DISALLOW_COPY_ASSIGNMENT_AND_MOVE(ConvGrad);
 };
 
 }  // namespace contrib
-=======
- protected:
-  MLAS_ACTIVATION activation_;
-};
-
->>>>>>> e9e77792
 }  // namespace onnxruntime
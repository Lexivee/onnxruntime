// Copyright (c) Microsoft Corporation. All rights reserved.
// Licensed under the MIT License.

#include "core/providers/cpu/nn/conv_integer.h"

#include "core/common/safeint.h"
#include "core/providers/common.h"
#include "core/util/math.h"
#include "core/util/math_cpuonly.h"
#include "core/util/qmath.h"

namespace onnxruntime {

ONNX_OPERATOR_KERNEL_EX(
    ConvInteger,
    kOnnxDomain,
    10,
    kCpuExecutionProvider,
    KernelDefBuilder()
        .TypeConstraint("T1", DataTypeImpl::GetTensorType<uint8_t>())
        .TypeConstraint("T2", DataTypeImpl::GetTensorType<uint8_t>())
        .TypeConstraint("T3", DataTypeImpl::GetTensorType<int32_t>()),
    ConvInteger);

Status ConvInteger::Compute(OpKernelContext* context) const {
  size_t num_inputs = OpKernel::Node().InputDefs().size();
  const auto* X = context->Input<Tensor>(0);
  const auto* W = context->Input<Tensor>(1);
  uint8_t input_offset = 0;
  uint8_t filter_offset = 0;
  if (num_inputs >= 3) {
    const auto* X_Zero_Point = context->Input<Tensor>(2);
    ORT_ENFORCE(IsScalarOr1ElementVector(X_Zero_Point), "Must be a scalar or 1D tensor or size 1.");
    input_offset = *(X_Zero_Point->Data<uint8_t>());
  }
  if (num_inputs >= 4) {
    const auto* W_Zero_Point = context->Input<Tensor>(3);
    ORT_ENFORCE(IsScalarOr1ElementVector(W_Zero_Point), "Non per-tensor quantization is not supported now.");
    filter_offset = *(W_Zero_Point->Data<uint8_t>());
  }

  const int64_t N = X->Shape()[0];
  const int64_t C = X->Shape()[1];
  const int64_t M = W->Shape()[0];
  ORT_RETURN_IF_ERROR(conv_attrs_.ValidateInputShape(X, W));

  std::vector<int64_t> kernel_shape;
  ORT_RETURN_IF_ERROR(conv_attrs_.ComputeKernelShape(W->Shape(), kernel_shape));

  std::vector<int64_t> pads(conv_attrs_.pads);
  if (pads.empty()) {
    pads.resize(kernel_shape.size() * 2, 0);
  }
  std::vector<int64_t> dilations(conv_attrs_.dilations);
  if (dilations.empty()) {
    dilations.resize(kernel_shape.size(), 1);
  }
  std::vector<int64_t> strides(conv_attrs_.strides);
  if (strides.empty()) {
    strides.resize(kernel_shape.size(), 1);
  }

  std::vector<int64_t> Y_dims({N, M});
  TensorShape input_shape = X->Shape().Slice(2);
  ORT_RETURN_IF_ERROR(conv_attrs_.InferOutputShape(input_shape, kernel_shape, strides, dilations, &pads, &Y_dims));
  Tensor* Y = context->Output(0, TensorShape(Y_dims));
  TensorShape output_shape = Y->Shape().Slice(2);

  // Bail out early if one of the dimensions is zero.
  if (Y->Shape().Size() == 0) {
    return Status::OK();
  }

  const int64_t input_image_size = input_shape.Size();
  const int64_t output_image_size = output_shape.Size();
  const int64_t kernel_size = TensorShape(kernel_shape).Size();
  const int64_t X_offset = C / conv_attrs_.group * input_image_size;
  const int64_t Y_offset = Y->Shape().Size() / Y->Shape()[0] / conv_attrs_.group;
  const int64_t W_offset = W->Shape().Size() / conv_attrs_.group;
  const int64_t kernel_dim = C / conv_attrs_.group * kernel_size;
  const int64_t col_buffer_size = kernel_dim * output_image_size;

<<<<<<< HEAD
  auto col_data = alloc->Alloc(SafeInt<size_t>(sizeof(uint8_t)) * col_buffer_size);
  BufferUniquePtr col_buffer(col_data, BufferDeleter(alloc));
  auto* col_buffer_data = static_cast<uint8_t*>(col_buffer.get());
=======
  const size_t kernel_rank = kernel_shape.size();
>>>>>>> aea76b07

  BufferUniquePtr col_buffer;
  std::vector<int64_t> col_buffer_shape;

  // Pointwise convolutions can use the original input tensor in place,
  // otherwise a temporary buffer is required for the im2col transform.
  if (kernel_size != 1 || !conv_attrs_.HasStridesOneAndNoPadding()) {
    AllocatorPtr alloc;
    ORT_RETURN_IF_ERROR(context->GetTempSpaceAllocator(&alloc));

    auto* col_data = alloc->Alloc(sizeof(uint8_t) * col_buffer_size);
    col_buffer = BufferUniquePtr(col_data, BufferDeleter(alloc));

    if (kernel_rank != 2) {
      const auto& output_dims = output_shape.GetDims();
      col_buffer_shape.reserve(1 + output_dims.size());
      col_buffer_shape.push_back(kernel_dim);
      col_buffer_shape.insert(col_buffer_shape.end(), output_dims.begin(), output_dims.end());
    }
  }

  auto* col_buffer_data = static_cast<uint8_t*>(col_buffer.get());

  concurrency::ThreadPool* thread_pool = context->GetOperatorThreadPool();

  const auto* Xdata = X->template Data<uint8_t>();
  auto* Ydata = Y->template MutableData<int32_t>();

  for (int image_id = 0; image_id < N; ++image_id) {
    for (int group_id = 0; group_id < conv_attrs_.group; ++group_id) {
      if (col_buffer_data != nullptr) {
        if (kernel_rank == 2) {
          math::Im2col<uint8_t, StorageOrder::NCHW>()(
              Xdata + group_id * X_offset,
              C / conv_attrs_.group,
              input_shape[0],
              input_shape[1],
              kernel_shape[0],
              kernel_shape[1],
              dilations[0],
              dilations[1],
              pads[0],
              pads[1],
              pads[2],
              pads[3],
              strides[0],
              strides[1],
              col_buffer_data,
              input_offset);
        } else {
          math::Im2colNd<uint8_t, StorageOrder::NCHW>()(
              Xdata + group_id * X_offset,
              X->Shape().GetDims().data() + 1,
              col_buffer_shape.data(),
              C * input_image_size,
              col_buffer_size,
              kernel_shape.data(),
              strides.data(),
              dilations.data(),
              pads.data(),
              static_cast<int>(kernel_rank),
              col_buffer_data,
              false,
              input_offset);
        }
      }

      QGemmu8u8_s32(static_cast<int>(M / conv_attrs_.group),
                    static_cast<int>(output_image_size),
                    static_cast<int>(kernel_dim),
                    W->template Data<uint8_t>() + group_id * W_offset,
                    static_cast<int>(kernel_dim),
                    filter_offset,
                    col_buffer_data == nullptr ? Xdata + group_id * X_offset : col_buffer_data,
                    static_cast<int>(output_image_size),
                    input_offset,
                    Ydata + group_id * Y_offset,
                    static_cast<int>(output_image_size),
                    thread_pool);
    }

    Xdata += X_offset * conv_attrs_.group;
    Ydata += Y_offset * conv_attrs_.group;
  }

  return Status::OK();
}
}  // namespace onnxruntime<|MERGE_RESOLUTION|>--- conflicted
+++ resolved
@@ -80,13 +80,7 @@
   const int64_t kernel_dim = C / conv_attrs_.group * kernel_size;
   const int64_t col_buffer_size = kernel_dim * output_image_size;
 
-<<<<<<< HEAD
-  auto col_data = alloc->Alloc(SafeInt<size_t>(sizeof(uint8_t)) * col_buffer_size);
-  BufferUniquePtr col_buffer(col_data, BufferDeleter(alloc));
-  auto* col_buffer_data = static_cast<uint8_t*>(col_buffer.get());
-=======
   const size_t kernel_rank = kernel_shape.size();
->>>>>>> aea76b07
 
   BufferUniquePtr col_buffer;
   std::vector<int64_t> col_buffer_shape;
@@ -97,7 +91,7 @@
     AllocatorPtr alloc;
     ORT_RETURN_IF_ERROR(context->GetTempSpaceAllocator(&alloc));
 
-    auto* col_data = alloc->Alloc(sizeof(uint8_t) * col_buffer_size);
+    auto* col_data = alloc->Alloc(SafeInt<size_t>(sizeof(uint8_t)) * col_buffer_size);
     col_buffer = BufferUniquePtr(col_data, BufferDeleter(alloc));
 
     if (kernel_rank != 2) {

--- conflicted
+++ resolved
@@ -17,43 +17,6 @@
   ORT_ENFORCE(op_kernel_info.GetAttr<float>("epsilon", &epsilon_).IsOK());
 }
 
-<<<<<<< HEAD
-template <typename T>
-struct LayerNormImpl::ComputeImpl {
-  Status operator()(OpKernelContext* p_ctx, int64_t orig_axis, float epsilon, bool simplified) const {
-    // Inputs
-    const Tensor* X = p_ctx->Input<Tensor>(0);
-    const Tensor* scale = p_ctx->Input<Tensor>(1);
-    const Tensor* bias = p_ctx->Input<Tensor>(2);
-    auto X_data = X->Data<T>();
-    auto scale_data = scale->Data<T>();
-    auto bias_data = (simplified || nullptr == bias) ? nullptr : bias->Data<T>();
-
-    const TensorShape& x_shape = X->Shape();
-    const int64_t axis = HandleNegativeAxis(orig_axis, x_shape.NumDimensions());
-    auto norm_count = x_shape.SizeToDimension(axis);
-    auto norm_size = x_shape.SizeFromDimension(axis);
-
-    const auto scale_size = scale->Shape().Size();
-    const auto bias_size = (bias_data) ? bias->Shape().Size() : 0;
-    if (scale_size != norm_size || (bias_data && bias_size != norm_size)) {
-      return ORT_MAKE_STATUS(ONNXRUNTIME, INVALID_ARGUMENT,
-                             "Size of scale and bias (if provided) must match the size of X.shape()[axis:], which is ",
-                             norm_size, ". Got scale size of ", scale_size, " and bias_size of ", bias_size);
-    }
-
-    Tensor* Y = p_ctx->Output(0, x_shape);
-    auto Y_data = Y->MutableData<T>();
-
-    std::vector<int64_t> mean_inv_std_dev_dim;
-    mean_inv_std_dev_dim.reserve(x_shape.NumDimensions());
-    for (int i = 0; i < static_cast<int>(x_shape.NumDimensions()); ++i) {
-      if (i < axis) {
-        mean_inv_std_dev_dim.emplace_back(x_shape.GetDims()[i]);
-      } else {
-        mean_inv_std_dev_dim.emplace_back(1);
-      }
-=======
 namespace {
 template <typename T, typename U>
 Status ComputeImpl(OpKernelContext* p_ctx, int64_t orig_axis, float epsilon, bool simplified) {
@@ -70,6 +33,14 @@
   auto norm_count = x_shape.SizeToDimension(axis);
   auto norm_size = x_shape.SizeFromDimension(axis);
 
+  const auto scale_size = scale->Shape().Size();
+  const auto bias_size = (bias_data) ? bias->Shape().Size() : 0;
+  if (scale_size != norm_size || (bias_data && bias_size != norm_size)) {
+    return ORT_MAKE_STATUS(ONNXRUNTIME, INVALID_ARGUMENT,
+                           "Size of scale and bias (if provided) must match the size of X.shape()[axis:], which is ",
+                           norm_size, ". Got scale size of ", scale_size, " and bias_size of ", bias_size);
+  }
+
   Tensor* Y = p_ctx->Output(0, x_shape);
   auto Y_data = Y->MutableData<T>();
 
@@ -80,7 +51,6 @@
       mean_inv_std_dev_dim.emplace_back(x_shape.GetDims()[i]);
     } else {
       mean_inv_std_dev_dim.emplace_back(1);
->>>>>>> 8e2528ba
     }
   }
 

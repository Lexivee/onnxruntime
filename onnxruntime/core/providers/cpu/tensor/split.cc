// Copyright (c) Microsoft Corporation. All rights reserved.
// Licensed under the MIT License.

#include "core/providers/cpu/tensor/split.h"
#include "core/providers/common.h"
#include "core/util/math.h"
#include "core/util/math_cpuonly.h"

#include "gsl/gsl_util"

namespace onnxruntime {

ONNX_CPU_OPERATOR_KERNEL(
    Split,
    2,
    KernelDefBuilder().TypeConstraint("T",
                                      std::vector<MLDataType>{
                                          DataTypeImpl::GetTensorType<float>(),
                                          DataTypeImpl::GetTensorType<double>(),
<<<<<<< HEAD
                                          DataTypeImpl::GetTensorType<int32_t>(),
                                          DataTypeImpl::GetTensorType<int64_t>(),
=======
                                          DataTypeImpl::GetTensorType<int>(),
>>>>>>> 207527f0
                                      }),
    Split);

Status Split::Compute(OpKernelContext* context) const {
  const Tensor& input = *context->Input<Tensor>(0);

  Status status;
  auto data_type = input.DataType();

  if (data_type == DataTypeImpl::GetType<float>())
    status = ComputeImpl<float>(*context, input);
<<<<<<< HEAD
  else if (data_type == DataTypeImpl::GetType<int32_t>())
    status = ComputeImpl<int32_t>(*context, input);
  else if (data_type == DataTypeImpl::GetType<int64_t>())
    status = ComputeImpl<int64_t>(*context, input);
=======
  else if (data_type == DataTypeImpl::GetType<int>())
    status = ComputeImpl<int>(*context, input);
>>>>>>> 207527f0
  else if (data_type == DataTypeImpl::GetType<double>()) {
    /* Need to update CopyMatrix to support double...
    status = ComputeImpl<double>(*context, input); */
    ORT_NOT_IMPLEMENTED("Split operator does not support double yet");
  } else
    ORT_THROW("Invalid data type for Split operator of ", data_type);

  return status;
}

template <typename T>
Status Split::ComputeImpl(OpKernelContext& context, const Tensor& input) const {
  auto& input_shape = input.Shape();
  auto& input_dims = input_shape.GetDims();
  const int64_t num_dimensions = gsl::narrow_cast<int64_t>(input_shape.NumDimensions());
  const int64_t axis = HandleNegativeAxis(axis_, num_dimensions);  // handle negative and enforce axis is valid
  const int64_t split_dim_size = input_dims[axis];

  auto num_outputs = context.OutputCount();
  std::vector<Tensor*> outputs;
  outputs.reserve(num_outputs);

  int before_dims = gsl::narrow<int>(input_shape.SizeToDimension(axis));
  int after_dims_including_split_axis = gsl::narrow<int>(input_shape.SizeFromDimension(axis));
  int after_dims_excluding_split = (axis + 1 == num_dimensions)
                                       ? 1  // we multiply by this value so must be 1 not 0
                                       : gsl::narrow<int>(input_shape.SizeFromDimension(axis + 1));

  std::vector<int64_t> split_sizes;

  if (split_sizes_.empty()) {
    // equal split based on number of outputs
    if (split_dim_size % num_outputs != 0) {
      return ORT_MAKE_STATUS(ONNXRUNTIME, FAIL, "Input cannot be split evenly on selected axis. Input shape=", input_shape,
                             " Axis=", axis_, " NumOutputs=", num_outputs);
    }

    // populate split_sizes with the same size for each output
    split_sizes = std::vector<int64_t>(num_outputs, split_dim_size / num_outputs);
  } else {
    if (split_sizes_.size() != num_outputs || split_size_sum_ != split_dim_size)
      return ORT_MAKE_STATUS(ONNXRUNTIME, FAIL,
                             "Cannot split using values in 'split' attribute. Axis=", axis_,
                             " Input shape=", input_shape,
                             " NumOutputs=", num_outputs,
                             " Num entries in 'split' (must equal number of outputs) was ", split_sizes_.size(),
                             " Sum of sizes in 'split' (must equal size of selected axis) was ", split_size_sum_);

    split_sizes = split_sizes_;
  }

  // copy dimensions so we can update the selected axis in place
  std::vector<int64_t> output_dimensions{input_dims};

  int64_t input_offset = 0;
  const T* input_data = input.template Data<T>();

  for (int i = 0; i < num_outputs; ++i) {
    // update size of dimension for axis we're splitting on
    auto split_size = gsl::narrow<int>(split_sizes[i]);
    output_dimensions[axis] = split_size;

    Tensor* output = context.Output(i, TensorShape{output_dimensions});
    T* output_data = output->template MutableData<T>();

    ::onnxruntime::math::CopyMatrix<T>(
        before_dims,                                       // M
        split_size * after_dims_excluding_split,           // N
        static_cast<const T*>(input_data + input_offset),  // A
        after_dims_including_split_axis,                   // lda
        static_cast<T*>(output_data),                      // B
        split_size * after_dims_excluding_split,           // ldb
        [](const T* src, T* dst, size_t count) {
          memcpy(dst, src, count * sizeof(T));
        });

    input_offset += split_size * after_dims_excluding_split;  // offset by the N data we used in this iteration
  }

  return Status::OK();
}

}  // namespace onnxruntime<|MERGE_RESOLUTION|>--- conflicted
+++ resolved
@@ -17,12 +17,7 @@
                                       std::vector<MLDataType>{
                                           DataTypeImpl::GetTensorType<float>(),
                                           DataTypeImpl::GetTensorType<double>(),
-<<<<<<< HEAD
                                           DataTypeImpl::GetTensorType<int32_t>(),
-                                          DataTypeImpl::GetTensorType<int64_t>(),
-=======
-                                          DataTypeImpl::GetTensorType<int>(),
->>>>>>> 207527f0
                                       }),
     Split);
 
@@ -34,15 +29,8 @@
 
   if (data_type == DataTypeImpl::GetType<float>())
     status = ComputeImpl<float>(*context, input);
-<<<<<<< HEAD
   else if (data_type == DataTypeImpl::GetType<int32_t>())
     status = ComputeImpl<int32_t>(*context, input);
-  else if (data_type == DataTypeImpl::GetType<int64_t>())
-    status = ComputeImpl<int64_t>(*context, input);
-=======
-  else if (data_type == DataTypeImpl::GetType<int>())
-    status = ComputeImpl<int>(*context, input);
->>>>>>> 207527f0
   else if (data_type == DataTypeImpl::GetType<double>()) {
     /* Need to update CopyMatrix to support double...
     status = ComputeImpl<double>(*context, input); */

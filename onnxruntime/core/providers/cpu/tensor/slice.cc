--- conflicted
+++ resolved
@@ -39,27 +39,12 @@
                                                                         Slice, Input, 0);
 using EnabledIndicesTypes = ORT_OP_KERNEL_ARG_ENABLED_TYPE_LIST_ALL_OPSETS(kCpuExecutionProvider, kOnnxDomain,
                                                                            Slice, Input, 1);
-
-<<<<<<< HEAD
+}  // namespace
+
 #define data_type_constraints (BuildKernelDefConstraintsFromTypeList<DataTypes>())
 #define indices_type_constraints (BuildKernelDefConstraintsFromTypeList<IndicesTypes>())
 #define enabled_data_type_constraints (BuildKernelDefConstraintsFromTypeList<EnabledDataTypes>())
 #define enabled_indices_type_constraints (BuildKernelDefConstraintsFromTypeList<EnabledIndicesTypes>())
-
-// std::clamp doesn't exist until C++17 so create a local version
-template <typename T>
-const T& clamp(const T& v, const T& lo, const T& hi) {
-  if (v < lo) return lo;
-  if (v > hi) return hi;
-  return v;
-}
-=======
-const auto data_type_constraints = BuildKernelDefConstraintsFromTypeList<DataTypes>();
-const auto indices_type_constraints = BuildKernelDefConstraintsFromTypeList<IndicesTypes>();
-const auto enabled_data_type_constraints = BuildKernelDefConstraintsFromTypeList<EnabledDataTypes>();
-const auto enabled_indices_type_constraints = BuildKernelDefConstraintsFromTypeList<EnabledIndicesTypes>();
->>>>>>> 1fa69866
-}  // namespace
 
 ONNX_CPU_OPERATOR_VERSIONED_KERNEL(
     Slice,

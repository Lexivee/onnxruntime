--- conflicted
+++ resolved
@@ -830,11 +830,8 @@
 class ONNX_OPERATOR_TYPED_KERNEL_CLASS_NAME(kCpuExecutionProvider, kOnnxDomain, 18, float, ReduceSumSquare);
 class ONNX_OPERATOR_TYPED_KERNEL_CLASS_NAME(kCpuExecutionProvider, kOnnxDomain, 18, double, ReduceSumSquare);
 class ONNX_OPERATOR_TYPED_KERNEL_CLASS_NAME(kCpuExecutionProvider, kOnnxDomain, 18, int32_t, ReduceSumSquare);
-<<<<<<< HEAD
 class ONNX_OPERATOR_KERNEL_CLASS_NAME(kCpuExecutionProvider, kOnnxDomain, 18, LpPool);
-=======
 class ONNX_OPERATOR_KERNEL_CLASS_NAME(kCpuExecutionProvider, kOnnxDomain, 18, Col2Im);
->>>>>>> 32c05fcd
 class ONNX_OPERATOR_TYPED_KERNEL_CLASS_NAME(kCpuExecutionProvider, kOnnxDomain, 18, int8_t, BitwiseAnd);
 class ONNX_OPERATOR_TYPED_KERNEL_CLASS_NAME(kCpuExecutionProvider, kOnnxDomain, 18, int16_t, BitwiseAnd);
 class ONNX_OPERATOR_TYPED_KERNEL_CLASS_NAME(kCpuExecutionProvider, kOnnxDomain, 18, int32_t, BitwiseAnd);
@@ -2168,11 +2165,8 @@
                                                                 ReduceSumSquare)>,
     BuildKernelCreateInfo<ONNX_OPERATOR_TYPED_KERNEL_CLASS_NAME(kCpuExecutionProvider, kOnnxDomain, 18, double,
                                                                 ReduceSumSquare)>,
-<<<<<<< HEAD
     BuildKernelCreateInfo<ONNX_OPERATOR_KERNEL_CLASS_NAME(kCpuExecutionProvider, kOnnxDomain, 18, LpPool)>,
-=======
     BuildKernelCreateInfo<ONNX_OPERATOR_KERNEL_CLASS_NAME(kCpuExecutionProvider, kOnnxDomain, 18, Col2Im)>,
->>>>>>> 32c05fcd
     BuildKernelCreateInfo<ONNX_OPERATOR_TYPED_KERNEL_CLASS_NAME(kCpuExecutionProvider, kOnnxDomain, 18, int8_t, BitwiseAnd)>,
     BuildKernelCreateInfo<ONNX_OPERATOR_TYPED_KERNEL_CLASS_NAME(kCpuExecutionProvider, kOnnxDomain, 18, int16_t, BitwiseAnd)>,
     BuildKernelCreateInfo<ONNX_OPERATOR_TYPED_KERNEL_CLASS_NAME(kCpuExecutionProvider, kOnnxDomain, 18, int32_t, BitwiseAnd)>,

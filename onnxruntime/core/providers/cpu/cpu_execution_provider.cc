--- conflicted
+++ resolved
@@ -440,15 +440,11 @@
 class ONNX_OPERATOR_TYPED_KERNEL_CLASS_NAME(kCpuExecutionProvider, kOnnxDomain, 12, float, ArgMin);
 class ONNX_OPERATOR_TYPED_KERNEL_CLASS_NAME(kCpuExecutionProvider, kOnnxDomain, 12, int32_t, ArgMin);
 
-<<<<<<< HEAD
+class ONNX_OPERATOR_KERNEL_CLASS_NAME(kCpuExecutionProvider, kOnnxDomain, 12, Clip);
 class ONNX_OPERATOR_KERNEL_CLASS_NAME(kCpuExecutionProvider, kOnnxDomain, 12, Inverse);
-
-=======
-class ONNX_OPERATOR_KERNEL_CLASS_NAME(kCpuExecutionProvider, kOnnxDomain, 12, Clip);
 
 class ONNX_OPERATOR_KERNEL_CLASS_NAME(kCpuExecutionProvider, kOnnxDomain, 12, Min);
 class ONNX_OPERATOR_KERNEL_CLASS_NAME(kCpuExecutionProvider, kOnnxDomain, 12, Max);
->>>>>>> 53b9d52f
 class ONNX_OPERATOR_KERNEL_CLASS_NAME(kCpuExecutionProvider, kOnnxDomain, 12, MaxPool);
 
 class ONNX_OPERATOR_TYPED_KERNEL_CLASS_NAME(kCpuExecutionProvider, kOnnxDomain, 12, float, ReduceMax);
@@ -1150,15 +1146,13 @@
       BuildKernelCreateInfo<ONNX_OPERATOR_TYPED_KERNEL_CLASS_NAME(kCpuExecutionProvider, kOnnxDomain, 12, int32_t,
                                                                   ArgMin)>,
 
-<<<<<<< HEAD
+      BuildKernelCreateInfo<ONNX_OPERATOR_KERNEL_CLASS_NAME(kCpuExecutionProvider, kOnnxDomain, 12,Clip)>,
+      
       BuildKernelCreateInfo<ONNX_OPERATOR_KERNEL_CLASS_NAME(kCpuExecutionProvider, kOnnxDomain, 12, Inverse)>,
-=======
-      BuildKernelCreateInfo<ONNX_OPERATOR_KERNEL_CLASS_NAME(kCpuExecutionProvider, kOnnxDomain, 12,Clip)>,
-
+      
       BuildKernelCreateInfo<ONNX_OPERATOR_KERNEL_CLASS_NAME(kCpuExecutionProvider, kOnnxDomain, 12, Min)>,
-
+      
       BuildKernelCreateInfo<ONNX_OPERATOR_KERNEL_CLASS_NAME(kCpuExecutionProvider, kOnnxDomain, 12, Max)>,
->>>>>>> 53b9d52f
 
       BuildKernelCreateInfo<ONNX_OPERATOR_KERNEL_CLASS_NAME(kCpuExecutionProvider, kOnnxDomain, 12, MaxPool)>,
 

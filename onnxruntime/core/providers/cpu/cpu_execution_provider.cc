// Copyright (c) Microsoft Corporation. All rights reserved.
// Licensed under the MIT License.

#include "core/providers/cpu/cpu_execution_provider.h"
#include "core/framework/op_kernel.h"
#include "core/framework/kernel_registry.h"

#ifndef DISABLE_CONTRIB_OPS
#include "contrib_ops/cpu/cpu_contrib_kernels.h"
#endif

#ifdef ML_FEATURIZERS
#include "featurizers_ops/cpu/cpu_featurizers_kernels.h"
#endif

#ifdef ENABLE_TRAINING
#include "orttraining/training_ops/cpu/cpu_training_kernels.h"
#endif

#include "core/framework/compute_capability.h"

namespace {
struct KernelRegistryAndStatus {
  std::shared_ptr<onnxruntime::KernelRegistry> kernel_registry = std::make_shared<onnxruntime::KernelRegistry>();
  Status st;
};
}  // namespace

namespace onnxruntime {

// Forward declarations of op kernels
class ONNX_OPERATOR_VERSIONED_KERNEL_CLASS_NAME(kCpuExecutionProvider, kOnnxDomain, 6, 10, Clip);
class ONNX_OPERATOR_KERNEL_CLASS_NAME(kCpuExecutionProvider, kOnnxDomain, 6, Elu);
class ONNX_OPERATOR_KERNEL_CLASS_NAME(kCpuExecutionProvider, kOnnxDomain, 6, HardSigmoid);
class ONNX_OPERATOR_KERNEL_CLASS_NAME(kCpuExecutionProvider, kOnnxDomain, 6, LeakyRelu);
class ONNX_OPERATOR_VERSIONED_KERNEL_CLASS_NAME(kCpuExecutionProvider, kOnnxDomain, 6, 12, Relu);
class ONNX_OPERATOR_KERNEL_CLASS_NAME(kCpuExecutionProvider, kOnnxDomain, 6, Selu);
class ONNX_OPERATOR_VERSIONED_KERNEL_CLASS_NAME(kCpuExecutionProvider, kOnnxDomain, 6, 12, Sigmoid);
class ONNX_OPERATOR_KERNEL_CLASS_NAME(kCpuExecutionProvider, kOnnxDomain, 13, Sigmoid);
class ONNX_OPERATOR_KERNEL_CLASS_NAME(kCpuExecutionProvider, kOnnxDomain, 1, Softplus);
class ONNX_OPERATOR_KERNEL_CLASS_NAME(kCpuExecutionProvider, kOnnxDomain, 1, Softsign);
class ONNX_OPERATOR_VERSIONED_KERNEL_CLASS_NAME(kCpuExecutionProvider, kOnnxDomain, 6, 12, Tanh);
class ONNX_OPERATOR_KERNEL_CLASS_NAME(kCpuExecutionProvider, kOnnxDomain, 13, Tanh);
class ONNX_OPERATOR_VERSIONED_KERNEL_CLASS_NAME(kCpuExecutionProvider, kOnnxDomain, 7, 9, PRelu);
class ONNX_OPERATOR_KERNEL_CLASS_NAME(kCpuExecutionProvider, kOnnxDomain, 1, RandomNormal);
class ONNX_OPERATOR_KERNEL_CLASS_NAME(kCpuExecutionProvider, kOnnxDomain, 1, RandomUniform);
class ONNX_OPERATOR_KERNEL_CLASS_NAME(kCpuExecutionProvider, kOnnxDomain, 1, RandomNormalLike);
class ONNX_OPERATOR_KERNEL_CLASS_NAME(kCpuExecutionProvider, kOnnxDomain, 1, RandomUniformLike);
class ONNX_OPERATOR_KERNEL_CLASS_NAME(kCpuExecutionProvider, kOnnxDomain, 7, Multinomial);
class ONNX_OPERATOR_VERSIONED_TYPED_KERNEL_CLASS_NAME(kCpuExecutionProvider, kOnnxDomain, 6, 12, float, Abs);
class ONNX_OPERATOR_VERSIONED_TYPED_KERNEL_CLASS_NAME(kCpuExecutionProvider, kOnnxDomain, 6, 12, double, Abs);
class ONNX_OPERATOR_VERSIONED_TYPED_KERNEL_CLASS_NAME(kCpuExecutionProvider, kOnnxDomain, 6, 12, int8_t, Abs);
class ONNX_OPERATOR_VERSIONED_TYPED_KERNEL_CLASS_NAME(kCpuExecutionProvider, kOnnxDomain, 6, 12, int16_t, Abs);
class ONNX_OPERATOR_VERSIONED_TYPED_KERNEL_CLASS_NAME(kCpuExecutionProvider, kOnnxDomain, 6, 12, int32_t, Abs);
class ONNX_OPERATOR_VERSIONED_TYPED_KERNEL_CLASS_NAME(kCpuExecutionProvider, kOnnxDomain, 6, 12, int64_t, Abs);
class ONNX_OPERATOR_VERSIONED_TYPED_KERNEL_CLASS_NAME(kCpuExecutionProvider, kOnnxDomain, 6, 12, uint8_t, Abs);
class ONNX_OPERATOR_VERSIONED_TYPED_KERNEL_CLASS_NAME(kCpuExecutionProvider, kOnnxDomain, 6, 12, uint16_t, Abs);
class ONNX_OPERATOR_VERSIONED_TYPED_KERNEL_CLASS_NAME(kCpuExecutionProvider, kOnnxDomain, 6, 12, uint32_t, Abs);
class ONNX_OPERATOR_VERSIONED_TYPED_KERNEL_CLASS_NAME(kCpuExecutionProvider, kOnnxDomain, 6, 12, uint64_t, Abs);
class ONNX_OPERATOR_VERSIONED_TYPED_KERNEL_CLASS_NAME(kCpuExecutionProvider, kOnnxDomain, 6, 12, float, Floor);
class ONNX_OPERATOR_VERSIONED_TYPED_KERNEL_CLASS_NAME(kCpuExecutionProvider, kOnnxDomain, 6, 12, float, Ceil);
class ONNX_OPERATOR_VERSIONED_TYPED_KERNEL_CLASS_NAME(kCpuExecutionProvider, kOnnxDomain, 6, 12, float, Reciprocal);
class ONNX_OPERATOR_VERSIONED_TYPED_KERNEL_CLASS_NAME(kCpuExecutionProvider, kOnnxDomain, 6, 12, float, Sqrt);
class ONNX_OPERATOR_VERSIONED_TYPED_KERNEL_CLASS_NAME(kCpuExecutionProvider, kOnnxDomain, 6, 12, double, Sqrt);
class ONNX_OPERATOR_VERSIONED_TYPED_KERNEL_CLASS_NAME(kCpuExecutionProvider, kOnnxDomain, 7, 12, float, Add);
class ONNX_OPERATOR_VERSIONED_TYPED_KERNEL_CLASS_NAME(kCpuExecutionProvider, kOnnxDomain, 7, 12, double, Add);
class ONNX_OPERATOR_VERSIONED_TYPED_KERNEL_CLASS_NAME(kCpuExecutionProvider, kOnnxDomain, 7, 12, int32_t, Add);
class ONNX_OPERATOR_VERSIONED_TYPED_KERNEL_CLASS_NAME(kCpuExecutionProvider, kOnnxDomain, 7, 12, int64_t, Add);
class ONNX_OPERATOR_VERSIONED_TYPED_KERNEL_CLASS_NAME(kCpuExecutionProvider, kOnnxDomain, 7, 12, float, Sub);
class ONNX_OPERATOR_VERSIONED_TYPED_KERNEL_CLASS_NAME(kCpuExecutionProvider, kOnnxDomain, 7, 12, double, Sub);
class ONNX_OPERATOR_VERSIONED_TYPED_KERNEL_CLASS_NAME(kCpuExecutionProvider, kOnnxDomain, 7, 12, int32_t, Sub);
class ONNX_OPERATOR_VERSIONED_TYPED_KERNEL_CLASS_NAME(kCpuExecutionProvider, kOnnxDomain, 7, 12, int64_t, Sub);
class ONNX_OPERATOR_VERSIONED_TYPED_KERNEL_CLASS_NAME(kCpuExecutionProvider, kOnnxDomain, 7, 12, float, Mul);
class ONNX_OPERATOR_VERSIONED_TYPED_KERNEL_CLASS_NAME(kCpuExecutionProvider, kOnnxDomain, 7, 12, double, Mul);
class ONNX_OPERATOR_VERSIONED_TYPED_KERNEL_CLASS_NAME(kCpuExecutionProvider, kOnnxDomain, 7, 12, int32_t, Mul);
class ONNX_OPERATOR_VERSIONED_TYPED_KERNEL_CLASS_NAME(kCpuExecutionProvider, kOnnxDomain, 7, 12, int64_t, Mul);
class ONNX_OPERATOR_VERSIONED_TYPED_KERNEL_CLASS_NAME(kCpuExecutionProvider, kOnnxDomain, 7, 12, float, Div);
class ONNX_OPERATOR_VERSIONED_TYPED_KERNEL_CLASS_NAME(kCpuExecutionProvider, kOnnxDomain, 7, 12, double, Div);
class ONNX_OPERATOR_VERSIONED_TYPED_KERNEL_CLASS_NAME(kCpuExecutionProvider, kOnnxDomain, 7, 12, int32_t, Div);
class ONNX_OPERATOR_VERSIONED_TYPED_KERNEL_CLASS_NAME(kCpuExecutionProvider, kOnnxDomain, 7, 12, int64_t, Div);
class ONNX_OPERATOR_VERSIONED_TYPED_KERNEL_CLASS_NAME(kCpuExecutionProvider, kOnnxDomain, 6, 12, float, Neg);
class ONNX_OPERATOR_VERSIONED_TYPED_KERNEL_CLASS_NAME(kCpuExecutionProvider, kOnnxDomain, 6, 12, double, Neg);
class ONNX_OPERATOR_VERSIONED_TYPED_KERNEL_CLASS_NAME(kCpuExecutionProvider, kOnnxDomain, 6, 12, int8_t, Neg);
class ONNX_OPERATOR_VERSIONED_TYPED_KERNEL_CLASS_NAME(kCpuExecutionProvider, kOnnxDomain, 6, 12, int32_t, Neg);
class ONNX_OPERATOR_VERSIONED_TYPED_KERNEL_CLASS_NAME(kCpuExecutionProvider, kOnnxDomain, 6, 12, int64_t, Neg);
class ONNX_OPERATOR_VERSIONED_KERNEL_CLASS_NAME(kCpuExecutionProvider, kOnnxDomain, 7, 11, Pow);
class ONNX_OPERATOR_VERSIONED_TYPED_KERNEL_CLASS_NAME(kCpuExecutionProvider, kOnnxDomain, 6, 12, float, Exp);
class ONNX_OPERATOR_VERSIONED_TYPED_KERNEL_CLASS_NAME(kCpuExecutionProvider, kOnnxDomain, 6, 12, double, Exp);
class ONNX_OPERATOR_VERSIONED_TYPED_KERNEL_CLASS_NAME(kCpuExecutionProvider, kOnnxDomain, 6, 12, float, Log);
class ONNX_OPERATOR_VERSIONED_TYPED_KERNEL_CLASS_NAME(kCpuExecutionProvider, kOnnxDomain, 6, 7, float, Sum);
class ONNX_OPERATOR_VERSIONED_TYPED_KERNEL_CLASS_NAME(kCpuExecutionProvider, kOnnxDomain, 8, 12, float, Sum);
class ONNX_OPERATOR_VERSIONED_TYPED_KERNEL_CLASS_NAME(kCpuExecutionProvider, kOnnxDomain, 6, 7, float, Min);
class ONNX_OPERATOR_VERSIONED_KERNEL_CLASS_NAME(kCpuExecutionProvider, kOnnxDomain, 8, 11, Min);
class ONNX_OPERATOR_VERSIONED_TYPED_KERNEL_CLASS_NAME(kCpuExecutionProvider, kOnnxDomain, 6, 7, float, Max);
class ONNX_OPERATOR_VERSIONED_KERNEL_CLASS_NAME(kCpuExecutionProvider, kOnnxDomain, 8, 11, Max);
class ONNX_OPERATOR_KERNEL_CLASS_NAME(kCpuExecutionProvider, kOnnxDomain, 1, Not);
class ONNX_OPERATOR_KERNEL_CLASS_NAME(kCpuExecutionProvider, kOnnxDomain, 7, And);
class ONNX_OPERATOR_KERNEL_CLASS_NAME(kCpuExecutionProvider, kOnnxDomain, 7, Or);
class ONNX_OPERATOR_KERNEL_CLASS_NAME(kCpuExecutionProvider, kOnnxDomain, 7, Xor);
class ONNX_OPERATOR_VERSIONED_TYPED_KERNEL_CLASS_NAME(kCpuExecutionProvider, kOnnxDomain, 7, 8, float, Less);
class ONNX_OPERATOR_VERSIONED_TYPED_KERNEL_CLASS_NAME(kCpuExecutionProvider, kOnnxDomain, 7, 8, double, Less);
class ONNX_OPERATOR_VERSIONED_TYPED_KERNEL_CLASS_NAME(kCpuExecutionProvider, kOnnxDomain, 7, 8, float, Greater);
class ONNX_OPERATOR_VERSIONED_TYPED_KERNEL_CLASS_NAME(kCpuExecutionProvider, kOnnxDomain, 7, 8, double, Greater);
class ONNX_OPERATOR_VERSIONED_TYPED_KERNEL_CLASS_NAME(kCpuExecutionProvider, kOnnxDomain, 7, 10, bool, Equal);
class ONNX_OPERATOR_VERSIONED_TYPED_KERNEL_CLASS_NAME(kCpuExecutionProvider, kOnnxDomain, 7, 10, int32_t, Equal);
class ONNX_OPERATOR_VERSIONED_TYPED_KERNEL_CLASS_NAME(kCpuExecutionProvider, kOnnxDomain, 7, 10, int64_t, Equal);
class ONNX_OPERATOR_VERSIONED_TYPED_KERNEL_CLASS_NAME(kCpuExecutionProvider, kOnnxDomain, 7, 10, float, Equal);
class ONNX_OPERATOR_VERSIONED_TYPED_KERNEL_CLASS_NAME(kCpuExecutionProvider, kOnnxDomain, 7, 10, double, Equal);
class ONNX_OPERATOR_VERSIONED_TYPED_KERNEL_CLASS_NAME(kCpuExecutionProvider, kOnnxDomain, 6, 7, float, Mean);
class ONNX_OPERATOR_VERSIONED_TYPED_KERNEL_CLASS_NAME(kCpuExecutionProvider, kOnnxDomain, 8, 12, float, Mean);
class ONNX_OPERATOR_TYPED_KERNEL_CLASS_NAME(kCpuExecutionProvider, kOnnxDomain, 7, float, Sin);
class ONNX_OPERATOR_TYPED_KERNEL_CLASS_NAME(kCpuExecutionProvider, kOnnxDomain, 7, double, Sin);
class ONNX_OPERATOR_KERNEL_CLASS_NAME(kCpuExecutionProvider, kOnnxDomain, 7, Cos);
class ONNX_OPERATOR_KERNEL_CLASS_NAME(kCpuExecutionProvider, kOnnxDomain, 7, Tan);
class ONNX_OPERATOR_KERNEL_CLASS_NAME(kCpuExecutionProvider, kOnnxDomain, 7, Asin);
class ONNX_OPERATOR_KERNEL_CLASS_NAME(kCpuExecutionProvider, kOnnxDomain, 7, Acos);
class ONNX_OPERATOR_KERNEL_CLASS_NAME(kCpuExecutionProvider, kOnnxDomain, 7, Atan);
class ONNX_OPERATOR_VERSIONED_KERNEL_CLASS_NAME(kCpuExecutionProvider, kOnnxDomain, 7, 8, Gemm);
class ONNX_OPERATOR_VERSIONED_KERNEL_CLASS_NAME(kCpuExecutionProvider, kOnnxDomain, 1, 10, Hardmax);
class ONNX_OPERATOR_VERSIONED_TYPED_KERNEL_CLASS_NAME(kCpuExecutionProvider, kOnnxDomain, 1, 10, float, LogSoftmax);
class ONNX_OPERATOR_VERSIONED_TYPED_KERNEL_CLASS_NAME(kCpuExecutionProvider, kOnnxDomain, 1, 10, double, LogSoftmax);
class ONNX_OPERATOR_VERSIONED_TYPED_KERNEL_CLASS_NAME(kCpuExecutionProvider, kOnnxDomain, 1, 8, float, MatMul);
class ONNX_OPERATOR_VERSIONED_TYPED_KERNEL_CLASS_NAME(kCpuExecutionProvider, kOnnxDomain, 1, 8, double, MatMul);
class ONNX_OPERATOR_VERSIONED_TYPED_KERNEL_CLASS_NAME(kCpuExecutionProvider, kOnnxDomain, 1, 10, float, Softmax);
class ONNX_OPERATOR_VERSIONED_TYPED_KERNEL_CLASS_NAME(kCpuExecutionProvider, kOnnxDomain, 1, 10, double, Softmax);
class ONNX_OPERATOR_VERSIONED_KERNEL_CLASS_NAME(kCpuExecutionProvider, kOnnxDomain, 1, 9, TopK);
class ONNX_OPERATOR_VERSIONED_TYPED_KERNEL_CLASS_NAME(kCpuExecutionProvider, kOnnxDomain, 7, 9, float, BatchNormalization);
class ONNX_OPERATOR_VERSIONED_TYPED_KERNEL_CLASS_NAME(kCpuExecutionProvider, kOnnxDomain, 7, 9, double, BatchNormalization);
class ONNX_OPERATOR_VERSIONED_KERNEL_CLASS_NAME(kCpuExecutionProvider, kOnnxDomain, 1, 10, Conv);
class ONNX_OPERATOR_VERSIONED_KERNEL_CLASS_NAME(kCpuExecutionProvider, kOnnxDomain, 1, 10, ConvTranspose);
class ONNX_OPERATOR_VERSIONED_KERNEL_CLASS_NAME(kCpuExecutionProvider, kOnnxDomain, 1, 8, Flatten);
class ONNX_OPERATOR_KERNEL_CLASS_NAME(kCpuExecutionProvider, kOnnxDomain, 6, InstanceNormalization);
class ONNX_OPERATOR_KERNEL_CLASS_NAME(kCpuExecutionProvider, kOnnxDomain, 1, LpNormalization);
class ONNX_OPERATOR_VERSIONED_KERNEL_CLASS_NAME(kCpuExecutionProvider, kOnnxDomain, 1, 12, LRN);
class ONNX_OPERATOR_VERSIONED_KERNEL_CLASS_NAME(kCpuExecutionProvider, kOnnxDomain, 7, 9, AveragePool);
class ONNX_OPERATOR_VERSIONED_KERNEL_CLASS_NAME(kCpuExecutionProvider, kOnnxDomain, 1, 7, MaxPool);
class ONNX_OPERATOR_VERSIONED_KERNEL_CLASS_NAME(kCpuExecutionProvider, kOnnxDomain, 8, 11, MaxPool);
class ONNX_OPERATOR_VERSIONED_KERNEL_CLASS_NAME(kCpuExecutionProvider, kOnnxDomain, 2, 10, LpPool);
class ONNX_OPERATOR_KERNEL_CLASS_NAME(kCpuExecutionProvider, kOnnxDomain, 2, GlobalLpPool);
class ONNX_OPERATOR_KERNEL_CLASS_NAME(kCpuExecutionProvider, kOnnxDomain, 1, GlobalAveragePool);
class ONNX_OPERATOR_KERNEL_CLASS_NAME(kCpuExecutionProvider, kOnnxDomain, 1, GlobalMaxPool);
class ONNX_OPERATOR_KERNEL_CLASS_NAME(kCpuExecutionProvider, kOnnxDomain, 1, MaxRoiPool);
class ONNX_OPERATOR_VERSIONED_TYPED_KERNEL_CLASS_NAME(kCpuExecutionProvider, kOnnxDomain, 1, 10, float, ReduceL1);
class ONNX_OPERATOR_VERSIONED_TYPED_KERNEL_CLASS_NAME(kCpuExecutionProvider, kOnnxDomain, 1, 10, int32_t, ReduceL1);
class ONNX_OPERATOR_VERSIONED_TYPED_KERNEL_CLASS_NAME(kCpuExecutionProvider, kOnnxDomain, 1, 10, float, ReduceL2);
class ONNX_OPERATOR_VERSIONED_TYPED_KERNEL_CLASS_NAME(kCpuExecutionProvider, kOnnxDomain, 1, 10, int32_t, ReduceL2);
class ONNX_OPERATOR_VERSIONED_TYPED_KERNEL_CLASS_NAME(kCpuExecutionProvider, kOnnxDomain, 1, 10, float, ReduceLogSum);
class ONNX_OPERATOR_VERSIONED_TYPED_KERNEL_CLASS_NAME(kCpuExecutionProvider, kOnnxDomain, 1, 10, int32_t,
                                                      ReduceLogSum);
class ONNX_OPERATOR_VERSIONED_TYPED_KERNEL_CLASS_NAME(kCpuExecutionProvider, kOnnxDomain, 1, 10, float,
                                                      ReduceLogSumExp);
class ONNX_OPERATOR_VERSIONED_TYPED_KERNEL_CLASS_NAME(kCpuExecutionProvider, kOnnxDomain, 1, 10, int32_t,
                                                      ReduceLogSumExp);
class ONNX_OPERATOR_VERSIONED_TYPED_KERNEL_CLASS_NAME(kCpuExecutionProvider, kOnnxDomain, 1, 10, float, ReduceMax);
class ONNX_OPERATOR_VERSIONED_TYPED_KERNEL_CLASS_NAME(kCpuExecutionProvider, kOnnxDomain, 1, 10, int32_t, ReduceMax);
class ONNX_OPERATOR_VERSIONED_TYPED_KERNEL_CLASS_NAME(kCpuExecutionProvider, kOnnxDomain, 1, 10, int64_t, ReduceMax);
class ONNX_OPERATOR_VERSIONED_TYPED_KERNEL_CLASS_NAME(kCpuExecutionProvider, kOnnxDomain, 1, 10, float, ReduceMean);
class ONNX_OPERATOR_VERSIONED_TYPED_KERNEL_CLASS_NAME(kCpuExecutionProvider, kOnnxDomain, 1, 10, int32_t, ReduceMean);
class ONNX_OPERATOR_VERSIONED_TYPED_KERNEL_CLASS_NAME(kCpuExecutionProvider, kOnnxDomain, 1, 10, float, ReduceMin);
class ONNX_OPERATOR_VERSIONED_TYPED_KERNEL_CLASS_NAME(kCpuExecutionProvider, kOnnxDomain, 1, 10, int32_t, ReduceMin);
class ONNX_OPERATOR_VERSIONED_TYPED_KERNEL_CLASS_NAME(kCpuExecutionProvider, kOnnxDomain, 1, 10, int64_t, ReduceMin);
class ONNX_OPERATOR_VERSIONED_TYPED_KERNEL_CLASS_NAME(kCpuExecutionProvider, kOnnxDomain, 1, 10, float, ReduceProd);
class ONNX_OPERATOR_VERSIONED_TYPED_KERNEL_CLASS_NAME(kCpuExecutionProvider, kOnnxDomain, 1, 10, int32_t, ReduceProd);
class ONNX_OPERATOR_VERSIONED_TYPED_KERNEL_CLASS_NAME(kCpuExecutionProvider, kOnnxDomain, 1, 10, int64_t, ReduceProd);
class ONNX_OPERATOR_VERSIONED_TYPED_KERNEL_CLASS_NAME(kCpuExecutionProvider, kOnnxDomain, 1, 10, float, ReduceSum);
class ONNX_OPERATOR_VERSIONED_TYPED_KERNEL_CLASS_NAME(kCpuExecutionProvider, kOnnxDomain, 1, 10, int32_t, ReduceSum);
class ONNX_OPERATOR_VERSIONED_TYPED_KERNEL_CLASS_NAME(kCpuExecutionProvider, kOnnxDomain, 1, 10, double, ReduceSum);
class ONNX_OPERATOR_VERSIONED_TYPED_KERNEL_CLASS_NAME(kCpuExecutionProvider, kOnnxDomain, 1, 10, int64_t, ReduceSum);
class ONNX_OPERATOR_VERSIONED_TYPED_KERNEL_CLASS_NAME(kCpuExecutionProvider, kOnnxDomain, 1, 10, float,
                                                      ReduceSumSquare);
class ONNX_OPERATOR_VERSIONED_TYPED_KERNEL_CLASS_NAME(kCpuExecutionProvider, kOnnxDomain, 1, 10, int32_t,
                                                      ReduceSumSquare);
class ONNX_OPERATOR_VERSIONED_TYPED_KERNEL_CLASS_NAME(kCpuExecutionProvider, kOnnxDomain, 1, 10, double,
                                                      ReduceSumSquare);
class ONNX_OPERATOR_VERSIONED_TYPED_KERNEL_CLASS_NAME(kCpuExecutionProvider, kOnnxDomain, 1, 10, float, ArgMax);
class ONNX_OPERATOR_VERSIONED_TYPED_KERNEL_CLASS_NAME(kCpuExecutionProvider, kOnnxDomain, 1, 10, int32_t, ArgMax);
class ONNX_OPERATOR_VERSIONED_TYPED_KERNEL_CLASS_NAME(kCpuExecutionProvider, kOnnxDomain, 1, 10, float, ArgMin);
class ONNX_OPERATOR_VERSIONED_TYPED_KERNEL_CLASS_NAME(kCpuExecutionProvider, kOnnxDomain, 1, 10, int32_t, ArgMin);
class ONNX_OPERATOR_KERNEL_CLASS_NAME(kCpuExecutionProvider, kOnnxDomain, 7, GRU);
class ONNX_OPERATOR_KERNEL_CLASS_NAME(kCpuExecutionProvider, kOnnxDomain, 7, LSTM);
class ONNX_OPERATOR_KERNEL_CLASS_NAME(kCpuExecutionProvider, kOnnxDomain, 7, RNN);
class ONNX_OPERATOR_VERSIONED_KERNEL_CLASS_NAME(kCpuExecutionProvider, kOnnxDomain, 6, 12, Cast);
class ONNX_OPERATOR_VERSIONED_KERNEL_CLASS_NAME(kCpuExecutionProvider, kOnnxDomain, 4, 10, Concat);
class ONNX_OPERATOR_VERSIONED_KERNEL_CLASS_NAME(kCpuExecutionProvider, kOnnxDomain, 1, 10, Gather);
class ONNX_OPERATOR_VERSIONED_KERNEL_CLASS_NAME(kCpuExecutionProvider, kOnnxDomain, 7, 9, Dropout);
class ONNX_OPERATOR_VERSIONED_KERNEL_CLASS_NAME(kCpuExecutionProvider, kOnnxDomain, 1, 12, Identity);
class ONNX_OPERATOR_VERSIONED_KERNEL_CLASS_NAME(kCpuExecutionProvider, kOnnxDomain, 2, 10, Pad);
class ONNX_OPERATOR_VERSIONED_KERNEL_CLASS_NAME(kCpuExecutionProvider, kOnnxDomain, 1, 4, Reshape_1);
class ONNX_OPERATOR_VERSIONED_KERNEL_CLASS_NAME(kCpuExecutionProvider, kOnnxDomain, 5, 12, Reshape);
class ONNX_OPERATOR_VERSIONED_KERNEL_CLASS_NAME(kCpuExecutionProvider, kOnnxDomain, 1, 12, Shape);
class ONNX_OPERATOR_VERSIONED_KERNEL_CLASS_NAME(kCpuExecutionProvider, kOnnxDomain, 1, 12, Size);
class ONNX_OPERATOR_VERSIONED_KERNEL_CLASS_NAME(kCpuExecutionProvider, kOnnxDomain, 1, 9, Slice);
class ONNX_OPERATOR_VERSIONED_KERNEL_CLASS_NAME(kCpuExecutionProvider, kOnnxDomain, 1, 12, SpaceToDepth);
class ONNX_OPERATOR_VERSIONED_KERNEL_CLASS_NAME(kCpuExecutionProvider, kOnnxDomain, 1, 10, DepthToSpace);
class ONNX_OPERATOR_VERSIONED_KERNEL_CLASS_NAME(kCpuExecutionProvider, kOnnxDomain, 2, 10, Split);
class ONNX_OPERATOR_VERSIONED_KERNEL_CLASS_NAME(kCpuExecutionProvider, kOnnxDomain, 1, 10, Squeeze);
class ONNX_OPERATOR_VERSIONED_KERNEL_CLASS_NAME(kCpuExecutionProvider, kOnnxDomain, 6, 12, Tile);
class ONNX_OPERATOR_VERSIONED_KERNEL_CLASS_NAME(kCpuExecutionProvider, kOnnxDomain, 1, 12, Transpose);
class ONNX_OPERATOR_VERSIONED_KERNEL_CLASS_NAME(kCpuExecutionProvider, kOnnxDomain, 1, 10, Unsqueeze);
class ONNX_OPERATOR_VERSIONED_TYPED_KERNEL_CLASS_NAME(kCpuExecutionProvider, kOnnxDomain, 7, 9, float, Upsample);
class ONNX_OPERATOR_VERSIONED_TYPED_KERNEL_CLASS_NAME(kCpuExecutionProvider, kOnnxDomain, 7, 9, int32_t, Upsample);
class ONNX_OPERATOR_VERSIONED_TYPED_KERNEL_CLASS_NAME(kCpuExecutionProvider, kOnnxDomain, 7, 9, uint8_t, Upsample);
class ONNX_OPERATOR_VERSIONED_TYPED_KERNEL_CLASS_NAME(kCpuExecutionProvider, kOnnxDomain, 8, 12, float, Expand);
class ONNX_OPERATOR_VERSIONED_TYPED_KERNEL_CLASS_NAME(kCpuExecutionProvider, kOnnxDomain, 8, 12, double, Expand);
class ONNX_OPERATOR_VERSIONED_TYPED_KERNEL_CLASS_NAME(kCpuExecutionProvider, kOnnxDomain, 8, 12, int8_t, Expand);
class ONNX_OPERATOR_VERSIONED_TYPED_KERNEL_CLASS_NAME(kCpuExecutionProvider, kOnnxDomain, 8, 12, int16_t, Expand);
class ONNX_OPERATOR_VERSIONED_TYPED_KERNEL_CLASS_NAME(kCpuExecutionProvider, kOnnxDomain, 8, 12, int32_t, Expand);
class ONNX_OPERATOR_VERSIONED_TYPED_KERNEL_CLASS_NAME(kCpuExecutionProvider, kOnnxDomain, 8, 12, int64_t, Expand);
class ONNX_OPERATOR_VERSIONED_TYPED_KERNEL_CLASS_NAME(kCpuExecutionProvider, kOnnxDomain, 8, 12, uint8_t, Expand);
class ONNX_OPERATOR_VERSIONED_TYPED_KERNEL_CLASS_NAME(kCpuExecutionProvider, kOnnxDomain, 8, 12, uint16_t, Expand);
class ONNX_OPERATOR_VERSIONED_TYPED_KERNEL_CLASS_NAME(kCpuExecutionProvider, kOnnxDomain, 8, 12, uint32_t, Expand);
class ONNX_OPERATOR_VERSIONED_TYPED_KERNEL_CLASS_NAME(kCpuExecutionProvider, kOnnxDomain, 8, 12, uint64_t, Expand);
class ONNX_OPERATOR_VERSIONED_TYPED_KERNEL_CLASS_NAME(kCpuExecutionProvider, kOnnxDomain, 8, 12, bool, Expand);
class ONNX_OPERATOR_VERSIONED_TYPED_KERNEL_CLASS_NAME(kCpuExecutionProvider, kOnnxDomain, 8, 12, MLFloat16, Expand);
class ONNX_OPERATOR_VERSIONED_KERNEL_CLASS_NAME(kCpuExecutionProvider, kOnnxDomain, 8, 8, Scan);
class ONNX_OPERATOR_VERSIONED_KERNEL_CLASS_NAME(kCpuExecutionProvider, kOnnxDomain, 1, 10, If);
class ONNX_OPERATOR_VERSIONED_KERNEL_CLASS_NAME(kCpuExecutionProvider, kOnnxDomain, 1, 10, Loop);

// Opset 9
class ONNX_OPERATOR_VERSIONED_KERNEL_CLASS_NAME(kCpuExecutionProvider, kOnnxDomain, 9, 10, Compress);
class ONNX_OPERATOR_KERNEL_CLASS_NAME(kCpuExecutionProvider, kOnnxDomain, 9, ConstantOfShape);
class ONNX_OPERATOR_VERSIONED_KERNEL_CLASS_NAME(kCpuExecutionProvider, kOnnxDomain, 9, 12, MeanVarianceNormalization);
class ONNX_OPERATOR_VERSIONED_TYPED_KERNEL_CLASS_NAME(kCpuExecutionProvider, kOnnxDomain, 9, 12, float, Greater);
class ONNX_OPERATOR_VERSIONED_TYPED_KERNEL_CLASS_NAME(kCpuExecutionProvider, kOnnxDomain, 9, 12, double, Greater);
class ONNX_OPERATOR_VERSIONED_TYPED_KERNEL_CLASS_NAME(kCpuExecutionProvider, kOnnxDomain, 9, 12, int32_t, Greater);
class ONNX_OPERATOR_VERSIONED_TYPED_KERNEL_CLASS_NAME(kCpuExecutionProvider, kOnnxDomain, 9, 12, int64_t, Greater);
class ONNX_OPERATOR_VERSIONED_TYPED_KERNEL_CLASS_NAME(kCpuExecutionProvider, kOnnxDomain, 9, 12, float, Less);
class ONNX_OPERATOR_VERSIONED_TYPED_KERNEL_CLASS_NAME(kCpuExecutionProvider, kOnnxDomain, 9, 12, double, Less);
class ONNX_OPERATOR_VERSIONED_TYPED_KERNEL_CLASS_NAME(kCpuExecutionProvider, kOnnxDomain, 9, 12, int32_t, Less);
class ONNX_OPERATOR_VERSIONED_TYPED_KERNEL_CLASS_NAME(kCpuExecutionProvider, kOnnxDomain, 9, 12, int64_t, Less);
class ONNX_OPERATOR_KERNEL_CLASS_NAME(kCpuExecutionProvider, kOnnxDomain, 9, EyeLike);
class ONNX_OPERATOR_VERSIONED_TYPED_KERNEL_CLASS_NAME(kCpuExecutionProvider, kOnnxDomain, 9, 12, float, IsNaN);
class ONNX_OPERATOR_VERSIONED_TYPED_KERNEL_CLASS_NAME(kCpuExecutionProvider, kOnnxDomain, 9, 12, MLFloat16, IsNaN);
class ONNX_OPERATOR_VERSIONED_KERNEL_CLASS_NAME(kCpuExecutionProvider, kOnnxDomain, 9, 12, Sign);
class ONNX_OPERATOR_KERNEL_CLASS_NAME(kCpuExecutionProvider, kOnnxDomain, 9, Shrink);
class ONNX_OPERATOR_VERSIONED_TYPED_KERNEL_CLASS_NAME(kCpuExecutionProvider, kOnnxDomain, 9, 12, float, Erf);
class ONNX_OPERATOR_VERSIONED_TYPED_KERNEL_CLASS_NAME(kCpuExecutionProvider, kOnnxDomain, 9, 10, int64_t_int64_t_int64_t, OneHot);
class ONNX_OPERATOR_VERSIONED_TYPED_KERNEL_CLASS_NAME(kCpuExecutionProvider, kOnnxDomain, 9, 10, float_int64_t_int64_t, OneHot);
class ONNX_OPERATOR_VERSIONED_TYPED_KERNEL_CLASS_NAME(kCpuExecutionProvider, kOnnxDomain, 9, 10, int64_t_string_int64_t, OneHot);
class ONNX_OPERATOR_VERSIONED_TYPED_KERNEL_CLASS_NAME(kCpuExecutionProvider, kOnnxDomain, 9, 10, float_string_int64_t, OneHot);
class ONNX_OPERATOR_VERSIONED_TYPED_KERNEL_CLASS_NAME(kCpuExecutionProvider, kOnnxDomain, 9, 10, float_float_float, OneHot);
class ONNX_OPERATOR_VERSIONED_TYPED_KERNEL_CLASS_NAME(kCpuExecutionProvider, kOnnxDomain, 9, 10, int64_t_int32_t_float, OneHot);
class ONNX_OPERATOR_VERSIONED_TYPED_KERNEL_CLASS_NAME(kCpuExecutionProvider, kOnnxDomain, 9, 10, int64_t_float_int64_t, OneHot);
class ONNX_OPERATOR_VERSIONED_TYPED_KERNEL_CLASS_NAME(kCpuExecutionProvider, kOnnxDomain, 9, 10, int32_t_float_int32_t, OneHot);
class ONNX_OPERATOR_VERSIONED_TYPED_KERNEL_CLASS_NAME(kCpuExecutionProvider, kOnnxDomain, 9, 10, int32_t_float_float, OneHot);
class ONNX_OPERATOR_VERSIONED_TYPED_KERNEL_CLASS_NAME(kCpuExecutionProvider, kOnnxDomain, 9, 10, int64_t_float_float, OneHot);
class ONNX_OPERATOR_VERSIONED_TYPED_KERNEL_CLASS_NAME(kCpuExecutionProvider, kOnnxDomain, 9, 10, int64_t_float_int32_t, OneHot);
class ONNX_OPERATOR_VERSIONED_KERNEL_CLASS_NAME(kCpuExecutionProvider, kOnnxDomain, 9, 10, MaxUnpool);
class ONNX_OPERATOR_KERNEL_CLASS_NAME(kCpuExecutionProvider, kOnnxDomain, 9, Sinh);
class ONNX_OPERATOR_KERNEL_CLASS_NAME(kCpuExecutionProvider, kOnnxDomain, 9, Cosh);
class ONNX_OPERATOR_KERNEL_CLASS_NAME(kCpuExecutionProvider, kOnnxDomain, 9, Asinh);
class ONNX_OPERATOR_KERNEL_CLASS_NAME(kCpuExecutionProvider, kOnnxDomain, 9, Acosh);
class ONNX_OPERATOR_KERNEL_CLASS_NAME(kCpuExecutionProvider, kOnnxDomain, 9, Atanh);
class ONNX_OPERATOR_VERSIONED_KERNEL_CLASS_NAME(kCpuExecutionProvider, kOnnxDomain, 9, 10, Scan);
class ONNX_OPERATOR_VERSIONED_KERNEL_CLASS_NAME(kCpuExecutionProvider, kOnnxDomain, 9, 10, Scatter);
class ONNX_OPERATOR_KERNEL_CLASS_NAME(kCpuExecutionProvider, kOnnxDomain, 9, TfIdfVectorizer);
class ONNX_OPERATOR_VERSIONED_TYPED_KERNEL_CLASS_NAME(kCpuExecutionProvider, kOnnxDomain, 9, 12, bool, NonZero);
class ONNX_OPERATOR_VERSIONED_TYPED_KERNEL_CLASS_NAME(kCpuExecutionProvider, kOnnxDomain, 9, 12, float, NonZero);
class ONNX_OPERATOR_VERSIONED_TYPED_KERNEL_CLASS_NAME(kCpuExecutionProvider, kOnnxDomain, 9, 12, int32_t, NonZero);
class ONNX_OPERATOR_VERSIONED_TYPED_KERNEL_CLASS_NAME(kCpuExecutionProvider, kOnnxDomain, 9, 12, int64_t, NonZero);
class ONNX_OPERATOR_VERSIONED_TYPED_KERNEL_CLASS_NAME(kCpuExecutionProvider, kOnnxDomain, 9, 12, uint8_t, NonZero);
class ONNX_OPERATOR_TYPED_KERNEL_CLASS_NAME(kCpuExecutionProvider, kOnnxDomain, 9, string, Where);
class ONNX_OPERATOR_TYPED_KERNEL_CLASS_NAME(kCpuExecutionProvider, kOnnxDomain, 9, float, Where);
class ONNX_OPERATOR_TYPED_KERNEL_CLASS_NAME(kCpuExecutionProvider, kOnnxDomain, 9, int32_t, Where);
class ONNX_OPERATOR_TYPED_KERNEL_CLASS_NAME(kCpuExecutionProvider, kOnnxDomain, 9, int64_t, Where);
class ONNX_OPERATOR_TYPED_KERNEL_CLASS_NAME(kCpuExecutionProvider, kOnnxDomain, 9, uint8_t, Where);
class ONNX_OPERATOR_VERSIONED_KERNEL_CLASS_NAME(kCpuExecutionProvider, kOnnxDomain, 9, 10, Flatten);
class ONNX_OPERATOR_VERSIONED_KERNEL_CLASS_NAME(kCpuExecutionProvider, kOnnxDomain, 9, 10, Gemm);
class ONNX_OPERATOR_VERSIONED_TYPED_KERNEL_CLASS_NAME(kCpuExecutionProvider, kOnnxDomain, 9, 12, float, MatMul);
class ONNX_OPERATOR_VERSIONED_TYPED_KERNEL_CLASS_NAME(kCpuExecutionProvider, kOnnxDomain, 9, 12, double, MatMul);
class ONNX_OPERATOR_VERSIONED_TYPED_KERNEL_CLASS_NAME(kCpuExecutionProvider, kOnnxDomain, 9, 12, int32_t, MatMul);
class ONNX_OPERATOR_VERSIONED_TYPED_KERNEL_CLASS_NAME(kCpuExecutionProvider, kOnnxDomain, 9, 12, int64_t, MatMul);

// Opset 10
class ONNX_OPERATOR_KERNEL_CLASS_NAME(kCpuExecutionProvider, kOnnxDomain, 10, StringNormalizer);
class ONNX_OPERATOR_VERSIONED_KERNEL_CLASS_NAME(kCpuExecutionProvider, kOnnxDomain, 10, 10, TopK);
class ONNX_OPERATOR_VERSIONED_KERNEL_CLASS_NAME(kCpuExecutionProvider, kOnnxDomain, 10, 10, AveragePool);
class ONNX_OPERATOR_VERSIONED_KERNEL_CLASS_NAME(kCpuExecutionProvider, kOnnxDomain, 10, 12, Mod);
class ONNX_OPERATOR_VERSIONED_TYPED_KERNEL_CLASS_NAME(kCpuExecutionProvider, kOnnxDomain, 10, 10, float, Resize);
class ONNX_OPERATOR_VERSIONED_TYPED_KERNEL_CLASS_NAME(kCpuExecutionProvider, kOnnxDomain, 10, 10, int32_t, Resize);
class ONNX_OPERATOR_VERSIONED_TYPED_KERNEL_CLASS_NAME(kCpuExecutionProvider, kOnnxDomain, 10, 10, uint8_t, Resize);
class ONNX_OPERATOR_KERNEL_CLASS_NAME(kCpuExecutionProvider, kOnnxDomain, 10, ThresholdedRelu);
class ONNX_OPERATOR_VERSIONED_TYPED_KERNEL_CLASS_NAME(kCpuExecutionProvider, kOnnxDomain, 10, 12, uint8_t, DequantizeLinear);
class ONNX_OPERATOR_VERSIONED_TYPED_KERNEL_CLASS_NAME(kCpuExecutionProvider, kOnnxDomain, 10, 12, int8_t, DequantizeLinear);
class ONNX_OPERATOR_VERSIONED_TYPED_KERNEL_CLASS_NAME(kCpuExecutionProvider, kOnnxDomain, 10, 12, uint8_t, QuantizeLinear);
class ONNX_OPERATOR_VERSIONED_TYPED_KERNEL_CLASS_NAME(kCpuExecutionProvider, kOnnxDomain, 10, 12, int8_t, QuantizeLinear);
class ONNX_OPERATOR_KERNEL_CLASS_NAME(kCpuExecutionProvider, kOnnxDomain, 10, QLinearMatMul);
class ONNX_OPERATOR_TYPED_KERNEL_CLASS_NAME(kCpuExecutionProvider, kOnnxDomain, 10, uint8_t, MatMulInteger);
class ONNX_OPERATOR_KERNEL_CLASS_NAME(kCpuExecutionProvider, kOnnxDomain, 10, ConvInteger);
class ONNX_OPERATOR_KERNEL_CLASS_NAME(kCpuExecutionProvider, kOnnxDomain, 10, QLinearConv);
class ONNX_OPERATOR_VERSIONED_KERNEL_CLASS_NAME(kCpuExecutionProvider, kOnnxDomain, 10, 10, Slice);
class ONNX_OPERATOR_VERSIONED_KERNEL_CLASS_NAME(kCpuExecutionProvider, kOnnxDomain, 10, 11, Dropout);
class ONNX_OPERATOR_VERSIONED_KERNEL_CLASS_NAME(kCpuExecutionProvider, kOnnxDomain, 10, 10, NonMaxSuppression);
class ONNX_OPERATOR_KERNEL_CLASS_NAME(kCpuExecutionProvider, kOnnxDomain, 10, IsInf);
class ONNX_OPERATOR_TYPED_KERNEL_CLASS_NAME(kCpuExecutionProvider, kOnnxDomain, 10, float, RoiAlign);
class ONNX_OPERATOR_TYPED_KERNEL_CLASS_NAME(kCpuExecutionProvider, kOnnxDomain, 10, double, RoiAlign);
class ONNX_OPERATOR_KERNEL_CLASS_NAME(kCpuExecutionProvider, kOnnxDomain, 10, ReverseSequence);

// opset 11
class ONNX_OPERATOR_VERSIONED_KERNEL_CLASS_NAME(kCpuExecutionProvider, kOnnxDomain, 11, 11, Clip);
class ONNX_OPERATOR_TYPED_KERNEL_CLASS_NAME(kCpuExecutionProvider, kOnnxDomain, 11, float, CumSum);
class ONNX_OPERATOR_TYPED_KERNEL_CLASS_NAME(kCpuExecutionProvider, kOnnxDomain, 11, double, CumSum);
class ONNX_OPERATOR_TYPED_KERNEL_CLASS_NAME(kCpuExecutionProvider, kOnnxDomain, 11, int32_t, CumSum);
class ONNX_OPERATOR_TYPED_KERNEL_CLASS_NAME(kCpuExecutionProvider, kOnnxDomain, 11, int64_t, CumSum);
class ONNX_OPERATOR_VERSIONED_TYPED_KERNEL_CLASS_NAME(kCpuExecutionProvider, kOnnxDomain, 11, 12, bool, Equal);
class ONNX_OPERATOR_VERSIONED_TYPED_KERNEL_CLASS_NAME(kCpuExecutionProvider, kOnnxDomain, 11, 12, int32_t, Equal);
class ONNX_OPERATOR_VERSIONED_TYPED_KERNEL_CLASS_NAME(kCpuExecutionProvider, kOnnxDomain, 11, 12, int64_t, Equal);
class ONNX_OPERATOR_VERSIONED_TYPED_KERNEL_CLASS_NAME(kCpuExecutionProvider, kOnnxDomain, 11, 12, float, Equal);
class ONNX_OPERATOR_VERSIONED_TYPED_KERNEL_CLASS_NAME(kCpuExecutionProvider, kOnnxDomain, 11, 12, double, Equal);
class ONNX_OPERATOR_TYPED_KERNEL_CLASS_NAME(kCpuExecutionProvider, kOnnxDomain, 11, float, Round);
class ONNX_OPERATOR_TYPED_KERNEL_CLASS_NAME(kCpuExecutionProvider, kOnnxDomain, 11, double, Round);
class ONNX_OPERATOR_TYPED_KERNEL_CLASS_NAME(kCpuExecutionProvider, kOnnxDomain, 11, MLFloat16, Round);
class ONNX_OPERATOR_TYPED_KERNEL_CLASS_NAME(kCpuExecutionProvider, kOnnxDomain, 11, uint8_t, DynamicQuantizeLinear);
class ONNX_OPERATOR_VERSIONED_TYPED_KERNEL_CLASS_NAME(kCpuExecutionProvider, kOnnxDomain, 11, 12, float, ArgMax);
class ONNX_OPERATOR_VERSIONED_TYPED_KERNEL_CLASS_NAME(kCpuExecutionProvider, kOnnxDomain, 11, 12, double, ArgMax);
class ONNX_OPERATOR_VERSIONED_TYPED_KERNEL_CLASS_NAME(kCpuExecutionProvider, kOnnxDomain, 11, 12, int32_t, ArgMax);
class ONNX_OPERATOR_VERSIONED_TYPED_KERNEL_CLASS_NAME(kCpuExecutionProvider, kOnnxDomain, 11, 12, float, ArgMin);
class ONNX_OPERATOR_VERSIONED_TYPED_KERNEL_CLASS_NAME(kCpuExecutionProvider, kOnnxDomain, 11, 12, int32_t, ArgMin);
class ONNX_OPERATOR_VERSIONED_TYPED_KERNEL_CLASS_NAME(kCpuExecutionProvider, kOnnxDomain, 11, 12, float, ReduceL1);
class ONNX_OPERATOR_VERSIONED_TYPED_KERNEL_CLASS_NAME(kCpuExecutionProvider, kOnnxDomain, 11, 12, int32_t, ReduceL1);
class ONNX_OPERATOR_VERSIONED_TYPED_KERNEL_CLASS_NAME(kCpuExecutionProvider, kOnnxDomain, 11, 12, float, ReduceL2);
class ONNX_OPERATOR_VERSIONED_TYPED_KERNEL_CLASS_NAME(kCpuExecutionProvider, kOnnxDomain, 11, 12, int32_t, ReduceL2);
class ONNX_OPERATOR_VERSIONED_TYPED_KERNEL_CLASS_NAME(kCpuExecutionProvider, kOnnxDomain, 11, 12, float, ReduceLogSum);
class ONNX_OPERATOR_VERSIONED_TYPED_KERNEL_CLASS_NAME(kCpuExecutionProvider, kOnnxDomain, 11, 12, int32_t, ReduceLogSum);
class ONNX_OPERATOR_VERSIONED_TYPED_KERNEL_CLASS_NAME(kCpuExecutionProvider, kOnnxDomain, 11, 12, float, ReduceLogSumExp);
class ONNX_OPERATOR_VERSIONED_TYPED_KERNEL_CLASS_NAME(kCpuExecutionProvider, kOnnxDomain, 11, 12, int32_t, ReduceLogSumExp);
class ONNX_OPERATOR_VERSIONED_TYPED_KERNEL_CLASS_NAME(kCpuExecutionProvider, kOnnxDomain, 11, 11, float, ReduceMax);
class ONNX_OPERATOR_VERSIONED_TYPED_KERNEL_CLASS_NAME(kCpuExecutionProvider, kOnnxDomain, 11, 11, int32_t, ReduceMax);
class ONNX_OPERATOR_VERSIONED_TYPED_KERNEL_CLASS_NAME(kCpuExecutionProvider, kOnnxDomain, 11, 11, int64_t, ReduceMax);
class ONNX_OPERATOR_VERSIONED_TYPED_KERNEL_CLASS_NAME(kCpuExecutionProvider, kOnnxDomain, 11, 12, float, ReduceMean);
class ONNX_OPERATOR_VERSIONED_TYPED_KERNEL_CLASS_NAME(kCpuExecutionProvider, kOnnxDomain, 11, 12, int32_t, ReduceMean);
class ONNX_OPERATOR_VERSIONED_TYPED_KERNEL_CLASS_NAME(kCpuExecutionProvider, kOnnxDomain, 11, 11, float, ReduceMin);
class ONNX_OPERATOR_VERSIONED_TYPED_KERNEL_CLASS_NAME(kCpuExecutionProvider, kOnnxDomain, 11, 11, int32_t, ReduceMin);
class ONNX_OPERATOR_VERSIONED_TYPED_KERNEL_CLASS_NAME(kCpuExecutionProvider, kOnnxDomain, 11, 11, int64_t, ReduceMin);
class ONNX_OPERATOR_VERSIONED_TYPED_KERNEL_CLASS_NAME(kCpuExecutionProvider, kOnnxDomain, 11, 12, float, ReduceProd);
class ONNX_OPERATOR_VERSIONED_TYPED_KERNEL_CLASS_NAME(kCpuExecutionProvider, kOnnxDomain, 11, 12, int32_t, ReduceProd);
class ONNX_OPERATOR_VERSIONED_TYPED_KERNEL_CLASS_NAME(kCpuExecutionProvider, kOnnxDomain, 11, 12, int64_t, ReduceProd);
class ONNX_OPERATOR_VERSIONED_TYPED_KERNEL_CLASS_NAME(kCpuExecutionProvider, kOnnxDomain, 11, 12, float, ReduceSum);
class ONNX_OPERATOR_VERSIONED_TYPED_KERNEL_CLASS_NAME(kCpuExecutionProvider, kOnnxDomain, 11, 12, double, ReduceSum);
class ONNX_OPERATOR_VERSIONED_TYPED_KERNEL_CLASS_NAME(kCpuExecutionProvider, kOnnxDomain, 11, 12, int32_t, ReduceSum);
class ONNX_OPERATOR_VERSIONED_TYPED_KERNEL_CLASS_NAME(kCpuExecutionProvider, kOnnxDomain, 11, 12, int64_t, ReduceSum);
class ONNX_OPERATOR_VERSIONED_TYPED_KERNEL_CLASS_NAME(kCpuExecutionProvider, kOnnxDomain, 11, 12, float, ReduceSumSquare);
class ONNX_OPERATOR_VERSIONED_TYPED_KERNEL_CLASS_NAME(kCpuExecutionProvider, kOnnxDomain, 11, 12, double, ReduceSumSquare);
class ONNX_OPERATOR_VERSIONED_TYPED_KERNEL_CLASS_NAME(kCpuExecutionProvider, kOnnxDomain, 11, 12, int32_t, ReduceSumSquare);
class ONNX_OPERATOR_VERSIONED_KERNEL_CLASS_NAME(kCpuExecutionProvider, kOnnxDomain, 11, 12, Hardmax);
class ONNX_OPERATOR_VERSIONED_TYPED_KERNEL_CLASS_NAME(kCpuExecutionProvider, kOnnxDomain, 11, 12, float, LogSoftmax);
class ONNX_OPERATOR_VERSIONED_TYPED_KERNEL_CLASS_NAME(kCpuExecutionProvider, kOnnxDomain, 11, 12, double, LogSoftmax);
class ONNX_OPERATOR_VERSIONED_TYPED_KERNEL_CLASS_NAME(kCpuExecutionProvider, kOnnxDomain, 11, 12, float, Softmax);
class ONNX_OPERATOR_VERSIONED_TYPED_KERNEL_CLASS_NAME(kCpuExecutionProvider, kOnnxDomain, 11, 12, double, Softmax);
class ONNX_OPERATOR_KERNEL_CLASS_NAME(kCpuExecutionProvider, kOnnxDomain, 11, Loop);
class ONNX_OPERATOR_VERSIONED_KERNEL_CLASS_NAME(kCpuExecutionProvider, kOnnxDomain, 11, 12, DepthToSpace);
class ONNX_OPERATOR_KERNEL_CLASS_NAME(kCpuExecutionProvider, kOnnxDomain, 11, Scan);
class ONNX_OPERATOR_VERSIONED_KERNEL_CLASS_NAME(kCpuExecutionProvider, kOnnxDomain, 11, 12, Flatten);
class ONNX_OPERATOR_KERNEL_CLASS_NAME(kCpuExecutionProvider, kOnnxDomain, 11, Compress);
class ONNX_OPERATOR_VERSIONED_KERNEL_CLASS_NAME(kCpuExecutionProvider, kOnnxDomain, 11, 12, Concat);
class ONNX_OPERATOR_VERSIONED_KERNEL_CLASS_NAME(kCpuExecutionProvider, kOnnxDomain, 11, 12, Gather);
class ONNX_OPERATOR_VERSIONED_KERNEL_CLASS_NAME(kCpuExecutionProvider, kOnnxDomain, 11, 12, Slice);
class ONNX_OPERATOR_VERSIONED_KERNEL_CLASS_NAME(kCpuExecutionProvider, kOnnxDomain, 11, 12, Split);
class ONNX_OPERATOR_VERSIONED_KERNEL_CLASS_NAME(kCpuExecutionProvider, kOnnxDomain, 11, 12, Squeeze);
class ONNX_OPERATOR_VERSIONED_KERNEL_CLASS_NAME(kCpuExecutionProvider, kOnnxDomain, 11, 12, Unsqueeze);
class ONNX_OPERATOR_KERNEL_CLASS_NAME(kCpuExecutionProvider, kOnnxDomain, 11, Det);
class ONNX_OPERATOR_VERSIONED_KERNEL_CLASS_NAME(kCpuExecutionProvider, kOnnxDomain, 11, 12, ScatterElements);
class ONNX_OPERATOR_KERNEL_CLASS_NAME(kCpuExecutionProvider, kOnnxDomain, 11, NonMaxSuppression);
class ONNX_OPERATOR_KERNEL_CLASS_NAME(kCpuExecutionProvider, kOnnxDomain, 11, AveragePool);
class ONNX_OPERATOR_KERNEL_CLASS_NAME(kCpuExecutionProvider, kOnnxDomain, 11, MaxUnpool);
class ONNX_OPERATOR_KERNEL_CLASS_NAME(kCpuExecutionProvider, kOnnxDomain, 11, LpPool);
class ONNX_OPERATOR_KERNEL_CLASS_NAME(kCpuExecutionProvider, kOnnxDomain, 11, Conv);
class ONNX_OPERATOR_KERNEL_CLASS_NAME(kCpuExecutionProvider, kOnnxDomain, 11, ConvTranspose);
class ONNX_OPERATOR_KERNEL_CLASS_NAME(kCpuExecutionProvider, kOnnxDomain, 11, If);
class ONNX_OPERATOR_KERNEL_CLASS_NAME(kCpuExecutionProvider, kOnnxDomain, 11, SequenceLength);
class ONNX_OPERATOR_KERNEL_CLASS_NAME(kCpuExecutionProvider, kOnnxDomain, 11, SequenceAt);
class ONNX_OPERATOR_KERNEL_CLASS_NAME(kCpuExecutionProvider, kOnnxDomain, 11, SequenceEmpty);
class ONNX_OPERATOR_KERNEL_CLASS_NAME(kCpuExecutionProvider, kOnnxDomain, 11, SequenceInsert);
class ONNX_OPERATOR_KERNEL_CLASS_NAME(kCpuExecutionProvider, kOnnxDomain, 11, SequenceErase);
class ONNX_OPERATOR_KERNEL_CLASS_NAME(kCpuExecutionProvider, kOnnxDomain, 11, SequenceConstruct);
class ONNX_OPERATOR_KERNEL_CLASS_NAME(kCpuExecutionProvider, kOnnxDomain, 11, ConcatFromSequence);
class ONNX_OPERATOR_KERNEL_CLASS_NAME(kCpuExecutionProvider, kOnnxDomain, 11, SplitToSequence);
class ONNX_OPERATOR_VERSIONED_KERNEL_CLASS_NAME(kCpuExecutionProvider, kOnnxDomain, 11, 12, ScatterND);
class ONNX_OPERATOR_VERSIONED_KERNEL_CLASS_NAME(kCpuExecutionProvider, kOnnxDomain, 11, 12, Gemm);
class ONNX_OPERATOR_VERSIONED_KERNEL_CLASS_NAME(kCpuExecutionProvider, kOnnxDomain, 11, 12, GatherElements);
class ONNX_OPERATOR_TYPED_KERNEL_CLASS_NAME(kCpuExecutionProvider, kOnnxDomain, 11, uint8_t, BitShift);
class ONNX_OPERATOR_TYPED_KERNEL_CLASS_NAME(kCpuExecutionProvider, kOnnxDomain, 11, uint32_t, BitShift);
class ONNX_OPERATOR_TYPED_KERNEL_CLASS_NAME(kCpuExecutionProvider, kOnnxDomain, 11, uint64_t, BitShift);
class ONNX_OPERATOR_VERSIONED_KERNEL_CLASS_NAME(kCpuExecutionProvider, kOnnxDomain, 11, 12, Pad);
class ONNX_OPERATOR_VERSIONED_KERNEL_CLASS_NAME(kCpuExecutionProvider, kOnnxDomain, 11, 11, GatherND);
class ONNX_OPERATOR_KERNEL_CLASS_NAME(kCpuExecutionProvider, kOnnxDomain, 11, Range);
class ONNX_OPERATOR_KERNEL_CLASS_NAME(kCpuExecutionProvider, kOnnxDomain, 11, Unique);
class ONNX_OPERATOR_TYPED_KERNEL_CLASS_NAME(kCpuExecutionProvider, kOnnxDomain, 11, float, TopK);
class ONNX_OPERATOR_TYPED_KERNEL_CLASS_NAME(kCpuExecutionProvider, kOnnxDomain, 11, int64_t, TopK);
class ONNX_OPERATOR_TYPED_KERNEL_CLASS_NAME(kCpuExecutionProvider, kOnnxDomain, 11, int64_t_int64_t_int64_t, OneHot);
class ONNX_OPERATOR_TYPED_KERNEL_CLASS_NAME(kCpuExecutionProvider, kOnnxDomain, 11, float_int64_t_int64_t, OneHot);
class ONNX_OPERATOR_TYPED_KERNEL_CLASS_NAME(kCpuExecutionProvider, kOnnxDomain, 11, int64_t_string_int64_t, OneHot);
class ONNX_OPERATOR_TYPED_KERNEL_CLASS_NAME(kCpuExecutionProvider, kOnnxDomain, 11, float_string_int64_t, OneHot);
class ONNX_OPERATOR_TYPED_KERNEL_CLASS_NAME(kCpuExecutionProvider, kOnnxDomain, 11, float_float_float, OneHot);
class ONNX_OPERATOR_TYPED_KERNEL_CLASS_NAME(kCpuExecutionProvider, kOnnxDomain, 11, int64_t_int32_t_float, OneHot);
class ONNX_OPERATOR_TYPED_KERNEL_CLASS_NAME(kCpuExecutionProvider, kOnnxDomain, 11, int64_t_float_int64_t, OneHot);
class ONNX_OPERATOR_TYPED_KERNEL_CLASS_NAME(kCpuExecutionProvider, kOnnxDomain, 11, int32_t_float_int32_t, OneHot);
class ONNX_OPERATOR_TYPED_KERNEL_CLASS_NAME(kCpuExecutionProvider, kOnnxDomain, 11, int32_t_float_float, OneHot);
class ONNX_OPERATOR_TYPED_KERNEL_CLASS_NAME(kCpuExecutionProvider, kOnnxDomain, 11, int64_t_float_float, OneHot);
class ONNX_OPERATOR_TYPED_KERNEL_CLASS_NAME(kCpuExecutionProvider, kOnnxDomain, 11, int64_t_float_int32_t, OneHot);
class ONNX_OPERATOR_VERSIONED_TYPED_KERNEL_CLASS_NAME(kCpuExecutionProvider, kOnnxDomain, 11, 12, float, Resize);
class ONNX_OPERATOR_VERSIONED_TYPED_KERNEL_CLASS_NAME(kCpuExecutionProvider, kOnnxDomain, 11, 12, int32_t, Resize);
class ONNX_OPERATOR_VERSIONED_TYPED_KERNEL_CLASS_NAME(kCpuExecutionProvider, kOnnxDomain, 11, 12, uint8_t, Resize);

// opset 12
class ONNX_OPERATOR_VERSIONED_KERNEL_CLASS_NAME(kCpuExecutionProvider, kOnnxDomain, 12, 12, Clip);

class ONNX_OPERATOR_VERSIONED_KERNEL_CLASS_NAME(kCpuExecutionProvider, kOnnxDomain, 12, 12, Min);
class ONNX_OPERATOR_VERSIONED_KERNEL_CLASS_NAME(kCpuExecutionProvider, kOnnxDomain, 12, 12, Max);
class ONNX_OPERATOR_KERNEL_CLASS_NAME(kCpuExecutionProvider, kOnnxDomain, 12, MaxPool);
class ONNX_OPERATOR_VERSIONED_KERNEL_CLASS_NAME(kCpuExecutionProvider, kOnnxDomain, 12, 12, Pow);
class ONNX_OPERATOR_VERSIONED_TYPED_KERNEL_CLASS_NAME(kCpuExecutionProvider, kOnnxDomain, 12, 12, float, ReduceMax);
class ONNX_OPERATOR_VERSIONED_TYPED_KERNEL_CLASS_NAME(kCpuExecutionProvider, kOnnxDomain, 12, 12, int32_t, ReduceMax);
class ONNX_OPERATOR_VERSIONED_TYPED_KERNEL_CLASS_NAME(kCpuExecutionProvider, kOnnxDomain, 12, 12, int64_t, ReduceMax);
class ONNX_OPERATOR_VERSIONED_TYPED_KERNEL_CLASS_NAME(kCpuExecutionProvider, kOnnxDomain, 12, 12, int8_t, ReduceMax);
class ONNX_OPERATOR_VERSIONED_TYPED_KERNEL_CLASS_NAME(kCpuExecutionProvider, kOnnxDomain, 12, 12, uint8_t, ReduceMax);

class ONNX_OPERATOR_VERSIONED_TYPED_KERNEL_CLASS_NAME(kCpuExecutionProvider, kOnnxDomain, 12, 12, float, ReduceMin);
class ONNX_OPERATOR_VERSIONED_TYPED_KERNEL_CLASS_NAME(kCpuExecutionProvider, kOnnxDomain, 12, 12, int32_t, ReduceMin);
class ONNX_OPERATOR_VERSIONED_TYPED_KERNEL_CLASS_NAME(kCpuExecutionProvider, kOnnxDomain, 12, 12, int64_t, ReduceMin);
class ONNX_OPERATOR_VERSIONED_TYPED_KERNEL_CLASS_NAME(kCpuExecutionProvider, kOnnxDomain, 12, 12, int8_t, ReduceMin);
class ONNX_OPERATOR_VERSIONED_TYPED_KERNEL_CLASS_NAME(kCpuExecutionProvider, kOnnxDomain, 12, 12, uint8_t, ReduceMin);
class ONNX_OPERATOR_VERSIONED_KERNEL_CLASS_NAME(kCpuExecutionProvider, kOnnxDomain, 12, 12, GatherND);
class ONNX_OPERATOR_KERNEL_CLASS_NAME(kCpuExecutionProvider, kOnnxDomain, 12, Einsum);

// REVIEW(codemzs): ConstEigenVectorArrayMap.cast<MLFLoat16) does not seem to be supported.
// However these types work on GPU implementation.
//class ONNX_OPERATOR_TYPED_KERNEL_CLASS_NAME(kCpuExecutionProvider, kOnnxDomain, 12, MLFloat16_MLFloat16, Dropout);
//class ONNX_OPERATOR_TYPED_KERNEL_CLASS_NAME(kCpuExecutionProvider, kOnnxDomain, 12, MLFloat16_float, Dropout);
//class ONNX_OPERATOR_TYPED_KERNEL_CLASS_NAME(kCpuExecutionProvider, kOnnxDomain, 12, MLFloat16_double, Dropout);
class ONNX_OPERATOR_VERSIONED_TYPED_KERNEL_CLASS_NAME(kCpuExecutionProvider, kOnnxDomain, 12, 12, float_float, Dropout);
class ONNX_OPERATOR_VERSIONED_TYPED_KERNEL_CLASS_NAME(kCpuExecutionProvider, kOnnxDomain, 12, 12, float_double, Dropout);
class ONNX_OPERATOR_VERSIONED_TYPED_KERNEL_CLASS_NAME(kCpuExecutionProvider, kOnnxDomain, 12, 12, double_float, Dropout);
class ONNX_OPERATOR_VERSIONED_TYPED_KERNEL_CLASS_NAME(kCpuExecutionProvider, kOnnxDomain, 12, 12, double_double, Dropout);

// opset 13
class ONNX_OPERATOR_TYPED_KERNEL_CLASS_NAME(kCpuExecutionProvider, kOnnxDomain, 13, float, Erf);
class ONNX_OPERATOR_KERNEL_CLASS_NAME(kCpuExecutionProvider, kOnnxDomain, 13, Cast);
class ONNX_OPERATOR_KERNEL_CLASS_NAME(kCpuExecutionProvider, kOnnxDomain, 13, Clip);
class ONNX_OPERATOR_TYPED_KERNEL_CLASS_NAME(kCpuExecutionProvider, kOnnxDomain, 13, uint8_t, DequantizeLinear);
class ONNX_OPERATOR_TYPED_KERNEL_CLASS_NAME(kCpuExecutionProvider, kOnnxDomain, 13, int8_t, DequantizeLinear);
class ONNX_OPERATOR_TYPED_KERNEL_CLASS_NAME(kCpuExecutionProvider, kOnnxDomain, 13, float, Expand);
class ONNX_OPERATOR_TYPED_KERNEL_CLASS_NAME(kCpuExecutionProvider, kOnnxDomain, 13, double, Expand);
class ONNX_OPERATOR_TYPED_KERNEL_CLASS_NAME(kCpuExecutionProvider, kOnnxDomain, 13, int8_t, Expand);
class ONNX_OPERATOR_TYPED_KERNEL_CLASS_NAME(kCpuExecutionProvider, kOnnxDomain, 13, int16_t, Expand);
class ONNX_OPERATOR_TYPED_KERNEL_CLASS_NAME(kCpuExecutionProvider, kOnnxDomain, 13, int32_t, Expand);
class ONNX_OPERATOR_TYPED_KERNEL_CLASS_NAME(kCpuExecutionProvider, kOnnxDomain, 13, int64_t, Expand);
class ONNX_OPERATOR_TYPED_KERNEL_CLASS_NAME(kCpuExecutionProvider, kOnnxDomain, 13, uint8_t, Expand);
class ONNX_OPERATOR_TYPED_KERNEL_CLASS_NAME(kCpuExecutionProvider, kOnnxDomain, 13, uint16_t, Expand);
class ONNX_OPERATOR_TYPED_KERNEL_CLASS_NAME(kCpuExecutionProvider, kOnnxDomain, 13, uint32_t, Expand);
class ONNX_OPERATOR_TYPED_KERNEL_CLASS_NAME(kCpuExecutionProvider, kOnnxDomain, 13, uint64_t, Expand);
class ONNX_OPERATOR_TYPED_KERNEL_CLASS_NAME(kCpuExecutionProvider, kOnnxDomain, 13, bool, Expand);
class ONNX_OPERATOR_TYPED_KERNEL_CLASS_NAME(kCpuExecutionProvider, kOnnxDomain, 13, MLFloat16, Expand);
class ONNX_OPERATOR_KERNEL_CLASS_NAME(kCpuExecutionProvider, kOnnxDomain, 13, Gemm);
class ONNX_OPERATOR_TYPED_KERNEL_CLASS_NAME(kCpuExecutionProvider, kOnnxDomain, 13, float, MatMul);
class ONNX_OPERATOR_TYPED_KERNEL_CLASS_NAME(kCpuExecutionProvider, kOnnxDomain, 13, double, MatMul);
class ONNX_OPERATOR_TYPED_KERNEL_CLASS_NAME(kCpuExecutionProvider, kOnnxDomain, 13, int32_t, MatMul);
class ONNX_OPERATOR_TYPED_KERNEL_CLASS_NAME(kCpuExecutionProvider, kOnnxDomain, 13, int64_t, MatMul);
class ONNX_OPERATOR_KERNEL_CLASS_NAME(kCpuExecutionProvider, kOnnxDomain, 13, Min);
class ONNX_OPERATOR_KERNEL_CLASS_NAME(kCpuExecutionProvider, kOnnxDomain, 13, Max);
class ONNX_OPERATOR_TYPED_KERNEL_CLASS_NAME(kCpuExecutionProvider, kOnnxDomain, 13, float, Mean);
class ONNX_OPERATOR_TYPED_KERNEL_CLASS_NAME(kCpuExecutionProvider, kOnnxDomain, 13, uint8_t, QuantizeLinear);
class ONNX_OPERATOR_TYPED_KERNEL_CLASS_NAME(kCpuExecutionProvider, kOnnxDomain, 13, int8_t, QuantizeLinear);
class ONNX_OPERATOR_KERNEL_CLASS_NAME(kCpuExecutionProvider, kOnnxDomain, 13, Sigmoid);
class ONNX_OPERATOR_KERNEL_CLASS_NAME(kCpuExecutionProvider, kOnnxDomain, 13, Sign);
class ONNX_OPERATOR_KERNEL_CLASS_NAME(kCpuExecutionProvider, kOnnxDomain, 13, Size);
class ONNX_OPERATOR_TYPED_KERNEL_CLASS_NAME(kCpuExecutionProvider, kOnnxDomain, 13, float, Sum);
class ONNX_OPERATOR_KERNEL_CLASS_NAME(kCpuExecutionProvider, kOnnxDomain, 13, Flatten);
class ONNX_OPERATOR_KERNEL_CLASS_NAME(kCpuExecutionProvider, kOnnxDomain, 13, LRN);
class ONNX_OPERATOR_KERNEL_CLASS_NAME(kCpuExecutionProvider, kOnnxDomain, 13, MeanVarianceNormalization);
class ONNX_OPERATOR_TYPED_KERNEL_CLASS_NAME(kCpuExecutionProvider, kOnnxDomain, 13, float_float, Dropout);
class ONNX_OPERATOR_TYPED_KERNEL_CLASS_NAME(kCpuExecutionProvider, kOnnxDomain, 13, float_double, Dropout);
class ONNX_OPERATOR_TYPED_KERNEL_CLASS_NAME(kCpuExecutionProvider, kOnnxDomain, 13, double_float, Dropout);
class ONNX_OPERATOR_TYPED_KERNEL_CLASS_NAME(kCpuExecutionProvider, kOnnxDomain, 13, double_double, Dropout);
class ONNX_OPERATOR_TYPED_KERNEL_CLASS_NAME(kCpuExecutionProvider, kOnnxDomain, 13, float, ArgMax);
class ONNX_OPERATOR_TYPED_KERNEL_CLASS_NAME(kCpuExecutionProvider, kOnnxDomain, 13, double, ArgMax);
class ONNX_OPERATOR_TYPED_KERNEL_CLASS_NAME(kCpuExecutionProvider, kOnnxDomain, 13, int32_t, ArgMax);
class ONNX_OPERATOR_TYPED_KERNEL_CLASS_NAME(kCpuExecutionProvider, kOnnxDomain, 13, float, ArgMin);
class ONNX_OPERATOR_TYPED_KERNEL_CLASS_NAME(kCpuExecutionProvider, kOnnxDomain, 13, int32_t, ArgMin);
class ONNX_OPERATOR_KERNEL_CLASS_NAME(kCpuExecutionProvider, kOnnxDomain, 13, Reshape);
class ONNX_OPERATOR_KERNEL_CLASS_NAME(kCpuExecutionProvider, kOnnxDomain, 13, Shape);
class ONNX_OPERATOR_KERNEL_CLASS_NAME(kCpuExecutionProvider, kOnnxDomain, 13, Concat);
class ONNX_OPERATOR_TYPED_KERNEL_CLASS_NAME(kCpuExecutionProvider, kOnnxDomain, 13, float, Less);
class ONNX_OPERATOR_TYPED_KERNEL_CLASS_NAME(kCpuExecutionProvider, kOnnxDomain, 13, double, Less);
class ONNX_OPERATOR_TYPED_KERNEL_CLASS_NAME(kCpuExecutionProvider, kOnnxDomain, 13, int32_t, Less);
class ONNX_OPERATOR_TYPED_KERNEL_CLASS_NAME(kCpuExecutionProvider, kOnnxDomain, 13, int64_t, Less);
class ONNX_OPERATOR_TYPED_KERNEL_CLASS_NAME(kCpuExecutionProvider, kOnnxDomain, 13, float, Greater);
class ONNX_OPERATOR_TYPED_KERNEL_CLASS_NAME(kCpuExecutionProvider, kOnnxDomain, 13, double, Greater);
class ONNX_OPERATOR_TYPED_KERNEL_CLASS_NAME(kCpuExecutionProvider, kOnnxDomain, 13, int32_t, Greater);
class ONNX_OPERATOR_TYPED_KERNEL_CLASS_NAME(kCpuExecutionProvider, kOnnxDomain, 13, int64_t, Greater);
class ONNX_OPERATOR_TYPED_KERNEL_CLASS_NAME(kCpuExecutionProvider, kOnnxDomain, 13, bool, Equal);
class ONNX_OPERATOR_TYPED_KERNEL_CLASS_NAME(kCpuExecutionProvider, kOnnxDomain, 13, int32_t, Equal);
class ONNX_OPERATOR_TYPED_KERNEL_CLASS_NAME(kCpuExecutionProvider, kOnnxDomain, 13, int64_t, Equal);
class ONNX_OPERATOR_TYPED_KERNEL_CLASS_NAME(kCpuExecutionProvider, kOnnxDomain, 13, float, Equal);
class ONNX_OPERATOR_TYPED_KERNEL_CLASS_NAME(kCpuExecutionProvider, kOnnxDomain, 13, double, Equal);
class ONNX_OPERATOR_TYPED_KERNEL_CLASS_NAME(kCpuExecutionProvider, kOnnxDomain, 13, float, Add);
class ONNX_OPERATOR_TYPED_KERNEL_CLASS_NAME(kCpuExecutionProvider, kOnnxDomain, 13, double, Add);
class ONNX_OPERATOR_TYPED_KERNEL_CLASS_NAME(kCpuExecutionProvider, kOnnxDomain, 13, int32_t, Add);
class ONNX_OPERATOR_TYPED_KERNEL_CLASS_NAME(kCpuExecutionProvider, kOnnxDomain, 13, int64_t, Add);
class ONNX_OPERATOR_TYPED_KERNEL_CLASS_NAME(kCpuExecutionProvider, kOnnxDomain, 13, float, Sub);
class ONNX_OPERATOR_TYPED_KERNEL_CLASS_NAME(kCpuExecutionProvider, kOnnxDomain, 13, double, Sub);
class ONNX_OPERATOR_TYPED_KERNEL_CLASS_NAME(kCpuExecutionProvider, kOnnxDomain, 13, int32_t, Sub);
class ONNX_OPERATOR_TYPED_KERNEL_CLASS_NAME(kCpuExecutionProvider, kOnnxDomain, 13, int64_t, Sub);
class ONNX_OPERATOR_TYPED_KERNEL_CLASS_NAME(kCpuExecutionProvider, kOnnxDomain, 13, float, Mul);
class ONNX_OPERATOR_TYPED_KERNEL_CLASS_NAME(kCpuExecutionProvider, kOnnxDomain, 13, double, Mul);
class ONNX_OPERATOR_TYPED_KERNEL_CLASS_NAME(kCpuExecutionProvider, kOnnxDomain, 13, int32_t, Mul);
class ONNX_OPERATOR_TYPED_KERNEL_CLASS_NAME(kCpuExecutionProvider, kOnnxDomain, 13, int64_t, Mul);
class ONNX_OPERATOR_TYPED_KERNEL_CLASS_NAME(kCpuExecutionProvider, kOnnxDomain, 13, float, Div);
class ONNX_OPERATOR_TYPED_KERNEL_CLASS_NAME(kCpuExecutionProvider, kOnnxDomain, 13, double, Div);
class ONNX_OPERATOR_TYPED_KERNEL_CLASS_NAME(kCpuExecutionProvider, kOnnxDomain, 13, int32_t, Div);
class ONNX_OPERATOR_TYPED_KERNEL_CLASS_NAME(kCpuExecutionProvider, kOnnxDomain, 13, int64_t, Div);
class ONNX_OPERATOR_TYPED_KERNEL_CLASS_NAME(kCpuExecutionProvider, kOnnxDomain, 13, float, Neg);
class ONNX_OPERATOR_TYPED_KERNEL_CLASS_NAME(kCpuExecutionProvider, kOnnxDomain, 13, double, Neg);
class ONNX_OPERATOR_TYPED_KERNEL_CLASS_NAME(kCpuExecutionProvider, kOnnxDomain, 13, int8_t, Neg);
class ONNX_OPERATOR_TYPED_KERNEL_CLASS_NAME(kCpuExecutionProvider, kOnnxDomain, 13, int32_t, Neg);
class ONNX_OPERATOR_TYPED_KERNEL_CLASS_NAME(kCpuExecutionProvider, kOnnxDomain, 13, int64_t, Neg);
class ONNX_OPERATOR_KERNEL_CLASS_NAME(kCpuExecutionProvider, kOnnxDomain, 13, Mod);
class ONNX_OPERATOR_TYPED_KERNEL_CLASS_NAME(kCpuExecutionProvider, kOnnxDomain, 13, float, Abs);
class ONNX_OPERATOR_TYPED_KERNEL_CLASS_NAME(kCpuExecutionProvider, kOnnxDomain, 13, double, Abs);
class ONNX_OPERATOR_TYPED_KERNEL_CLASS_NAME(kCpuExecutionProvider, kOnnxDomain, 13, int8_t, Abs);
class ONNX_OPERATOR_TYPED_KERNEL_CLASS_NAME(kCpuExecutionProvider, kOnnxDomain, 13, int16_t, Abs);
class ONNX_OPERATOR_TYPED_KERNEL_CLASS_NAME(kCpuExecutionProvider, kOnnxDomain, 13, int32_t, Abs);
class ONNX_OPERATOR_TYPED_KERNEL_CLASS_NAME(kCpuExecutionProvider, kOnnxDomain, 13, int64_t, Abs);
class ONNX_OPERATOR_TYPED_KERNEL_CLASS_NAME(kCpuExecutionProvider, kOnnxDomain, 13, uint8_t, Abs);
class ONNX_OPERATOR_TYPED_KERNEL_CLASS_NAME(kCpuExecutionProvider, kOnnxDomain, 13, uint16_t, Abs);
class ONNX_OPERATOR_TYPED_KERNEL_CLASS_NAME(kCpuExecutionProvider, kOnnxDomain, 13, uint32_t, Abs);
class ONNX_OPERATOR_TYPED_KERNEL_CLASS_NAME(kCpuExecutionProvider, kOnnxDomain, 13, uint64_t, Abs);
class ONNX_OPERATOR_TYPED_KERNEL_CLASS_NAME(kCpuExecutionProvider, kOnnxDomain, 13, float, Reciprocal);
class ONNX_OPERATOR_TYPED_KERNEL_CLASS_NAME(kCpuExecutionProvider, kOnnxDomain, 13, float, Floor);
class ONNX_OPERATOR_TYPED_KERNEL_CLASS_NAME(kCpuExecutionProvider, kOnnxDomain, 13, float, Ceil);
class ONNX_OPERATOR_TYPED_KERNEL_CLASS_NAME(kCpuExecutionProvider, kOnnxDomain, 13, float, Sqrt);
class ONNX_OPERATOR_TYPED_KERNEL_CLASS_NAME(kCpuExecutionProvider, kOnnxDomain, 13, double, Sqrt);
class ONNX_OPERATOR_KERNEL_CLASS_NAME(kCpuExecutionProvider, kOnnxDomain, 13, Relu);
class ONNX_OPERATOR_TYPED_KERNEL_CLASS_NAME(kCpuExecutionProvider, kOnnxDomain, 13, float, Exp);
class ONNX_OPERATOR_TYPED_KERNEL_CLASS_NAME(kCpuExecutionProvider, kOnnxDomain, 13, double, Exp);
class ONNX_OPERATOR_TYPED_KERNEL_CLASS_NAME(kCpuExecutionProvider, kOnnxDomain, 13, float, Log);
class ONNX_OPERATOR_KERNEL_CLASS_NAME(kCpuExecutionProvider, kOnnxDomain, 13, Pow);
class ONNX_OPERATOR_KERNEL_CLASS_NAME(kCpuExecutionProvider, kOnnxDomain, 13, DepthToSpace);
class ONNX_OPERATOR_KERNEL_CLASS_NAME(kCpuExecutionProvider, kOnnxDomain, 13, SpaceToDepth);
class ONNX_OPERATOR_KERNEL_CLASS_NAME(kCpuExecutionProvider, kOnnxDomain, 13, Slice);
class ONNX_OPERATOR_KERNEL_CLASS_NAME(kCpuExecutionProvider, kOnnxDomain, 13, Split);
class ONNX_OPERATOR_KERNEL_CLASS_NAME(kCpuExecutionProvider, kOnnxDomain, 13, Unsqueeze);
class ONNX_OPERATOR_KERNEL_CLASS_NAME(kCpuExecutionProvider, kOnnxDomain, 13, Squeeze);
class ONNX_OPERATOR_KERNEL_CLASS_NAME(kCpuExecutionProvider, kOnnxDomain, 13, Transpose);
class ONNX_OPERATOR_KERNEL_CLASS_NAME(kCpuExecutionProvider, kOnnxDomain, 13, Tile);
class ONNX_OPERATOR_KERNEL_CLASS_NAME(kCpuExecutionProvider, kOnnxDomain, 13, Gather);
class ONNX_OPERATOR_KERNEL_CLASS_NAME(kCpuExecutionProvider, kOnnxDomain, 13, GatherElements);
class ONNX_OPERATOR_KERNEL_CLASS_NAME(kCpuExecutionProvider, kOnnxDomain, 13, ScatterND);
class ONNX_OPERATOR_KERNEL_CLASS_NAME(kCpuExecutionProvider, kOnnxDomain, 13, ScatterElements);
class ONNX_OPERATOR_KERNEL_CLASS_NAME(kCpuExecutionProvider, kOnnxDomain, 13, Identity);
class ONNX_OPERATOR_TYPED_KERNEL_CLASS_NAME(kCpuExecutionProvider, kOnnxDomain, 13, float, IsNaN);
class ONNX_OPERATOR_TYPED_KERNEL_CLASS_NAME(kCpuExecutionProvider, kOnnxDomain, 13, MLFloat16, IsNaN);
class ONNX_OPERATOR_TYPED_KERNEL_CLASS_NAME(kCpuExecutionProvider, kOnnxDomain, 13, bool, NonZero);
class ONNX_OPERATOR_TYPED_KERNEL_CLASS_NAME(kCpuExecutionProvider, kOnnxDomain, 13, float, NonZero);
class ONNX_OPERATOR_TYPED_KERNEL_CLASS_NAME(kCpuExecutionProvider, kOnnxDomain, 13, int32_t, NonZero);
class ONNX_OPERATOR_TYPED_KERNEL_CLASS_NAME(kCpuExecutionProvider, kOnnxDomain, 13, int64_t, NonZero);
class ONNX_OPERATOR_TYPED_KERNEL_CLASS_NAME(kCpuExecutionProvider, kOnnxDomain, 13, uint8_t, NonZero);
class ONNX_OPERATOR_KERNEL_CLASS_NAME(kCpuExecutionProvider, kOnnxDomain, 13, GatherND);
class ONNX_OPERATOR_KERNEL_CLASS_NAME(kCpuExecutionProvider, kOnnxDomain, 13, Pad);
class ONNX_OPERATOR_TYPED_KERNEL_CLASS_NAME(kCpuExecutionProvider, kOnnxDomain, 13, float, ReduceL1);
class ONNX_OPERATOR_TYPED_KERNEL_CLASS_NAME(kCpuExecutionProvider, kOnnxDomain, 13, int32_t, ReduceL1);
class ONNX_OPERATOR_TYPED_KERNEL_CLASS_NAME(kCpuExecutionProvider, kOnnxDomain, 13, float, ReduceL2);
class ONNX_OPERATOR_TYPED_KERNEL_CLASS_NAME(kCpuExecutionProvider, kOnnxDomain, 13, int32_t, ReduceL2);
class ONNX_OPERATOR_TYPED_KERNEL_CLASS_NAME(kCpuExecutionProvider, kOnnxDomain, 13, float, ReduceLogSum);
class ONNX_OPERATOR_TYPED_KERNEL_CLASS_NAME(kCpuExecutionProvider, kOnnxDomain, 13, int32_t, ReduceLogSum);
class ONNX_OPERATOR_TYPED_KERNEL_CLASS_NAME(kCpuExecutionProvider, kOnnxDomain, 13, float, ReduceLogSumExp);
class ONNX_OPERATOR_TYPED_KERNEL_CLASS_NAME(kCpuExecutionProvider, kOnnxDomain, 13, int32_t, ReduceLogSumExp);
class ONNX_OPERATOR_TYPED_KERNEL_CLASS_NAME(kCpuExecutionProvider, kOnnxDomain, 13, float, ReduceMax);
class ONNX_OPERATOR_TYPED_KERNEL_CLASS_NAME(kCpuExecutionProvider, kOnnxDomain, 13, int32_t, ReduceMax);
class ONNX_OPERATOR_TYPED_KERNEL_CLASS_NAME(kCpuExecutionProvider, kOnnxDomain, 13, int64_t, ReduceMax);
class ONNX_OPERATOR_TYPED_KERNEL_CLASS_NAME(kCpuExecutionProvider, kOnnxDomain, 13, int8_t, ReduceMax);
class ONNX_OPERATOR_TYPED_KERNEL_CLASS_NAME(kCpuExecutionProvider, kOnnxDomain, 13, uint8_t, ReduceMax);
class ONNX_OPERATOR_TYPED_KERNEL_CLASS_NAME(kCpuExecutionProvider, kOnnxDomain, 13, float, ReduceMean);
class ONNX_OPERATOR_TYPED_KERNEL_CLASS_NAME(kCpuExecutionProvider, kOnnxDomain, 13, int32_t, ReduceMean);
class ONNX_OPERATOR_TYPED_KERNEL_CLASS_NAME(kCpuExecutionProvider, kOnnxDomain, 13, float, ReduceMin);
class ONNX_OPERATOR_TYPED_KERNEL_CLASS_NAME(kCpuExecutionProvider, kOnnxDomain, 13, int32_t, ReduceMin);
class ONNX_OPERATOR_TYPED_KERNEL_CLASS_NAME(kCpuExecutionProvider, kOnnxDomain, 13, int64_t, ReduceMin);
class ONNX_OPERATOR_TYPED_KERNEL_CLASS_NAME(kCpuExecutionProvider, kOnnxDomain, 13, int8_t, ReduceMin);
class ONNX_OPERATOR_TYPED_KERNEL_CLASS_NAME(kCpuExecutionProvider, kOnnxDomain, 13, uint8_t, ReduceMin);
class ONNX_OPERATOR_TYPED_KERNEL_CLASS_NAME(kCpuExecutionProvider, kOnnxDomain, 13, float, ReduceProd);
class ONNX_OPERATOR_TYPED_KERNEL_CLASS_NAME(kCpuExecutionProvider, kOnnxDomain, 13, int32_t, ReduceProd);
class ONNX_OPERATOR_TYPED_KERNEL_CLASS_NAME(kCpuExecutionProvider, kOnnxDomain, 13, int64_t, ReduceProd);
class ONNX_OPERATOR_TYPED_KERNEL_CLASS_NAME(kCpuExecutionProvider, kOnnxDomain, 13, float, ReduceSumSquare);
class ONNX_OPERATOR_TYPED_KERNEL_CLASS_NAME(kCpuExecutionProvider, kOnnxDomain, 13, double, ReduceSumSquare);
class ONNX_OPERATOR_TYPED_KERNEL_CLASS_NAME(kCpuExecutionProvider, kOnnxDomain, 13, int32_t, ReduceSumSquare);
class ONNX_OPERATOR_TYPED_KERNEL_CLASS_NAME(kCpuExecutionProvider, kOnnxDomain, 13, float, ReduceSum);
class ONNX_OPERATOR_TYPED_KERNEL_CLASS_NAME(kCpuExecutionProvider, kOnnxDomain, 13, double, ReduceSum);
class ONNX_OPERATOR_TYPED_KERNEL_CLASS_NAME(kCpuExecutionProvider, kOnnxDomain, 13, int32_t, ReduceSum);
class ONNX_OPERATOR_TYPED_KERNEL_CLASS_NAME(kCpuExecutionProvider, kOnnxDomain, 13, int64_t, ReduceSum);
class ONNX_OPERATOR_TYPED_KERNEL_CLASS_NAME(kCpuExecutionProvider, kOnnxDomain, 13, float, Resize);
class ONNX_OPERATOR_TYPED_KERNEL_CLASS_NAME(kCpuExecutionProvider, kOnnxDomain, 13, int32_t, Resize);
class ONNX_OPERATOR_TYPED_KERNEL_CLASS_NAME(kCpuExecutionProvider, kOnnxDomain, 13, uint8_t, Resize);
class ONNX_OPERATOR_TYPED_KERNEL_CLASS_NAME(kCpuExecutionProvider, kOnnxDomain, 13, float, LogSoftmax);
class ONNX_OPERATOR_TYPED_KERNEL_CLASS_NAME(kCpuExecutionProvider, kOnnxDomain, 13, double, LogSoftmax);
class ONNX_OPERATOR_TYPED_KERNEL_CLASS_NAME(kCpuExecutionProvider, kOnnxDomain, 13, float, Softmax);
class ONNX_OPERATOR_TYPED_KERNEL_CLASS_NAME(kCpuExecutionProvider, kOnnxDomain, 13, double, Softmax);
class ONNX_OPERATOR_KERNEL_CLASS_NAME(kCpuExecutionProvider, kOnnxDomain, 13, Hardmax);

template <>
KernelCreateInfo BuildKernelCreateInfo<void>() {
  KernelCreateInfo info;
  return info;
}

Status RegisterOnnxOperatorKernels(KernelRegistry& kernel_registry) {
  static const BuildKernelCreateInfoFn function_table[] = {
      BuildKernelCreateInfo<void>,  //default entry to avoid the list become empty after ops-reducing
      BuildKernelCreateInfo<ONNX_OPERATOR_VERSIONED_KERNEL_CLASS_NAME(kCpuExecutionProvider, kOnnxDomain, 6, 10,
                                                                      Clip)>,
      BuildKernelCreateInfo<ONNX_OPERATOR_KERNEL_CLASS_NAME(kCpuExecutionProvider, kOnnxDomain, 6, Elu)>,
      BuildKernelCreateInfo<ONNX_OPERATOR_KERNEL_CLASS_NAME(kCpuExecutionProvider, kOnnxDomain, 6, HardSigmoid)>,
      BuildKernelCreateInfo<ONNX_OPERATOR_KERNEL_CLASS_NAME(kCpuExecutionProvider, kOnnxDomain, 6, LeakyRelu)>,
      BuildKernelCreateInfo<ONNX_OPERATOR_VERSIONED_KERNEL_CLASS_NAME(kCpuExecutionProvider, kOnnxDomain, 6, 12, Relu)>,
      BuildKernelCreateInfo<ONNX_OPERATOR_KERNEL_CLASS_NAME(kCpuExecutionProvider, kOnnxDomain, 6, Selu)>,
      BuildKernelCreateInfo<ONNX_OPERATOR_VERSIONED_KERNEL_CLASS_NAME(kCpuExecutionProvider, kOnnxDomain, 6, 12, Sigmoid)>,
      BuildKernelCreateInfo<ONNX_OPERATOR_KERNEL_CLASS_NAME(kCpuExecutionProvider, kOnnxDomain, 1, Softplus)>,
      BuildKernelCreateInfo<ONNX_OPERATOR_KERNEL_CLASS_NAME(kCpuExecutionProvider, kOnnxDomain, 1, Softsign)>,
      BuildKernelCreateInfo<ONNX_OPERATOR_VERSIONED_KERNEL_CLASS_NAME(kCpuExecutionProvider, kOnnxDomain, 6, 12, Tanh)>,
      BuildKernelCreateInfo<ONNX_OPERATOR_KERNEL_CLASS_NAME(kCpuExecutionProvider, kOnnxDomain, 13, Tanh)>,
      BuildKernelCreateInfo<ONNX_OPERATOR_VERSIONED_KERNEL_CLASS_NAME(kCpuExecutionProvider, kOnnxDomain, 7, 9,
                                                                      PRelu)>,
      BuildKernelCreateInfo<ONNX_OPERATOR_KERNEL_CLASS_NAME(kCpuExecutionProvider, kOnnxDomain, 1, RandomNormal)>,
      BuildKernelCreateInfo<ONNX_OPERATOR_KERNEL_CLASS_NAME(kCpuExecutionProvider, kOnnxDomain, 1, RandomUniform)>,
      BuildKernelCreateInfo<ONNX_OPERATOR_KERNEL_CLASS_NAME(kCpuExecutionProvider, kOnnxDomain, 1, RandomNormalLike)>,
      BuildKernelCreateInfo<ONNX_OPERATOR_KERNEL_CLASS_NAME(kCpuExecutionProvider, kOnnxDomain, 1, RandomUniformLike)>,
      BuildKernelCreateInfo<ONNX_OPERATOR_KERNEL_CLASS_NAME(kCpuExecutionProvider, kOnnxDomain, 7, Multinomial)>,
      BuildKernelCreateInfo<ONNX_OPERATOR_VERSIONED_TYPED_KERNEL_CLASS_NAME(kCpuExecutionProvider, kOnnxDomain, 7, 12, float, Add)>,
      BuildKernelCreateInfo<ONNX_OPERATOR_VERSIONED_TYPED_KERNEL_CLASS_NAME(kCpuExecutionProvider, kOnnxDomain, 7, 12, double, Add)>,
      BuildKernelCreateInfo<ONNX_OPERATOR_VERSIONED_TYPED_KERNEL_CLASS_NAME(kCpuExecutionProvider, kOnnxDomain, 7, 12, int32_t,
                                                                            Add)>,
      BuildKernelCreateInfo<ONNX_OPERATOR_VERSIONED_TYPED_KERNEL_CLASS_NAME(kCpuExecutionProvider, kOnnxDomain, 7, 12, int64_t,
                                                                            Add)>,
      BuildKernelCreateInfo<ONNX_OPERATOR_VERSIONED_TYPED_KERNEL_CLASS_NAME(kCpuExecutionProvider, kOnnxDomain, 7, 12, float, Sub)>,
      BuildKernelCreateInfo<ONNX_OPERATOR_VERSIONED_TYPED_KERNEL_CLASS_NAME(kCpuExecutionProvider, kOnnxDomain, 7, 12, double, Sub)>,
      BuildKernelCreateInfo<ONNX_OPERATOR_VERSIONED_TYPED_KERNEL_CLASS_NAME(kCpuExecutionProvider, kOnnxDomain, 7, 12, int32_t,
                                                                            Sub)>,
      BuildKernelCreateInfo<ONNX_OPERATOR_VERSIONED_TYPED_KERNEL_CLASS_NAME(kCpuExecutionProvider, kOnnxDomain, 7, 12, int64_t,
                                                                            Sub)>,
      BuildKernelCreateInfo<ONNX_OPERATOR_VERSIONED_TYPED_KERNEL_CLASS_NAME(kCpuExecutionProvider, kOnnxDomain, 7, 12, float, Mul)>,
      BuildKernelCreateInfo<ONNX_OPERATOR_VERSIONED_TYPED_KERNEL_CLASS_NAME(kCpuExecutionProvider, kOnnxDomain, 7, 12, double, Mul)>,
      BuildKernelCreateInfo<ONNX_OPERATOR_VERSIONED_TYPED_KERNEL_CLASS_NAME(kCpuExecutionProvider, kOnnxDomain, 7, 12, int32_t,
                                                                            Mul)>,
      BuildKernelCreateInfo<ONNX_OPERATOR_VERSIONED_TYPED_KERNEL_CLASS_NAME(kCpuExecutionProvider, kOnnxDomain, 7, 12, int64_t,
                                                                            Mul)>,
      BuildKernelCreateInfo<ONNX_OPERATOR_VERSIONED_TYPED_KERNEL_CLASS_NAME(kCpuExecutionProvider, kOnnxDomain, 7, 12, float, Div)>,
      BuildKernelCreateInfo<ONNX_OPERATOR_VERSIONED_TYPED_KERNEL_CLASS_NAME(kCpuExecutionProvider, kOnnxDomain, 7, 12, double, Div)>,
      BuildKernelCreateInfo<ONNX_OPERATOR_VERSIONED_TYPED_KERNEL_CLASS_NAME(kCpuExecutionProvider, kOnnxDomain, 7, 12, int32_t,
                                                                            Div)>,
      BuildKernelCreateInfo<ONNX_OPERATOR_VERSIONED_TYPED_KERNEL_CLASS_NAME(kCpuExecutionProvider, kOnnxDomain, 7, 12, int64_t,
                                                                            Div)>,
      BuildKernelCreateInfo<ONNX_OPERATOR_VERSIONED_TYPED_KERNEL_CLASS_NAME(kCpuExecutionProvider, kOnnxDomain, 6, 12, float, Abs)>,
      BuildKernelCreateInfo<ONNX_OPERATOR_VERSIONED_TYPED_KERNEL_CLASS_NAME(kCpuExecutionProvider, kOnnxDomain, 6, 12, double, Abs)>,
      BuildKernelCreateInfo<ONNX_OPERATOR_VERSIONED_TYPED_KERNEL_CLASS_NAME(kCpuExecutionProvider, kOnnxDomain, 6, 12, int8_t, Abs)>,
      BuildKernelCreateInfo<ONNX_OPERATOR_VERSIONED_TYPED_KERNEL_CLASS_NAME(kCpuExecutionProvider, kOnnxDomain, 6, 12, int16_t,
                                                                            Abs)>,
      BuildKernelCreateInfo<ONNX_OPERATOR_VERSIONED_TYPED_KERNEL_CLASS_NAME(kCpuExecutionProvider, kOnnxDomain, 6, 12, int32_t,
                                                                            Abs)>,
      BuildKernelCreateInfo<ONNX_OPERATOR_VERSIONED_TYPED_KERNEL_CLASS_NAME(kCpuExecutionProvider, kOnnxDomain, 6, 12, int64_t,
                                                                            Abs)>,
      BuildKernelCreateInfo<ONNX_OPERATOR_VERSIONED_TYPED_KERNEL_CLASS_NAME(kCpuExecutionProvider, kOnnxDomain, 6, 12, uint8_t,
                                                                            Abs)>,
      BuildKernelCreateInfo<ONNX_OPERATOR_VERSIONED_TYPED_KERNEL_CLASS_NAME(kCpuExecutionProvider, kOnnxDomain, 6, 12, uint16_t,
                                                                            Abs)>,
      BuildKernelCreateInfo<ONNX_OPERATOR_VERSIONED_TYPED_KERNEL_CLASS_NAME(kCpuExecutionProvider, kOnnxDomain, 6, 12, uint32_t,
                                                                            Abs)>,
      BuildKernelCreateInfo<ONNX_OPERATOR_VERSIONED_TYPED_KERNEL_CLASS_NAME(kCpuExecutionProvider, kOnnxDomain, 6, 12, uint64_t,
                                                                            Abs)>,
      BuildKernelCreateInfo<ONNX_OPERATOR_VERSIONED_TYPED_KERNEL_CLASS_NAME(kCpuExecutionProvider, kOnnxDomain, 6, 12, float,
                                                                            Floor)>,
      BuildKernelCreateInfo<ONNX_OPERATOR_VERSIONED_TYPED_KERNEL_CLASS_NAME(kCpuExecutionProvider, kOnnxDomain, 6, 12, float, Ceil)>,
      BuildKernelCreateInfo<ONNX_OPERATOR_VERSIONED_TYPED_KERNEL_CLASS_NAME(kCpuExecutionProvider, kOnnxDomain, 6, 12, float,
                                                                            Reciprocal)>,
      BuildKernelCreateInfo<ONNX_OPERATOR_VERSIONED_TYPED_KERNEL_CLASS_NAME(kCpuExecutionProvider, kOnnxDomain, 6, 12, float, Sqrt)>,
      BuildKernelCreateInfo<ONNX_OPERATOR_VERSIONED_TYPED_KERNEL_CLASS_NAME(kCpuExecutionProvider, kOnnxDomain, 6, 12, double, Sqrt)>,
      BuildKernelCreateInfo<ONNX_OPERATOR_VERSIONED_TYPED_KERNEL_CLASS_NAME(kCpuExecutionProvider, kOnnxDomain, 6, 12, float, Neg)>,
      BuildKernelCreateInfo<ONNX_OPERATOR_VERSIONED_TYPED_KERNEL_CLASS_NAME(kCpuExecutionProvider, kOnnxDomain, 6, 12, double, Neg)>,
      BuildKernelCreateInfo<ONNX_OPERATOR_VERSIONED_TYPED_KERNEL_CLASS_NAME(kCpuExecutionProvider, kOnnxDomain, 6, 12, int8_t, Neg)>,
      BuildKernelCreateInfo<ONNX_OPERATOR_VERSIONED_TYPED_KERNEL_CLASS_NAME(kCpuExecutionProvider, kOnnxDomain, 6, 12, int32_t,
                                                                            Neg)>,
      BuildKernelCreateInfo<ONNX_OPERATOR_VERSIONED_TYPED_KERNEL_CLASS_NAME(kCpuExecutionProvider, kOnnxDomain, 6, 12, int64_t,
                                                                            Neg)>,
      BuildKernelCreateInfo<ONNX_OPERATOR_VERSIONED_KERNEL_CLASS_NAME(kCpuExecutionProvider, kOnnxDomain, 7, 11, Pow)>,
      BuildKernelCreateInfo<ONNX_OPERATOR_VERSIONED_TYPED_KERNEL_CLASS_NAME(kCpuExecutionProvider, kOnnxDomain, 6, 12, float, Exp)>,
      BuildKernelCreateInfo<ONNX_OPERATOR_VERSIONED_TYPED_KERNEL_CLASS_NAME(kCpuExecutionProvider, kOnnxDomain, 6, 12, double, Exp)>,
      BuildKernelCreateInfo<ONNX_OPERATOR_VERSIONED_TYPED_KERNEL_CLASS_NAME(kCpuExecutionProvider, kOnnxDomain, 6, 12, float, Log)>,
      BuildKernelCreateInfo<ONNX_OPERATOR_VERSIONED_TYPED_KERNEL_CLASS_NAME(kCpuExecutionProvider, kOnnxDomain, 6, 7,
                                                                            float, Sum)>,
      BuildKernelCreateInfo<ONNX_OPERATOR_VERSIONED_TYPED_KERNEL_CLASS_NAME(kCpuExecutionProvider, kOnnxDomain, 8, 12, float, Sum)>,
      BuildKernelCreateInfo<ONNX_OPERATOR_VERSIONED_TYPED_KERNEL_CLASS_NAME(kCpuExecutionProvider, kOnnxDomain, 6, 7,
                                                                            float, Min)>,
      BuildKernelCreateInfo<ONNX_OPERATOR_VERSIONED_KERNEL_CLASS_NAME(kCpuExecutionProvider, kOnnxDomain, 8, 11, Min)>,
      BuildKernelCreateInfo<ONNX_OPERATOR_VERSIONED_TYPED_KERNEL_CLASS_NAME(kCpuExecutionProvider, kOnnxDomain, 6, 7,
                                                                            float, Max)>,
      BuildKernelCreateInfo<ONNX_OPERATOR_VERSIONED_KERNEL_CLASS_NAME(kCpuExecutionProvider, kOnnxDomain, 8, 11, Max)>,
      BuildKernelCreateInfo<ONNX_OPERATOR_KERNEL_CLASS_NAME(kCpuExecutionProvider, kOnnxDomain, 1, Not)>,
      BuildKernelCreateInfo<ONNX_OPERATOR_KERNEL_CLASS_NAME(kCpuExecutionProvider, kOnnxDomain, 7, And)>,
      BuildKernelCreateInfo<ONNX_OPERATOR_KERNEL_CLASS_NAME(kCpuExecutionProvider, kOnnxDomain, 7, Or)>,
      BuildKernelCreateInfo<ONNX_OPERATOR_KERNEL_CLASS_NAME(kCpuExecutionProvider, kOnnxDomain, 7, Xor)>,
<<<<<<< HEAD
      BuildKernelCreateInfo<ONNX_OPERATOR_VERSIONED_TYPED_KERNEL_CLASS_NAME(kCpuExecutionProvider, kOnnxDomain, 7, 12,
                                                                            float, Less)>,
      BuildKernelCreateInfo<ONNX_OPERATOR_VERSIONED_TYPED_KERNEL_CLASS_NAME(kCpuExecutionProvider, kOnnxDomain, 7, 12,
                                                                            double, Less)>,
      BuildKernelCreateInfo<ONNX_OPERATOR_VERSIONED_TYPED_KERNEL_CLASS_NAME(kCpuExecutionProvider, kOnnxDomain, 7, 12,
                                                                            float, Greater)>,
      BuildKernelCreateInfo<ONNX_OPERATOR_VERSIONED_TYPED_KERNEL_CLASS_NAME(kCpuExecutionProvider, kOnnxDomain, 7, 12,
                                                                            double, Greater)>,
      BuildKernelCreateInfo<ONNX_OPERATOR_VERSIONED_TYPED_KERNEL_CLASS_NAME(kCpuExecutionProvider, kOnnxDomain, 7, 12,
                                                                            bool, Equal)>,
      BuildKernelCreateInfo<ONNX_OPERATOR_VERSIONED_TYPED_KERNEL_CLASS_NAME(kCpuExecutionProvider, kOnnxDomain, 7, 12,
                                                                            int32_t, Equal)>,
      BuildKernelCreateInfo<ONNX_OPERATOR_VERSIONED_TYPED_KERNEL_CLASS_NAME(kCpuExecutionProvider, kOnnxDomain, 7, 12,
                                                                            int64_t, Equal)>,
      BuildKernelCreateInfo<ONNX_OPERATOR_VERSIONED_TYPED_KERNEL_CLASS_NAME(kCpuExecutionProvider, kOnnxDomain, 7, 12,
                                                                            float, Equal)>,
      BuildKernelCreateInfo<ONNX_OPERATOR_VERSIONED_TYPED_KERNEL_CLASS_NAME(kCpuExecutionProvider, kOnnxDomain, 7, 12,
=======
      BuildKernelCreateInfo<ONNX_OPERATOR_VERSIONED_TYPED_KERNEL_CLASS_NAME(kCpuExecutionProvider, kOnnxDomain, 7, 8,
                                                                            float, Less)>,
      BuildKernelCreateInfo<ONNX_OPERATOR_VERSIONED_TYPED_KERNEL_CLASS_NAME(kCpuExecutionProvider, kOnnxDomain, 7, 8,
                                                                            double, Less)>,
      BuildKernelCreateInfo<ONNX_OPERATOR_VERSIONED_TYPED_KERNEL_CLASS_NAME(kCpuExecutionProvider, kOnnxDomain, 7, 8,
                                                                            float, Greater)>,
      BuildKernelCreateInfo<ONNX_OPERATOR_VERSIONED_TYPED_KERNEL_CLASS_NAME(kCpuExecutionProvider, kOnnxDomain, 7, 8,
                                                                            double, Greater)>,
      BuildKernelCreateInfo<ONNX_OPERATOR_VERSIONED_TYPED_KERNEL_CLASS_NAME(kCpuExecutionProvider, kOnnxDomain, 7, 10,
                                                                            bool, Equal)>,
      BuildKernelCreateInfo<ONNX_OPERATOR_VERSIONED_TYPED_KERNEL_CLASS_NAME(kCpuExecutionProvider, kOnnxDomain, 7, 10,
                                                                            int32_t, Equal)>,
      BuildKernelCreateInfo<ONNX_OPERATOR_VERSIONED_TYPED_KERNEL_CLASS_NAME(kCpuExecutionProvider, kOnnxDomain, 7, 10,
                                                                            int64_t, Equal)>,
      BuildKernelCreateInfo<ONNX_OPERATOR_VERSIONED_TYPED_KERNEL_CLASS_NAME(kCpuExecutionProvider, kOnnxDomain, 7, 10,
                                                                            float, Equal)>,
      BuildKernelCreateInfo<ONNX_OPERATOR_VERSIONED_TYPED_KERNEL_CLASS_NAME(kCpuExecutionProvider, kOnnxDomain, 7, 10,
>>>>>>> 2acdc3cd
                                                                            double, Equal)>,
      BuildKernelCreateInfo<ONNX_OPERATOR_VERSIONED_TYPED_KERNEL_CLASS_NAME(kCpuExecutionProvider, kOnnxDomain, 6, 7,
                                                                            float, Mean)>,
      BuildKernelCreateInfo<ONNX_OPERATOR_VERSIONED_TYPED_KERNEL_CLASS_NAME(kCpuExecutionProvider, kOnnxDomain, 8, 12, float, Mean)>,
      BuildKernelCreateInfo<ONNX_OPERATOR_TYPED_KERNEL_CLASS_NAME(kCpuExecutionProvider, kOnnxDomain, 7, float, Sin)>,
      BuildKernelCreateInfo<ONNX_OPERATOR_TYPED_KERNEL_CLASS_NAME(kCpuExecutionProvider, kOnnxDomain, 7, double, Sin)>,
      BuildKernelCreateInfo<ONNX_OPERATOR_KERNEL_CLASS_NAME(kCpuExecutionProvider, kOnnxDomain, 7, Cos)>,
      BuildKernelCreateInfo<ONNX_OPERATOR_KERNEL_CLASS_NAME(kCpuExecutionProvider, kOnnxDomain, 7, Tan)>,
      BuildKernelCreateInfo<ONNX_OPERATOR_KERNEL_CLASS_NAME(kCpuExecutionProvider, kOnnxDomain, 7, Asin)>,
      BuildKernelCreateInfo<ONNX_OPERATOR_KERNEL_CLASS_NAME(kCpuExecutionProvider, kOnnxDomain, 7, Acos)>,
      BuildKernelCreateInfo<ONNX_OPERATOR_KERNEL_CLASS_NAME(kCpuExecutionProvider, kOnnxDomain, 7, Atan)>,
      BuildKernelCreateInfo<ONNX_OPERATOR_VERSIONED_KERNEL_CLASS_NAME(kCpuExecutionProvider, kOnnxDomain, 7, 8, Gemm)>,
      BuildKernelCreateInfo<ONNX_OPERATOR_VERSIONED_KERNEL_CLASS_NAME(kCpuExecutionProvider, kOnnxDomain, 1, 10,
                                                                      Hardmax)>,
      BuildKernelCreateInfo<ONNX_OPERATOR_VERSIONED_TYPED_KERNEL_CLASS_NAME(kCpuExecutionProvider, kOnnxDomain, 1, 10,
                                                                            float, LogSoftmax)>,
      BuildKernelCreateInfo<ONNX_OPERATOR_VERSIONED_TYPED_KERNEL_CLASS_NAME(kCpuExecutionProvider, kOnnxDomain, 1, 10,
                                                                            double, LogSoftmax)>,
      BuildKernelCreateInfo<ONNX_OPERATOR_VERSIONED_TYPED_KERNEL_CLASS_NAME(kCpuExecutionProvider, kOnnxDomain, 1, 8,
                                                                            float, MatMul)>,
      BuildKernelCreateInfo<ONNX_OPERATOR_VERSIONED_TYPED_KERNEL_CLASS_NAME(kCpuExecutionProvider, kOnnxDomain, 1, 8,
                                                                            double, MatMul)>,
      BuildKernelCreateInfo<ONNX_OPERATOR_VERSIONED_TYPED_KERNEL_CLASS_NAME(kCpuExecutionProvider, kOnnxDomain, 1, 10,
                                                                            float, Softmax)>,
      BuildKernelCreateInfo<ONNX_OPERATOR_VERSIONED_TYPED_KERNEL_CLASS_NAME(kCpuExecutionProvider, kOnnxDomain, 1, 10,
                                                                            double, Softmax)>,
      BuildKernelCreateInfo<ONNX_OPERATOR_VERSIONED_KERNEL_CLASS_NAME(kCpuExecutionProvider, kOnnxDomain, 1, 9, TopK)>,
      BuildKernelCreateInfo<ONNX_OPERATOR_VERSIONED_TYPED_KERNEL_CLASS_NAME(kCpuExecutionProvider, kOnnxDomain, 7, 9,
                                                                            float, BatchNormalization)>,
      BuildKernelCreateInfo<ONNX_OPERATOR_VERSIONED_TYPED_KERNEL_CLASS_NAME(kCpuExecutionProvider, kOnnxDomain, 7, 9,
                                                                            double, BatchNormalization)>,
      BuildKernelCreateInfo<ONNX_OPERATOR_VERSIONED_KERNEL_CLASS_NAME(kCpuExecutionProvider, kOnnxDomain, 1, 10,
                                                                      Conv)>,
      BuildKernelCreateInfo<ONNX_OPERATOR_VERSIONED_KERNEL_CLASS_NAME(kCpuExecutionProvider, kOnnxDomain, 1, 10,
                                                                      ConvTranspose)>,
      BuildKernelCreateInfo<ONNX_OPERATOR_VERSIONED_KERNEL_CLASS_NAME(kCpuExecutionProvider, kOnnxDomain, 1, 8,
                                                                      Flatten)>,
      BuildKernelCreateInfo<ONNX_OPERATOR_KERNEL_CLASS_NAME(kCpuExecutionProvider, kOnnxDomain, 6,
                                                            InstanceNormalization)>,
      BuildKernelCreateInfo<ONNX_OPERATOR_KERNEL_CLASS_NAME(kCpuExecutionProvider, kOnnxDomain, 1, LpNormalization)>,
      BuildKernelCreateInfo<ONNX_OPERATOR_VERSIONED_KERNEL_CLASS_NAME(kCpuExecutionProvider, kOnnxDomain, 1, 12, LRN)>,
      BuildKernelCreateInfo<ONNX_OPERATOR_VERSIONED_KERNEL_CLASS_NAME(kCpuExecutionProvider, kOnnxDomain, 7, 9,
                                                                      AveragePool)>,
      BuildKernelCreateInfo<ONNX_OPERATOR_VERSIONED_KERNEL_CLASS_NAME(kCpuExecutionProvider, kOnnxDomain, 1, 7,
                                                                      MaxPool)>,
      BuildKernelCreateInfo<ONNX_OPERATOR_VERSIONED_KERNEL_CLASS_NAME(kCpuExecutionProvider, kOnnxDomain, 8, 11,
                                                                      MaxPool)>,
      BuildKernelCreateInfo<ONNX_OPERATOR_VERSIONED_KERNEL_CLASS_NAME(kCpuExecutionProvider, kOnnxDomain, 2, 10,
                                                                      LpPool)>,
      BuildKernelCreateInfo<ONNX_OPERATOR_KERNEL_CLASS_NAME(kCpuExecutionProvider, kOnnxDomain, 2, GlobalLpPool)>,
      BuildKernelCreateInfo<ONNX_OPERATOR_KERNEL_CLASS_NAME(kCpuExecutionProvider, kOnnxDomain, 1, GlobalAveragePool)>,
      BuildKernelCreateInfo<ONNX_OPERATOR_KERNEL_CLASS_NAME(kCpuExecutionProvider, kOnnxDomain, 1, GlobalMaxPool)>,
      BuildKernelCreateInfo<ONNX_OPERATOR_KERNEL_CLASS_NAME(kCpuExecutionProvider, kOnnxDomain, 1, MaxRoiPool)>,
      BuildKernelCreateInfo<ONNX_OPERATOR_VERSIONED_TYPED_KERNEL_CLASS_NAME(kCpuExecutionProvider, kOnnxDomain, 1, 10,
                                                                            float, ReduceL1)>,
      BuildKernelCreateInfo<ONNX_OPERATOR_VERSIONED_TYPED_KERNEL_CLASS_NAME(kCpuExecutionProvider, kOnnxDomain, 1, 10,
                                                                            int32_t, ReduceL1)>,
      BuildKernelCreateInfo<ONNX_OPERATOR_VERSIONED_TYPED_KERNEL_CLASS_NAME(kCpuExecutionProvider, kOnnxDomain, 1, 10,
                                                                            float, ReduceL2)>,
      BuildKernelCreateInfo<ONNX_OPERATOR_VERSIONED_TYPED_KERNEL_CLASS_NAME(kCpuExecutionProvider, kOnnxDomain, 1, 10,
                                                                            int32_t, ReduceL2)>,
      BuildKernelCreateInfo<ONNX_OPERATOR_VERSIONED_TYPED_KERNEL_CLASS_NAME(kCpuExecutionProvider, kOnnxDomain, 1, 10,
                                                                            float, ReduceLogSum)>,
      BuildKernelCreateInfo<ONNX_OPERATOR_VERSIONED_TYPED_KERNEL_CLASS_NAME(kCpuExecutionProvider, kOnnxDomain, 1, 10,
                                                                            int32_t, ReduceLogSum)>,
      BuildKernelCreateInfo<ONNX_OPERATOR_VERSIONED_TYPED_KERNEL_CLASS_NAME(kCpuExecutionProvider, kOnnxDomain, 1, 10,
                                                                            float, ReduceLogSumExp)>,
      BuildKernelCreateInfo<ONNX_OPERATOR_VERSIONED_TYPED_KERNEL_CLASS_NAME(kCpuExecutionProvider, kOnnxDomain, 1, 10,
                                                                            int32_t, ReduceLogSumExp)>,
      BuildKernelCreateInfo<ONNX_OPERATOR_VERSIONED_TYPED_KERNEL_CLASS_NAME(kCpuExecutionProvider, kOnnxDomain, 1, 10,
                                                                            float, ReduceMax)>,
      BuildKernelCreateInfo<ONNX_OPERATOR_VERSIONED_TYPED_KERNEL_CLASS_NAME(kCpuExecutionProvider, kOnnxDomain, 1, 10,
                                                                            int32_t, ReduceMax)>,
      BuildKernelCreateInfo<ONNX_OPERATOR_VERSIONED_TYPED_KERNEL_CLASS_NAME(kCpuExecutionProvider, kOnnxDomain, 1, 10,
                                                                            int64_t, ReduceMax)>,
      BuildKernelCreateInfo<ONNX_OPERATOR_VERSIONED_TYPED_KERNEL_CLASS_NAME(kCpuExecutionProvider, kOnnxDomain, 1, 10,
                                                                            float, ReduceMean)>,
      BuildKernelCreateInfo<ONNX_OPERATOR_VERSIONED_TYPED_KERNEL_CLASS_NAME(kCpuExecutionProvider, kOnnxDomain, 1, 10,
                                                                            int32_t, ReduceMean)>,
      BuildKernelCreateInfo<ONNX_OPERATOR_VERSIONED_TYPED_KERNEL_CLASS_NAME(kCpuExecutionProvider, kOnnxDomain, 1, 10,
                                                                            float, ReduceMin)>,
      BuildKernelCreateInfo<ONNX_OPERATOR_VERSIONED_TYPED_KERNEL_CLASS_NAME(kCpuExecutionProvider, kOnnxDomain, 1, 10,
                                                                            int32_t, ReduceMin)>,
      BuildKernelCreateInfo<ONNX_OPERATOR_VERSIONED_TYPED_KERNEL_CLASS_NAME(kCpuExecutionProvider, kOnnxDomain, 1, 10,
                                                                            int64_t, ReduceMin)>,
      BuildKernelCreateInfo<ONNX_OPERATOR_VERSIONED_TYPED_KERNEL_CLASS_NAME(kCpuExecutionProvider, kOnnxDomain, 1, 10,
                                                                            float, ReduceProd)>,
      BuildKernelCreateInfo<ONNX_OPERATOR_VERSIONED_TYPED_KERNEL_CLASS_NAME(kCpuExecutionProvider, kOnnxDomain, 1, 10,
                                                                            int32_t, ReduceProd)>,
      BuildKernelCreateInfo<ONNX_OPERATOR_VERSIONED_TYPED_KERNEL_CLASS_NAME(kCpuExecutionProvider, kOnnxDomain, 1, 10,
                                                                            int64_t, ReduceProd)>,
      BuildKernelCreateInfo<ONNX_OPERATOR_VERSIONED_TYPED_KERNEL_CLASS_NAME(kCpuExecutionProvider, kOnnxDomain, 1, 10,
                                                                            float, ReduceSum)>,
      BuildKernelCreateInfo<ONNX_OPERATOR_VERSIONED_TYPED_KERNEL_CLASS_NAME(kCpuExecutionProvider, kOnnxDomain, 1, 10,
                                                                            int32_t, ReduceSum)>,
      BuildKernelCreateInfo<ONNX_OPERATOR_VERSIONED_TYPED_KERNEL_CLASS_NAME(kCpuExecutionProvider, kOnnxDomain, 1, 10,
                                                                            double, ReduceSum)>,
      BuildKernelCreateInfo<ONNX_OPERATOR_VERSIONED_TYPED_KERNEL_CLASS_NAME(kCpuExecutionProvider, kOnnxDomain, 1, 10,
                                                                            int64_t, ReduceSum)>,
      BuildKernelCreateInfo<ONNX_OPERATOR_VERSIONED_TYPED_KERNEL_CLASS_NAME(kCpuExecutionProvider, kOnnxDomain, 1, 10,
                                                                            float, ReduceSumSquare)>,
      BuildKernelCreateInfo<ONNX_OPERATOR_VERSIONED_TYPED_KERNEL_CLASS_NAME(kCpuExecutionProvider, kOnnxDomain, 1, 10,
                                                                            int32_t, ReduceSumSquare)>,
      BuildKernelCreateInfo<ONNX_OPERATOR_VERSIONED_TYPED_KERNEL_CLASS_NAME(kCpuExecutionProvider, kOnnxDomain, 1, 10,
                                                                            double, ReduceSumSquare)>,
      BuildKernelCreateInfo<ONNX_OPERATOR_VERSIONED_TYPED_KERNEL_CLASS_NAME(kCpuExecutionProvider, kOnnxDomain, 1, 10,
                                                                            float, ArgMax)>,
      BuildKernelCreateInfo<ONNX_OPERATOR_VERSIONED_TYPED_KERNEL_CLASS_NAME(kCpuExecutionProvider, kOnnxDomain, 1, 10,
                                                                            int32_t, ArgMax)>,
      BuildKernelCreateInfo<ONNX_OPERATOR_VERSIONED_TYPED_KERNEL_CLASS_NAME(kCpuExecutionProvider, kOnnxDomain, 1, 10,
                                                                            float, ArgMin)>,
      BuildKernelCreateInfo<ONNX_OPERATOR_VERSIONED_TYPED_KERNEL_CLASS_NAME(kCpuExecutionProvider, kOnnxDomain, 1, 10,
                                                                            int32_t, ArgMin)>,
      BuildKernelCreateInfo<ONNX_OPERATOR_KERNEL_CLASS_NAME(kCpuExecutionProvider, kOnnxDomain, 7, GRU)>,
      BuildKernelCreateInfo<ONNX_OPERATOR_KERNEL_CLASS_NAME(kCpuExecutionProvider, kOnnxDomain, 7, LSTM)>,
      BuildKernelCreateInfo<ONNX_OPERATOR_KERNEL_CLASS_NAME(kCpuExecutionProvider, kOnnxDomain, 7, RNN)>,
      BuildKernelCreateInfo<ONNX_OPERATOR_VERSIONED_KERNEL_CLASS_NAME(kCpuExecutionProvider, kOnnxDomain, 6, 12, Cast)>,
      BuildKernelCreateInfo<ONNX_OPERATOR_VERSIONED_KERNEL_CLASS_NAME(kCpuExecutionProvider, kOnnxDomain, 4, 10,
                                                                      Concat)>,
      BuildKernelCreateInfo<ONNX_OPERATOR_VERSIONED_KERNEL_CLASS_NAME(kCpuExecutionProvider, kOnnxDomain, 1, 10,
                                                                      Gather)>,
      BuildKernelCreateInfo<ONNX_OPERATOR_VERSIONED_KERNEL_CLASS_NAME(kCpuExecutionProvider, kOnnxDomain, 7, 9,
                                                                      Dropout)>,
      BuildKernelCreateInfo<ONNX_OPERATOR_VERSIONED_KERNEL_CLASS_NAME(kCpuExecutionProvider, kOnnxDomain, 1, 12,
                                                                      Identity)>,
      BuildKernelCreateInfo<ONNX_OPERATOR_VERSIONED_KERNEL_CLASS_NAME(kCpuExecutionProvider, kOnnxDomain, 2, 10, Pad)>,
      BuildKernelCreateInfo<ONNX_OPERATOR_VERSIONED_KERNEL_CLASS_NAME(kCpuExecutionProvider, kOnnxDomain, 1, 4,
                                                                      Reshape_1)>,
      BuildKernelCreateInfo<ONNX_OPERATOR_VERSIONED_KERNEL_CLASS_NAME(kCpuExecutionProvider, kOnnxDomain, 5, 12, Reshape)>,
      BuildKernelCreateInfo<ONNX_OPERATOR_VERSIONED_KERNEL_CLASS_NAME(kCpuExecutionProvider, kOnnxDomain, 1, 12, Shape)>,
      BuildKernelCreateInfo<ONNX_OPERATOR_VERSIONED_KERNEL_CLASS_NAME(kCpuExecutionProvider, kOnnxDomain, 1, 12, Size)>,
      BuildKernelCreateInfo<ONNX_OPERATOR_VERSIONED_KERNEL_CLASS_NAME(kCpuExecutionProvider, kOnnxDomain, 1, 9,
                                                                      Slice)>,
      BuildKernelCreateInfo<ONNX_OPERATOR_VERSIONED_KERNEL_CLASS_NAME(kCpuExecutionProvider, kOnnxDomain, 1, 12, SpaceToDepth)>,
      BuildKernelCreateInfo<ONNX_OPERATOR_VERSIONED_KERNEL_CLASS_NAME(kCpuExecutionProvider, kOnnxDomain, 1, 10,
                                                                      DepthToSpace)>,
      BuildKernelCreateInfo<ONNX_OPERATOR_VERSIONED_KERNEL_CLASS_NAME(kCpuExecutionProvider, kOnnxDomain, 2, 10,
                                                                      Split)>,
      BuildKernelCreateInfo<ONNX_OPERATOR_VERSIONED_KERNEL_CLASS_NAME(kCpuExecutionProvider, kOnnxDomain, 1, 10,
                                                                      Squeeze)>,
      BuildKernelCreateInfo<ONNX_OPERATOR_VERSIONED_KERNEL_CLASS_NAME(kCpuExecutionProvider, kOnnxDomain, 6, 12, Tile)>,
      BuildKernelCreateInfo<ONNX_OPERATOR_VERSIONED_KERNEL_CLASS_NAME(kCpuExecutionProvider, kOnnxDomain, 1, 12, Transpose)>,
      BuildKernelCreateInfo<ONNX_OPERATOR_VERSIONED_KERNEL_CLASS_NAME(kCpuExecutionProvider, kOnnxDomain, 1, 10,
                                                                      Unsqueeze)>,
      BuildKernelCreateInfo<ONNX_OPERATOR_VERSIONED_TYPED_KERNEL_CLASS_NAME(kCpuExecutionProvider, kOnnxDomain, 7, 9,
                                                                            float, Upsample)>,
      BuildKernelCreateInfo<ONNX_OPERATOR_VERSIONED_TYPED_KERNEL_CLASS_NAME(kCpuExecutionProvider, kOnnxDomain, 7, 9,
                                                                            int32_t, Upsample)>,
      BuildKernelCreateInfo<ONNX_OPERATOR_VERSIONED_TYPED_KERNEL_CLASS_NAME(kCpuExecutionProvider, kOnnxDomain, 7, 9,
                                                                            uint8_t, Upsample)>,
      BuildKernelCreateInfo<ONNX_OPERATOR_VERSIONED_TYPED_KERNEL_CLASS_NAME(kCpuExecutionProvider, kOnnxDomain, 8, 12, float,
                                                                            Expand)>,
      BuildKernelCreateInfo<ONNX_OPERATOR_VERSIONED_TYPED_KERNEL_CLASS_NAME(kCpuExecutionProvider, kOnnxDomain, 8, 12, double,
                                                                            Expand)>,
      BuildKernelCreateInfo<ONNX_OPERATOR_VERSIONED_TYPED_KERNEL_CLASS_NAME(kCpuExecutionProvider, kOnnxDomain, 8, 12, int8_t,
                                                                            Expand)>,
      BuildKernelCreateInfo<ONNX_OPERATOR_VERSIONED_TYPED_KERNEL_CLASS_NAME(kCpuExecutionProvider, kOnnxDomain, 8, 12, int16_t,
                                                                            Expand)>,
      BuildKernelCreateInfo<ONNX_OPERATOR_VERSIONED_TYPED_KERNEL_CLASS_NAME(kCpuExecutionProvider, kOnnxDomain, 8, 12, int32_t,
                                                                            Expand)>,
      BuildKernelCreateInfo<ONNX_OPERATOR_VERSIONED_TYPED_KERNEL_CLASS_NAME(kCpuExecutionProvider, kOnnxDomain, 8, 12, int64_t,
                                                                            Expand)>,
      BuildKernelCreateInfo<ONNX_OPERATOR_VERSIONED_TYPED_KERNEL_CLASS_NAME(kCpuExecutionProvider, kOnnxDomain, 8, 12, uint8_t,
                                                                            Expand)>,
      BuildKernelCreateInfo<ONNX_OPERATOR_VERSIONED_TYPED_KERNEL_CLASS_NAME(kCpuExecutionProvider, kOnnxDomain, 8, 12, uint16_t,
                                                                            Expand)>,
      BuildKernelCreateInfo<ONNX_OPERATOR_VERSIONED_TYPED_KERNEL_CLASS_NAME(kCpuExecutionProvider, kOnnxDomain, 8, 12, uint32_t,
                                                                            Expand)>,
      BuildKernelCreateInfo<ONNX_OPERATOR_VERSIONED_TYPED_KERNEL_CLASS_NAME(kCpuExecutionProvider, kOnnxDomain, 8, 12, uint64_t,
                                                                            Expand)>,
      BuildKernelCreateInfo<ONNX_OPERATOR_VERSIONED_TYPED_KERNEL_CLASS_NAME(kCpuExecutionProvider, kOnnxDomain, 8, 12, bool,
                                                                            Expand)>,
      BuildKernelCreateInfo<ONNX_OPERATOR_VERSIONED_TYPED_KERNEL_CLASS_NAME(kCpuExecutionProvider, kOnnxDomain, 8, 12, MLFloat16,
                                                                            Expand)>,
      BuildKernelCreateInfo<ONNX_OPERATOR_VERSIONED_KERNEL_CLASS_NAME(kCpuExecutionProvider, kOnnxDomain, 8, 8, Scan)>,
      BuildKernelCreateInfo<ONNX_OPERATOR_VERSIONED_KERNEL_CLASS_NAME(kCpuExecutionProvider, kOnnxDomain, 1, 10, If)>,
      BuildKernelCreateInfo<ONNX_OPERATOR_VERSIONED_KERNEL_CLASS_NAME(kCpuExecutionProvider, kOnnxDomain, 1, 10,
                                                                      Loop)>,

      // Opset 9
      BuildKernelCreateInfo<ONNX_OPERATOR_VERSIONED_KERNEL_CLASS_NAME(kCpuExecutionProvider, kOnnxDomain, 9, 10,
                                                                      Compress)>,
      BuildKernelCreateInfo<ONNX_OPERATOR_KERNEL_CLASS_NAME(kCpuExecutionProvider, kOnnxDomain, 9, ConstantOfShape)>,
      BuildKernelCreateInfo<ONNX_OPERATOR_VERSIONED_KERNEL_CLASS_NAME(kCpuExecutionProvider, kOnnxDomain, 9, 12,
                                                                      MeanVarianceNormalization)>,
<<<<<<< HEAD
=======
      BuildKernelCreateInfo<ONNX_OPERATOR_VERSIONED_TYPED_KERNEL_CLASS_NAME(kCpuExecutionProvider, kOnnxDomain, 9, 12, float,
                                                                            Greater)>,
      BuildKernelCreateInfo<ONNX_OPERATOR_VERSIONED_TYPED_KERNEL_CLASS_NAME(kCpuExecutionProvider, kOnnxDomain, 9, 12, double,
                                                                            Greater)>,
>>>>>>> 2acdc3cd
      BuildKernelCreateInfo<ONNX_OPERATOR_VERSIONED_TYPED_KERNEL_CLASS_NAME(kCpuExecutionProvider, kOnnxDomain, 9, 12, int32_t,
                                                                            Greater)>,
      BuildKernelCreateInfo<ONNX_OPERATOR_VERSIONED_TYPED_KERNEL_CLASS_NAME(kCpuExecutionProvider, kOnnxDomain, 9, 12, int64_t,
                                                                            Greater)>,
<<<<<<< HEAD
=======
      BuildKernelCreateInfo<ONNX_OPERATOR_VERSIONED_TYPED_KERNEL_CLASS_NAME(kCpuExecutionProvider, kOnnxDomain, 9, 12, float,
                                                                            Less)>,
      BuildKernelCreateInfo<ONNX_OPERATOR_VERSIONED_TYPED_KERNEL_CLASS_NAME(kCpuExecutionProvider, kOnnxDomain, 9, 12, double,
                                                                            Less)>,
>>>>>>> 2acdc3cd
      BuildKernelCreateInfo<ONNX_OPERATOR_VERSIONED_TYPED_KERNEL_CLASS_NAME(kCpuExecutionProvider, kOnnxDomain, 9, 12, int32_t,
                                                                            Less)>,
      BuildKernelCreateInfo<ONNX_OPERATOR_VERSIONED_TYPED_KERNEL_CLASS_NAME(kCpuExecutionProvider, kOnnxDomain, 9, 12, int64_t,
                                                                            Less)>,
      BuildKernelCreateInfo<ONNX_OPERATOR_KERNEL_CLASS_NAME(kCpuExecutionProvider, kOnnxDomain, 9, EyeLike)>,
      BuildKernelCreateInfo<ONNX_OPERATOR_VERSIONED_TYPED_KERNEL_CLASS_NAME(kCpuExecutionProvider, kOnnxDomain, 9, 12,
                                                                            float, IsNaN)>,
      BuildKernelCreateInfo<ONNX_OPERATOR_VERSIONED_TYPED_KERNEL_CLASS_NAME(kCpuExecutionProvider, kOnnxDomain, 9, 12,
                                                                            MLFloat16, IsNaN)>,
      BuildKernelCreateInfo<ONNX_OPERATOR_VERSIONED_KERNEL_CLASS_NAME(kCpuExecutionProvider, kOnnxDomain, 9, 12,
                                                                      Sign)>,
      BuildKernelCreateInfo<ONNX_OPERATOR_KERNEL_CLASS_NAME(kCpuExecutionProvider, kOnnxDomain, 9, Shrink)>,
      BuildKernelCreateInfo<ONNX_OPERATOR_VERSIONED_TYPED_KERNEL_CLASS_NAME(kCpuExecutionProvider, kOnnxDomain, 9, 12, float, Erf)>,
      BuildKernelCreateInfo<ONNX_OPERATOR_VERSIONED_TYPED_KERNEL_CLASS_NAME(kCpuExecutionProvider, kOnnxDomain, 9, 10,
                                                                            int64_t_int64_t_int64_t, OneHot)>,
      BuildKernelCreateInfo<ONNX_OPERATOR_VERSIONED_TYPED_KERNEL_CLASS_NAME(kCpuExecutionProvider, kOnnxDomain, 9, 10,
                                                                            float_int64_t_int64_t, OneHot)>,
      BuildKernelCreateInfo<ONNX_OPERATOR_VERSIONED_TYPED_KERNEL_CLASS_NAME(kCpuExecutionProvider, kOnnxDomain, 9, 10,
                                                                            int64_t_string_int64_t, OneHot)>,
      BuildKernelCreateInfo<ONNX_OPERATOR_VERSIONED_TYPED_KERNEL_CLASS_NAME(kCpuExecutionProvider, kOnnxDomain, 9, 10,
                                                                            float_string_int64_t, OneHot)>,
      BuildKernelCreateInfo<ONNX_OPERATOR_VERSIONED_TYPED_KERNEL_CLASS_NAME(kCpuExecutionProvider, kOnnxDomain, 9, 10,
                                                                            float_float_float, OneHot)>,
      BuildKernelCreateInfo<ONNX_OPERATOR_VERSIONED_TYPED_KERNEL_CLASS_NAME(kCpuExecutionProvider, kOnnxDomain, 9, 10,
                                                                            int64_t_int32_t_float, OneHot)>,
      BuildKernelCreateInfo<ONNX_OPERATOR_VERSIONED_TYPED_KERNEL_CLASS_NAME(kCpuExecutionProvider, kOnnxDomain, 9, 10,
                                                                            int64_t_float_int64_t, OneHot)>,
      BuildKernelCreateInfo<ONNX_OPERATOR_VERSIONED_TYPED_KERNEL_CLASS_NAME(kCpuExecutionProvider, kOnnxDomain, 9, 10,
                                                                            int32_t_float_int32_t, OneHot)>,
      BuildKernelCreateInfo<ONNX_OPERATOR_VERSIONED_TYPED_KERNEL_CLASS_NAME(kCpuExecutionProvider, kOnnxDomain, 9, 10,
                                                                            int32_t_float_float, OneHot)>,
      BuildKernelCreateInfo<ONNX_OPERATOR_VERSIONED_TYPED_KERNEL_CLASS_NAME(kCpuExecutionProvider, kOnnxDomain, 9, 10,
                                                                            int64_t_float_float, OneHot)>,
      BuildKernelCreateInfo<ONNX_OPERATOR_VERSIONED_TYPED_KERNEL_CLASS_NAME(kCpuExecutionProvider, kOnnxDomain, 9, 10,
                                                                            int64_t_float_int32_t, OneHot)>,
      BuildKernelCreateInfo<ONNX_OPERATOR_VERSIONED_KERNEL_CLASS_NAME(kCpuExecutionProvider, kOnnxDomain, 9, 10,
                                                                      MaxUnpool)>,
      BuildKernelCreateInfo<ONNX_OPERATOR_KERNEL_CLASS_NAME(kCpuExecutionProvider, kOnnxDomain, 9, Sinh)>,
      BuildKernelCreateInfo<ONNX_OPERATOR_KERNEL_CLASS_NAME(kCpuExecutionProvider, kOnnxDomain, 9, Cosh)>,
      BuildKernelCreateInfo<ONNX_OPERATOR_KERNEL_CLASS_NAME(kCpuExecutionProvider, kOnnxDomain, 9, Asinh)>,
      BuildKernelCreateInfo<ONNX_OPERATOR_KERNEL_CLASS_NAME(kCpuExecutionProvider, kOnnxDomain, 9, Acosh)>,
      BuildKernelCreateInfo<ONNX_OPERATOR_KERNEL_CLASS_NAME(kCpuExecutionProvider, kOnnxDomain, 9, Atanh)>,
      BuildKernelCreateInfo<ONNX_OPERATOR_VERSIONED_KERNEL_CLASS_NAME(kCpuExecutionProvider, kOnnxDomain, 9, 10,
                                                                      Scan)>,
      BuildKernelCreateInfo<ONNX_OPERATOR_VERSIONED_KERNEL_CLASS_NAME(kCpuExecutionProvider, kOnnxDomain, 9, 10,
                                                                      Scatter)>,
      BuildKernelCreateInfo<ONNX_OPERATOR_KERNEL_CLASS_NAME(kCpuExecutionProvider, kOnnxDomain, 9, TfIdfVectorizer)>,
      BuildKernelCreateInfo<ONNX_OPERATOR_VERSIONED_TYPED_KERNEL_CLASS_NAME(kCpuExecutionProvider, kOnnxDomain, 9, 12,
                                                                            bool, NonZero)>,
      BuildKernelCreateInfo<ONNX_OPERATOR_VERSIONED_TYPED_KERNEL_CLASS_NAME(kCpuExecutionProvider, kOnnxDomain, 9, 12,
                                                                            float, NonZero)>,
      BuildKernelCreateInfo<ONNX_OPERATOR_VERSIONED_TYPED_KERNEL_CLASS_NAME(kCpuExecutionProvider, kOnnxDomain, 9, 12,
                                                                            int32_t, NonZero)>,
      BuildKernelCreateInfo<ONNX_OPERATOR_VERSIONED_TYPED_KERNEL_CLASS_NAME(kCpuExecutionProvider, kOnnxDomain, 9, 12,
                                                                            int64_t, NonZero)>,
      BuildKernelCreateInfo<ONNX_OPERATOR_VERSIONED_TYPED_KERNEL_CLASS_NAME(kCpuExecutionProvider, kOnnxDomain, 9, 12,
                                                                            uint8_t, NonZero)>,
      BuildKernelCreateInfo<ONNX_OPERATOR_TYPED_KERNEL_CLASS_NAME(kCpuExecutionProvider, kOnnxDomain, 9, string,
                                                                  Where)>,
      BuildKernelCreateInfo<ONNX_OPERATOR_TYPED_KERNEL_CLASS_NAME(kCpuExecutionProvider, kOnnxDomain, 9, float,
                                                                  Where)>,
      BuildKernelCreateInfo<ONNX_OPERATOR_TYPED_KERNEL_CLASS_NAME(kCpuExecutionProvider, kOnnxDomain, 9, int32_t,
                                                                  Where)>,
      BuildKernelCreateInfo<ONNX_OPERATOR_TYPED_KERNEL_CLASS_NAME(kCpuExecutionProvider, kOnnxDomain, 9, int64_t,
                                                                  Where)>,
      BuildKernelCreateInfo<ONNX_OPERATOR_TYPED_KERNEL_CLASS_NAME(kCpuExecutionProvider, kOnnxDomain, 9, uint8_t,
                                                                  Where)>,
      BuildKernelCreateInfo<ONNX_OPERATOR_VERSIONED_KERNEL_CLASS_NAME(kCpuExecutionProvider, kOnnxDomain, 9, 10,
                                                                      Flatten)>,
      BuildKernelCreateInfo<ONNX_OPERATOR_VERSIONED_KERNEL_CLASS_NAME(kCpuExecutionProvider, kOnnxDomain, 9, 10,
                                                                      Gemm)>,
      BuildKernelCreateInfo<ONNX_OPERATOR_VERSIONED_TYPED_KERNEL_CLASS_NAME(kCpuExecutionProvider, kOnnxDomain, 9, 12, float,
                                                                            MatMul)>,
      BuildKernelCreateInfo<ONNX_OPERATOR_VERSIONED_TYPED_KERNEL_CLASS_NAME(kCpuExecutionProvider, kOnnxDomain, 9, 12, double,
                                                                            MatMul)>,
      BuildKernelCreateInfo<ONNX_OPERATOR_VERSIONED_TYPED_KERNEL_CLASS_NAME(kCpuExecutionProvider, kOnnxDomain, 9, 12, int32_t,
                                                                            MatMul)>,
      BuildKernelCreateInfo<ONNX_OPERATOR_VERSIONED_TYPED_KERNEL_CLASS_NAME(kCpuExecutionProvider, kOnnxDomain, 9, 12, int64_t,
                                                                            MatMul)>,

      // Opset 10
      BuildKernelCreateInfo<ONNX_OPERATOR_KERNEL_CLASS_NAME(kCpuExecutionProvider, kOnnxDomain, 10, StringNormalizer)>,
      BuildKernelCreateInfo<ONNX_OPERATOR_VERSIONED_KERNEL_CLASS_NAME(kCpuExecutionProvider, kOnnxDomain, 10, 10,
                                                                      TopK)>,
      BuildKernelCreateInfo<ONNX_OPERATOR_VERSIONED_KERNEL_CLASS_NAME(kCpuExecutionProvider, kOnnxDomain, 10, 10,
                                                                      AveragePool)>,
      BuildKernelCreateInfo<ONNX_OPERATOR_VERSIONED_KERNEL_CLASS_NAME(kCpuExecutionProvider, kOnnxDomain, 10, 12, Mod)>,
      BuildKernelCreateInfo<ONNX_OPERATOR_VERSIONED_TYPED_KERNEL_CLASS_NAME(kCpuExecutionProvider, kOnnxDomain, 10, 10,
                                                                            float, Resize)>,
      BuildKernelCreateInfo<ONNX_OPERATOR_VERSIONED_TYPED_KERNEL_CLASS_NAME(kCpuExecutionProvider, kOnnxDomain, 10, 10,
                                                                            int32_t, Resize)>,
      BuildKernelCreateInfo<ONNX_OPERATOR_VERSIONED_TYPED_KERNEL_CLASS_NAME(kCpuExecutionProvider, kOnnxDomain, 10, 10,
                                                                            uint8_t, Resize)>,
      BuildKernelCreateInfo<ONNX_OPERATOR_KERNEL_CLASS_NAME(kCpuExecutionProvider, kOnnxDomain, 10, ThresholdedRelu)>,
      BuildKernelCreateInfo<ONNX_OPERATOR_VERSIONED_TYPED_KERNEL_CLASS_NAME(kCpuExecutionProvider, kOnnxDomain, 10, 12, uint8_t,
                                                                            DequantizeLinear)>,
      BuildKernelCreateInfo<ONNX_OPERATOR_VERSIONED_TYPED_KERNEL_CLASS_NAME(kCpuExecutionProvider, kOnnxDomain, 10, 12, int8_t,
                                                                            DequantizeLinear)>,
      BuildKernelCreateInfo<ONNX_OPERATOR_VERSIONED_TYPED_KERNEL_CLASS_NAME(kCpuExecutionProvider, kOnnxDomain, 10, 12, uint8_t,
                                                                            QuantizeLinear)>,
      BuildKernelCreateInfo<ONNX_OPERATOR_VERSIONED_TYPED_KERNEL_CLASS_NAME(kCpuExecutionProvider, kOnnxDomain, 10, 12, int8_t,
                                                                            QuantizeLinear)>,
      BuildKernelCreateInfo<ONNX_OPERATOR_KERNEL_CLASS_NAME(kCpuExecutionProvider, kOnnxDomain, 10, QLinearMatMul)>,
      BuildKernelCreateInfo<ONNX_OPERATOR_TYPED_KERNEL_CLASS_NAME(kCpuExecutionProvider, kOnnxDomain, 10, uint8_t,
                                                                  MatMulInteger)>,
      BuildKernelCreateInfo<ONNX_OPERATOR_KERNEL_CLASS_NAME(kCpuExecutionProvider, kOnnxDomain, 10, ConvInteger)>,
      BuildKernelCreateInfo<ONNX_OPERATOR_KERNEL_CLASS_NAME(kCpuExecutionProvider, kOnnxDomain, 10, QLinearConv)>,
      BuildKernelCreateInfo<ONNX_OPERATOR_VERSIONED_KERNEL_CLASS_NAME(kCpuExecutionProvider, kOnnxDomain, 10, 10,
                                                                      Slice)>,
      BuildKernelCreateInfo<ONNX_OPERATOR_VERSIONED_KERNEL_CLASS_NAME(kCpuExecutionProvider, kOnnxDomain, 10, 11,
                                                                      Dropout)>,
      BuildKernelCreateInfo<ONNX_OPERATOR_VERSIONED_KERNEL_CLASS_NAME(kCpuExecutionProvider, kOnnxDomain, 10, 10,
                                                                      NonMaxSuppression)>,
      BuildKernelCreateInfo<ONNX_OPERATOR_KERNEL_CLASS_NAME(kCpuExecutionProvider, kOnnxDomain, 10, IsInf)>,
      BuildKernelCreateInfo<ONNX_OPERATOR_TYPED_KERNEL_CLASS_NAME(kCpuExecutionProvider, kOnnxDomain, 10, float,
                                                                  RoiAlign)>,
      BuildKernelCreateInfo<ONNX_OPERATOR_TYPED_KERNEL_CLASS_NAME(kCpuExecutionProvider, kOnnxDomain, 10, double,
                                                                  RoiAlign)>,
      BuildKernelCreateInfo<ONNX_OPERATOR_KERNEL_CLASS_NAME(kCpuExecutionProvider, kOnnxDomain, 10, ReverseSequence)>,

      //opset 11
      BuildKernelCreateInfo<ONNX_OPERATOR_VERSIONED_KERNEL_CLASS_NAME(kCpuExecutionProvider, kOnnxDomain, 11, 11,
                                                                      Clip)>,

      BuildKernelCreateInfo<ONNX_OPERATOR_TYPED_KERNEL_CLASS_NAME(kCpuExecutionProvider, kOnnxDomain, 11, float,
                                                                  CumSum)>,
      BuildKernelCreateInfo<ONNX_OPERATOR_TYPED_KERNEL_CLASS_NAME(kCpuExecutionProvider, kOnnxDomain, 11, double,
                                                                  CumSum)>,
      BuildKernelCreateInfo<ONNX_OPERATOR_TYPED_KERNEL_CLASS_NAME(kCpuExecutionProvider, kOnnxDomain, 11, int32_t,
                                                                  CumSum)>,
      BuildKernelCreateInfo<ONNX_OPERATOR_TYPED_KERNEL_CLASS_NAME(kCpuExecutionProvider, kOnnxDomain, 11, int64_t,
                                                                  CumSum)>,
<<<<<<< HEAD
=======
      BuildKernelCreateInfo<ONNX_OPERATOR_VERSIONED_TYPED_KERNEL_CLASS_NAME(kCpuExecutionProvider, kOnnxDomain, 11, 12,
                                                                            bool, Equal)>,
      BuildKernelCreateInfo<ONNX_OPERATOR_VERSIONED_TYPED_KERNEL_CLASS_NAME(kCpuExecutionProvider, kOnnxDomain, 11, 12,
                                                                            int32_t, Equal)>,
      BuildKernelCreateInfo<ONNX_OPERATOR_VERSIONED_TYPED_KERNEL_CLASS_NAME(kCpuExecutionProvider, kOnnxDomain, 11, 12,
                                                                            int64_t, Equal)>,
      BuildKernelCreateInfo<ONNX_OPERATOR_VERSIONED_TYPED_KERNEL_CLASS_NAME(kCpuExecutionProvider, kOnnxDomain, 11, 12,
                                                                            float, Equal)>,
      BuildKernelCreateInfo<ONNX_OPERATOR_VERSIONED_TYPED_KERNEL_CLASS_NAME(kCpuExecutionProvider, kOnnxDomain, 11, 12,
                                                                            double, Equal)>,
>>>>>>> 2acdc3cd
      BuildKernelCreateInfo<ONNX_OPERATOR_TYPED_KERNEL_CLASS_NAME(kCpuExecutionProvider, kOnnxDomain, 11, float,
                                                                  Round)>,
      BuildKernelCreateInfo<ONNX_OPERATOR_TYPED_KERNEL_CLASS_NAME(kCpuExecutionProvider, kOnnxDomain, 11, double,
                                                                  Round)>,
      BuildKernelCreateInfo<ONNX_OPERATOR_TYPED_KERNEL_CLASS_NAME(kCpuExecutionProvider, kOnnxDomain, 11, MLFloat16,
                                                                  Round)>,
      BuildKernelCreateInfo<ONNX_OPERATOR_TYPED_KERNEL_CLASS_NAME(kCpuExecutionProvider, kOnnxDomain, 11, uint8_t,
                                                                  DynamicQuantizeLinear)>,
      BuildKernelCreateInfo<ONNX_OPERATOR_VERSIONED_TYPED_KERNEL_CLASS_NAME(kCpuExecutionProvider, kOnnxDomain, 11, 12,
                                                                            float, ArgMax)>,
      BuildKernelCreateInfo<ONNX_OPERATOR_VERSIONED_TYPED_KERNEL_CLASS_NAME(kCpuExecutionProvider, kOnnxDomain, 11, 12,
                                                                            double, ArgMax)>,
      BuildKernelCreateInfo<ONNX_OPERATOR_VERSIONED_TYPED_KERNEL_CLASS_NAME(kCpuExecutionProvider, kOnnxDomain, 11, 12,
                                                                            int32_t, ArgMax)>,
      BuildKernelCreateInfo<ONNX_OPERATOR_VERSIONED_TYPED_KERNEL_CLASS_NAME(kCpuExecutionProvider, kOnnxDomain, 11, 12,
                                                                            float, ArgMin)>,
      BuildKernelCreateInfo<ONNX_OPERATOR_VERSIONED_TYPED_KERNEL_CLASS_NAME(kCpuExecutionProvider, kOnnxDomain, 11, 12,
                                                                            int32_t, ArgMin)>,
<<<<<<< HEAD
      BuildKernelCreateInfo<ONNX_OPERATOR_VERSIONED_KERNEL_CLASS_NAME(kCpuExecutionProvider, kOnnxDomain, 11, 12, Hardmax)>,
      BuildKernelCreateInfo<ONNX_OPERATOR_VERSIONED_TYPED_KERNEL_CLASS_NAME(kCpuExecutionProvider, kOnnxDomain, 11, 12, float,
                                                                            LogSoftmax)>,
      BuildKernelCreateInfo<ONNX_OPERATOR_VERSIONED_TYPED_KERNEL_CLASS_NAME(kCpuExecutionProvider, kOnnxDomain, 11, 12, double,
                                                                            LogSoftmax)>,
      BuildKernelCreateInfo<ONNX_OPERATOR_VERSIONED_TYPED_KERNEL_CLASS_NAME(kCpuExecutionProvider, kOnnxDomain, 11, 12, double,
                                                                            Softmax)>,
      BuildKernelCreateInfo<ONNX_OPERATOR_VERSIONED_TYPED_KERNEL_CLASS_NAME(kCpuExecutionProvider, kOnnxDomain, 11, 12, float,
                                                                            Softmax)>,
=======
      BuildKernelCreateInfo<ONNX_OPERATOR_KERNEL_CLASS_NAME(kCpuExecutionProvider, kOnnxDomain, 11, Hardmax)>,
      BuildKernelCreateInfo<ONNX_OPERATOR_TYPED_KERNEL_CLASS_NAME(kCpuExecutionProvider, kOnnxDomain, 11, float,
                                                                  LogSoftmax)>,
      BuildKernelCreateInfo<ONNX_OPERATOR_TYPED_KERNEL_CLASS_NAME(kCpuExecutionProvider, kOnnxDomain, 11, double,
                                                                  LogSoftmax)>,
      BuildKernelCreateInfo<ONNX_OPERATOR_TYPED_KERNEL_CLASS_NAME(kCpuExecutionProvider, kOnnxDomain, 11, double,
                                                                  Softmax)>,
      BuildKernelCreateInfo<ONNX_OPERATOR_TYPED_KERNEL_CLASS_NAME(kCpuExecutionProvider, kOnnxDomain, 11, float,
                                                                  Softmax)>,
>>>>>>> 2acdc3cd
      BuildKernelCreateInfo<ONNX_OPERATOR_KERNEL_CLASS_NAME(kCpuExecutionProvider, kOnnxDomain, 11, Loop)>,
      BuildKernelCreateInfo<ONNX_OPERATOR_VERSIONED_KERNEL_CLASS_NAME(kCpuExecutionProvider, kOnnxDomain, 11, 12, DepthToSpace)>,
      BuildKernelCreateInfo<ONNX_OPERATOR_KERNEL_CLASS_NAME(kCpuExecutionProvider, kOnnxDomain, 11, Scan)>,
      BuildKernelCreateInfo<ONNX_OPERATOR_VERSIONED_KERNEL_CLASS_NAME(kCpuExecutionProvider, kOnnxDomain, 11, 12, Flatten)>,
      BuildKernelCreateInfo<ONNX_OPERATOR_KERNEL_CLASS_NAME(kCpuExecutionProvider, kOnnxDomain, 11, Compress)>,
      BuildKernelCreateInfo<ONNX_OPERATOR_VERSIONED_KERNEL_CLASS_NAME(kCpuExecutionProvider, kOnnxDomain, 11, 12, Concat)>,
      BuildKernelCreateInfo<ONNX_OPERATOR_VERSIONED_KERNEL_CLASS_NAME(kCpuExecutionProvider, kOnnxDomain, 11, 12, Gather)>,
      BuildKernelCreateInfo<ONNX_OPERATOR_VERSIONED_KERNEL_CLASS_NAME(kCpuExecutionProvider, kOnnxDomain, 11, 12, Slice)>,
      BuildKernelCreateInfo<ONNX_OPERATOR_VERSIONED_KERNEL_CLASS_NAME(kCpuExecutionProvider, kOnnxDomain, 11, 12, Split)>,
      BuildKernelCreateInfo<ONNX_OPERATOR_VERSIONED_KERNEL_CLASS_NAME(kCpuExecutionProvider, kOnnxDomain, 11, 12, Squeeze)>,
      BuildKernelCreateInfo<ONNX_OPERATOR_VERSIONED_KERNEL_CLASS_NAME(kCpuExecutionProvider, kOnnxDomain, 11, 12, Unsqueeze)>,
      BuildKernelCreateInfo<ONNX_OPERATOR_KERNEL_CLASS_NAME(kCpuExecutionProvider, kOnnxDomain, 11, Det)>,
      BuildKernelCreateInfo<ONNX_OPERATOR_VERSIONED_KERNEL_CLASS_NAME(kCpuExecutionProvider, kOnnxDomain, 11, 12, ScatterElements)>,
      BuildKernelCreateInfo<ONNX_OPERATOR_KERNEL_CLASS_NAME(kCpuExecutionProvider, kOnnxDomain, 11,
                                                            NonMaxSuppression)>,
      BuildKernelCreateInfo<ONNX_OPERATOR_KERNEL_CLASS_NAME(kCpuExecutionProvider, kOnnxDomain, 11, AveragePool)>,
      BuildKernelCreateInfo<ONNX_OPERATOR_KERNEL_CLASS_NAME(kCpuExecutionProvider, kOnnxDomain, 11, MaxUnpool)>,
      BuildKernelCreateInfo<ONNX_OPERATOR_KERNEL_CLASS_NAME(kCpuExecutionProvider, kOnnxDomain, 11, LpPool)>,
      BuildKernelCreateInfo<ONNX_OPERATOR_KERNEL_CLASS_NAME(kCpuExecutionProvider, kOnnxDomain, 11, Conv)>,
      BuildKernelCreateInfo<ONNX_OPERATOR_KERNEL_CLASS_NAME(kCpuExecutionProvider, kOnnxDomain, 11, ConvTranspose)>,
      BuildKernelCreateInfo<ONNX_OPERATOR_KERNEL_CLASS_NAME(kCpuExecutionProvider, kOnnxDomain, 11, If)>,
      BuildKernelCreateInfo<ONNX_OPERATOR_KERNEL_CLASS_NAME(kCpuExecutionProvider, kOnnxDomain, 11, SequenceLength)>,
      BuildKernelCreateInfo<ONNX_OPERATOR_KERNEL_CLASS_NAME(kCpuExecutionProvider, kOnnxDomain, 11, SequenceAt)>,
      BuildKernelCreateInfo<ONNX_OPERATOR_KERNEL_CLASS_NAME(kCpuExecutionProvider, kOnnxDomain, 11, SequenceEmpty)>,
      BuildKernelCreateInfo<ONNX_OPERATOR_KERNEL_CLASS_NAME(kCpuExecutionProvider, kOnnxDomain, 11, SequenceInsert)>,
      BuildKernelCreateInfo<ONNX_OPERATOR_KERNEL_CLASS_NAME(kCpuExecutionProvider, kOnnxDomain, 11, SequenceErase)>,
      BuildKernelCreateInfo<ONNX_OPERATOR_KERNEL_CLASS_NAME(kCpuExecutionProvider, kOnnxDomain, 11,
                                                            SequenceConstruct)>,
      BuildKernelCreateInfo<ONNX_OPERATOR_KERNEL_CLASS_NAME(kCpuExecutionProvider, kOnnxDomain, 11,
                                                            ConcatFromSequence)>,
      BuildKernelCreateInfo<ONNX_OPERATOR_KERNEL_CLASS_NAME(kCpuExecutionProvider, kOnnxDomain, 11, SplitToSequence)>,
      BuildKernelCreateInfo<ONNX_OPERATOR_VERSIONED_KERNEL_CLASS_NAME(kCpuExecutionProvider, kOnnxDomain, 11, 12, ScatterND)>,
      BuildKernelCreateInfo<ONNX_OPERATOR_VERSIONED_KERNEL_CLASS_NAME(kCpuExecutionProvider, kOnnxDomain, 11, 12, Gemm)>,
      BuildKernelCreateInfo<ONNX_OPERATOR_VERSIONED_KERNEL_CLASS_NAME(kCpuExecutionProvider, kOnnxDomain, 11, 12, GatherElements)>,
      BuildKernelCreateInfo<ONNX_OPERATOR_TYPED_KERNEL_CLASS_NAME(kCpuExecutionProvider, kOnnxDomain, 11, uint8_t,
                                                                  BitShift)>,
      BuildKernelCreateInfo<ONNX_OPERATOR_TYPED_KERNEL_CLASS_NAME(kCpuExecutionProvider, kOnnxDomain, 11, uint32_t,
                                                                  BitShift)>,
      BuildKernelCreateInfo<ONNX_OPERATOR_TYPED_KERNEL_CLASS_NAME(kCpuExecutionProvider, kOnnxDomain, 11, uint64_t,
                                                                  BitShift)>,
      BuildKernelCreateInfo<ONNX_OPERATOR_VERSIONED_KERNEL_CLASS_NAME(kCpuExecutionProvider, kOnnxDomain, 11, 12, Pad)>,
      BuildKernelCreateInfo<ONNX_OPERATOR_VERSIONED_KERNEL_CLASS_NAME(kCpuExecutionProvider, kOnnxDomain, 11, 11,
                                                                      GatherND)>,
      BuildKernelCreateInfo<ONNX_OPERATOR_KERNEL_CLASS_NAME(kCpuExecutionProvider, kOnnxDomain, 11, Range)>,
      BuildKernelCreateInfo<ONNX_OPERATOR_KERNEL_CLASS_NAME(kCpuExecutionProvider, kOnnxDomain, 11, Unique)>,
      BuildKernelCreateInfo<ONNX_OPERATOR_TYPED_KERNEL_CLASS_NAME(kCpuExecutionProvider, kOnnxDomain, 11, float,
                                                                  TopK)>,
      BuildKernelCreateInfo<ONNX_OPERATOR_TYPED_KERNEL_CLASS_NAME(kCpuExecutionProvider, kOnnxDomain, 11, int64_t,
                                                                  TopK)>,
      BuildKernelCreateInfo<ONNX_OPERATOR_TYPED_KERNEL_CLASS_NAME(kCpuExecutionProvider, kOnnxDomain, 11,
                                                                  int64_t_int64_t_int64_t, OneHot)>,
      BuildKernelCreateInfo<ONNX_OPERATOR_TYPED_KERNEL_CLASS_NAME(kCpuExecutionProvider, kOnnxDomain, 11,
                                                                  float_int64_t_int64_t, OneHot)>,
      BuildKernelCreateInfo<ONNX_OPERATOR_TYPED_KERNEL_CLASS_NAME(kCpuExecutionProvider, kOnnxDomain, 11,
                                                                  int64_t_string_int64_t, OneHot)>,
      BuildKernelCreateInfo<ONNX_OPERATOR_TYPED_KERNEL_CLASS_NAME(kCpuExecutionProvider, kOnnxDomain, 11,
                                                                  float_string_int64_t, OneHot)>,
      BuildKernelCreateInfo<ONNX_OPERATOR_TYPED_KERNEL_CLASS_NAME(kCpuExecutionProvider, kOnnxDomain, 11,
                                                                  float_float_float, OneHot)>,
      BuildKernelCreateInfo<ONNX_OPERATOR_TYPED_KERNEL_CLASS_NAME(kCpuExecutionProvider, kOnnxDomain, 11,
                                                                  int64_t_int32_t_float, OneHot)>,
      BuildKernelCreateInfo<ONNX_OPERATOR_TYPED_KERNEL_CLASS_NAME(kCpuExecutionProvider, kOnnxDomain, 11,
                                                                  int64_t_float_int64_t, OneHot)>,
      BuildKernelCreateInfo<ONNX_OPERATOR_TYPED_KERNEL_CLASS_NAME(kCpuExecutionProvider, kOnnxDomain, 11,
                                                                  int32_t_float_int32_t, OneHot)>,
      BuildKernelCreateInfo<ONNX_OPERATOR_TYPED_KERNEL_CLASS_NAME(kCpuExecutionProvider, kOnnxDomain, 11,
                                                                  int32_t_float_float, OneHot)>,
      BuildKernelCreateInfo<ONNX_OPERATOR_TYPED_KERNEL_CLASS_NAME(kCpuExecutionProvider, kOnnxDomain, 11,
                                                                  int64_t_float_float, OneHot)>,
      BuildKernelCreateInfo<ONNX_OPERATOR_TYPED_KERNEL_CLASS_NAME(kCpuExecutionProvider, kOnnxDomain, 11,
                                                                  int64_t_float_int32_t, OneHot)>,
      BuildKernelCreateInfo<ONNX_OPERATOR_VERSIONED_TYPED_KERNEL_CLASS_NAME(kCpuExecutionProvider, kOnnxDomain, 11, 12,
                                                                            float, Resize)>,
      BuildKernelCreateInfo<ONNX_OPERATOR_VERSIONED_TYPED_KERNEL_CLASS_NAME(kCpuExecutionProvider, kOnnxDomain, 11, 12,
                                                                            int32_t, Resize)>,
      BuildKernelCreateInfo<ONNX_OPERATOR_VERSIONED_TYPED_KERNEL_CLASS_NAME(kCpuExecutionProvider, kOnnxDomain, 11, 12,
                                                                            uint8_t, Resize)>,
      BuildKernelCreateInfo<ONNX_OPERATOR_VERSIONED_TYPED_KERNEL_CLASS_NAME(kCpuExecutionProvider, kOnnxDomain, 11, 11,
                                                                            float, ReduceMin)>,
      BuildKernelCreateInfo<ONNX_OPERATOR_VERSIONED_TYPED_KERNEL_CLASS_NAME(kCpuExecutionProvider, kOnnxDomain, 11, 11,
                                                                            int32_t, ReduceMin)>,
      BuildKernelCreateInfo<ONNX_OPERATOR_VERSIONED_TYPED_KERNEL_CLASS_NAME(kCpuExecutionProvider, kOnnxDomain, 11, 11,
                                                                            int64_t, ReduceMin)>,
      BuildKernelCreateInfo<ONNX_OPERATOR_VERSIONED_TYPED_KERNEL_CLASS_NAME(kCpuExecutionProvider, kOnnxDomain, 11, 11,
                                                                            float, ReduceMax)>,
      BuildKernelCreateInfo<ONNX_OPERATOR_VERSIONED_TYPED_KERNEL_CLASS_NAME(kCpuExecutionProvider, kOnnxDomain, 11, 11,
                                                                            int32_t, ReduceMax)>,
      BuildKernelCreateInfo<ONNX_OPERATOR_VERSIONED_TYPED_KERNEL_CLASS_NAME(kCpuExecutionProvider, kOnnxDomain, 11, 11,
                                                                            int64_t, ReduceMax)>,
      BuildKernelCreateInfo<ONNX_OPERATOR_VERSIONED_TYPED_KERNEL_CLASS_NAME(kCpuExecutionProvider, kOnnxDomain, 11, 12,
                                                                            float, ReduceL1)>,
      BuildKernelCreateInfo<ONNX_OPERATOR_VERSIONED_TYPED_KERNEL_CLASS_NAME(kCpuExecutionProvider, kOnnxDomain, 11, 12,
                                                                            int32_t, ReduceL1)>,
      BuildKernelCreateInfo<ONNX_OPERATOR_VERSIONED_TYPED_KERNEL_CLASS_NAME(kCpuExecutionProvider, kOnnxDomain, 11, 12,
                                                                            float, ReduceL2)>,
      BuildKernelCreateInfo<ONNX_OPERATOR_VERSIONED_TYPED_KERNEL_CLASS_NAME(kCpuExecutionProvider, kOnnxDomain, 11, 12,
                                                                            int32_t, ReduceL2)>,
      BuildKernelCreateInfo<ONNX_OPERATOR_VERSIONED_TYPED_KERNEL_CLASS_NAME(kCpuExecutionProvider, kOnnxDomain, 11, 12,
                                                                            float, ReduceLogSum)>,
      BuildKernelCreateInfo<ONNX_OPERATOR_VERSIONED_TYPED_KERNEL_CLASS_NAME(kCpuExecutionProvider, kOnnxDomain, 11, 12,
                                                                            int32_t, ReduceLogSum)>,
      BuildKernelCreateInfo<ONNX_OPERATOR_VERSIONED_TYPED_KERNEL_CLASS_NAME(kCpuExecutionProvider, kOnnxDomain, 11, 12,
                                                                            float, ReduceLogSumExp)>,
      BuildKernelCreateInfo<ONNX_OPERATOR_VERSIONED_TYPED_KERNEL_CLASS_NAME(kCpuExecutionProvider, kOnnxDomain, 11, 12,
                                                                            int32_t, ReduceLogSumExp)>,
      BuildKernelCreateInfo<ONNX_OPERATOR_VERSIONED_TYPED_KERNEL_CLASS_NAME(kCpuExecutionProvider, kOnnxDomain, 11, 12,
                                                                            float, ReduceMean)>,
      BuildKernelCreateInfo<ONNX_OPERATOR_VERSIONED_TYPED_KERNEL_CLASS_NAME(kCpuExecutionProvider, kOnnxDomain, 11, 12,
                                                                            int32_t, ReduceMean)>,
      BuildKernelCreateInfo<ONNX_OPERATOR_VERSIONED_TYPED_KERNEL_CLASS_NAME(kCpuExecutionProvider, kOnnxDomain, 11, 12,
                                                                            float, ReduceProd)>,
      BuildKernelCreateInfo<ONNX_OPERATOR_VERSIONED_TYPED_KERNEL_CLASS_NAME(kCpuExecutionProvider, kOnnxDomain, 11, 12,
                                                                            int32_t, ReduceProd)>,
      BuildKernelCreateInfo<ONNX_OPERATOR_VERSIONED_TYPED_KERNEL_CLASS_NAME(kCpuExecutionProvider, kOnnxDomain, 11, 12,
                                                                            int64_t, ReduceProd)>,
      BuildKernelCreateInfo<ONNX_OPERATOR_VERSIONED_TYPED_KERNEL_CLASS_NAME(kCpuExecutionProvider, kOnnxDomain, 11, 12,
                                                                            float, ReduceSum)>,
      BuildKernelCreateInfo<ONNX_OPERATOR_VERSIONED_TYPED_KERNEL_CLASS_NAME(kCpuExecutionProvider, kOnnxDomain, 11, 12,
                                                                            int32_t, ReduceSum)>,
      BuildKernelCreateInfo<ONNX_OPERATOR_VERSIONED_TYPED_KERNEL_CLASS_NAME(kCpuExecutionProvider, kOnnxDomain, 11, 12,
                                                                            double, ReduceSum)>,
      BuildKernelCreateInfo<ONNX_OPERATOR_VERSIONED_TYPED_KERNEL_CLASS_NAME(kCpuExecutionProvider, kOnnxDomain, 11, 12,
                                                                            int64_t, ReduceSum)>,
      BuildKernelCreateInfo<ONNX_OPERATOR_VERSIONED_TYPED_KERNEL_CLASS_NAME(kCpuExecutionProvider, kOnnxDomain, 11, 12,
                                                                            float, ReduceSumSquare)>,
      BuildKernelCreateInfo<ONNX_OPERATOR_VERSIONED_TYPED_KERNEL_CLASS_NAME(kCpuExecutionProvider, kOnnxDomain, 11, 12,
                                                                            int32_t, ReduceSumSquare)>,
      BuildKernelCreateInfo<ONNX_OPERATOR_VERSIONED_TYPED_KERNEL_CLASS_NAME(kCpuExecutionProvider, kOnnxDomain, 11, 12,
                                                                            double, ReduceSumSquare)>,

      // OpSet 12
      BuildKernelCreateInfo<ONNX_OPERATOR_VERSIONED_KERNEL_CLASS_NAME(kCpuExecutionProvider, kOnnxDomain, 12, 12, Clip)>,

      BuildKernelCreateInfo<ONNX_OPERATOR_VERSIONED_KERNEL_CLASS_NAME(kCpuExecutionProvider, kOnnxDomain, 12, 12, Min)>,

      BuildKernelCreateInfo<ONNX_OPERATOR_VERSIONED_KERNEL_CLASS_NAME(kCpuExecutionProvider, kOnnxDomain, 12, 12, Max)>,

      BuildKernelCreateInfo<ONNX_OPERATOR_VERSIONED_KERNEL_CLASS_NAME(kCpuExecutionProvider, kOnnxDomain, 12, 12, Pow)>,

      BuildKernelCreateInfo<ONNX_OPERATOR_KERNEL_CLASS_NAME(kCpuExecutionProvider, kOnnxDomain, 12, MaxPool)>,

      BuildKernelCreateInfo<ONNX_OPERATOR_VERSIONED_TYPED_KERNEL_CLASS_NAME(kCpuExecutionProvider, kOnnxDomain, 12, 12,
                                                                            float, ReduceMax)>,
      BuildKernelCreateInfo<ONNX_OPERATOR_VERSIONED_TYPED_KERNEL_CLASS_NAME(kCpuExecutionProvider, kOnnxDomain, 12, 12,
                                                                            int32_t, ReduceMax)>,
      BuildKernelCreateInfo<ONNX_OPERATOR_VERSIONED_TYPED_KERNEL_CLASS_NAME(kCpuExecutionProvider, kOnnxDomain, 12, 12,
                                                                            int64_t, ReduceMax)>,
      BuildKernelCreateInfo<ONNX_OPERATOR_VERSIONED_TYPED_KERNEL_CLASS_NAME(kCpuExecutionProvider, kOnnxDomain, 12, 12,
                                                                            int8_t, ReduceMax)>,
      BuildKernelCreateInfo<ONNX_OPERATOR_VERSIONED_TYPED_KERNEL_CLASS_NAME(kCpuExecutionProvider, kOnnxDomain, 12, 12,
                                                                            uint8_t, ReduceMax)>,

      BuildKernelCreateInfo<ONNX_OPERATOR_VERSIONED_TYPED_KERNEL_CLASS_NAME(kCpuExecutionProvider, kOnnxDomain, 12, 12,
                                                                            float, ReduceMin)>,
      BuildKernelCreateInfo<ONNX_OPERATOR_VERSIONED_TYPED_KERNEL_CLASS_NAME(kCpuExecutionProvider, kOnnxDomain, 12, 12,
                                                                            int32_t, ReduceMin)>,
      BuildKernelCreateInfo<ONNX_OPERATOR_VERSIONED_TYPED_KERNEL_CLASS_NAME(kCpuExecutionProvider, kOnnxDomain, 12, 12,
                                                                            int64_t, ReduceMin)>,
      BuildKernelCreateInfo<ONNX_OPERATOR_VERSIONED_TYPED_KERNEL_CLASS_NAME(kCpuExecutionProvider, kOnnxDomain, 12, 12,
                                                                            int8_t, ReduceMin)>,
      BuildKernelCreateInfo<ONNX_OPERATOR_VERSIONED_TYPED_KERNEL_CLASS_NAME(kCpuExecutionProvider, kOnnxDomain, 12, 12,
                                                                            uint8_t, ReduceMin)>,
      BuildKernelCreateInfo<ONNX_OPERATOR_VERSIONED_KERNEL_CLASS_NAME(kCpuExecutionProvider, kOnnxDomain, 12, 12,
                                                                      GatherND)>,
      BuildKernelCreateInfo<ONNX_OPERATOR_KERNEL_CLASS_NAME(kCpuExecutionProvider, kOnnxDomain, 12, Einsum)>,

      BuildKernelCreateInfo<ONNX_OPERATOR_TYPED_KERNEL_CLASS_NAME(kCpuExecutionProvider, kOnnxDomain, 13, float,
                                                                  Expand)>,
      BuildKernelCreateInfo<ONNX_OPERATOR_TYPED_KERNEL_CLASS_NAME(kCpuExecutionProvider, kOnnxDomain, 13, double,
                                                                  Expand)>,
      BuildKernelCreateInfo<ONNX_OPERATOR_TYPED_KERNEL_CLASS_NAME(kCpuExecutionProvider, kOnnxDomain, 13, int8_t,
                                                                  Expand)>,
      BuildKernelCreateInfo<ONNX_OPERATOR_TYPED_KERNEL_CLASS_NAME(kCpuExecutionProvider, kOnnxDomain, 13, int16_t,
                                                                  Expand)>,
      BuildKernelCreateInfo<ONNX_OPERATOR_TYPED_KERNEL_CLASS_NAME(kCpuExecutionProvider, kOnnxDomain, 13, int32_t,
                                                                  Expand)>,
      BuildKernelCreateInfo<ONNX_OPERATOR_TYPED_KERNEL_CLASS_NAME(kCpuExecutionProvider, kOnnxDomain, 13, int64_t,
                                                                  Expand)>,
      BuildKernelCreateInfo<ONNX_OPERATOR_TYPED_KERNEL_CLASS_NAME(kCpuExecutionProvider, kOnnxDomain, 13, uint8_t,
                                                                  Expand)>,
      BuildKernelCreateInfo<ONNX_OPERATOR_TYPED_KERNEL_CLASS_NAME(kCpuExecutionProvider, kOnnxDomain, 13, uint16_t,
                                                                  Expand)>,
      BuildKernelCreateInfo<ONNX_OPERATOR_TYPED_KERNEL_CLASS_NAME(kCpuExecutionProvider, kOnnxDomain, 13, uint32_t,
                                                                  Expand)>,
      BuildKernelCreateInfo<ONNX_OPERATOR_TYPED_KERNEL_CLASS_NAME(kCpuExecutionProvider, kOnnxDomain, 13, uint64_t,
                                                                  Expand)>,
      BuildKernelCreateInfo<ONNX_OPERATOR_TYPED_KERNEL_CLASS_NAME(kCpuExecutionProvider, kOnnxDomain, 13, bool,
                                                                  Expand)>,
      BuildKernelCreateInfo<ONNX_OPERATOR_TYPED_KERNEL_CLASS_NAME(kCpuExecutionProvider, kOnnxDomain, 13, MLFloat16,
                                                                  Expand)>,
      BuildKernelCreateInfo<ONNX_OPERATOR_TYPED_KERNEL_CLASS_NAME(kCpuExecutionProvider, kOnnxDomain, 13, float, Erf)>,
      // REVIEW(codemzs): ConstEigenVectorArrayMap.cast<MLFLoat16) does not seem to be supported.
      // However these types work on GPU implementation.
      //BuildKernelCreateInfo<ONNX_OPERATOR_TYPED_KERNEL_CLASS_NAME(kCpuExecutionProvider, kOnnxDomain, 12, MLFloat16_MLFloat16, Dropout)>,
      //BuildKernelCreateInfo<ONNX_OPERATOR_TYPED_KERNEL_CLASS_NAME(kCpuExecutionProvider, kOnnxDomain, 12, MLFloat16_float, Dropout)>,
      //BuildKernelCreateInfo<ONNX_OPERATOR_TYPED_KERNEL_CLASS_NAME(kCpuExecutionProvider, kOnnxDomain, 12, MLFloat16_double, Dropout)>,
      BuildKernelCreateInfo<ONNX_OPERATOR_VERSIONED_TYPED_KERNEL_CLASS_NAME(kCpuExecutionProvider, kOnnxDomain, 12, 12, float_float, Dropout)>,
      BuildKernelCreateInfo<ONNX_OPERATOR_VERSIONED_TYPED_KERNEL_CLASS_NAME(kCpuExecutionProvider, kOnnxDomain, 12, 12, float_double, Dropout)>,
      BuildKernelCreateInfo<ONNX_OPERATOR_VERSIONED_TYPED_KERNEL_CLASS_NAME(kCpuExecutionProvider, kOnnxDomain, 12, 12, double_float, Dropout)>,
      BuildKernelCreateInfo<ONNX_OPERATOR_VERSIONED_TYPED_KERNEL_CLASS_NAME(kCpuExecutionProvider, kOnnxDomain, 12, 12, double_double, Dropout)>,

      // opset 13
      BuildKernelCreateInfo<ONNX_OPERATOR_KERNEL_CLASS_NAME(kCpuExecutionProvider, kOnnxDomain, 13, Cast)>,
      BuildKernelCreateInfo<ONNX_OPERATOR_KERNEL_CLASS_NAME(kCpuExecutionProvider, kOnnxDomain, 13, Clip)>,
      BuildKernelCreateInfo<ONNX_OPERATOR_TYPED_KERNEL_CLASS_NAME(kCpuExecutionProvider, kOnnxDomain, 13, float,
                                                                  MatMul)>,
      BuildKernelCreateInfo<ONNX_OPERATOR_TYPED_KERNEL_CLASS_NAME(kCpuExecutionProvider, kOnnxDomain, 13, double,
                                                                  MatMul)>,
      BuildKernelCreateInfo<ONNX_OPERATOR_TYPED_KERNEL_CLASS_NAME(kCpuExecutionProvider, kOnnxDomain, 13, int32_t,
                                                                  MatMul)>,
      BuildKernelCreateInfo<ONNX_OPERATOR_TYPED_KERNEL_CLASS_NAME(kCpuExecutionProvider, kOnnxDomain, 13, int64_t,
                                                                  MatMul)>,
      BuildKernelCreateInfo<ONNX_OPERATOR_KERNEL_CLASS_NAME(kCpuExecutionProvider, kOnnxDomain, 13, Min)>,
      BuildKernelCreateInfo<ONNX_OPERATOR_KERNEL_CLASS_NAME(kCpuExecutionProvider, kOnnxDomain, 13, Max)>,
      BuildKernelCreateInfo<ONNX_OPERATOR_TYPED_KERNEL_CLASS_NAME(kCpuExecutionProvider, kOnnxDomain, 13, float, Mean)>,
      BuildKernelCreateInfo<ONNX_OPERATOR_KERNEL_CLASS_NAME(kCpuExecutionProvider, kOnnxDomain, 13, Gemm)>,
      BuildKernelCreateInfo<ONNX_OPERATOR_KERNEL_CLASS_NAME(kCpuExecutionProvider, kOnnxDomain, 13, Sign)>,
      BuildKernelCreateInfo<ONNX_OPERATOR_KERNEL_CLASS_NAME(kCpuExecutionProvider, kOnnxDomain, 13, Size)>,
      BuildKernelCreateInfo<ONNX_OPERATOR_TYPED_KERNEL_CLASS_NAME(kCpuExecutionProvider, kOnnxDomain, 13, float, Sum)>,
      BuildKernelCreateInfo<ONNX_OPERATOR_KERNEL_CLASS_NAME(kCpuExecutionProvider, kOnnxDomain, 13, Sigmoid)>,
      BuildKernelCreateInfo<ONNX_OPERATOR_TYPED_KERNEL_CLASS_NAME(kCpuExecutionProvider, kOnnxDomain, 13, uint8_t,
                                                                  DequantizeLinear)>,
      BuildKernelCreateInfo<ONNX_OPERATOR_TYPED_KERNEL_CLASS_NAME(kCpuExecutionProvider, kOnnxDomain, 13, int8_t,
                                                                  DequantizeLinear)>,
      BuildKernelCreateInfo<ONNX_OPERATOR_TYPED_KERNEL_CLASS_NAME(kCpuExecutionProvider, kOnnxDomain, 13, uint8_t,
                                                                  QuantizeLinear)>,
      BuildKernelCreateInfo<ONNX_OPERATOR_TYPED_KERNEL_CLASS_NAME(kCpuExecutionProvider, kOnnxDomain, 13, int8_t,
                                                                  QuantizeLinear)>,
      BuildKernelCreateInfo<ONNX_OPERATOR_KERNEL_CLASS_NAME(kCpuExecutionProvider, kOnnxDomain, 13, Flatten)>,
      BuildKernelCreateInfo<ONNX_OPERATOR_KERNEL_CLASS_NAME(kCpuExecutionProvider, kOnnxDomain, 13, LRN)>,
      BuildKernelCreateInfo<ONNX_OPERATOR_KERNEL_CLASS_NAME(kCpuExecutionProvider, kOnnxDomain, 13,
                                                            MeanVarianceNormalization)>,
      BuildKernelCreateInfo<ONNX_OPERATOR_TYPED_KERNEL_CLASS_NAME(kCpuExecutionProvider, kOnnxDomain, 13, float_float, Dropout)>,
      BuildKernelCreateInfo<ONNX_OPERATOR_TYPED_KERNEL_CLASS_NAME(kCpuExecutionProvider, kOnnxDomain, 13, float_double, Dropout)>,
      BuildKernelCreateInfo<ONNX_OPERATOR_TYPED_KERNEL_CLASS_NAME(kCpuExecutionProvider, kOnnxDomain, 13, double_float, Dropout)>,
      BuildKernelCreateInfo<ONNX_OPERATOR_TYPED_KERNEL_CLASS_NAME(kCpuExecutionProvider, kOnnxDomain, 13, double_double, Dropout)>,
      BuildKernelCreateInfo<ONNX_OPERATOR_TYPED_KERNEL_CLASS_NAME(kCpuExecutionProvider, kOnnxDomain, 13,
                                                                  float, ArgMax)>,
      BuildKernelCreateInfo<ONNX_OPERATOR_TYPED_KERNEL_CLASS_NAME(kCpuExecutionProvider, kOnnxDomain, 13,
                                                                  double, ArgMax)>,
      BuildKernelCreateInfo<ONNX_OPERATOR_TYPED_KERNEL_CLASS_NAME(kCpuExecutionProvider, kOnnxDomain, 13,
                                                                  int32_t, ArgMax)>,
      BuildKernelCreateInfo<ONNX_OPERATOR_TYPED_KERNEL_CLASS_NAME(kCpuExecutionProvider, kOnnxDomain, 13,
                                                                  float, ArgMin)>,
      BuildKernelCreateInfo<ONNX_OPERATOR_TYPED_KERNEL_CLASS_NAME(kCpuExecutionProvider, kOnnxDomain, 13,
                                                                  int32_t, ArgMin)>,
      BuildKernelCreateInfo<ONNX_OPERATOR_KERNEL_CLASS_NAME(kCpuExecutionProvider, kOnnxDomain, 13, Reshape)>,
      BuildKernelCreateInfo<ONNX_OPERATOR_KERNEL_CLASS_NAME(kCpuExecutionProvider, kOnnxDomain, 13, Shape)>,
      BuildKernelCreateInfo<ONNX_OPERATOR_KERNEL_CLASS_NAME(kCpuExecutionProvider, kOnnxDomain, 13, Concat)>,
      BuildKernelCreateInfo<ONNX_OPERATOR_TYPED_KERNEL_CLASS_NAME(kCpuExecutionProvider, kOnnxDomain, 13, bool,
                                                                  Equal)>,
      BuildKernelCreateInfo<ONNX_OPERATOR_TYPED_KERNEL_CLASS_NAME(kCpuExecutionProvider, kOnnxDomain, 13, int32_t,
                                                                  Equal)>,
      BuildKernelCreateInfo<ONNX_OPERATOR_TYPED_KERNEL_CLASS_NAME(kCpuExecutionProvider, kOnnxDomain, 13, int64_t,
                                                                  Equal)>,
      BuildKernelCreateInfo<ONNX_OPERATOR_TYPED_KERNEL_CLASS_NAME(kCpuExecutionProvider, kOnnxDomain, 13, float,
                                                                  Equal)>,
      BuildKernelCreateInfo<ONNX_OPERATOR_TYPED_KERNEL_CLASS_NAME(kCpuExecutionProvider, kOnnxDomain, 13, double,
                                                                  Equal)>,
      BuildKernelCreateInfo<ONNX_OPERATOR_TYPED_KERNEL_CLASS_NAME(kCpuExecutionProvider, kOnnxDomain, 13, float,
                                                                  Greater)>,
      BuildKernelCreateInfo<ONNX_OPERATOR_TYPED_KERNEL_CLASS_NAME(kCpuExecutionProvider, kOnnxDomain, 13, double,
                                                                  Greater)>,
      BuildKernelCreateInfo<ONNX_OPERATOR_TYPED_KERNEL_CLASS_NAME(kCpuExecutionProvider, kOnnxDomain, 13, int32_t,
                                                                  Greater)>,
      BuildKernelCreateInfo<ONNX_OPERATOR_TYPED_KERNEL_CLASS_NAME(kCpuExecutionProvider, kOnnxDomain, 13, int64_t,
                                                                  Greater)>,
      BuildKernelCreateInfo<ONNX_OPERATOR_TYPED_KERNEL_CLASS_NAME(kCpuExecutionProvider, kOnnxDomain, 13, float,
                                                                  Less)>,
      BuildKernelCreateInfo<ONNX_OPERATOR_TYPED_KERNEL_CLASS_NAME(kCpuExecutionProvider, kOnnxDomain, 13, double,
                                                                  Less)>,
      BuildKernelCreateInfo<ONNX_OPERATOR_TYPED_KERNEL_CLASS_NAME(kCpuExecutionProvider, kOnnxDomain, 13, int32_t,
                                                                  Less)>,
      BuildKernelCreateInfo<ONNX_OPERATOR_TYPED_KERNEL_CLASS_NAME(kCpuExecutionProvider, kOnnxDomain, 13, int64_t,
                                                                  Less)>,
      BuildKernelCreateInfo<ONNX_OPERATOR_TYPED_KERNEL_CLASS_NAME(kCpuExecutionProvider, kOnnxDomain, 13, float, Add)>,
      BuildKernelCreateInfo<ONNX_OPERATOR_TYPED_KERNEL_CLASS_NAME(kCpuExecutionProvider, kOnnxDomain, 13, double, Add)>,
      BuildKernelCreateInfo<ONNX_OPERATOR_TYPED_KERNEL_CLASS_NAME(kCpuExecutionProvider, kOnnxDomain, 13, int32_t,
                                                                  Add)>,
      BuildKernelCreateInfo<ONNX_OPERATOR_TYPED_KERNEL_CLASS_NAME(kCpuExecutionProvider, kOnnxDomain, 13, int64_t,
                                                                  Add)>,
      BuildKernelCreateInfo<ONNX_OPERATOR_TYPED_KERNEL_CLASS_NAME(kCpuExecutionProvider, kOnnxDomain, 13, float, Sub)>,
      BuildKernelCreateInfo<ONNX_OPERATOR_TYPED_KERNEL_CLASS_NAME(kCpuExecutionProvider, kOnnxDomain, 13, double, Sub)>,
      BuildKernelCreateInfo<ONNX_OPERATOR_TYPED_KERNEL_CLASS_NAME(kCpuExecutionProvider, kOnnxDomain, 13, int32_t,
                                                                  Sub)>,
      BuildKernelCreateInfo<ONNX_OPERATOR_TYPED_KERNEL_CLASS_NAME(kCpuExecutionProvider, kOnnxDomain, 13, int64_t,
                                                                  Sub)>,
      BuildKernelCreateInfo<ONNX_OPERATOR_TYPED_KERNEL_CLASS_NAME(kCpuExecutionProvider, kOnnxDomain, 13, float, Mul)>,
      BuildKernelCreateInfo<ONNX_OPERATOR_TYPED_KERNEL_CLASS_NAME(kCpuExecutionProvider, kOnnxDomain, 13, double, Mul)>,
      BuildKernelCreateInfo<ONNX_OPERATOR_TYPED_KERNEL_CLASS_NAME(kCpuExecutionProvider, kOnnxDomain, 13, int32_t,
                                                                  Mul)>,
      BuildKernelCreateInfo<ONNX_OPERATOR_TYPED_KERNEL_CLASS_NAME(kCpuExecutionProvider, kOnnxDomain, 13, int64_t,
                                                                  Mul)>,
      BuildKernelCreateInfo<ONNX_OPERATOR_TYPED_KERNEL_CLASS_NAME(kCpuExecutionProvider, kOnnxDomain, 13, float, Div)>,
      BuildKernelCreateInfo<ONNX_OPERATOR_TYPED_KERNEL_CLASS_NAME(kCpuExecutionProvider, kOnnxDomain, 13, double, Div)>,
      BuildKernelCreateInfo<ONNX_OPERATOR_TYPED_KERNEL_CLASS_NAME(kCpuExecutionProvider, kOnnxDomain, 13, int32_t,
                                                                  Div)>,
      BuildKernelCreateInfo<ONNX_OPERATOR_TYPED_KERNEL_CLASS_NAME(kCpuExecutionProvider, kOnnxDomain, 13, int64_t,
                                                                  Div)>,
      BuildKernelCreateInfo<ONNX_OPERATOR_TYPED_KERNEL_CLASS_NAME(kCpuExecutionProvider, kOnnxDomain, 13, float, Neg)>,
      BuildKernelCreateInfo<ONNX_OPERATOR_TYPED_KERNEL_CLASS_NAME(kCpuExecutionProvider, kOnnxDomain, 13, double, Neg)>,
      BuildKernelCreateInfo<ONNX_OPERATOR_TYPED_KERNEL_CLASS_NAME(kCpuExecutionProvider, kOnnxDomain, 13, int8_t, Neg)>,
      BuildKernelCreateInfo<ONNX_OPERATOR_TYPED_KERNEL_CLASS_NAME(kCpuExecutionProvider, kOnnxDomain, 13, int32_t,
                                                                  Neg)>,
      BuildKernelCreateInfo<ONNX_OPERATOR_TYPED_KERNEL_CLASS_NAME(kCpuExecutionProvider, kOnnxDomain, 13, int64_t,
                                                                  Neg)>,
      BuildKernelCreateInfo<ONNX_OPERATOR_KERNEL_CLASS_NAME(kCpuExecutionProvider, kOnnxDomain, 13, Mod)>,
      BuildKernelCreateInfo<ONNX_OPERATOR_TYPED_KERNEL_CLASS_NAME(kCpuExecutionProvider, kOnnxDomain, 13, float, Abs)>,
      BuildKernelCreateInfo<ONNX_OPERATOR_TYPED_KERNEL_CLASS_NAME(kCpuExecutionProvider, kOnnxDomain, 13, double, Abs)>,
      BuildKernelCreateInfo<ONNX_OPERATOR_TYPED_KERNEL_CLASS_NAME(kCpuExecutionProvider, kOnnxDomain, 13, int8_t, Abs)>,
      BuildKernelCreateInfo<ONNX_OPERATOR_TYPED_KERNEL_CLASS_NAME(kCpuExecutionProvider, kOnnxDomain, 13, int16_t,
                                                                  Abs)>,
      BuildKernelCreateInfo<ONNX_OPERATOR_TYPED_KERNEL_CLASS_NAME(kCpuExecutionProvider, kOnnxDomain, 13, int32_t,
                                                                  Abs)>,
      BuildKernelCreateInfo<ONNX_OPERATOR_TYPED_KERNEL_CLASS_NAME(kCpuExecutionProvider, kOnnxDomain, 13, int64_t,
                                                                  Abs)>,
      BuildKernelCreateInfo<ONNX_OPERATOR_TYPED_KERNEL_CLASS_NAME(kCpuExecutionProvider, kOnnxDomain, 13, uint8_t,
                                                                  Abs)>,
      BuildKernelCreateInfo<ONNX_OPERATOR_TYPED_KERNEL_CLASS_NAME(kCpuExecutionProvider, kOnnxDomain, 13, uint16_t,
                                                                  Abs)>,
      BuildKernelCreateInfo<ONNX_OPERATOR_TYPED_KERNEL_CLASS_NAME(kCpuExecutionProvider, kOnnxDomain, 13, uint32_t,
                                                                  Abs)>,
      BuildKernelCreateInfo<ONNX_OPERATOR_TYPED_KERNEL_CLASS_NAME(kCpuExecutionProvider, kOnnxDomain, 13, uint64_t,
                                                                  Abs)>,
      BuildKernelCreateInfo<ONNX_OPERATOR_TYPED_KERNEL_CLASS_NAME(kCpuExecutionProvider, kOnnxDomain, 13, float,
                                                                  Reciprocal)>,
      BuildKernelCreateInfo<ONNX_OPERATOR_TYPED_KERNEL_CLASS_NAME(kCpuExecutionProvider, kOnnxDomain, 13, float,
                                                                  Floor)>,
      BuildKernelCreateInfo<ONNX_OPERATOR_TYPED_KERNEL_CLASS_NAME(kCpuExecutionProvider, kOnnxDomain, 13, float,
                                                                  Ceil)>,
      BuildKernelCreateInfo<ONNX_OPERATOR_TYPED_KERNEL_CLASS_NAME(kCpuExecutionProvider, kOnnxDomain, 13, float, Sqrt)>,
      BuildKernelCreateInfo<ONNX_OPERATOR_TYPED_KERNEL_CLASS_NAME(kCpuExecutionProvider, kOnnxDomain, 13, double, Sqrt)>,
      BuildKernelCreateInfo<ONNX_OPERATOR_KERNEL_CLASS_NAME(kCpuExecutionProvider, kOnnxDomain, 13, Relu)>,
      BuildKernelCreateInfo<ONNX_OPERATOR_TYPED_KERNEL_CLASS_NAME(kCpuExecutionProvider, kOnnxDomain, 13, float, Exp)>,
      BuildKernelCreateInfo<ONNX_OPERATOR_TYPED_KERNEL_CLASS_NAME(kCpuExecutionProvider, kOnnxDomain, 13, double, Exp)>,
      BuildKernelCreateInfo<ONNX_OPERATOR_TYPED_KERNEL_CLASS_NAME(kCpuExecutionProvider, kOnnxDomain, 13, float, Log)>,
      BuildKernelCreateInfo<ONNX_OPERATOR_KERNEL_CLASS_NAME(kCpuExecutionProvider, kOnnxDomain, 13, Pow)>,
      BuildKernelCreateInfo<ONNX_OPERATOR_KERNEL_CLASS_NAME(kCpuExecutionProvider, kOnnxDomain, 13, Slice)>,
      BuildKernelCreateInfo<ONNX_OPERATOR_KERNEL_CLASS_NAME(kCpuExecutionProvider, kOnnxDomain, 13, Split)>,
      BuildKernelCreateInfo<ONNX_OPERATOR_KERNEL_CLASS_NAME(kCpuExecutionProvider, kOnnxDomain, 13, Unsqueeze)>,
      BuildKernelCreateInfo<ONNX_OPERATOR_KERNEL_CLASS_NAME(kCpuExecutionProvider, kOnnxDomain, 13, Squeeze)>,
      BuildKernelCreateInfo<ONNX_OPERATOR_KERNEL_CLASS_NAME(kCpuExecutionProvider, kOnnxDomain, 13, Transpose)>,
      BuildKernelCreateInfo<ONNX_OPERATOR_KERNEL_CLASS_NAME(kCpuExecutionProvider, kOnnxDomain, 13, Tile)>,
      BuildKernelCreateInfo<ONNX_OPERATOR_KERNEL_CLASS_NAME(kCpuExecutionProvider, kOnnxDomain, 13, Gather)>,
      BuildKernelCreateInfo<ONNX_OPERATOR_KERNEL_CLASS_NAME(kCpuExecutionProvider, kOnnxDomain, 13, GatherElements)>,
      BuildKernelCreateInfo<ONNX_OPERATOR_KERNEL_CLASS_NAME(kCpuExecutionProvider, kOnnxDomain, 13, DepthToSpace)>,
      BuildKernelCreateInfo<ONNX_OPERATOR_KERNEL_CLASS_NAME(kCpuExecutionProvider, kOnnxDomain, 13, SpaceToDepth)>,
      BuildKernelCreateInfo<ONNX_OPERATOR_KERNEL_CLASS_NAME(kCpuExecutionProvider, kOnnxDomain, 13, ScatterElements)>,
      BuildKernelCreateInfo<ONNX_OPERATOR_KERNEL_CLASS_NAME(kCpuExecutionProvider, kOnnxDomain, 13, ScatterND)>,
      BuildKernelCreateInfo<ONNX_OPERATOR_KERNEL_CLASS_NAME(kCpuExecutionProvider, kOnnxDomain, 13, Identity)>,
      BuildKernelCreateInfo<ONNX_OPERATOR_TYPED_KERNEL_CLASS_NAME(kCpuExecutionProvider, kOnnxDomain, 13, float,
                                                                  IsNaN)>,
      BuildKernelCreateInfo<ONNX_OPERATOR_TYPED_KERNEL_CLASS_NAME(kCpuExecutionProvider, kOnnxDomain, 13, MLFloat16,
                                                                  IsNaN)>,
      BuildKernelCreateInfo<ONNX_OPERATOR_TYPED_KERNEL_CLASS_NAME(kCpuExecutionProvider, kOnnxDomain, 13, bool,
                                                                  NonZero)>,
      BuildKernelCreateInfo<ONNX_OPERATOR_TYPED_KERNEL_CLASS_NAME(kCpuExecutionProvider, kOnnxDomain, 13, float,
                                                                  NonZero)>,
      BuildKernelCreateInfo<ONNX_OPERATOR_TYPED_KERNEL_CLASS_NAME(kCpuExecutionProvider, kOnnxDomain, 13, int32_t,
                                                                  NonZero)>,
      BuildKernelCreateInfo<ONNX_OPERATOR_TYPED_KERNEL_CLASS_NAME(kCpuExecutionProvider, kOnnxDomain, 13, int64_t,
                                                                  NonZero)>,
      BuildKernelCreateInfo<ONNX_OPERATOR_TYPED_KERNEL_CLASS_NAME(kCpuExecutionProvider, kOnnxDomain, 13, uint8_t,
                                                                  NonZero)>,
      BuildKernelCreateInfo<ONNX_OPERATOR_KERNEL_CLASS_NAME(kCpuExecutionProvider, kOnnxDomain, 13, GatherND)>,
      BuildKernelCreateInfo<ONNX_OPERATOR_KERNEL_CLASS_NAME(kCpuExecutionProvider, kOnnxDomain, 13, Pad)>,
      BuildKernelCreateInfo<ONNX_OPERATOR_TYPED_KERNEL_CLASS_NAME(kCpuExecutionProvider, kOnnxDomain, 13, float,
                                                                  ReduceL1)>,
      BuildKernelCreateInfo<ONNX_OPERATOR_TYPED_KERNEL_CLASS_NAME(kCpuExecutionProvider, kOnnxDomain, 13, int32_t,
                                                                  ReduceL1)>,
      BuildKernelCreateInfo<ONNX_OPERATOR_TYPED_KERNEL_CLASS_NAME(kCpuExecutionProvider, kOnnxDomain, 13, float,
                                                                  ReduceL2)>,
      BuildKernelCreateInfo<ONNX_OPERATOR_TYPED_KERNEL_CLASS_NAME(kCpuExecutionProvider, kOnnxDomain, 13, int32_t,
                                                                  ReduceL2)>,
      BuildKernelCreateInfo<ONNX_OPERATOR_TYPED_KERNEL_CLASS_NAME(kCpuExecutionProvider, kOnnxDomain, 13, float,
                                                                  ReduceLogSum)>,
      BuildKernelCreateInfo<ONNX_OPERATOR_TYPED_KERNEL_CLASS_NAME(kCpuExecutionProvider, kOnnxDomain, 13, int32_t,
                                                                  ReduceLogSum)>,
      BuildKernelCreateInfo<ONNX_OPERATOR_TYPED_KERNEL_CLASS_NAME(kCpuExecutionProvider, kOnnxDomain, 13, float,
                                                                  ReduceLogSumExp)>,
      BuildKernelCreateInfo<ONNX_OPERATOR_TYPED_KERNEL_CLASS_NAME(kCpuExecutionProvider, kOnnxDomain, 13, int32_t,
                                                                  ReduceLogSumExp)>,
      BuildKernelCreateInfo<ONNX_OPERATOR_TYPED_KERNEL_CLASS_NAME(kCpuExecutionProvider, kOnnxDomain, 13, float,
                                                                  ReduceMax)>,
      BuildKernelCreateInfo<ONNX_OPERATOR_TYPED_KERNEL_CLASS_NAME(kCpuExecutionProvider, kOnnxDomain, 13, int32_t,
                                                                  ReduceMax)>,
      BuildKernelCreateInfo<ONNX_OPERATOR_TYPED_KERNEL_CLASS_NAME(kCpuExecutionProvider, kOnnxDomain, 13, int64_t,
                                                                  ReduceMax)>,
      BuildKernelCreateInfo<ONNX_OPERATOR_TYPED_KERNEL_CLASS_NAME(kCpuExecutionProvider, kOnnxDomain, 13, int8_t,
                                                                  ReduceMax)>,
      BuildKernelCreateInfo<ONNX_OPERATOR_TYPED_KERNEL_CLASS_NAME(kCpuExecutionProvider, kOnnxDomain, 13, uint8_t,
                                                                  ReduceMax)>,
      BuildKernelCreateInfo<ONNX_OPERATOR_TYPED_KERNEL_CLASS_NAME(kCpuExecutionProvider, kOnnxDomain, 13, float,
                                                                  ReduceMean)>,
      BuildKernelCreateInfo<ONNX_OPERATOR_TYPED_KERNEL_CLASS_NAME(kCpuExecutionProvider, kOnnxDomain, 13, int32_t,
                                                                  ReduceMean)>,
      BuildKernelCreateInfo<ONNX_OPERATOR_TYPED_KERNEL_CLASS_NAME(kCpuExecutionProvider, kOnnxDomain, 13, float,
                                                                  ReduceMin)>,
      BuildKernelCreateInfo<ONNX_OPERATOR_TYPED_KERNEL_CLASS_NAME(kCpuExecutionProvider, kOnnxDomain, 13, int32_t,
                                                                  ReduceMin)>,
      BuildKernelCreateInfo<ONNX_OPERATOR_TYPED_KERNEL_CLASS_NAME(kCpuExecutionProvider, kOnnxDomain, 13, int64_t,
                                                                  ReduceMin)>,
      BuildKernelCreateInfo<ONNX_OPERATOR_TYPED_KERNEL_CLASS_NAME(kCpuExecutionProvider, kOnnxDomain, 13, int8_t,
                                                                  ReduceMin)>,
      BuildKernelCreateInfo<ONNX_OPERATOR_TYPED_KERNEL_CLASS_NAME(kCpuExecutionProvider, kOnnxDomain, 13, uint8_t,
                                                                  ReduceMin)>,
      BuildKernelCreateInfo<ONNX_OPERATOR_TYPED_KERNEL_CLASS_NAME(kCpuExecutionProvider, kOnnxDomain, 13, float,
                                                                  ReduceProd)>,
      BuildKernelCreateInfo<ONNX_OPERATOR_TYPED_KERNEL_CLASS_NAME(kCpuExecutionProvider, kOnnxDomain, 13, int32_t,
                                                                  ReduceProd)>,
      BuildKernelCreateInfo<ONNX_OPERATOR_TYPED_KERNEL_CLASS_NAME(kCpuExecutionProvider, kOnnxDomain, 13, int64_t,
                                                                  ReduceProd)>,
      BuildKernelCreateInfo<ONNX_OPERATOR_TYPED_KERNEL_CLASS_NAME(kCpuExecutionProvider, kOnnxDomain, 13, float,
                                                                  ReduceSumSquare)>,
      BuildKernelCreateInfo<ONNX_OPERATOR_TYPED_KERNEL_CLASS_NAME(kCpuExecutionProvider, kOnnxDomain, 13, int32_t,
                                                                  ReduceSumSquare)>,
      BuildKernelCreateInfo<ONNX_OPERATOR_TYPED_KERNEL_CLASS_NAME(kCpuExecutionProvider, kOnnxDomain, 13, double,
                                                                  ReduceSumSquare)>,
      BuildKernelCreateInfo<ONNX_OPERATOR_TYPED_KERNEL_CLASS_NAME(kCpuExecutionProvider, kOnnxDomain, 13, float,
                                                                  ReduceSum)>,
      BuildKernelCreateInfo<ONNX_OPERATOR_TYPED_KERNEL_CLASS_NAME(kCpuExecutionProvider, kOnnxDomain, 13, int32_t,
                                                                  ReduceSum)>,
      BuildKernelCreateInfo<ONNX_OPERATOR_TYPED_KERNEL_CLASS_NAME(kCpuExecutionProvider, kOnnxDomain, 13, double,
                                                                  ReduceSum)>,
      BuildKernelCreateInfo<ONNX_OPERATOR_TYPED_KERNEL_CLASS_NAME(kCpuExecutionProvider, kOnnxDomain, 13, int64_t,
                                                                  ReduceSum)>,
      BuildKernelCreateInfo<ONNX_OPERATOR_TYPED_KERNEL_CLASS_NAME(kCpuExecutionProvider, kOnnxDomain, 13,
                                                                  float, Resize)>,
      BuildKernelCreateInfo<ONNX_OPERATOR_TYPED_KERNEL_CLASS_NAME(kCpuExecutionProvider, kOnnxDomain, 13,
                                                                  int32_t, Resize)>,
      BuildKernelCreateInfo<ONNX_OPERATOR_TYPED_KERNEL_CLASS_NAME(kCpuExecutionProvider, kOnnxDomain, 13,
                                                                  uint8_t, Resize)>,
<<<<<<< HEAD
      BuildKernelCreateInfo<ONNX_OPERATOR_TYPED_KERNEL_CLASS_NAME(kCpuExecutionProvider, kOnnxDomain, 13, float,
                                                                  LogSoftmax)>,
      BuildKernelCreateInfo<ONNX_OPERATOR_TYPED_KERNEL_CLASS_NAME(kCpuExecutionProvider, kOnnxDomain, 13, double,
                                                                  LogSoftmax)>,
      BuildKernelCreateInfo<ONNX_OPERATOR_TYPED_KERNEL_CLASS_NAME(kCpuExecutionProvider, kOnnxDomain, 13, double,
                                                                  Softmax)>,
      BuildKernelCreateInfo<ONNX_OPERATOR_TYPED_KERNEL_CLASS_NAME(kCpuExecutionProvider, kOnnxDomain, 13, float,
                                                                  Softmax)>,
      BuildKernelCreateInfo<ONNX_OPERATOR_KERNEL_CLASS_NAME(kCpuExecutionProvider, kOnnxDomain, 13, Hardmax)>,
=======
>>>>>>> 2acdc3cd
  };

  for (auto& function_table_entry : function_table) {
    KernelCreateInfo info = function_table_entry();
    if (info.kernel_def != nullptr) {  // filter disabled entries where type is void
      ORT_RETURN_IF_ERROR(kernel_registry.Register(std::move(info)));
    }
  }

  return Status::OK();
}

// Forward declarations of ml op kernels
#ifndef DISABLE_ML_OPS
namespace ml {
class ONNX_OPERATOR_TYPED_KERNEL_CLASS_NAME(kCpuExecutionProvider, kMLDomain, 1, float, ArrayFeatureExtractor);
class ONNX_OPERATOR_TYPED_KERNEL_CLASS_NAME(kCpuExecutionProvider, kMLDomain, 1, double, ArrayFeatureExtractor);
class ONNX_OPERATOR_TYPED_KERNEL_CLASS_NAME(kCpuExecutionProvider, kMLDomain, 1, int32_t, ArrayFeatureExtractor);
class ONNX_OPERATOR_TYPED_KERNEL_CLASS_NAME(kCpuExecutionProvider, kMLDomain, 1, int64_t, ArrayFeatureExtractor);
class ONNX_OPERATOR_TYPED_KERNEL_CLASS_NAME(kCpuExecutionProvider, kMLDomain, 1, string, ArrayFeatureExtractor);
class ONNX_OPERATOR_KERNEL_CLASS_NAME(kCpuExecutionProvider, kMLDomain, 1, Binarizer);
class ONNX_OPERATOR_KERNEL_CLASS_NAME(kCpuExecutionProvider, kMLDomain, 1, CastMap);
class ONNX_OPERATOR_KERNEL_CLASS_NAME(kCpuExecutionProvider, kMLDomain, 1, CategoryMapper);
class ONNX_OPERATOR_TYPED_KERNEL_CLASS_NAME(kCpuExecutionProvider, kMLDomain, 1, string_int64_t, DictVectorizer);
class ONNX_OPERATOR_TYPED_KERNEL_CLASS_NAME(kCpuExecutionProvider, kMLDomain, 1, string_float, DictVectorizer);
class ONNX_OPERATOR_TYPED_KERNEL_CLASS_NAME(kCpuExecutionProvider, kMLDomain, 1, string_double, DictVectorizer);
class ONNX_OPERATOR_TYPED_KERNEL_CLASS_NAME(kCpuExecutionProvider, kMLDomain, 1, int64_t_string, DictVectorizer);
class ONNX_OPERATOR_TYPED_KERNEL_CLASS_NAME(kCpuExecutionProvider, kMLDomain, 1, int64_t_float, DictVectorizer);
class ONNX_OPERATOR_TYPED_KERNEL_CLASS_NAME(kCpuExecutionProvider, kMLDomain, 1, int64_t_double, DictVectorizer);
class ONNX_OPERATOR_KERNEL_CLASS_NAME(kCpuExecutionProvider, kMLDomain, 1, FeatureVectorizer);
class ONNX_OPERATOR_KERNEL_CLASS_NAME(kCpuExecutionProvider, kMLDomain, 1, Imputer);

class ONNX_OPERATOR_VERSIONED_KERNEL_CLASS_NAME(kCpuExecutionProvider, kMLDomain, 1, 1, LabelEncoder);
class ONNX_OPERATOR_KERNEL_CLASS_NAME(kCpuExecutionProvider, kMLDomain, 1, LinearClassifier);
class ONNX_OPERATOR_KERNEL_CLASS_NAME(kCpuExecutionProvider, kMLDomain, 1, LinearRegressor);
class ONNX_OPERATOR_KERNEL_CLASS_NAME(kCpuExecutionProvider, kMLDomain, 1, Normalizer);
class ONNX_OPERATOR_TYPED_KERNEL_CLASS_NAME(kCpuExecutionProvider, kMLDomain, 1, int64_t, OneHotEncoder);
class ONNX_OPERATOR_TYPED_KERNEL_CLASS_NAME(kCpuExecutionProvider, kMLDomain, 1, float, OneHotEncoder);
class ONNX_OPERATOR_TYPED_KERNEL_CLASS_NAME(kCpuExecutionProvider, kMLDomain, 1, double, OneHotEncoder);
class ONNX_OPERATOR_TYPED_KERNEL_CLASS_NAME(kCpuExecutionProvider, kMLDomain, 1, string, OneHotEncoder);
class ONNX_OPERATOR_TYPED_KERNEL_CLASS_NAME(kCpuExecutionProvider, kMLDomain, 1, float, Scaler);
class ONNX_OPERATOR_TYPED_KERNEL_CLASS_NAME(kCpuExecutionProvider, kMLDomain, 1, double, Scaler);
class ONNX_OPERATOR_TYPED_KERNEL_CLASS_NAME(kCpuExecutionProvider, kMLDomain, 1, int64_t, Scaler);
class ONNX_OPERATOR_TYPED_KERNEL_CLASS_NAME(kCpuExecutionProvider, kMLDomain, 1, int32_t, Scaler);
class ONNX_OPERATOR_KERNEL_CLASS_NAME(kCpuExecutionProvider, kMLDomain, 1, SVMClassifier);
class ONNX_OPERATOR_KERNEL_CLASS_NAME(kCpuExecutionProvider, kMLDomain, 1, SVMRegressor);
class ONNX_OPERATOR_TYPED_KERNEL_CLASS_NAME(kCpuExecutionProvider, kMLDomain, 1, float, TreeEnsembleClassifier);
class ONNX_OPERATOR_TYPED_KERNEL_CLASS_NAME(kCpuExecutionProvider, kMLDomain, 1, double, TreeEnsembleClassifier);
class ONNX_OPERATOR_TYPED_KERNEL_CLASS_NAME(kCpuExecutionProvider, kMLDomain, 1, int64_t, TreeEnsembleClassifier);
class ONNX_OPERATOR_TYPED_KERNEL_CLASS_NAME(kCpuExecutionProvider, kMLDomain, 1, int32_t, TreeEnsembleClassifier);
class ONNX_OPERATOR_TYPED_KERNEL_CLASS_NAME(kCpuExecutionProvider, kMLDomain, 1, float, TreeEnsembleRegressor);
class ONNX_OPERATOR_TYPED_KERNEL_CLASS_NAME(kCpuExecutionProvider, kMLDomain, 1, double, TreeEnsembleRegressor);
class ONNX_OPERATOR_KERNEL_CLASS_NAME(kCpuExecutionProvider, kMLDomain, 1, ZipMap);

class ONNX_OPERATOR_TYPED_KERNEL_CLASS_NAME(kCpuExecutionProvider, kMLDomain, 2, float_string, LabelEncoder);
class ONNX_OPERATOR_TYPED_KERNEL_CLASS_NAME(kCpuExecutionProvider, kMLDomain, 2, string_float, LabelEncoder);
class ONNX_OPERATOR_TYPED_KERNEL_CLASS_NAME(kCpuExecutionProvider, kMLDomain, 2, int64_float, LabelEncoder);
class ONNX_OPERATOR_TYPED_KERNEL_CLASS_NAME(kCpuExecutionProvider, kMLDomain, 2, float_int64, LabelEncoder);
class ONNX_OPERATOR_TYPED_KERNEL_CLASS_NAME(kCpuExecutionProvider, kMLDomain, 2, int64_string, LabelEncoder);
class ONNX_OPERATOR_TYPED_KERNEL_CLASS_NAME(kCpuExecutionProvider, kMLDomain, 2, string_int64, LabelEncoder);
class ONNX_OPERATOR_TYPED_KERNEL_CLASS_NAME(kCpuExecutionProvider, kMLDomain, 2, int64_int64, LabelEncoder);

template <>
KernelCreateInfo BuildKernelCreateInfo<void>() {
  KernelCreateInfo info;
  return info;
}

Status RegisterOnnxMLOperatorKernels(KernelRegistry& kernel_registry) {
  static const BuildKernelCreateInfoFn function_table[] = {
      BuildKernelCreateInfo<void>,  //default entry to avoid the list become empty after ops-reducing
      BuildKernelCreateInfo<ONNX_OPERATOR_TYPED_KERNEL_CLASS_NAME(kCpuExecutionProvider, kMLDomain, 1, float,
                                                                  ArrayFeatureExtractor)>,
      BuildKernelCreateInfo<ONNX_OPERATOR_TYPED_KERNEL_CLASS_NAME(kCpuExecutionProvider, kMLDomain, 1, double,
                                                                  ArrayFeatureExtractor)>,
      BuildKernelCreateInfo<ONNX_OPERATOR_TYPED_KERNEL_CLASS_NAME(kCpuExecutionProvider, kMLDomain, 1, int32_t,
                                                                  ArrayFeatureExtractor)>,
      BuildKernelCreateInfo<ONNX_OPERATOR_TYPED_KERNEL_CLASS_NAME(kCpuExecutionProvider, kMLDomain, 1, int64_t,
                                                                  ArrayFeatureExtractor)>,
      BuildKernelCreateInfo<ONNX_OPERATOR_TYPED_KERNEL_CLASS_NAME(kCpuExecutionProvider, kMLDomain, 1, string,
                                                                  ArrayFeatureExtractor)>,
      BuildKernelCreateInfo<ONNX_OPERATOR_KERNEL_CLASS_NAME(kCpuExecutionProvider, kMLDomain, 1, Binarizer)>,
      BuildKernelCreateInfo<ONNX_OPERATOR_KERNEL_CLASS_NAME(kCpuExecutionProvider, kMLDomain, 1, CastMap)>,
      BuildKernelCreateInfo<ONNX_OPERATOR_KERNEL_CLASS_NAME(kCpuExecutionProvider, kMLDomain, 1, CategoryMapper)>,
      BuildKernelCreateInfo<ONNX_OPERATOR_TYPED_KERNEL_CLASS_NAME(kCpuExecutionProvider, kMLDomain, 1, string_int64_t,
                                                                  DictVectorizer)>,
      BuildKernelCreateInfo<ONNX_OPERATOR_TYPED_KERNEL_CLASS_NAME(kCpuExecutionProvider, kMLDomain, 1, string_float,
                                                                  DictVectorizer)>,
      BuildKernelCreateInfo<ONNX_OPERATOR_TYPED_KERNEL_CLASS_NAME(kCpuExecutionProvider, kMLDomain, 1, string_double,
                                                                  DictVectorizer)>,
      BuildKernelCreateInfo<ONNX_OPERATOR_TYPED_KERNEL_CLASS_NAME(kCpuExecutionProvider, kMLDomain, 1, int64_t_string,
                                                                  DictVectorizer)>,
      BuildKernelCreateInfo<ONNX_OPERATOR_TYPED_KERNEL_CLASS_NAME(kCpuExecutionProvider, kMLDomain, 1, int64_t_float,
                                                                  DictVectorizer)>,
      BuildKernelCreateInfo<ONNX_OPERATOR_TYPED_KERNEL_CLASS_NAME(kCpuExecutionProvider, kMLDomain, 1, int64_t_double,
                                                                  DictVectorizer)>,
      BuildKernelCreateInfo<ONNX_OPERATOR_KERNEL_CLASS_NAME(kCpuExecutionProvider, kMLDomain, 1, FeatureVectorizer)>,
      BuildKernelCreateInfo<ONNX_OPERATOR_KERNEL_CLASS_NAME(kCpuExecutionProvider, kMLDomain, 1, Imputer)>,
      BuildKernelCreateInfo<ONNX_OPERATOR_VERSIONED_KERNEL_CLASS_NAME(kCpuExecutionProvider, kMLDomain, 1, 1,
                                                                      LabelEncoder)>,
      BuildKernelCreateInfo<ONNX_OPERATOR_KERNEL_CLASS_NAME(kCpuExecutionProvider, kMLDomain, 1, LinearClassifier)>,
      BuildKernelCreateInfo<ONNX_OPERATOR_KERNEL_CLASS_NAME(kCpuExecutionProvider, kMLDomain, 1, LinearRegressor)>,
      BuildKernelCreateInfo<ONNX_OPERATOR_KERNEL_CLASS_NAME(kCpuExecutionProvider, kMLDomain, 1, Normalizer)>,
      BuildKernelCreateInfo<ONNX_OPERATOR_TYPED_KERNEL_CLASS_NAME(kCpuExecutionProvider, kMLDomain, 1, int64_t,
                                                                  OneHotEncoder)>,
      BuildKernelCreateInfo<ONNX_OPERATOR_TYPED_KERNEL_CLASS_NAME(kCpuExecutionProvider, kMLDomain, 1, float,
                                                                  OneHotEncoder)>,
      BuildKernelCreateInfo<ONNX_OPERATOR_TYPED_KERNEL_CLASS_NAME(kCpuExecutionProvider, kMLDomain, 1, double,
                                                                  OneHotEncoder)>,
      BuildKernelCreateInfo<ONNX_OPERATOR_TYPED_KERNEL_CLASS_NAME(kCpuExecutionProvider, kMLDomain, 1, string,
                                                                  OneHotEncoder)>,
      BuildKernelCreateInfo<ONNX_OPERATOR_TYPED_KERNEL_CLASS_NAME(kCpuExecutionProvider, kMLDomain, 1, float, Scaler)>,
      BuildKernelCreateInfo<ONNX_OPERATOR_TYPED_KERNEL_CLASS_NAME(kCpuExecutionProvider, kMLDomain, 1, double,
                                                                  Scaler)>,
      BuildKernelCreateInfo<ONNX_OPERATOR_TYPED_KERNEL_CLASS_NAME(kCpuExecutionProvider, kMLDomain, 1, int64_t,
                                                                  Scaler)>,
      BuildKernelCreateInfo<ONNX_OPERATOR_TYPED_KERNEL_CLASS_NAME(kCpuExecutionProvider, kMLDomain, 1, int32_t,
                                                                  Scaler)>,
      BuildKernelCreateInfo<ONNX_OPERATOR_KERNEL_CLASS_NAME(kCpuExecutionProvider, kMLDomain, 1, SVMClassifier)>,
      BuildKernelCreateInfo<ONNX_OPERATOR_KERNEL_CLASS_NAME(kCpuExecutionProvider, kMLDomain, 1, SVMRegressor)>,
      BuildKernelCreateInfo<ONNX_OPERATOR_TYPED_KERNEL_CLASS_NAME(kCpuExecutionProvider, kMLDomain, 1, float,
                                                                  TreeEnsembleClassifier)>,
      BuildKernelCreateInfo<ONNX_OPERATOR_TYPED_KERNEL_CLASS_NAME(kCpuExecutionProvider, kMLDomain, 1, double,
                                                                  TreeEnsembleClassifier)>,
      BuildKernelCreateInfo<ONNX_OPERATOR_TYPED_KERNEL_CLASS_NAME(kCpuExecutionProvider, kMLDomain, 1, int64_t,
                                                                  TreeEnsembleClassifier)>,
      BuildKernelCreateInfo<ONNX_OPERATOR_TYPED_KERNEL_CLASS_NAME(kCpuExecutionProvider, kMLDomain, 1, int32_t,
                                                                  TreeEnsembleClassifier)>,
      BuildKernelCreateInfo<ONNX_OPERATOR_TYPED_KERNEL_CLASS_NAME(kCpuExecutionProvider, kMLDomain, 1, float,
                                                                  TreeEnsembleRegressor)>,
      BuildKernelCreateInfo<ONNX_OPERATOR_TYPED_KERNEL_CLASS_NAME(kCpuExecutionProvider, kMLDomain, 1, double,
                                                                  TreeEnsembleRegressor)>,
      BuildKernelCreateInfo<ONNX_OPERATOR_KERNEL_CLASS_NAME(kCpuExecutionProvider, kMLDomain, 1, ZipMap)>,

      BuildKernelCreateInfo<ONNX_OPERATOR_TYPED_KERNEL_CLASS_NAME(kCpuExecutionProvider, kMLDomain, 2, float_string,
                                                                  LabelEncoder)>,
      BuildKernelCreateInfo<ONNX_OPERATOR_TYPED_KERNEL_CLASS_NAME(kCpuExecutionProvider, kMLDomain, 2, string_float,
                                                                  LabelEncoder)>,
      BuildKernelCreateInfo<ONNX_OPERATOR_TYPED_KERNEL_CLASS_NAME(kCpuExecutionProvider, kMLDomain, 2, int64_float,
                                                                  LabelEncoder)>,
      BuildKernelCreateInfo<ONNX_OPERATOR_TYPED_KERNEL_CLASS_NAME(kCpuExecutionProvider, kMLDomain, 2, float_int64,
                                                                  LabelEncoder)>,
      BuildKernelCreateInfo<ONNX_OPERATOR_TYPED_KERNEL_CLASS_NAME(kCpuExecutionProvider, kMLDomain, 2, int64_string,
                                                                  LabelEncoder)>,
      BuildKernelCreateInfo<ONNX_OPERATOR_TYPED_KERNEL_CLASS_NAME(kCpuExecutionProvider, kMLDomain, 2, string_int64,
                                                                  LabelEncoder)>,
      BuildKernelCreateInfo<ONNX_OPERATOR_TYPED_KERNEL_CLASS_NAME(kCpuExecutionProvider, kMLDomain, 2, int64_int64,
                                                                  LabelEncoder)>,
  };

  for (auto& function_table_entry : function_table) {
    KernelCreateInfo info = function_table_entry();
    if (info.kernel_def != nullptr) {  // filter disabled entries where type is void
      ORT_RETURN_IF_ERROR(kernel_registry.Register(std::move(info)));
    }
  }

  return Status::OK();
}
}  // namespace ml
#endif

static Status RegisterCPUKernels(KernelRegistry& kernel_registry) {
  ORT_RETURN_IF_ERROR(RegisterOnnxOperatorKernels(kernel_registry));
#ifndef DISABLE_ML_OPS
  ORT_RETURN_IF_ERROR(::onnxruntime::ml::RegisterOnnxMLOperatorKernels(kernel_registry));
#endif
#ifndef DISABLE_CONTRIB_OPS
  ORT_RETURN_IF_ERROR(::onnxruntime::contrib::RegisterCpuContribKernels(kernel_registry));
#endif
#ifdef ML_FEATURIZERS
  ORT_RETURN_IF_ERROR(::onnxruntime::featurizers::RegisterCpuMSFeaturizersKernels(kernel_registry));
#endif
#ifdef ENABLE_TRAINING
  ORT_RETURN_IF_ERROR(::onnxruntime::contrib::RegisterCpuTrainingKernels(kernel_registry));
#endif
  return Status::OK();
}

KernelRegistryAndStatus GetCpuKernelRegistry() {
  KernelRegistryAndStatus ret;
  ret.st = RegisterCPUKernels(*ret.kernel_registry);
  return ret;
}

std::shared_ptr<KernelRegistry> CPUExecutionProvider::GetKernelRegistry() const {
  static KernelRegistryAndStatus k = GetCpuKernelRegistry();
  //throw if the registry failed to initialize
  ORT_THROW_IF_ERROR(k.st);
  return k.kernel_registry;
}

std::unique_ptr<IDataTransfer> CPUExecutionProvider::GetDataTransfer() const {
  return onnxruntime::make_unique<CPUDataTransfer>();
}
}  // namespace onnxruntime<|MERGE_RESOLUTION|>--- conflicted
+++ resolved
@@ -590,11 +590,11 @@
 class ONNX_OPERATOR_TYPED_KERNEL_CLASS_NAME(kCpuExecutionProvider, kOnnxDomain, 13, float, Resize);
 class ONNX_OPERATOR_TYPED_KERNEL_CLASS_NAME(kCpuExecutionProvider, kOnnxDomain, 13, int32_t, Resize);
 class ONNX_OPERATOR_TYPED_KERNEL_CLASS_NAME(kCpuExecutionProvider, kOnnxDomain, 13, uint8_t, Resize);
+class ONNX_OPERATOR_KERNEL_CLASS_NAME(kCpuExecutionProvider, kOnnxDomain, 13, Hardmax);
 class ONNX_OPERATOR_TYPED_KERNEL_CLASS_NAME(kCpuExecutionProvider, kOnnxDomain, 13, float, LogSoftmax);
 class ONNX_OPERATOR_TYPED_KERNEL_CLASS_NAME(kCpuExecutionProvider, kOnnxDomain, 13, double, LogSoftmax);
 class ONNX_OPERATOR_TYPED_KERNEL_CLASS_NAME(kCpuExecutionProvider, kOnnxDomain, 13, float, Softmax);
 class ONNX_OPERATOR_TYPED_KERNEL_CLASS_NAME(kCpuExecutionProvider, kOnnxDomain, 13, double, Softmax);
-class ONNX_OPERATOR_KERNEL_CLASS_NAME(kCpuExecutionProvider, kOnnxDomain, 13, Hardmax);
 
 template <>
 KernelCreateInfo BuildKernelCreateInfo<void>() {
@@ -696,25 +696,6 @@
       BuildKernelCreateInfo<ONNX_OPERATOR_KERNEL_CLASS_NAME(kCpuExecutionProvider, kOnnxDomain, 7, And)>,
       BuildKernelCreateInfo<ONNX_OPERATOR_KERNEL_CLASS_NAME(kCpuExecutionProvider, kOnnxDomain, 7, Or)>,
       BuildKernelCreateInfo<ONNX_OPERATOR_KERNEL_CLASS_NAME(kCpuExecutionProvider, kOnnxDomain, 7, Xor)>,
-<<<<<<< HEAD
-      BuildKernelCreateInfo<ONNX_OPERATOR_VERSIONED_TYPED_KERNEL_CLASS_NAME(kCpuExecutionProvider, kOnnxDomain, 7, 12,
-                                                                            float, Less)>,
-      BuildKernelCreateInfo<ONNX_OPERATOR_VERSIONED_TYPED_KERNEL_CLASS_NAME(kCpuExecutionProvider, kOnnxDomain, 7, 12,
-                                                                            double, Less)>,
-      BuildKernelCreateInfo<ONNX_OPERATOR_VERSIONED_TYPED_KERNEL_CLASS_NAME(kCpuExecutionProvider, kOnnxDomain, 7, 12,
-                                                                            float, Greater)>,
-      BuildKernelCreateInfo<ONNX_OPERATOR_VERSIONED_TYPED_KERNEL_CLASS_NAME(kCpuExecutionProvider, kOnnxDomain, 7, 12,
-                                                                            double, Greater)>,
-      BuildKernelCreateInfo<ONNX_OPERATOR_VERSIONED_TYPED_KERNEL_CLASS_NAME(kCpuExecutionProvider, kOnnxDomain, 7, 12,
-                                                                            bool, Equal)>,
-      BuildKernelCreateInfo<ONNX_OPERATOR_VERSIONED_TYPED_KERNEL_CLASS_NAME(kCpuExecutionProvider, kOnnxDomain, 7, 12,
-                                                                            int32_t, Equal)>,
-      BuildKernelCreateInfo<ONNX_OPERATOR_VERSIONED_TYPED_KERNEL_CLASS_NAME(kCpuExecutionProvider, kOnnxDomain, 7, 12,
-                                                                            int64_t, Equal)>,
-      BuildKernelCreateInfo<ONNX_OPERATOR_VERSIONED_TYPED_KERNEL_CLASS_NAME(kCpuExecutionProvider, kOnnxDomain, 7, 12,
-                                                                            float, Equal)>,
-      BuildKernelCreateInfo<ONNX_OPERATOR_VERSIONED_TYPED_KERNEL_CLASS_NAME(kCpuExecutionProvider, kOnnxDomain, 7, 12,
-=======
       BuildKernelCreateInfo<ONNX_OPERATOR_VERSIONED_TYPED_KERNEL_CLASS_NAME(kCpuExecutionProvider, kOnnxDomain, 7, 8,
                                                                             float, Less)>,
       BuildKernelCreateInfo<ONNX_OPERATOR_VERSIONED_TYPED_KERNEL_CLASS_NAME(kCpuExecutionProvider, kOnnxDomain, 7, 8,
@@ -732,7 +713,6 @@
       BuildKernelCreateInfo<ONNX_OPERATOR_VERSIONED_TYPED_KERNEL_CLASS_NAME(kCpuExecutionProvider, kOnnxDomain, 7, 10,
                                                                             float, Equal)>,
       BuildKernelCreateInfo<ONNX_OPERATOR_VERSIONED_TYPED_KERNEL_CLASS_NAME(kCpuExecutionProvider, kOnnxDomain, 7, 10,
->>>>>>> 2acdc3cd
                                                                             double, Equal)>,
       BuildKernelCreateInfo<ONNX_OPERATOR_VERSIONED_TYPED_KERNEL_CLASS_NAME(kCpuExecutionProvider, kOnnxDomain, 6, 7,
                                                                             float, Mean)>,
@@ -918,24 +898,18 @@
       BuildKernelCreateInfo<ONNX_OPERATOR_KERNEL_CLASS_NAME(kCpuExecutionProvider, kOnnxDomain, 9, ConstantOfShape)>,
       BuildKernelCreateInfo<ONNX_OPERATOR_VERSIONED_KERNEL_CLASS_NAME(kCpuExecutionProvider, kOnnxDomain, 9, 12,
                                                                       MeanVarianceNormalization)>,
-<<<<<<< HEAD
-=======
       BuildKernelCreateInfo<ONNX_OPERATOR_VERSIONED_TYPED_KERNEL_CLASS_NAME(kCpuExecutionProvider, kOnnxDomain, 9, 12, float,
                                                                             Greater)>,
       BuildKernelCreateInfo<ONNX_OPERATOR_VERSIONED_TYPED_KERNEL_CLASS_NAME(kCpuExecutionProvider, kOnnxDomain, 9, 12, double,
                                                                             Greater)>,
->>>>>>> 2acdc3cd
       BuildKernelCreateInfo<ONNX_OPERATOR_VERSIONED_TYPED_KERNEL_CLASS_NAME(kCpuExecutionProvider, kOnnxDomain, 9, 12, int32_t,
                                                                             Greater)>,
       BuildKernelCreateInfo<ONNX_OPERATOR_VERSIONED_TYPED_KERNEL_CLASS_NAME(kCpuExecutionProvider, kOnnxDomain, 9, 12, int64_t,
                                                                             Greater)>,
-<<<<<<< HEAD
-=======
       BuildKernelCreateInfo<ONNX_OPERATOR_VERSIONED_TYPED_KERNEL_CLASS_NAME(kCpuExecutionProvider, kOnnxDomain, 9, 12, float,
                                                                             Less)>,
       BuildKernelCreateInfo<ONNX_OPERATOR_VERSIONED_TYPED_KERNEL_CLASS_NAME(kCpuExecutionProvider, kOnnxDomain, 9, 12, double,
                                                                             Less)>,
->>>>>>> 2acdc3cd
       BuildKernelCreateInfo<ONNX_OPERATOR_VERSIONED_TYPED_KERNEL_CLASS_NAME(kCpuExecutionProvider, kOnnxDomain, 9, 12, int32_t,
                                                                             Less)>,
       BuildKernelCreateInfo<ONNX_OPERATOR_VERSIONED_TYPED_KERNEL_CLASS_NAME(kCpuExecutionProvider, kOnnxDomain, 9, 12, int64_t,
@@ -1068,8 +1042,6 @@
                                                                   CumSum)>,
       BuildKernelCreateInfo<ONNX_OPERATOR_TYPED_KERNEL_CLASS_NAME(kCpuExecutionProvider, kOnnxDomain, 11, int64_t,
                                                                   CumSum)>,
-<<<<<<< HEAD
-=======
       BuildKernelCreateInfo<ONNX_OPERATOR_VERSIONED_TYPED_KERNEL_CLASS_NAME(kCpuExecutionProvider, kOnnxDomain, 11, 12,
                                                                             bool, Equal)>,
       BuildKernelCreateInfo<ONNX_OPERATOR_VERSIONED_TYPED_KERNEL_CLASS_NAME(kCpuExecutionProvider, kOnnxDomain, 11, 12,
@@ -1080,7 +1052,6 @@
                                                                             float, Equal)>,
       BuildKernelCreateInfo<ONNX_OPERATOR_VERSIONED_TYPED_KERNEL_CLASS_NAME(kCpuExecutionProvider, kOnnxDomain, 11, 12,
                                                                             double, Equal)>,
->>>>>>> 2acdc3cd
       BuildKernelCreateInfo<ONNX_OPERATOR_TYPED_KERNEL_CLASS_NAME(kCpuExecutionProvider, kOnnxDomain, 11, float,
                                                                   Round)>,
       BuildKernelCreateInfo<ONNX_OPERATOR_TYPED_KERNEL_CLASS_NAME(kCpuExecutionProvider, kOnnxDomain, 11, double,
@@ -1099,7 +1070,6 @@
                                                                             float, ArgMin)>,
       BuildKernelCreateInfo<ONNX_OPERATOR_VERSIONED_TYPED_KERNEL_CLASS_NAME(kCpuExecutionProvider, kOnnxDomain, 11, 12,
                                                                             int32_t, ArgMin)>,
-<<<<<<< HEAD
       BuildKernelCreateInfo<ONNX_OPERATOR_VERSIONED_KERNEL_CLASS_NAME(kCpuExecutionProvider, kOnnxDomain, 11, 12, Hardmax)>,
       BuildKernelCreateInfo<ONNX_OPERATOR_VERSIONED_TYPED_KERNEL_CLASS_NAME(kCpuExecutionProvider, kOnnxDomain, 11, 12, float,
                                                                             LogSoftmax)>,
@@ -1109,17 +1079,6 @@
                                                                             Softmax)>,
       BuildKernelCreateInfo<ONNX_OPERATOR_VERSIONED_TYPED_KERNEL_CLASS_NAME(kCpuExecutionProvider, kOnnxDomain, 11, 12, float,
                                                                             Softmax)>,
-=======
-      BuildKernelCreateInfo<ONNX_OPERATOR_KERNEL_CLASS_NAME(kCpuExecutionProvider, kOnnxDomain, 11, Hardmax)>,
-      BuildKernelCreateInfo<ONNX_OPERATOR_TYPED_KERNEL_CLASS_NAME(kCpuExecutionProvider, kOnnxDomain, 11, float,
-                                                                  LogSoftmax)>,
-      BuildKernelCreateInfo<ONNX_OPERATOR_TYPED_KERNEL_CLASS_NAME(kCpuExecutionProvider, kOnnxDomain, 11, double,
-                                                                  LogSoftmax)>,
-      BuildKernelCreateInfo<ONNX_OPERATOR_TYPED_KERNEL_CLASS_NAME(kCpuExecutionProvider, kOnnxDomain, 11, double,
-                                                                  Softmax)>,
-      BuildKernelCreateInfo<ONNX_OPERATOR_TYPED_KERNEL_CLASS_NAME(kCpuExecutionProvider, kOnnxDomain, 11, float,
-                                                                  Softmax)>,
->>>>>>> 2acdc3cd
       BuildKernelCreateInfo<ONNX_OPERATOR_KERNEL_CLASS_NAME(kCpuExecutionProvider, kOnnxDomain, 11, Loop)>,
       BuildKernelCreateInfo<ONNX_OPERATOR_VERSIONED_KERNEL_CLASS_NAME(kCpuExecutionProvider, kOnnxDomain, 11, 12, DepthToSpace)>,
       BuildKernelCreateInfo<ONNX_OPERATOR_KERNEL_CLASS_NAME(kCpuExecutionProvider, kOnnxDomain, 11, Scan)>,
@@ -1552,7 +1511,7 @@
                                                                   int32_t, Resize)>,
       BuildKernelCreateInfo<ONNX_OPERATOR_TYPED_KERNEL_CLASS_NAME(kCpuExecutionProvider, kOnnxDomain, 13,
                                                                   uint8_t, Resize)>,
-<<<<<<< HEAD
+      BuildKernelCreateInfo<ONNX_OPERATOR_KERNEL_CLASS_NAME(kCpuExecutionProvider, kOnnxDomain, 13, Hardmax)>,
       BuildKernelCreateInfo<ONNX_OPERATOR_TYPED_KERNEL_CLASS_NAME(kCpuExecutionProvider, kOnnxDomain, 13, float,
                                                                   LogSoftmax)>,
       BuildKernelCreateInfo<ONNX_OPERATOR_TYPED_KERNEL_CLASS_NAME(kCpuExecutionProvider, kOnnxDomain, 13, double,
@@ -1561,9 +1520,6 @@
                                                                   Softmax)>,
       BuildKernelCreateInfo<ONNX_OPERATOR_TYPED_KERNEL_CLASS_NAME(kCpuExecutionProvider, kOnnxDomain, 13, float,
                                                                   Softmax)>,
-      BuildKernelCreateInfo<ONNX_OPERATOR_KERNEL_CLASS_NAME(kCpuExecutionProvider, kOnnxDomain, 13, Hardmax)>,
-=======
->>>>>>> 2acdc3cd
   };
 
   for (auto& function_table_entry : function_table) {

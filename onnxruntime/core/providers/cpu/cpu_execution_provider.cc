--- conflicted
+++ resolved
@@ -830,7 +830,6 @@
 class ONNX_OPERATOR_TYPED_KERNEL_CLASS_NAME(kCpuExecutionProvider, kOnnxDomain, 18, float, ReduceSumSquare);
 class ONNX_OPERATOR_TYPED_KERNEL_CLASS_NAME(kCpuExecutionProvider, kOnnxDomain, 18, double, ReduceSumSquare);
 class ONNX_OPERATOR_TYPED_KERNEL_CLASS_NAME(kCpuExecutionProvider, kOnnxDomain, 18, int32_t, ReduceSumSquare);
-<<<<<<< HEAD
 class ONNX_OPERATOR_TYPED_KERNEL_CLASS_NAME(kCpuExecutionProvider, kOnnxDomain, 18, int8_t, BitwiseAnd);
 class ONNX_OPERATOR_TYPED_KERNEL_CLASS_NAME(kCpuExecutionProvider, kOnnxDomain, 18, int16_t, BitwiseAnd);
 class ONNX_OPERATOR_TYPED_KERNEL_CLASS_NAME(kCpuExecutionProvider, kOnnxDomain, 18, int32_t, BitwiseAnd);
@@ -863,11 +862,9 @@
 class ONNX_OPERATOR_TYPED_KERNEL_CLASS_NAME(kCpuExecutionProvider, kOnnxDomain, 18, uint16_t, BitwiseXor);
 class ONNX_OPERATOR_TYPED_KERNEL_CLASS_NAME(kCpuExecutionProvider, kOnnxDomain, 18, uint32_t, BitwiseXor);
 class ONNX_OPERATOR_TYPED_KERNEL_CLASS_NAME(kCpuExecutionProvider, kOnnxDomain, 18, uint64_t, BitwiseXor);
-=======
 class ONNX_OPERATOR_KERNEL_CLASS_NAME(kCpuExecutionProvider, kOnnxDomain, 18, Pad);
 class ONNX_OPERATOR_KERNEL_CLASS_NAME(kCpuExecutionProvider, kOnnxDomain, 18, ScatterND);
 class ONNX_OPERATOR_KERNEL_CLASS_NAME(kCpuExecutionProvider, kOnnxDomain, 18, ScatterElements);
->>>>>>> 05915d83
 class ONNX_OPERATOR_KERNEL_CLASS_NAME(kCpuExecutionProvider, kOnnxDomain, 18, Split);
 #if !defined(DISABLE_OPTIONAL_TYPE)
 class ONNX_OPERATOR_KERNEL_CLASS_NAME(kCpuExecutionProvider, kOnnxDomain, 18, OptionalHasElement);
@@ -2166,7 +2163,6 @@
                                                                 ReduceSumSquare)>,
     BuildKernelCreateInfo<ONNX_OPERATOR_TYPED_KERNEL_CLASS_NAME(kCpuExecutionProvider, kOnnxDomain, 18, double,
                                                                 ReduceSumSquare)>,
-<<<<<<< HEAD
     BuildKernelCreateInfo<ONNX_OPERATOR_TYPED_KERNEL_CLASS_NAME(kCpuExecutionProvider, kOnnxDomain, 18, int8_t, BitwiseAnd)>,
     BuildKernelCreateInfo<ONNX_OPERATOR_TYPED_KERNEL_CLASS_NAME(kCpuExecutionProvider, kOnnxDomain, 18, int16_t, BitwiseAnd)>,
     BuildKernelCreateInfo<ONNX_OPERATOR_TYPED_KERNEL_CLASS_NAME(kCpuExecutionProvider, kOnnxDomain, 18, int32_t, BitwiseAnd)>,
@@ -2199,11 +2195,9 @@
     BuildKernelCreateInfo<ONNX_OPERATOR_TYPED_KERNEL_CLASS_NAME(kCpuExecutionProvider, kOnnxDomain, 18, uint16_t, BitwiseXor)>,
     BuildKernelCreateInfo<ONNX_OPERATOR_TYPED_KERNEL_CLASS_NAME(kCpuExecutionProvider, kOnnxDomain, 18, uint32_t, BitwiseXor)>,
     BuildKernelCreateInfo<ONNX_OPERATOR_TYPED_KERNEL_CLASS_NAME(kCpuExecutionProvider, kOnnxDomain, 18, uint64_t, BitwiseXor)>,
-=======
     BuildKernelCreateInfo<ONNX_OPERATOR_KERNEL_CLASS_NAME(kCpuExecutionProvider, kOnnxDomain, 18, Pad)>,
     BuildKernelCreateInfo<ONNX_OPERATOR_KERNEL_CLASS_NAME(kCpuExecutionProvider, kOnnxDomain, 18, ScatterND)>,
     BuildKernelCreateInfo<ONNX_OPERATOR_KERNEL_CLASS_NAME(kCpuExecutionProvider, kOnnxDomain, 18, ScatterElements)>,
->>>>>>> 05915d83
     BuildKernelCreateInfo<ONNX_OPERATOR_KERNEL_CLASS_NAME(kCpuExecutionProvider, kOnnxDomain, 18, Split)>,
 #if !defined(DISABLE_OPTIONAL_TYPE)
     BuildKernelCreateInfo<ONNX_OPERATOR_KERNEL_CLASS_NAME(kCpuExecutionProvider, kOnnxDomain, 18, OptionalHasElement)>,

// Copyright (c) Microsoft Corporation. All rights reserved.
// Licensed under the MIT License.

#pragma once

#include "core/framework/execution_provider.h"
#include "core/providers/nnapi/nnapi_provider_factory.h"

namespace onnxruntime {
namespace nnapi {
class Model;
}

class NnapiExecutionProvider : public IExecutionProvider {
 public:
  NnapiExecutionProvider(unsigned long nnapi_flags);
  virtual ~NnapiExecutionProvider();

  std::vector<std::unique_ptr<ComputeCapability>>
  GetCapability(const onnxruntime::GraphViewer& graph_view,
                const std::vector<const KernelRegistry*>& /*kernel_registries*/) const override;

  // we implement the Compile that takes FusedNodeAndGraph instances
  FusionStyle GetFusionStyle() const override { return FusionStyle::FilteredGraphViewer; }

#if !defined(ORT_MINIMAL_BUILD) || defined(ORT_EXTENDED_MINIMAL_BUILD)
  common::Status Compile(const std::vector<FusedNodeAndGraph>& fused_nodes,
                         std::vector<NodeComputeInfo>& node_compute_funcs) override;
#endif

  unsigned long GetNNAPIFlags() const { return nnapi_flags_; }

 private:
<<<<<<< HEAD
  std::unordered_map<std::string, std::unique_ptr<onnxruntime::nnapi::Model>> nnapi_models_;

  // unique counter to name each fused kernel across the entire model
  mutable int metadef_id_{0};

=======
>>>>>>> 31e04c52
  // The bit flags which define bool options for NNAPI EP, bits are defined as
  // NNAPIFlags in include/onnxruntime/core/providers/nnapi/nnapi_provider_factory.h
  const unsigned long nnapi_flags_;

#ifdef __ANDROID__
  std::unordered_map<std::string, std::unique_ptr<onnxruntime::nnapi::Model>> nnapi_models_;
#endif
};
}  // namespace onnxruntime<|MERGE_RESOLUTION|>--- conflicted
+++ resolved
@@ -31,14 +31,9 @@
   unsigned long GetNNAPIFlags() const { return nnapi_flags_; }
 
  private:
-<<<<<<< HEAD
-  std::unordered_map<std::string, std::unique_ptr<onnxruntime::nnapi::Model>> nnapi_models_;
-
   // unique counter to name each fused kernel across the entire model
   mutable int metadef_id_{0};
 
-=======
->>>>>>> 31e04c52
   // The bit flags which define bool options for NNAPI EP, bits are defined as
   // NNAPIFlags in include/onnxruntime/core/providers/nnapi/nnapi_provider_factory.h
   const unsigned long nnapi_flags_;

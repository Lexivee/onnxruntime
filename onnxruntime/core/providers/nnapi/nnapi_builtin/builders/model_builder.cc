// Copyright (c) Microsoft Corporation. All rights reserved.
// Licensed under the MIT License.

#include "model_builder.h"

#include "core/common/logging/logging.h"
#include "core/common/safeint.h"
#include "core/common/status.h"
#include "core/framework/tensorprotoutils.h"
#include "core/graph/graph_viewer.h"
#include "core/providers/common.h"
#include "core/providers/shared/node_unit/node_unit.h"
#include "core/providers/shared/utils/utils.h"
#include "core/providers/nnapi/nnapi_builtin/nnapi_lib/nnapi_implementation.h"

#include "helper.h"
#include "op_builder.h"
#include "op_support_checker.h"

using namespace android::nn::wrapper;

namespace onnxruntime {
namespace nnapi {

ModelBuilder::ModelBuilder(const GraphViewer& graph_viewer)
    : nnapi_(NnApiImplementation()), graph_viewer_(graph_viewer) {}

int32_t ModelBuilder::GetNNAPIFeatureLevel() const {
  return nnapi_ ? nnapi_->nnapi_runtime_feature_level : 0;
}

// Scalar operand is copied into the model, no need to persist
#define DEFINE_ADD_OPERAND_FROM_SCALAR(scalar_type, op_type)                      \
  Status ModelBuilder::AddOperandFromScalar(scalar_type value, uint32_t& index) { \
    OperandType operandType(Type::op_type, std::vector<uint32_t>{});              \
    ORT_RETURN_IF_ERROR(AddNewNNAPIOperand(operandType, index));                  \
    RETURN_STATUS_ON_ERROR_WITH_NOTE(                                             \
        nnapi_->ANeuralNetworksModel_setOperandValue(                             \
            nnapi_model_->model_, index, &value, sizeof(value)),                  \
        "value: " + std::to_string(value));                                       \
    return Status::OK();                                                          \
  }

DEFINE_ADD_OPERAND_FROM_SCALAR(bool, BOOL);
DEFINE_ADD_OPERAND_FROM_SCALAR(int32_t, INT32);
DEFINE_ADD_OPERAND_FROM_SCALAR(float, FLOAT32);

#undef DEFINE_ADD_OPERAND_FROM_SCALAR

void ModelBuilder::AddInitializerToSkip(const std::string& tensor_name) {
  skipped_initializers_.insert(tensor_name);
}

Status ModelBuilder::Prepare() {
  nnapi_model_ = std::unique_ptr<Model>(new Model());
  RETURN_STATUS_ON_ERROR(nnapi_->ANeuralNetworksModel_create(&nnapi_model_->model_));
  ORT_RETURN_IF_ERROR(GetTargetDevices());
  PreprocessNodeUnits();
  GetAllQuantizedOpInputs();
  PreprocessInitializers();
  PreprocessActivations();
  ORT_RETURN_IF_ERROR(RegisterInitializers());
  ORT_RETURN_IF_ERROR(RegisterModelInputs());
  ORT_RETURN_IF_ERROR(AddOperations());
  ORT_RETURN_IF_ERROR(RegisterModelOutputs());
  RegisterModelShaper();

  return Status::OK();
}

constexpr size_t kDefaultByteAlignmentForNNAPI = 16;
static size_t GetPaddedByteSize(size_t size) {
  // if (size_t r = size % kDefaultByteAlignmentForNNAPI)
  //   return size + kDefaultByteAlignmentForNNAPI - r;
  // else
  //   return size;
  // This does exactly the same as the logic above
  return (size + kDefaultByteAlignmentForNNAPI - 1) & ~(kDefaultByteAlignmentForNNAPI - 1);
}

Status ModelBuilder::GetTargetDevices() {
  // GetTargetDevices is only supported on API 29+
  if (GetNNAPIFeatureLevel() < ANEURALNETWORKS_FEATURE_LEVEL_3)
    return Status::OK();

  if (target_device_option_ == TargetDeviceOption::ALL_DEVICES)
    return Status::OK();

  const std::string nnapi_cpu("nnapi-reference");
  uint32_t num_devices = 0;
  RETURN_STATUS_ON_ERROR_WITH_NOTE(
      nnapi_->ANeuralNetworks_getDeviceCount(&num_devices), "Getting count of available devices");

  for (uint32_t i = 0; i < num_devices; i++) {
    ANeuralNetworksDevice* device = nullptr;
    const char* device_name = nullptr;
    int32_t device_type;
    RETURN_STATUS_ON_ERROR_WITH_NOTE(
        nnapi_->ANeuralNetworks_getDevice(i, &device), "Getting " + std::to_string(i) + "th device");

    RETURN_STATUS_ON_ERROR_WITH_NOTE(nnapi_->ANeuralNetworksDevice_getName(device, &device_name),
                                     "Getting " + std::to_string(i) + "th device's name");

    RETURN_STATUS_ON_ERROR_WITH_NOTE(nnapi_->ANeuralNetworksDevice_getType(device, &device_type),
                                     "Getting " + std::to_string(i) + "th device's type");

    bool device_is_cpu = nnapi_cpu == device_name;
    if ((target_device_option_ == TargetDeviceOption::CPU_DISABLED && !device_is_cpu) ||
        (target_device_option_ == TargetDeviceOption::CPU_ONLY && device_is_cpu)) {
      nnapi_target_devices_.push_back(device);
      const auto device_detail = MakeString("[Name: [", device_name, "], Type [", device_type, "]], ");
      nnapi_target_devices_detail_ += device_detail;
      LOGS_DEFAULT(VERBOSE) << "Target device " << device_detail << " is added";
    }
  }

  return Status::OK();
}

void ModelBuilder::PreprocessInitializers() {
  for (const auto& node_unit : node_unit_holder_) {
    if (const auto* op_builder = GetOpBuilder(*node_unit)) {
      op_builder->AddInitializersToSkip(*this, *node_unit);
    }
  }
}

void ModelBuilder::PreprocessActivations() {
  for (const auto& node_unit : node_unit_holder_) {
    const auto& node = node_unit->GetNode();
    const auto& op_type(node.OpType());
    if (op_type == "Relu") {
      activation_node_units_.emplace(node_unit.get(), ANEURALNETWORKS_FUSED_RELU);
    } else if (op_type == "Clip") {  // Relu1 or Relu6
      float min, max;
      if (!GetClipMinMax(GetInitializerTensors(), node, min, max, logging::LoggingManager::DefaultLogger()))
        continue;

      if (min == -1.0f && max == 1.0f) {
        activation_node_units_.emplace(node_unit.get(), ANEURALNETWORKS_FUSED_RELU1);
      } else if (min == 0.0f && max == 6.0f) {
        activation_node_units_.emplace(node_unit.get(), ANEURALNETWORKS_FUSED_RELU6);
      }
    }
  }
}

const NodeUnit& ModelBuilder::GetNodeUnit(const Node* node) const {
  // In theory, if node_unit_map_ is generated correctly, see PreprocessNodeUnits(), a NodeUnit can be
  // found for any single node in the graph_viewer_, unless the given node is not from graph_viewer_
  return *node_unit_map_.at(node);
}

void ModelBuilder::PreprocessNodeUnits() {
  // TODO, hookup shared QDQ selectors here to identify all the qdq NodeUnit in the graph
  const auto& node_indices = graph_viewer_.GetNodesInTopologicalOrder();
  for (size_t i = 0; i < node_indices.size(); i++) {
    const auto node_idx = node_indices[i];
    // TODO, check if the node is already part of a qdq group
    const auto* node(graph_viewer_.GetNode(node_idx));
    auto node_unit = std::make_unique<NodeUnit>(*node);
    node_unit_map_.insert({node, node_unit.get()});
    node_unit_holder_.push_back(std::move(node_unit));
  }
}

// Help to get all quantized operators' input and the NodeUnit(s) using the input
void ModelBuilder::GetAllQuantizedOpInputs() {
  for (const auto& node_unit : node_unit_holder_) {
    // TODO, hookup getting quantized inputs with QDQ NodeUnits and remove the ORT_ENFORCE
    ORT_ENFORCE(node_unit->UnitType() == NodeUnit::Type::SingleNode, "QDQ NodeUnit is not yet implemented");

    auto qlinear_op_type = GetQLinearOpType(node_unit->GetNode());

    // Not a qlinear op
    // TODO, add handling for QDQ NodeUnit
    if (qlinear_op_type == QLinearOpType::Unknown)
      continue;

    const auto add_quantized_input =
        [&all_quantized_op_inputs = all_quantized_op_inputs_](const NodeUnit& node_unit, size_t input_idx) {
          const auto& input_name = node_unit.Inputs()[input_idx].node_arg.Name();
          all_quantized_op_inputs[input_name].push_back(&node_unit);
        };

    // All qlinear ops EXCEPT QuantizeLinear has quantized input
    if (qlinear_op_type != QLinearOpType::QuantizeLinear) {
      add_quantized_input(*node_unit, 0);
    }

    if (IsQLinearBinaryOp(qlinear_op_type)) {
      add_quantized_input(*node_unit, 1);
    }

    // TODO, add handling for varidiac nodes such as QLinearConcat
  }
}

static Status GetInputDataType(
    const InitializedTensorSet& initializers,
    const std::unordered_map<std::string, std::vector<const NodeUnit*>>& all_quantized_op_inputs,
    const std::string& name, int32_t data_type, const Shape& shape,
    OperandType& operand_type) {
  Type type = Type::TENSOR_FLOAT32;
  float scale = 0.0f;
  int32_t zero_point = 0;
  switch (data_type) {
    case ONNX_NAMESPACE::TensorProto_DataType_FLOAT:
      type = Type::TENSOR_FLOAT32;
      break;
    case ONNX_NAMESPACE::TensorProto_DataType_UINT8: {
      // For ONNX the quantized input/initializer does not carry scale and zero point info
      // So we will need to search the operator using this input
      // And dig out the scale and zero point as the input initializers to the operator
      type = Type::TENSOR_QUANT8_ASYMM;
      if (!Contains(all_quantized_op_inputs, name)) {
        // We current do not support uint8 input if it is not a quantized input
        return ORT_MAKE_STATUS(ONNXRUNTIME, INVALID_ARGUMENT,
                               "The input/initializer of graph has unsupported quantized type, name: ", name,
                               " type: ", data_type);
      }

      // TODO, verify the scale and zero point match if there are multiple op using same input
      const auto* node_unit = all_quantized_op_inputs.at(name)[0];
      ORT_RETURN_IF_ERROR(GetQuantizationScaleAndZeroPoint(
          initializers, *node_unit, name, scale, zero_point, true /* is_input */));
      break;
    }
      // case ONNX_NAMESPACE::TensorProto_DataType_INT8:
      // We also do not consider ONNX_NAMESPACE::TensorProto_DataType_INT8 case here, since that can only
      // be input 2 of Qlinear[Conv/MatMul], which has to be an initializer tensor and will be added
      // separately by OpBuilder, so we do not treat it as an input/initializers here
    default:
      // TODO: support other type
      return ORT_MAKE_STATUS(ONNXRUNTIME, INVALID_ARGUMENT,
                             "The input/initializer of graph doesn't have valid type, name: ",
                             name, " type: ", data_type);
      break;
  }

  operand_type = OperandType(type, shape, scale, zero_point);
  return Status::OK();
}

Status ModelBuilder::RegisterInitializers() {
  // First pass to get all the stats of the initializers
  const auto& initializer_tensors(GetInitializerTensors());
  auto initializer_size = initializer_tensors.size();
  std::vector<std::tuple<uint32_t, size_t, size_t>> initializers(initializer_size);
  size_t sizeAll = 0;

  int i = 0;
  for (const auto& pair : initializer_tensors) {
    const auto& tensor = *pair.second;
    const auto& name = tensor.name();
    if (Contains(skipped_initializers_, name))
      continue;

    Shape shape;
    for (auto dim : tensor.dims()) {
      shape.push_back(SafeInt<uint32_t>(dim));
    }

    // If we have an empty shape, this is a scalar initializer,
    // since NNAPI will treat empty shape input as dynamic ranking input, (onnx does not support dynamic ranking)
    // we will make the scalar initializer as a {1} tensor
    if (shape.empty()) {
      shape.push_back(1);
    }

    OperandType operand_type(Type::TENSOR_FLOAT32, shape);
    ORT_RETURN_IF_ERROR(
        GetInputDataType(GetInitializerTensors(), all_quantized_op_inputs_,
                         name, tensor.data_type(), shape, operand_type));
    shaper_.AddShape(name, operand_type.dimensions);

    uint32_t index = 0;
    ORT_RETURN_IF_ERROR(AddNewOperand(name, operand_type, index));
    const size_t size = operand_type.GetOperandBlobByteSize();
    const size_t padded_size = GetPaddedByteSize(size);
    sizeAll += padded_size;
    initializers[i++] = std::make_tuple(index, size, padded_size);
  }

  // 2nd pass copies all the initializer data into NNAPI shared memory
  i = 0;
  nnapi_model_->mem_initializers_ =
      std::make_unique<Model::NNMemory>(nnapi_, "mem_initializers_", sizeAll);

  // 2nd pass to copy all the initializers into shared memory
  size_t offset = 0;
  for (const auto& pair : initializer_tensors) {
    const auto& tensor = *pair.second;
    if (Contains(skipped_initializers_, tensor.name()))
      continue;

    uint32_t index;
    size_t size, padded_size;
    std::tie(index, size, padded_size) = initializers[i++];
    const uint8_t* src = nullptr;
    // uint8_t data need unpack, need a holder for free memory after copy
    std::vector<uint8_t> unpacked_tensor;
    switch (tensor.data_type()) {
      case ONNX_NAMESPACE::TensorProto_DataType_FLOAT:
      case ONNX_NAMESPACE::TensorProto_DataType_UINT8:
        ORT_RETURN_IF_ERROR(
            onnxruntime::utils::UnpackInitializerData(tensor, graph_viewer_.ModelPath(), unpacked_tensor));
        ORT_RETURN_IF_NOT(size == unpacked_tensor.size(),
                          "initializer tensor: ", tensor.name(), "'s size: ", unpacked_tensor.size(),
                          " should match the calculated size: ", size);
        src = unpacked_tensor.data();
        break;
        // default:
        // We should not get anything else here since we already checked in the 1st pass
    }

    uint8_t* dest = nnapi_model_->mem_initializers_->GetDataPtr() + offset;
    memcpy(dest, src, size);
    ORT_RETURN_IF_ERROR(SetOperandValue(index, nnapi_model_->mem_initializers_.get(), size, offset));
    offset += padded_size;
  }

  return Status::OK();
}

Status ModelBuilder::RegisterModelInputs() {
  for (const auto* node_arg : graph_viewer_.GetInputs()) {
    const auto& input_name = node_arg->Name();

    {  // input should not be an initializer
      if (Contains(operands_, input_name))
        continue;

      if (Contains(GetInitializerTensors(), input_name))
        continue;
    }

    const auto* shape_proto = node_arg->Shape();
    ORT_RETURN_IF_NOT(shape_proto != nullptr, "shape_proto cannot be null for input: ", input_name);
    Shaper::Shape shape;

    for (const auto& dim : shape_proto->dim()) {
      // NNAPI uses 0 for dynamic dimension, which is the default value for dim.dim_value()
      shape.push_back(SafeInt<uint32_t>(dim.dim_value()));
    }

    // If we have an empty shape, this is a scalar input,
    // since NNAPI will treat empty shape input as dynamic ranking input, (onnx does not support dynamic ranking)
    // we will make the scalar input as a {1} tensor
    if (shape.empty()) {
      shape.push_back(1);
    }

    OperandType operand_type(Type::TENSOR_FLOAT32, shape);
    const auto* type_proto = node_arg->TypeAsProto();
    if (!type_proto || !type_proto->tensor_type().has_elem_type()) {
      return ORT_MAKE_STATUS(ONNXRUNTIME, INVALID_ARGUMENT,
                             "The input of graph doesn't have elem_type: ", input_name);
    } else {
      ORT_RETURN_IF_ERROR(
          GetInputDataType(GetInitializerTensors(), all_quantized_op_inputs_,
                           input_name, type_proto->tensor_type().elem_type(), shape, operand_type));
    }

    shaper_.AddShape(input_name, operand_type.dimensions);

    uint32_t index = 0;
    ORT_RETURN_IF_ERROR(AddNewOperand(input_name, operand_type, index));
    input_index_vec_.push_back(index);
    nnapi_model_->AddInput(input_name, operand_type);
  }

  return Status::OK();
}

Status ModelBuilder::RegisterModelOutputs() {
  for (const auto* node_arg : graph_viewer_.GetOutputs()) {
    const auto& output_name = node_arg->Name();

    if (!Contains(operands_, output_name)) {
      return ORT_MAKE_STATUS(ONNXRUNTIME, INVALID_ARGUMENT,
                             "The output of graph is not registered [", output_name, "]");
    }

    // Since for now all the shapes are deterministic for NNAPI, it's impossible we can have unknown output shape
    const auto* shape_proto = node_arg->Shape();
    ORT_RETURN_IF(shape_proto == nullptr, "shape_proto cannot be null for output: ", output_name);
    if (shape_proto->dim_size() == 0) {
      // In NNAPI scalar output must have {1} shape
      const auto& output_shape = shaper_[output_name];
      ORT_RETURN_IF_NOT(output_shape.size() == 1 && output_shape[0] == 1,
                        "scalar output [", output_name, "] must have {1} shape, ",
                        " actual shape, ", Shape2String(output_shape));

      // Record the scalar output
      // Since within NNAPI the scalar outputs will have {1} shapes, and for ORT scalar outputs will have {} shapes,
      // we need to change the shapes of these scalar outputs back to {} when NNAPI EP returns these values to ORT
      nnapi_model_->AddScalarOutput(output_name);
    }

    std::string nnapi_output_name = output_name;

    output_index_vec_.push_back(operand_indices_[nnapi_output_name]);
    nnapi_model_->AddOutput(output_name, nnapi_output_name, operand_types_.at(nnapi_output_name));
  }

  return Status::OK();
}

void ModelBuilder::RegisterModelShaper() {
  nnapi_model_->SetShaper(shaper_);
}

Status ModelBuilder::AddNewOperand(const std::string& name,
                                   const OperandType& operand_type,
                                   uint32_t& index) {
  LOGS_DEFAULT(VERBOSE) << "operand name: " << name;
  ORT_RETURN_IF_ERROR(AddNewNNAPIOperand(operand_type, index));
  RegisterOperand(name, index, operand_type);
  return Status::OK();
}

Status ModelBuilder::AddNewNNAPIOperand(const OperandType& operand_type, uint32_t& index) {
  RETURN_STATUS_ON_ERROR(
      nnapi_->ANeuralNetworksModel_addOperand(nnapi_model_->model_, &operand_type.operandType));
  index = next_index_++;

  if (operand_type.channelQuant) {
    if (GetNNAPIFeatureLevel() < ANEURALNETWORKS_FEATURE_LEVEL_3) {
      return ORT_MAKE_STATUS(ONNXRUNTIME, INVALID_ARGUMENT,
                             "Per-channel quantization is only supported on Android API level 29+,",
                             " system NNAPI feature level: ", GetNNAPIFeatureLevel());
    }

    RETURN_STATUS_ON_ERROR(nnapi_->ANeuralNetworksModel_setOperandSymmPerChannelQuantParams(
        nnapi_model_->model_, index, &operand_type.channelQuant->params));
  }

  return Status::OK();
}

void ModelBuilder::RegisterOperand(const std::string& name, uint32_t index,
                                   const OperandType& operand_type) {
  operand_indices_[name] = index;
  operand_types_.emplace(name, operand_type);
  operands_.insert(name);
}

Status ModelBuilder::SetOperandValue(uint32_t index,
                                     Model::NNMemory* memory,
                                     size_t size, size_t offset) {
#ifdef USENNAPISHAREDMEM
  RETURN_STATUS_ON_ERROR(
      nnapi_->ANeuralNetworksModel_setOperandValueFromMemory(
          nnapi_model_->model_, index,
          memory->GetHandle(),
          offset, size));
#else
  RETURN_STATUS_ON_ERROR(
      nnapi_->ANeuralNetworksModel_setOperandValue(
          nnapi_model_->model_, index,
          memory->GetDataPtr() + offset,
          size));
#endif

  return Status::OK();
}

Status ModelBuilder::AddOperandFromPersistMemoryBuffer(
    const std::string& name, const void* buffer,
    const android::nn::wrapper::OperandType& operand_type) {
  shaper_.AddShape(name, operand_type.dimensions);
  uint32_t index = 0;
  ORT_RETURN_IF_ERROR(AddNewOperand(name, operand_type, index));
  const size_t size = operand_type.GetOperandBlobByteSize();

  // for small size operand, the value will be copied
  // no need to persist
  if (size < ANEURALNETWORKS_MAX_SIZE_OF_IMMEDIATELY_COPIED_VALUES) {
    RETURN_STATUS_ON_ERROR(
        nnapi_->ANeuralNetworksModel_setOperandValue(
            nnapi_model_->model_, index,
            buffer, size));
  } else {
    const size_t padded_size = GetPaddedByteSize(size);
    auto persist_buffer = std::make_unique<Model::NNMemory>(nnapi_, name.c_str(), padded_size);
    uint8_t* dest = persist_buffer->GetDataPtr();
    memcpy(dest, buffer, size);
    ORT_RETURN_IF_ERROR(SetOperandValue(index, persist_buffer.get(), size, 0));
    nnapi_model_->mem_persist_buffers_.push_back(std::move(persist_buffer));
  }

  return Status::OK();
}

Status ModelBuilder::AddOperations() {
  const auto& node_indices = graph_viewer_.GetNodesInTopologicalOrder();
  std::unordered_set<const NodeUnit*> processed_node_units;
  for (size_t i = 0; i < node_indices.size(); i++) {
    const auto* node(graph_viewer_.GetNode(node_indices[i]));
    const NodeUnit& node_unit = GetNodeUnit(node);

    // Since a NodeUnit may contain multiple nodes, avoid processing the same NodeUnit multiple times
    if (Contains(processed_node_units, &node_unit))
      continue;

    if (const auto* op_builder = GetOpBuilder(node_unit)) {
      ORT_RETURN_IF_ERROR(op_builder->AddToModelBuilder(*this, node_unit));
    } else {
      return ORT_MAKE_STATUS(ONNXRUNTIME, INVALID_ARGUMENT,
                             "Node [", node_unit.Name(), "], type [", node_unit.OpType(), "] is not supported");
    }

    processed_node_units.insert(&node_unit);
  }

  return Status::OK();
}

Status ModelBuilder::AddOperation(int op, const std::vector<uint32_t>& input_indices,
                                  const std::vector<std::string>& output_names,
                                  const std::vector<OperandType>& types) {
  std::vector<uint32_t> output_indices;
  for (size_t i = 0; i < types.size(); i++) {
    uint32_t index = 0;
    ORT_RETURN_IF_ERROR(AddNewOperand(output_names[i], types[i], index));
    output_indices.push_back(index);
  }

  RETURN_STATUS_ON_ERROR_WITH_NOTE(
      nnapi_->ANeuralNetworksModel_addOperation(
          nnapi_model_->model_, op, input_indices.size(), &input_indices[0],
          output_indices.size(), &output_indices[0]),
      "op = " + std::to_string(op));

  num_nnapi_ops_++;
  return Status::OK();
}

Status ModelBuilder::Compile(std::unique_ptr<Model>& model) {
  ORT_RETURN_IF_ERROR(Prepare());

  RETURN_STATUS_ON_ERROR_WITH_NOTE(
      nnapi_->ANeuralNetworksModel_identifyInputsAndOutputs(
          nnapi_model_->model_, static_cast<uint32_t>(input_index_vec_.size()),
          &input_index_vec_[0],
          static_cast<uint32_t>(output_index_vec_.size()),
          &output_index_vec_[0]),
      "on identifyInputsAndOutputs");

  // relax fp32tofp16 is only available on API 28+
  if (use_fp16_ && GetNNAPIFeatureLevel() > ANEURALNETWORKS_FEATURE_LEVEL_1) {
    RETURN_STATUS_ON_ERROR_WITH_NOTE(
        nnapi_->ANeuralNetworksModel_relaxComputationFloat32toFloat16(
            nnapi_model_->model_, true),
        "Set fp16");
  }

  RETURN_STATUS_ON_ERROR_WITH_NOTE(
      nnapi_->ANeuralNetworksModel_finish(nnapi_model_->model_),
      "on model finish");

  // We have a list of target devices, try to see if the model can be run entirely
  // using the list of target devices
  // This is only available on API 29+, for API 28- the nnapi_target_devices_ will
  // be empty so we will not check API level here, see GetTargetDevices()
  bool use_create_for_devices = false;
  if (!nnapi_target_devices_.empty()) {
    std::unique_ptr<bool[]> supported_ops_holder = std::make_unique<bool[]>(num_nnapi_ops_);
    auto* supported_ops = supported_ops_holder.get();
    RETURN_STATUS_ON_ERROR_WITH_NOTE(
        nnapi_->ANeuralNetworksModel_getSupportedOperationsForDevices(
            nnapi_model_->model_, nnapi_target_devices_.data(),
            nnapi_target_devices_.size(), supported_ops),
        "on getSupportedOperationsForDevices");

    bool all_ops_supported = std::all_of(supported_ops, supported_ops + num_nnapi_ops_,
                                         [](bool is_supported) { return is_supported; });
    if (!all_ops_supported) {
      // There are some ops not supported by the list of the target devices
      // Fail the Compile
      //
      // TODO, add some logic to not fail for some cases
      // Such as, if there are some acceptable fall back to cpu (nnapi-reference)
      // and cpu is not in the target devices list
      return ORT_MAKE_STATUS(ONNXRUNTIME, EP_FAIL,
                             "The model cannot run using current set of target devices, ",
                             nnapi_target_devices_detail_);
    } else {
      use_create_for_devices = true;
    }
  }

  if (use_create_for_devices) {
    RETURN_STATUS_ON_ERROR_WITH_NOTE(
        nnapi_->ANeuralNetworksCompilation_createForDevices(
            nnapi_model_->model_, nnapi_target_devices_.data(),
            nnapi_target_devices_.size(), &nnapi_model_->compilation_),
        "on createForDevices");
  } else {
    RETURN_STATUS_ON_ERROR_WITH_NOTE(
        nnapi_->ANeuralNetworksCompilation_create(nnapi_model_->model_, &nnapi_model_->compilation_),
        "on create");
  }

  RETURN_STATUS_ON_ERROR_WITH_NOTE(
      nnapi_->ANeuralNetworksCompilation_setPreference(
          nnapi_model_->compilation_, static_cast<int32_t>(exe_pref_)),
      "on setPreference");

  RETURN_STATUS_ON_ERROR_WITH_NOTE(
      nnapi_->ANeuralNetworksCompilation_finish(nnapi_model_->compilation_),
      "on compilation finish");

  model.reset(nnapi_model_.release());
  return Status::OK();
}

int32_t ModelBuilder::FindActivation(const NodeUnit& node_unit) {
  int32_t fuse_code = ANEURALNETWORKS_FUSED_NONE;
  const auto& output_nodes = node_unit.GetOutputNodes();
  if (node_unit.GetOutputNodes().size() != 1) {
    LOGS_DEFAULT(VERBOSE) << "FindActivation does not support, NodeUnit [" << node_unit.Name()
                          << "] type [" << node_unit.OpType()
                          << "], with " << output_nodes.size() << " output nodes";
    return fuse_code;
  }

  const auto& outputs = node_unit.Outputs();
  if (outputs.size() != 1) {
    LOGS_DEFAULT(VERBOSE) << "FindActivation does not support, NodeUnit [" << node_unit.Name()
                          << "] type [" << node_unit.OpType()
                          << "], with " << outputs.size() << " outputs";
    return fuse_code;
  }

  const NodeArg& output = outputs[0].node_arg;
  const auto& output_node = *output_nodes[0];

  // TODO, add support of activation fusion for quantized node group (qdq or qlinear)
  // We do not support activation fusion for quantized operators for now
  auto qlinear_op_type = GetQLinearOpType(node_unit.GetNode());
  if (qlinear_op_type != QLinearOpType::Unknown)
    return fuse_code;

  for (auto it = output_node.OutputEdgesBegin(), end = output_node.OutputEdgesEnd(); it != end; ++it) {
    const auto& dst_node = it->GetNode();
    const auto* dst_input = dst_node.InputDefs()[it->GetDstArgIndex()];
    const auto& dst_node_unit = GetNodeUnit(&dst_node);
    if (Contains(activation_node_units_, &dst_node_unit)) {
      if (&output == dst_input) {
        fuse_code = activation_node_units_.at(&dst_node_unit);
      }
    } else {
      // if there is any other non-relu node using the output
      // will add relu separately
      if (&output == dst_input)
        return ANEURALNETWORKS_FUSED_NONE;
    }
  }

  // if output is a graph output, will add activation separately
  if (fuse_code != ANEURALNETWORKS_FUSED_NONE) {
    const auto& graph_outputs = graph_viewer_.GetOutputs();
    if (std::find(graph_outputs.cbegin(), graph_outputs.cend(), &output) != graph_outputs.cend()) {
      return ANEURALNETWORKS_FUSED_NONE;
    }

    LOGS_DEFAULT(VERBOSE) << "Node [" << node_unit.Name() << "] type [" << node_unit.OpType()
                          << "], fused the output [" << output.Name() << "]";

    fused_activations_.insert(output.Name());
  }

  return fuse_code;
}

/* static */ const IOpBuilder* ModelBuilder::GetOpBuilder(const NodeUnit& node_unit) {
  const auto& op_builders = GetOpBuilders();
  const auto& op_type = node_unit.GetNode().OpType();
  if (!Contains(op_builders, op_type))
    return nullptr;

  return op_builders.at(op_type);
}

std::string ModelBuilder::GetUniqueName(const std::string& base_name) {
  std::string unique_name;
  do {
    std::ostringstream os;
    os << base_name << "_token_" << name_token_++;
    unique_name = os.str();
  } while (Contains(unique_names_, unique_name));

  return unique_name;
}

<<<<<<< HEAD
=======
const InitializedTensorSet& ModelBuilder::GetInitializerTensors() const {
  return graph_viewer_.GetAllInitializedTensors();
}

void ModelBuilder::RegisterNHWCOperand(const std::string& name) {
  nhwc_operands_.insert(name);
}

bool ModelBuilder::IsOperandNHWC(const std::string& name) const {
  return Contains(nhwc_operands_, name);
}

bool ModelBuilder::GetNCHWOperand(const std::string& nhwc_name, std::string& nchw_name) {
  if (Contains(nhwc_to_nchw_map_, nhwc_name)) {
    nchw_name = nhwc_to_nchw_map_[nhwc_name];
    return true;
  }
  return false;
}

bool ModelBuilder::GetNHWCOperand(const std::string& nchw_name, std::string& nhwc_name) {
  if (Contains(nchw_to_nhwc_map_, nchw_name)) {
    nhwc_name = nchw_to_nhwc_map_[nchw_name];
    return true;
  }
  return false;
}

Status ModelBuilder::SetNHWCToNCHWOperandMap(const std::string& nhwc_name,
                                             const std::string& nchw_name) {
  ORT_RETURN_IF_NOT(!Contains(nhwc_to_nchw_map_, nhwc_name), "A previous nchw to nhwc map exists");
  nhwc_to_nchw_map_[nhwc_name] = nchw_name;
  return Status::OK();
}

Status ModelBuilder::SetNCHWToNHWCOperandMap(const std::string& nchw_name,
                                             const std::string& nhwc_name) {
  ORT_RETURN_IF_NOT(!Contains(nchw_to_nhwc_map_, nchw_name), "A previous nchw to nhwc map exists");
  nchw_to_nhwc_map_[nchw_name] = nhwc_name;
  return Status::OK();
}

>>>>>>> 2afce483
}  // namespace nnapi
}  // namespace onnxruntime<|MERGE_RESOLUTION|>--- conflicted
+++ resolved
@@ -695,50 +695,9 @@
   return unique_name;
 }
 
-<<<<<<< HEAD
-=======
 const InitializedTensorSet& ModelBuilder::GetInitializerTensors() const {
   return graph_viewer_.GetAllInitializedTensors();
 }
 
-void ModelBuilder::RegisterNHWCOperand(const std::string& name) {
-  nhwc_operands_.insert(name);
-}
-
-bool ModelBuilder::IsOperandNHWC(const std::string& name) const {
-  return Contains(nhwc_operands_, name);
-}
-
-bool ModelBuilder::GetNCHWOperand(const std::string& nhwc_name, std::string& nchw_name) {
-  if (Contains(nhwc_to_nchw_map_, nhwc_name)) {
-    nchw_name = nhwc_to_nchw_map_[nhwc_name];
-    return true;
-  }
-  return false;
-}
-
-bool ModelBuilder::GetNHWCOperand(const std::string& nchw_name, std::string& nhwc_name) {
-  if (Contains(nchw_to_nhwc_map_, nchw_name)) {
-    nhwc_name = nchw_to_nhwc_map_[nchw_name];
-    return true;
-  }
-  return false;
-}
-
-Status ModelBuilder::SetNHWCToNCHWOperandMap(const std::string& nhwc_name,
-                                             const std::string& nchw_name) {
-  ORT_RETURN_IF_NOT(!Contains(nhwc_to_nchw_map_, nhwc_name), "A previous nchw to nhwc map exists");
-  nhwc_to_nchw_map_[nhwc_name] = nchw_name;
-  return Status::OK();
-}
-
-Status ModelBuilder::SetNCHWToNHWCOperandMap(const std::string& nchw_name,
-                                             const std::string& nhwc_name) {
-  ORT_RETURN_IF_NOT(!Contains(nchw_to_nhwc_map_, nchw_name), "A previous nchw to nhwc map exists");
-  nchw_to_nhwc_map_[nchw_name] = nhwc_name;
-  return Status::OK();
-}
-
->>>>>>> 2afce483
 }  // namespace nnapi
 }  // namespace onnxruntime
// Copyright (c) Microsoft Corporation. All rights reserved.
// Licensed under the MIT License.

#include "core/providers/nnapi/nnapi_builtin/builders/helper.h"

#include <functional>
#include <iostream>
#include <numeric>
#include <string>
#include <vector>

#include "core/common/logging/logging.h"
#include "core/common/safeint.h"
#include "core/framework/tensorprotoutils.h"
#include "core/graph/graph_viewer.h"
#include "core/graph/graph.h"
#include "core/providers/common.h"
#include "core/providers/nnapi/nnapi_builtin/builders/op_builder.h"
#include "core/providers/nnapi/nnapi_builtin/builders/op_builder_factory.h"
#include "core/providers/shared/node_unit/node_unit.h"
#include "core/providers/shared/utils/utils.h"
#include "core/optimizer/initializer.h"

namespace onnxruntime {
namespace nnapi {

std::string GetErrorCause(int error_code) {
  switch (error_code) {
    case ANEURALNETWORKS_NO_ERROR:
      return "ANEURALNETWORKS_NO_ERROR";
    case ANEURALNETWORKS_OUT_OF_MEMORY:
      return "ANEURALNETWORKS_OUT_OF_MEMORY";
    case ANEURALNETWORKS_INCOMPLETE:
      return "ANEURALNETWORKS_INCOMPLETE";
    case ANEURALNETWORKS_UNEXPECTED_NULL:
      return "ANEURALNETWORKS_UNEXPECTED_NULL";
    case ANEURALNETWORKS_BAD_DATA:
      return "ANEURALNETWORKS_BAD_DATA";
    case ANEURALNETWORKS_OP_FAILED:
      return "ANEURALNETWORKS_OP_FAILED";
    case ANEURALNETWORKS_BAD_STATE:
      return "ANEURALNETWORKS_BAD_STATE";
    case ANEURALNETWORKS_UNMAPPABLE:
      return "ANEURALNETWORKS_UNMAPPABLE";
    case ANEURALNETWORKS_OUTPUT_INSUFFICIENT_SIZE:
      return "ANEURALNETWORKS_OUTPUT_INSUFFICIENT_SIZE";
    case ANEURALNETWORKS_UNAVAILABLE_DEVICE:
      return "ANEURALNETWORKS_UNAVAILABLE_DEVICE";

    default:
      return "Unknown error code: " + std::to_string(error_code);
  }
}

QuantizedOpType GetQuantizedOpType(const NodeUnit& node_unit) {
  const auto& op_type = node_unit.OpType();
  if (node_unit.UnitType() == NodeUnit::Type::SingleNode) {
    if (op_type == "DequantizeLinear")
      return QuantizedOpType::DequantizeLinear;
    else if (op_type == "QuantizeLinear")
      return QuantizedOpType::QuantizeLinear;
    else if (op_type == "QLinearConv")
      return QuantizedOpType::QLinearConv;
    else if (op_type == "QLinearMatMul")
      return QuantizedOpType::QLinearMatMul;
    else if (op_type == "QLinearAdd")
      return QuantizedOpType::QLinearAdd;
    else if (op_type == "QLinearMul")
      return QuantizedOpType::QLinearMul;
    else if (op_type == "QLinearSigmoid")
      return QuantizedOpType::QLinearSigmoid;
    else if (op_type == "QLinearAveragePool")
      return QuantizedOpType::QLinearAveragePool;
  } else if (node_unit.UnitType() == NodeUnit::Type::QDQGroup) {
    if (op_type == "Conv")
      return QuantizedOpType::QDQConv;
    else if (op_type == "Resize")
      return QuantizedOpType::QDQResize;
    else if (op_type == "AveragePool")
      return QuantizedOpType::QDQAveragePool;
    else if (op_type == "Add")
      return QuantizedOpType::QDQAdd;
    else if (op_type == "Mul")
      return QuantizedOpType::QDQMul;
    else if (op_type == "Transpose")
      return QuantizedOpType::QDQTranspose;
    else if (op_type == "Reshape")
      return QuantizedOpType::QDQReshape;
    else if (op_type == "Softmax")
      return QuantizedOpType::QDQSoftmax;
    else if (op_type == "Concat")
      return QuantizedOpType::QDQConcat;
    else if (op_type == "Gemm")
      return QuantizedOpType::QDQGemm;
    else if (op_type == "MatMul")
      return QuantizedOpType::QDQMatMul;
  } else {
    // throw?
  }

  return QuantizedOpType::Unknown;
}

ConvType GetConvType(const NodeUnit& node_unit, const InitializedTensorSet& initializers) {
  NodeAttrHelper helper(node_unit);
  const auto group = helper.Get("group", 1);

  const auto& weight = node_unit.Inputs()[1].node_arg.Name();
  const auto& weight_tensor = *initializers.at(weight);

  // For ONNX we only have 1 conv ops
  // For NNAPI we have 3
  // Input is (N, C, H, W)
  // group == 1,                                   --> regular conv
  // group != 1 && weight is (M, 1, kH, kW),       --> depthwise conv
  // group != 1 && weight is (M, C/group, kH, kW), --> grouped conv
  if (group == 1)
    return ConvType::Regular;
  else if ((weight_tensor.dims()[1] == 1))
    return ConvType::Depthwise;
  else
    return ConvType::Grouped;
}

bool IsQuantizedConv(QuantizedOpType quant_op_type) {
  return (quant_op_type == QuantizedOpType::QLinearConv) ||
         (quant_op_type == QuantizedOpType::QDQConv);
}

bool IsQuantizedPool(QuantizedOpType quant_op_type) {
  return (quant_op_type == QuantizedOpType::QLinearAveragePool) ||
         (quant_op_type == QuantizedOpType::QDQAveragePool);
}

bool IsQuantizedGemm(QuantizedOpType quant_op_type) {
  return (quant_op_type == QuantizedOpType::QLinearMatMul) ||
         (quant_op_type == QuantizedOpType::QDQGemm) ||
         (quant_op_type == QuantizedOpType::QDQMatMul);
}

bool IsQuantizedBinaryOp(QuantizedOpType quant_op_type) {
  return quant_op_type == QuantizedOpType::QLinearMatMul ||
         quant_op_type == QuantizedOpType::QLinearAdd ||
         quant_op_type == QuantizedOpType::QLinearMul ||
         quant_op_type == QuantizedOpType::QDQAdd ||
         quant_op_type == QuantizedOpType::QDQMul ||
         quant_op_type == QuantizedOpType::QDQGemm ||
         quant_op_type == QuantizedOpType::QDQMatMul ||
         IsQuantizedConv(quant_op_type);
}

bool HasValidBinaryOpQuantizedInputTypes(const NodeUnit& node_unit) {
  auto quant_op_type = GetQuantizedOpType(node_unit);
  int32_t a_input_type, b_input_type;
  if (!IsQuantizedBinaryOp(quant_op_type)) {
    LOGS_DEFAULT(VERBOSE) << "[" << node_unit.OpType() << "] is not a binary qlinear op";
    return false;
  }

  const auto& inputs = node_unit.Inputs();
  if (!GetType(inputs[0].node_arg, a_input_type))
    return false;
  if (!GetType(inputs[1].node_arg, b_input_type))
    return false;

  // QlinearConv/MatMul/QDQGemm/QDQMatMul supports u8u8 or u8s8
  // QLinearAdd/QLinearMul only support u8u8
  bool is_quant_conv_or_gemm = IsQuantizedConv(quant_op_type) || IsQuantizedGemm(quant_op_type);

  bool has_valid_qlinear_conv_weight =
      (b_input_type == ONNX_NAMESPACE::TensorProto_DataType_UINT8 ||
       b_input_type == ONNX_NAMESPACE::TensorProto_DataType_INT8);

  if (a_input_type != ONNX_NAMESPACE::TensorProto_DataType_UINT8 ||
      (!is_quant_conv_or_gemm && a_input_type != b_input_type) ||
      (is_quant_conv_or_gemm && !has_valid_qlinear_conv_weight)) {
    LOGS_DEFAULT(VERBOSE) << "[" << node_unit.OpType()
                          << "] A Input type: [" << a_input_type
                          << "] B Input type: [" << b_input_type
                          << "] is not supported for now";
    return false;
  }

  return true;
}

common::Status GetQuantizationScaleAndZeroPoint(
    const InitializedTensorSet& initializers, const NodeUnitIODef& io_def, const Path& model_path,
    float& scale, int32_t& zero_point) {
  scale = 0.0f;
  zero_point = 0;

  if (!io_def.quant_param) {  // Not a quantized IO
    return ORT_MAKE_STATUS(ONNXRUNTIME, INVALID_ARGUMENT,
                           "NodeArg: ", io_def.node_arg.Name(), " is not quantized");
  }

  const auto& quant_param = *io_def.quant_param;
  {  // get the scale
    const auto& name = quant_param.scale.Name();
    Initializer unpacked_tensor(*initializers.at(name), model_path);
    // The scale should be one or more floats
    scale = unpacked_tensor.DataAsSpan<float>()[0];
  }

  if (quant_param.zero_point) {  // get the zero point if it's there
    const auto& name = quant_param.zero_point->Name();
    Initializer unpacked_tensor(*initializers.at(name), model_path);
    // Onnx quantization uses uint8 [int8 not yet supported], need to cast to int32_t used by NNAPI
    zero_point = static_cast<int32_t>(unpacked_tensor.DataAsByteSpan()[0]);
  }

  return Status::OK();
}

common::Status GetQuantizationScaleAndZeroPoint(
    const InitializedTensorSet& initializers, const NodeUnit& node_unit, const std::string& name,
    float& scale, int32_t& zero_point, ArgType arg_type) {
  const auto& io_defs = arg_type == ArgType::kInput ? node_unit.Inputs() : node_unit.Outputs();
  for (const auto& io_def : io_defs) {
    if (io_def.node_arg.Name() == name)
      return GetQuantizationScaleAndZeroPoint(initializers, io_def, node_unit.ModelPath(),
                                              scale, zero_point);
  }

  return ORT_MAKE_STATUS(ONNXRUNTIME, INVALID_ARGUMENT,
                         "Unknown input: ", name, ", for NodeUnit with node index: ", node_unit.Index());
}

bool GetShape(const NodeArg& node_arg, Shape& shape) {
  shape.clear();
  const auto* shape_proto = node_arg.Shape();

  if (!shape_proto) {
    LOGS_DEFAULT(WARNING) << "NodeArg [" << node_arg.Name() << "] has no shape info";
    return false;
  }

  // NNAPI uses 0 for dynamic dimension, which is the default value for dim.dim_value()
  for (const auto& dim : shape_proto->dim())
    shape.push_back(SafeInt<uint32_t>(dim.dim_value()));

  return true;
}

bool GetType(const NodeArg& node_arg, int32_t& type) {
  type = ONNX_NAMESPACE::TensorProto_DataType_UNDEFINED;
  const auto* type_proto = node_arg.TypeAsProto();
  if (!type_proto || !type_proto->has_tensor_type() || !type_proto->tensor_type().has_elem_type()) {
    LOGS_DEFAULT(WARNING) << "NodeArg [" << node_arg.Name() << "] has no input type";
    return false;
  }

  type = type_proto->tensor_type().elem_type();
  return true;
}

void GetFlattenOutputShape(const NodeUnit& node_unit, const Shape& input_shape, int32_t& dim_1, int32_t& dim_2) {
  int32_t rank = static_cast<int>(input_shape.size());
  NodeAttrHelper helper(node_unit);
  int32_t axis = helper.Get("axis", 1);
  // axis == rank is a valid input, but invalid for HandleNegativeAxis
  // Skip non-negative axis here
  if (axis < 0)
    axis = static_cast<int32_t>(HandleNegativeAxis(axis, rank));

  dim_1 = std::accumulate(input_shape.cbegin(), input_shape.cbegin() + axis, 1, std::multiplies<int32_t>());
  dim_2 = std::accumulate(input_shape.cbegin() + axis, input_shape.cend(), 1, std::multiplies<int32_t>());
}

<<<<<<< HEAD
// Get the bias size (C) of Gemm op
// ANEURALNETWORKS_FULLY_CONNECTED only supports 1d bias
// Will test if C of Gemm can be squeezed and return the 1d vector size after squeeze
bool GetBiasSize(const Shape& c_shape, int32_t android_feature_level, uint32_t& size) {
  // TODO add support of scalar C for Gemm
  size_t c_dim = c_shape.size();
  if (c_dim == 0) {
    LOGS_DEFAULT(VERBOSE) << "C of Gemm cannot be a scalar";
    return false;
  }

  if (c_dim != 1 && android_feature_level < ANEURALNETWORKS_FEATURE_LEVEL_2) {
    LOGS_DEFAULT(VERBOSE) << "C of Gemm can only be 1d tensor for API level " << android_feature_level
                          << " shape of C, " << Shape2String(c_shape);
    return false;
  }

  if (c_dim != 1) {
    // If C is a (2+)d tensor, it must have the format {1, 1, ..., 1, n}
    // where every except the last dimension should be 1
    for (size_t i = 0; i < c_dim - 1; ++i) {
      if (c_shape[i] != 1) {
        LOGS_DEFAULT(VERBOSE) << "C of Gemm must be a vector or a tensor with only last dimension != 1"
                              << " c_shape: " << Shape2String(c_shape);
        return false;
      }
    }
  }

  size = c_shape[c_dim - 1];
  return true;
=======
Shape GetShapeInfoFromNodeArg(const GraphViewer& graph_viewer, const std::string& name) {
  // can be applied to both input and output
  Shape shape;
  const auto* node_arg = graph_viewer.GetNodeArg(name);
  const auto* shape_proto = node_arg->Shape();

  shape.reserve(shape_proto->dim_size());
  for (const auto& shape_dim : shape_proto->dim()) {
    // shape_dim here can possibly have dim_param, but as dynamic shape is not supported in NNAPI for now
    // (checked already in BaseOpSupportChecker), call dim_value here only.
    shape.push_back(SafeInt<uint32_t>(shape_dim.dim_value()));
  }
  // If we have an empty shape, (scalar input), we need to make it as {1} as
  // nnapi will treat empty shape as dynamic ranking and onnx does not support that
  if (shape_proto->dim_size() == 0) {
    shape.push_back(1);
  }
  return shape;
>>>>>>> 7116825a
}

bool IsValidSupportedNodeGroup(const std::vector<const Node*>& supported_node_partition) {
  if (supported_node_partition.size() == 1) {
    const auto* node = supported_node_partition[0];
    const auto& op = node->OpType();
    // It is not worth it to perform a single Reshape/Flatten/Identity operator
    // which is only copying the data in NNAPI
    // If this is the case, let it fall back
    if (op == "Reshape" ||
        op == "Flatten" ||
        op == "Identity") {
      return false;
    }
  }
  return true;
}

static bool IsInternalQuantizedNodeUnit(const NodeUnit& node_unit) {
  // First, ignore QDQ NodeUnit which is not internal quantized node
  if (node_unit.UnitType() == NodeUnit::Type::QDQGroup)
    return false;

  // These operators can use uint8 input without specific QLinear version of it
  // However, the mode has to be internal to the graph/partition (they cannot consume graph inputs)
  static const std::unordered_set<std::string> internal_quantized_op_types =
      {
          "Transpose",
          "Resize",
          "Concat",
          "MaxPool",
      };

  const auto& node = node_unit.GetNode();
  if (!Contains(internal_quantized_op_types, node.OpType()))
    return false;

  int32_t input_type;
  ORT_ENFORCE(GetType(*node.InputDefs()[0], input_type));

  return input_type == ONNX_NAMESPACE::TensorProto_DataType_UINT8;
}

// We support some operators running using uint8 internally
// These nodes cannot use a graph input as input since onnx graph input does not carry scale/zero point info
bool IsInternalQuantizationSupported(const Node& node, const std::unordered_set<std::string>& node_outputs_in_group) {
  const auto& op_type = node.OpType();

  // The node's input(s) have to be an output of node(s) within the group
  // If not, then this node is using graph/partition input(s) as input(s)
  const auto& input_defs = node.InputDefs();

  // We only need to check input0 for all operators except "Concat"
  bool check_all_inputs = op_type == "Concat";

  for (size_t i = 0; i < (check_all_inputs ? input_defs.size() : 1); i++) {
    if (!Contains(node_outputs_in_group, input_defs[i]->Name())) {
      LOGS_DEFAULT(VERBOSE) << "Node [" << node.Name() << "] type: [" << op_type
                            << "] has input [" << input_defs[i]->Name()
                            << "] does not support using graph input(quantized) as node input";
      return false;
    }
  }

  return true;
}

bool IsNodeSupported(const NodeUnit& node_unit, const GraphViewer& graph_viewer, const OpSupportCheckParams& params) {
  const auto& op_builders = GetOpBuilders();
  const auto op_builder_it = op_builders.find(node_unit.OpType());
  if (op_builder_it == op_builders.end()) {
    return false;
  }

  const auto* op_builder = op_builder_it->second;
  return op_builder->IsOpSupported(graph_viewer.GetAllInitializedTensors(), node_unit, params);
}

bool IsNodeSupportedInGroup(const NodeUnit& node_unit, const GraphViewer& graph_viewer,
                            const OpSupportCheckParams& params,
                            const std::unordered_set<std::string>& node_outputs_in_group) {
  if (!IsNodeSupported(node_unit, graph_viewer, params))
    return false;

  // We also want to check if the node is supported as an internal quantized node_unit
  if (IsInternalQuantizedNodeUnit(node_unit))
    return IsInternalQuantizationSupported(node_unit.GetNode(), node_outputs_in_group);

  return true;
}

std::string Shape2String(const Shape& shape) {
  std::ostringstream os;
  os << "[ ";
  for (const auto& dim : shape)
    os << dim << " ";

  os << "]";
  return os.str();
}

uint32_t ShapeSize(const Shape& shape, size_t begin_idx, size_t end_idx) {
  ORT_ENFORCE(begin_idx <= end_idx && begin_idx <= shape.size(),
              "Invalid indices: begin [", begin_idx, "], end [", end_idx, "], shape size [", shape.size(), "]");
  return std::accumulate(shape.begin() + begin_idx, shape.begin() + end_idx,
                         SafeInt<uint32_t>{1}, std::multiplies<SafeInt<uint32_t>>{});
}

bool CheckIsInitializer(const InitializedTensorSet& initializers, const NodeUnit& node_unit,
                        const std::string& input_name, const char* input_description) {
  if (!Contains(initializers, input_name)) {
    LOGS_DEFAULT(VERBOSE) << input_description << " of " << node_unit.Name() << "of type ["
                          << node_unit.OpType() << "] must be an initializer tensor";
    return false;
  }

  return true;
}

}  // namespace nnapi
}  // namespace onnxruntime<|MERGE_RESOLUTION|>--- conflicted
+++ resolved
@@ -268,7 +268,6 @@
   dim_2 = std::accumulate(input_shape.cbegin() + axis, input_shape.cend(), 1, std::multiplies<int32_t>());
 }
 
-<<<<<<< HEAD
 // Get the bias size (C) of Gemm op
 // ANEURALNETWORKS_FULLY_CONNECTED only supports 1d bias
 // Will test if C of Gemm can be squeezed and return the 1d vector size after squeeze
@@ -300,144 +299,143 @@
 
   size = c_shape[c_dim - 1];
   return true;
-=======
-Shape GetShapeInfoFromNodeArg(const GraphViewer& graph_viewer, const std::string& name) {
-  // can be applied to both input and output
-  Shape shape;
-  const auto* node_arg = graph_viewer.GetNodeArg(name);
-  const auto* shape_proto = node_arg->Shape();
-
-  shape.reserve(shape_proto->dim_size());
-  for (const auto& shape_dim : shape_proto->dim()) {
-    // shape_dim here can possibly have dim_param, but as dynamic shape is not supported in NNAPI for now
-    // (checked already in BaseOpSupportChecker), call dim_value here only.
-    shape.push_back(SafeInt<uint32_t>(shape_dim.dim_value()));
-  }
-  // If we have an empty shape, (scalar input), we need to make it as {1} as
-  // nnapi will treat empty shape as dynamic ranking and onnx does not support that
-  if (shape_proto->dim_size() == 0) {
-    shape.push_back(1);
-  }
-  return shape;
->>>>>>> 7116825a
-}
-
-bool IsValidSupportedNodeGroup(const std::vector<const Node*>& supported_node_partition) {
-  if (supported_node_partition.size() == 1) {
-    const auto* node = supported_node_partition[0];
-    const auto& op = node->OpType();
-    // It is not worth it to perform a single Reshape/Flatten/Identity operator
-    // which is only copying the data in NNAPI
-    // If this is the case, let it fall back
-    if (op == "Reshape" ||
-        op == "Flatten" ||
-        op == "Identity") {
+  == == == =
+               Shape GetShapeInfoFromNodeArg(const GraphViewer& graph_viewer, const std::string& name) {
+    // can be applied to both input and output
+    Shape shape;
+    const auto* node_arg = graph_viewer.GetNodeArg(name);
+    const auto* shape_proto = node_arg->Shape();
+
+    shape.reserve(shape_proto->dim_size());
+    for (const auto& shape_dim : shape_proto->dim()) {
+      // shape_dim here can possibly have dim_param, but as dynamic shape is not supported in NNAPI for now
+      // (checked already in BaseOpSupportChecker), call dim_value here only.
+      shape.push_back(SafeInt<uint32_t>(shape_dim.dim_value()));
+    }
+    // If we have an empty shape, (scalar input), we need to make it as {1} as
+    // nnapi will treat empty shape as dynamic ranking and onnx does not support that
+    if (shape_proto->dim_size() == 0) {
+      shape.push_back(1);
+    }
+    return shape;
+  }
+
+  bool IsValidSupportedNodeGroup(const std::vector<const Node*>& supported_node_partition) {
+    if (supported_node_partition.size() == 1) {
+      const auto* node = supported_node_partition[0];
+      const auto& op = node->OpType();
+      // It is not worth it to perform a single Reshape/Flatten/Identity operator
+      // which is only copying the data in NNAPI
+      // If this is the case, let it fall back
+      if (op == "Reshape" ||
+          op == "Flatten" ||
+          op == "Identity") {
+        return false;
+      }
+    }
+    return true;
+  }
+
+  static bool IsInternalQuantizedNodeUnit(const NodeUnit& node_unit) {
+    // First, ignore QDQ NodeUnit which is not internal quantized node
+    if (node_unit.UnitType() == NodeUnit::Type::QDQGroup)
       return false;
-    }
-  }
-  return true;
-}
-
-static bool IsInternalQuantizedNodeUnit(const NodeUnit& node_unit) {
-  // First, ignore QDQ NodeUnit which is not internal quantized node
-  if (node_unit.UnitType() == NodeUnit::Type::QDQGroup)
-    return false;
-
-  // These operators can use uint8 input without specific QLinear version of it
-  // However, the mode has to be internal to the graph/partition (they cannot consume graph inputs)
-  static const std::unordered_set<std::string> internal_quantized_op_types =
-      {
-          "Transpose",
-          "Resize",
-          "Concat",
-          "MaxPool",
-      };
-
-  const auto& node = node_unit.GetNode();
-  if (!Contains(internal_quantized_op_types, node.OpType()))
-    return false;
-
-  int32_t input_type;
-  ORT_ENFORCE(GetType(*node.InputDefs()[0], input_type));
-
-  return input_type == ONNX_NAMESPACE::TensorProto_DataType_UINT8;
-}
-
-// We support some operators running using uint8 internally
-// These nodes cannot use a graph input as input since onnx graph input does not carry scale/zero point info
-bool IsInternalQuantizationSupported(const Node& node, const std::unordered_set<std::string>& node_outputs_in_group) {
-  const auto& op_type = node.OpType();
-
-  // The node's input(s) have to be an output of node(s) within the group
-  // If not, then this node is using graph/partition input(s) as input(s)
-  const auto& input_defs = node.InputDefs();
-
-  // We only need to check input0 for all operators except "Concat"
-  bool check_all_inputs = op_type == "Concat";
-
-  for (size_t i = 0; i < (check_all_inputs ? input_defs.size() : 1); i++) {
-    if (!Contains(node_outputs_in_group, input_defs[i]->Name())) {
-      LOGS_DEFAULT(VERBOSE) << "Node [" << node.Name() << "] type: [" << op_type
-                            << "] has input [" << input_defs[i]->Name()
-                            << "] does not support using graph input(quantized) as node input";
+
+    // These operators can use uint8 input without specific QLinear version of it
+    // However, the mode has to be internal to the graph/partition (they cannot consume graph inputs)
+    static const std::unordered_set<std::string> internal_quantized_op_types =
+        {
+            "Transpose",
+            "Resize",
+            "Concat",
+            "MaxPool",
+        };
+
+    const auto& node = node_unit.GetNode();
+    if (!Contains(internal_quantized_op_types, node.OpType()))
       return false;
-    }
-  }
-
-  return true;
-}
-
-bool IsNodeSupported(const NodeUnit& node_unit, const GraphViewer& graph_viewer, const OpSupportCheckParams& params) {
-  const auto& op_builders = GetOpBuilders();
-  const auto op_builder_it = op_builders.find(node_unit.OpType());
-  if (op_builder_it == op_builders.end()) {
-    return false;
-  }
-
-  const auto* op_builder = op_builder_it->second;
-  return op_builder->IsOpSupported(graph_viewer.GetAllInitializedTensors(), node_unit, params);
-}
-
-bool IsNodeSupportedInGroup(const NodeUnit& node_unit, const GraphViewer& graph_viewer,
-                            const OpSupportCheckParams& params,
-                            const std::unordered_set<std::string>& node_outputs_in_group) {
-  if (!IsNodeSupported(node_unit, graph_viewer, params))
-    return false;
-
-  // We also want to check if the node is supported as an internal quantized node_unit
-  if (IsInternalQuantizedNodeUnit(node_unit))
-    return IsInternalQuantizationSupported(node_unit.GetNode(), node_outputs_in_group);
-
-  return true;
-}
-
-std::string Shape2String(const Shape& shape) {
-  std::ostringstream os;
-  os << "[ ";
-  for (const auto& dim : shape)
-    os << dim << " ";
-
-  os << "]";
-  return os.str();
-}
-
-uint32_t ShapeSize(const Shape& shape, size_t begin_idx, size_t end_idx) {
-  ORT_ENFORCE(begin_idx <= end_idx && begin_idx <= shape.size(),
-              "Invalid indices: begin [", begin_idx, "], end [", end_idx, "], shape size [", shape.size(), "]");
-  return std::accumulate(shape.begin() + begin_idx, shape.begin() + end_idx,
-                         SafeInt<uint32_t>{1}, std::multiplies<SafeInt<uint32_t>>{});
-}
-
-bool CheckIsInitializer(const InitializedTensorSet& initializers, const NodeUnit& node_unit,
-                        const std::string& input_name, const char* input_description) {
-  if (!Contains(initializers, input_name)) {
-    LOGS_DEFAULT(VERBOSE) << input_description << " of " << node_unit.Name() << "of type ["
-                          << node_unit.OpType() << "] must be an initializer tensor";
-    return false;
-  }
-
-  return true;
-}
+
+    int32_t input_type;
+    ORT_ENFORCE(GetType(*node.InputDefs()[0], input_type));
+
+    return input_type == ONNX_NAMESPACE::TensorProto_DataType_UINT8;
+  }
+
+  // We support some operators running using uint8 internally
+  // These nodes cannot use a graph input as input since onnx graph input does not carry scale/zero point info
+  bool IsInternalQuantizationSupported(const Node& node, const std::unordered_set<std::string>& node_outputs_in_group) {
+    const auto& op_type = node.OpType();
+
+    // The node's input(s) have to be an output of node(s) within the group
+    // If not, then this node is using graph/partition input(s) as input(s)
+    const auto& input_defs = node.InputDefs();
+
+    // We only need to check input0 for all operators except "Concat"
+    bool check_all_inputs = op_type == "Concat";
+
+    for (size_t i = 0; i < (check_all_inputs ? input_defs.size() : 1); i++) {
+      if (!Contains(node_outputs_in_group, input_defs[i]->Name())) {
+        LOGS_DEFAULT(VERBOSE) << "Node [" << node.Name() << "] type: [" << op_type
+                              << "] has input [" << input_defs[i]->Name()
+                              << "] does not support using graph input(quantized) as node input";
+        return false;
+      }
+    }
+
+    return true;
+  }
+
+  bool IsNodeSupported(const NodeUnit& node_unit, const GraphViewer& graph_viewer, const OpSupportCheckParams& params) {
+    const auto& op_builders = GetOpBuilders();
+    const auto op_builder_it = op_builders.find(node_unit.OpType());
+    if (op_builder_it == op_builders.end()) {
+      return false;
+    }
+
+    const auto* op_builder = op_builder_it->second;
+    return op_builder->IsOpSupported(graph_viewer.GetAllInitializedTensors(), node_unit, params);
+  }
+
+  bool IsNodeSupportedInGroup(const NodeUnit& node_unit, const GraphViewer& graph_viewer,
+                              const OpSupportCheckParams& params,
+                              const std::unordered_set<std::string>& node_outputs_in_group) {
+    if (!IsNodeSupported(node_unit, graph_viewer, params))
+      return false;
+
+    // We also want to check if the node is supported as an internal quantized node_unit
+    if (IsInternalQuantizedNodeUnit(node_unit))
+      return IsInternalQuantizationSupported(node_unit.GetNode(), node_outputs_in_group);
+
+    return true;
+  }
+
+  std::string Shape2String(const Shape& shape) {
+    std::ostringstream os;
+    os << "[ ";
+    for (const auto& dim : shape)
+      os << dim << " ";
+
+    os << "]";
+    return os.str();
+  }
+
+  uint32_t ShapeSize(const Shape& shape, size_t begin_idx, size_t end_idx) {
+    ORT_ENFORCE(begin_idx <= end_idx && begin_idx <= shape.size(),
+                "Invalid indices: begin [", begin_idx, "], end [", end_idx, "], shape size [", shape.size(), "]");
+    return std::accumulate(shape.begin() + begin_idx, shape.begin() + end_idx,
+                           SafeInt<uint32_t>{1}, std::multiplies<SafeInt<uint32_t>>{});
+  }
+
+  bool CheckIsInitializer(const InitializedTensorSet& initializers, const NodeUnit& node_unit,
+                          const std::string& input_name, const char* input_description) {
+    if (!Contains(initializers, input_name)) {
+      LOGS_DEFAULT(VERBOSE) << input_description << " of " << node_unit.Name() << "of type ["
+                            << node_unit.OpType() << "] must be an initializer tensor";
+      return false;
+    }
+
+    return true;
+  }
 
 }  // namespace nnapi
 }  // namespace onnxruntime
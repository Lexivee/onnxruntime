--- conflicted
+++ resolved
@@ -2401,25 +2401,6 @@
   int h_idx = use_nchw ? 2 : 1;
   int w_idx = use_nchw ? 3 : 2;
 
-<<<<<<< HEAD
-=======
-  if (inputs.size() == 3) {  // we are using scales
-    const auto& scales_name = inputs[2].node_arg.Name();
-    const auto& scales_tensor = *initializers.at(scales_name);
-    Initializer unpacked_tensor(scales_tensor);
-    auto scales_data = unpacked_tensor.DataAsSpan<float>();
-    ORT_RETURN_IF_ERROR(
-        shaper.ResizeUsingScales(input, scales_data[h_idx], scales_data[w_idx], use_nchw, output));
-  } else {  // we are using sizes
-    const auto& sizes_name = inputs[3].node_arg.Name();
-    const auto& sizes_tensor = *initializers.at(sizes_name);
-    Initializer unpacked_tensor(sizes_tensor);
-    auto sizes_data = unpacked_tensor.DataAsSpan<int64_t>();
-    ORT_RETURN_IF_ERROR(
-        shaper.ResizeUsingOutputSizes(input, SafeInt<uint32_t>(sizes_data[h_idx]), SafeInt<uint32_t>(sizes_data[w_idx]), use_nchw, output));
-  }
-
->>>>>>> 8004db4b
   const auto& output_shape = shaper[output];
   int32_t output_h = output_shape[h_idx];
   int32_t output_w = output_shape[w_idx];

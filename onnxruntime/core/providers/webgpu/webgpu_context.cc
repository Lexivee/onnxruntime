--- conflicted
+++ resolved
@@ -395,10 +395,6 @@
   constexpr const char* toggles[] = {
       "skip_validation",  // only use "skip_validation" when ValidationMode is set to "Disabled"
       "disable_robustness",
-<<<<<<< HEAD
-      // "disable_workgroup_init", // workgroup_init is needed if the shader uses workgroup.
-=======
->>>>>>> e5233ce8
       "d3d_disable_ieee_strictness",
   };
   return std::vector<const char*>(ValidationMode() >= ValidationMode::WGPUOnly

// Copyright (c) Microsoft Corporation. All rights reserved.
// Licensed under the MIT License.

#ifdef _MSC_VER
#pragma warning(disable : 4996)
#endif

#include "mkldnn_execution_provider.h"
#include "core/framework/allocator.h"
#include "core/framework/memcpy.h"
#include "core/framework/kernel_registry.h"
#include "mkldnn_fwd.h"
#include "core/framework/compute_capability.h"
#include "core/providers/mkldnn/subgraph/mkldnn_func_kernel.h"

namespace onnxruntime {

constexpr const char* MKLDNN = "MklDnn";
constexpr const char* MKLDNN_CPU = "MklDnnCpu";

namespace mkl_dnn {

ONNX_OPERATOR_KERNEL_EX(
    MemcpyFromHost,
    kOnnxDomain,
    1,
    kMklDnnExecutionProvider,
    KernelDefBuilder().InputMemoryType<OrtMemTypeCPUInput>(0).TypeConstraint("T", DataTypeImpl::AllTensorTypes()),
    Memcpy);

ONNX_OPERATOR_KERNEL_EX(
    MemcpyToHost,
    kOnnxDomain,
    1,
    kMklDnnExecutionProvider,
    KernelDefBuilder().OutputMemoryType<OrtMemTypeCPUOutput>(0).TypeConstraint("T", DataTypeImpl::AllTensorTypes()),
    Memcpy);

}  // namespace mkl_dnn

MKLDNNExecutionProvider::MKLDNNExecutionProvider(const MKLDNNExecutionProviderInfo& info)
    : IExecutionProvider{onnxruntime::kMklDnnExecutionProvider} {
  DeviceAllocatorRegistrationInfo default_allocator_info({OrtMemTypeDefault,
                                                          [](int) { return std::make_unique<CPUAllocator>(std::make_unique<OrtAllocatorInfo>(MKLDNN, OrtAllocatorType::OrtDeviceAllocator, 0, OrtMemTypeDefault)); }, std::numeric_limits<size_t>::max()});

  DeviceAllocatorRegistrationInfo cpu_allocator_info({OrtMemTypeCPUOutput,
                                                      [](int) { return std::make_unique<CPUAllocator>(std::make_unique<OrtAllocatorInfo>(MKLDNN_CPU, OrtAllocatorType::OrtDeviceAllocator, 0, OrtMemTypeCPUOutput)); }, std::numeric_limits<size_t>::max()});

  if (info.create_arena) {
    InsertAllocator(CreateAllocator(default_allocator_info));

    InsertAllocator(CreateAllocator(cpu_allocator_info));
  } else {
    InsertAllocator(std::shared_ptr<IArenaAllocator>(
        std::make_unique<DummyArena>(default_allocator_info.factory(0))));

    InsertAllocator(std::shared_ptr<IArenaAllocator>(
        std::make_unique<DummyArena>(cpu_allocator_info.factory(0))));
  }
}  // namespace onnxruntime

MKLDNNExecutionProvider::~MKLDNNExecutionProvider() {
}

Status MKLDNNExecutionProvider::CopyTensor(const Tensor& src, Tensor& dst) const {
  // Support CPU <-> MKLDNN for now
  if (!(strcmp(src.Location().name, MKLDNN) == 0 && strcmp(dst.Location().name, CPU) == 0) &&
      !(strcmp(src.Location().name, CPU) == 0 && strcmp(dst.Location().name, MKLDNN) == 0) &&
      !(strcmp(src.Location().name, MKLDNN) == 0 && strcmp(dst.Location().name, MKLDNN_CPU) == 0)) {
    ORT_NOT_IMPLEMENTED(src.Location().name, " copy to ", dst.Location().name, " is not implemented");
  }

  // Todo: Copy for now. May optimize later to avoid copy.
  size_t bytes = src.DataType()->Size() * src.Shape().Size();
  const void* src_data = src.DataRaw();
  void* dst_data = dst.MutableDataRaw();
  memcpy(dst_data, src_data, bytes);

  return Status::OK();
}

namespace mkl_dnn {
class ONNX_OPERATOR_KERNEL_CLASS_NAME(kMklDnnExecutionProvider, kOnnxDomain, 1, Conv);
class ONNX_OPERATOR_KERNEL_CLASS_NAME(kMklDnnExecutionProvider, kOnnxDomain, 7, Gemm);
class ONNX_OPERATOR_KERNEL_CLASS_NAME(kMklDnnExecutionProvider, kOnnxDomain, 1, MemcpyFromHost);
class ONNX_OPERATOR_KERNEL_CLASS_NAME(kMklDnnExecutionProvider, kOnnxDomain, 1, MemcpyToHost);
class ONNX_OPERATOR_KERNEL_CLASS_NAME(kMklDnnExecutionProvider, kOnnxDomain, 6, Relu);
class ONNX_OPERATOR_KERNEL_CLASS_NAME(kMklDnnExecutionProvider, kOnnxDomain, 6, Sum);
class ONNX_OPERATOR_KERNEL_CLASS_NAME(kMklDnnExecutionProvider, kOnnxDomain, 7, BatchNormalization);
class ONNX_OPERATOR_VERSIONED_TYPED_KERNEL_CLASS_NAME(kMklDnnExecutionProvider, kOnnxDomain, 7, 8, float, AveragePool);
class ONNX_OPERATOR_VERSIONED_TYPED_KERNEL_CLASS_NAME(kMklDnnExecutionProvider, kOnnxDomain, 1, 8, float, GlobalAveragePool);
class ONNX_OPERATOR_VERSIONED_TYPED_KERNEL_CLASS_NAME(kMklDnnExecutionProvider, kOnnxDomain, 1, 7, float, MaxPool);
class ONNX_OPERATOR_VERSIONED_TYPED_KERNEL_CLASS_NAME(kMklDnnExecutionProvider, kOnnxDomain, 8, 8, float, MaxPool);
class ONNX_OPERATOR_VERSIONED_TYPED_KERNEL_CLASS_NAME(kMklDnnExecutionProvider, kOnnxDomain, 1, 8, float, GlobalMaxPool);
class ONNX_OPERATOR_TYPED_KERNEL_CLASS_NAME(kMklDnnExecutionProvider, kOnnxDomain, 1, float, LRN);

void RegisterMKLDNNKernels(KernelRegistry& kernel_registry) {
  static const BuildKernelCreateInfoFn function_table[] = {
      BuildKernelCreateInfo<ONNX_OPERATOR_KERNEL_CLASS_NAME(kMklDnnExecutionProvider, kOnnxDomain, 1, Conv)>,
      BuildKernelCreateInfo<ONNX_OPERATOR_KERNEL_CLASS_NAME(kMklDnnExecutionProvider, kOnnxDomain, 7, Gemm)>,
      BuildKernelCreateInfo<ONNX_OPERATOR_KERNEL_CLASS_NAME(kMklDnnExecutionProvider, kOnnxDomain, 1, MemcpyFromHost)>,
      BuildKernelCreateInfo<ONNX_OPERATOR_KERNEL_CLASS_NAME(kMklDnnExecutionProvider, kOnnxDomain, 1, MemcpyToHost)>,
      BuildKernelCreateInfo<ONNX_OPERATOR_KERNEL_CLASS_NAME(kMklDnnExecutionProvider, kOnnxDomain, 6, Relu)>,
      BuildKernelCreateInfo<ONNX_OPERATOR_KERNEL_CLASS_NAME(kMklDnnExecutionProvider, kOnnxDomain, 6, Sum)>,
      BuildKernelCreateInfo<ONNX_OPERATOR_KERNEL_CLASS_NAME(kMklDnnExecutionProvider, kOnnxDomain, 7, BatchNormalization)>,
      BuildKernelCreateInfo<ONNX_OPERATOR_VERSIONED_TYPED_KERNEL_CLASS_NAME(kMklDnnExecutionProvider, kOnnxDomain, 7, 8, float, AveragePool)>,
      BuildKernelCreateInfo<ONNX_OPERATOR_VERSIONED_TYPED_KERNEL_CLASS_NAME(kMklDnnExecutionProvider, kOnnxDomain, 1, 8, float, GlobalAveragePool)>,
      BuildKernelCreateInfo<ONNX_OPERATOR_VERSIONED_TYPED_KERNEL_CLASS_NAME(kMklDnnExecutionProvider, kOnnxDomain, 1, 7, float, MaxPool)>,
      BuildKernelCreateInfo<ONNX_OPERATOR_VERSIONED_TYPED_KERNEL_CLASS_NAME(kMklDnnExecutionProvider, kOnnxDomain, 8, 8, float, MaxPool)>,
      BuildKernelCreateInfo<ONNX_OPERATOR_VERSIONED_TYPED_KERNEL_CLASS_NAME(kMklDnnExecutionProvider, kOnnxDomain, 1, 8, float, GlobalMaxPool)>,
      BuildKernelCreateInfo<ONNX_OPERATOR_TYPED_KERNEL_CLASS_NAME(kMklDnnExecutionProvider, kOnnxDomain, 1, float, LRN)>,
  };

  for (auto& function_table_entry : function_table) {
    kernel_registry.Register(function_table_entry());
  }
}

std::shared_ptr<KernelRegistry> GetMklDnnKernelRegistry() {
  std::shared_ptr<KernelRegistry> kernel_registry = std::make_shared<KernelRegistry>();
  RegisterMKLDNNKernels(*kernel_registry);
  return kernel_registry;
}
}  // namespace mkl_dnn

std::shared_ptr<KernelRegistry> MKLDNNExecutionProvider::GetKernelRegistry() const {
  static std::shared_ptr<KernelRegistry> kernel_registry = onnxruntime::mkl_dnn::GetMklDnnKernelRegistry();
  return kernel_registry;
}

bool MKLDNNExecutionProvider::UseSubgraph(const onnxruntime::GraphViewer& graph_viewer,
                                          const std::vector<const KernelRegistry*>& kernel_registries,
                                          std::vector<std::unique_ptr<ComputeCapability>>& result) const {
  // switch between mkldnn-vanilla and mkldnn-subgraph implementation using
  // MKLDNN_SUBGRAPH environment variable
  bool use_subgraph = true;

  bool FP16_graph = false;
  if (graph_viewer.MaxNodeIndex() > 0) {
    int index = 0;
    auto node = graph_viewer.GetNode(index);
    while (node == NULL) {
      index++;
      node = graph_viewer.GetNode(index);
    }
    if (node->InputDefs()[0]->Type() != nullptr)
      FP16_graph = node->InputDefs()[0]->Type()->find("16") != std::string::npos;
  }

  if (FP16_graph) {
    // FP16 not supported yet.
    use_subgraph = false;
    result = IExecutionProvider::GetCapability(graph_viewer, kernel_registries);
  } else {
    const char* env = getenv("ORT_MKLDNN_SUBGRAPH");
    if (env != nullptr) {
      if (atoi(env) == 0) {
        use_subgraph = false;
        result = IExecutionProvider::GetCapability(graph_viewer, kernel_registries);
      }
    }
<<<<<<< HEAD
    if (node->InputDefs()[0]->Type() != nullptr)
      FP16_graph = node->InputDefs()[0]->Type()->find("16") != std::string::npos;
  }

  if (FP16_graph) {
    // FP16 not supported yet.
    use_subgraph = false;
    result = IExecutionProvider::GetCapability(graph_viewer, kernel_registries);
  } else {
    const char* env = getenv("ORT_MKLDNN_SUBGRAPH");
    if (env != nullptr) {
      if (atoi(env) == 0) {
        use_subgraph = false;
        result = IExecutionProvider::GetCapability(graph_viewer, kernel_registries);
      }
    }
=======
>>>>>>> 00ef4102
  }
  return use_subgraph;
}

void MKLDNNExecutionProvider::CreateOrUpdateMklDnnNode(const Node* node,
                                                       std::shared_ptr<mkl_dnn::Subgraph>& subgraph_ptr,
                                                       mkl_dnn::Subgraph::SubgraphVariables& sub_var,
                                                       bool fused,
                                                       std::map<std::string, size_t>& output_to_source_node_map,
                                                       NodeAttributes& subgraph_attributes) const {
  const auto& node_inputs = node->InputDefs();
  sub_var.outputs.push_back(node->OutputDefs()[0]->Name());

  if (!fused) {
    mkl_dnn::MklDnnNode mkldnn_node;
    mkldnn_node.name = node->OpType();
    mkldnn_node.num_inputs = static_cast<int>(node->InputDefs().size());
    mkldnn_node.input_start_index = static_cast<int>(sub_var.inputs.size()) - 1;
    mkldnn_node.node_index = static_cast<int>(subgraph_ptr->mkldnn_nodes.size()) + 1;
    const auto& node_outputs = node->OutputDefs();
    mkldnn_node.output_name = node_outputs[0]->Name();
    if (node->OpType() == "Conv") {
      mkldnn_node.weight_name = node->InputDefs()[1]->Name();
    }
    for (size_t i = 0; i < node_inputs.size(); i++) {
      auto iter = output_to_source_node_map.find(node_inputs[i]->Name());
      if (iter != output_to_source_node_map.end())
        mkldnn_node.parent_nodes.push_back(iter->second);
    }
    subgraph_ptr->mkldnn_nodes.push_back(mkldnn_node);
    output_to_source_node_map.insert(std::make_pair(node_outputs[0]->Name(), subgraph_ptr->mkldnn_nodes.size() - 1));
  } else {
    const auto& node_outputs = node->OutputDefs();
    output_to_source_node_map.erase(subgraph_ptr->mkldnn_nodes.back().output_name);
    subgraph_ptr->mkldnn_nodes.back().output_name = node_outputs[0]->Name();
    output_to_source_node_map.insert(std::make_pair(node_outputs[0]->Name(), subgraph_ptr->mkldnn_nodes.size() - 1));
  }

  // Add inputs which are not in the outputs vector.
  for (size_t i = 0; i < node_inputs.size(); i++) {
    auto itr = std::find(sub_var.outputs.begin(), sub_var.outputs.end(), node_inputs[i]->Name());
    if (itr == sub_var.outputs.end()) {
      sub_var.inputs.push_back(node_inputs[i]->Name());
    } else {
      // Vector of node outputs, which is input to other node
      // if node output is not input to any other node, then it's the end node
      // which we will find later
      sub_var.outputs_as_input_other_node.push_back(node_inputs[i]->Name());
    }
  }

  NodeAttributes attributes = node->GetAttributes();
  if (attributes.size() > 0) {
    size_t index = subgraph_ptr->mkldnn_nodes.size();

    for (auto att_it = attributes.begin(); att_it != attributes.end(); ++att_it) {
      std::string key = node->OpType() + "-" + std::to_string(index) + "-" + att_it->first;
      std::pair<std::string, ONNX_NAMESPACE::AttributeProto> att(key, att_it->second);
      subgraph_attributes[key] = att_it->second;
    }
  }
}

std::vector<std::unique_ptr<ComputeCapability>> MKLDNNExecutionProvider::GetCapability(
    const onnxruntime::GraphViewer& graph_viewer,
    const std::vector<const KernelRegistry*>& kernel_registries) const {
  ORT_UNUSED_PARAMETER(kernel_registries);
  std::vector<std::unique_ptr<ComputeCapability>> result;

  // temporary switch to toggle between mkldnn-vanilla and mkldnn-subgraph implementation using
  // ORT_MKLDNN_SUBGRAPH environment variable
  if (UseSubgraph(graph_viewer, kernel_registries, result) == false) {
    return result;
  }

  LOGS_DEFAULT(INFO) << "Using MKL-DNN Subgraph";
  // use sub-graph implementation
  mkl_dnn::Subgraph::SubgraphVariables sub_var;
  std::shared_ptr<mkl_dnn::Subgraph> subgraph_ptr;

  // We need graph name make PrimitivePool keys unique.
  // There are several identical graphs in Model zoo and only differ in
  // few attribute values. GetGraphName return graph-name + first-node-output name
  std::string graph_name = GetGraphName(graph_viewer);
  subgraph_ptr.reset(new mkl_dnn::Subgraph(graph_name));

  // output name to node index map. Using it to find sub-graph end nodes
  // if output of a node is not an input to any node in a sub-graph is end node
  std::map<std::string, size_t> output_to_source_node_map;
  NodeAttributes subgraph_attributes;
  int node_index = 0;

  while (node_index < graph_viewer.MaxNodeIndex()) {
    auto node = graph_viewer.GetNode(node_index);
    if (node == nullptr) {
      node_index++;
      continue;
    }

    if (IsDimensionSupported(node) == false) {
      node_index++;
      continue;
    }

    auto op_it = mkldnn_ops_.find(node->OpType());
    if (op_it != mkldnn_ops_.end()) {
      sub_var.subgraph_node_indexes.push_back(node->Index());

      // can we fuse (at mkldnn level) nodes?
      bool fused = false;
      if (sub_var.subgraph_node_indexes.size() > 1 && node->OpType() == "Relu") {
        if (subgraph_ptr->mkldnn_nodes.back().name == "BatchNormalization" || subgraph_ptr->mkldnn_nodes.back().name == "Conv") {
          subgraph_ptr->mkldnn_nodes.back().name += "-Relu";
          fused = true;
        }
      }

      // Create MklDnn node:
      //   Update inputs, outputs and parent nodes
      //   Collect attributes and modify the key to make it unique
      CreateOrUpdateMklDnnNode(node, subgraph_ptr, sub_var, fused, output_to_source_node_map, subgraph_attributes);

      auto temp_index = node_index + 1;
      if (temp_index < graph_viewer.MaxNodeIndex()) {
        if (!sub_var.subgraph_node_indexes.empty()) {
          // if next node is mkldnn node and if it's input is not output of current node
          //   if next node input is output of any of the nodes in sub-graph continue
          // else
          //   break and create sub-graph
          auto next_node = graph_viewer.GetNode(temp_index);
          while (next_node == nullptr) {
            temp_index++;
            next_node = graph_viewer.GetNode(temp_index);
          }
          auto sub_it = mkldnn_ops_.find(next_node->OpType());
          if (sub_it != mkldnn_ops_.end()) {
            const auto& next_node_inputs = next_node->InputDefs();
            bool input_from_subgraph = true;
            size_t inputs_count = 1;
            if (next_node->OpType() == "Sum")
              inputs_count = next_node_inputs.size();
            for (size_t i = 0; i < inputs_count; i++) {
              auto in = next_node_inputs[i];
              auto itr = std::find(sub_var.outputs.begin(), sub_var.outputs.end(), in->Name());
              if (itr == sub_var.outputs.end()) {
                input_from_subgraph = false;
              }
            }
            if (input_from_subgraph == false) {
              CreateMetaDef(graph_viewer, subgraph_attributes, subgraph_ptr, sub_var, result);
              subgraph_attributes.clear();
              subgraph_ptr.reset(new mkl_dnn::Subgraph(graph_name));
              output_to_source_node_map.clear();
            }
          }
        }
        if (!sub_var.subgraph_node_indexes.empty()) {
          if (node->GetOutputEdgesCount() > 1) {
            // If current node has branches
            //    iterate and see if all nodes are mkldnn ops OR
            //      it ends in node with same number of input edges (mkldnn node or cpu node)
            //      create sub-graph
            bool create_subgraph = false;
            bool break_loop = false;
            while (!break_loop) {
              if (temp_index > graph_viewer.MaxNodeIndex())
                break_loop = true;

              auto next_node = graph_viewer.GetNode(temp_index);
              while (next_node == nullptr) {
                temp_index++;
                next_node = graph_viewer.GetNode(temp_index);
              }
              if (next_node->GetInputEdgesCount() == node->GetOutputEdgesCount()) {
                // if all nodes in the branch loop are mkldnn nodes
                // then continue with adding nodes to sub-graph
                break_loop = true;
              }
              // inner nodes. if inner nodes are not  mkldnn nodes
              // create subgraph (inception v2)
              auto sub_it = mkldnn_ops_.find(next_node->OpType());
              if (sub_it == mkldnn_ops_.end()) {
                // break and create a sub-graph
                break_loop = true;
                create_subgraph = true;
              }
              temp_index++;
            }
            if (create_subgraph) {
              CreateMetaDef(graph_viewer, subgraph_attributes, subgraph_ptr, sub_var, result);
              subgraph_ptr.reset(new mkl_dnn::Subgraph(graph_name));
              subgraph_attributes.clear();
              output_to_source_node_map.clear();
            }
          }
        }
      }
    } else {
      if (!sub_var.subgraph_node_indexes.empty()) {
        CreateMetaDef(graph_viewer, subgraph_attributes, subgraph_ptr, sub_var, result);
        subgraph_ptr.reset(new mkl_dnn::Subgraph(graph_name));
        subgraph_attributes.clear();
        output_to_source_node_map.clear();
      }
    }
    node_index++;
  }  // graph_viewer node iterator ends
  if (!sub_var.subgraph_node_indexes.empty()) {
    CreateMetaDef(graph_viewer, subgraph_attributes, subgraph_ptr, sub_var, result);
    subgraph_ptr.reset(new mkl_dnn::Subgraph(graph_name));
    subgraph_attributes.clear();
    output_to_source_node_map.clear();
  }
  return result;
}

void MKLDNNExecutionProvider::CreateMetaDef(const onnxruntime::GraphViewer& graph_viewer,
                                            const NodeAttributes& subgraph_attributes,
                                            std::shared_ptr<mkl_dnn::Subgraph>& subgraph_ptr,
                                            mkl_dnn::Subgraph::SubgraphVariables& sub_var,
                                            std::vector<std::unique_ptr<ComputeCapability>>& result) const {
  std::string graph_fused_nodes;
  std::string node_list;
  std::string subgraph_id = std::to_string(sub_var.subgraph_index);
  sub_var.subgraph_index++;

  // This is a list of initializers that subgraph considers as constants.
  // Example weights, reshape shape etc.
  std::unordered_set<std::string> input_initializers;

  // Create ng_required_initializers attribute of NGraphCustomOp
  ONNX_NAMESPACE::AttributeProto initializers;
  initializers.set_name("initializers");
  initializers.set_type(ONNX_NAMESPACE::AttributeProto_AttributeType::AttributeProto_AttributeType_TENSORS);

  for (const auto& init : sub_var.inputs) {
    if (graph_viewer.GetAllInitializedTensors().count(init)) {
      auto tensor = initializers.add_tensors();
      *tensor = *(graph_viewer.GetAllInitializedTensors().at(init));
    }
  }

  auto meta_def = std::make_unique<::onnxruntime::IndexedSubGraph::MetaDef>();
  meta_def->attributes["initializers"] = initializers;
  meta_def->name = "MkldnnCustomOp" + std::to_string(sub_var.subgraph_index);
  meta_def->domain = kMSDomain;
  meta_def->since_version = 1;
  meta_def->status = ONNX_NAMESPACE::EXPERIMENTAL;
  meta_def->inputs = sub_var.inputs;
  meta_def->attributes.insert(subgraph_attributes.begin(), subgraph_attributes.end());

  // Find the end nodes
  for (auto& mklnode : subgraph_ptr->mkldnn_nodes) {
    auto itr = std::find(sub_var.outputs_as_input_other_node.begin(),
                         sub_var.outputs_as_input_other_node.end(), mklnode.output_name);
    if (itr == sub_var.outputs_as_input_other_node.end()) {
      meta_def->outputs.push_back(mklnode.output_name);
      mklnode.output_index = static_cast<int>(meta_def->outputs.size()) - 1;
    }
  }

  ONNX_NAMESPACE::AttributeProto ap;
  ap.set_s(subgraph_id);
  ap.set_type(ONNX_NAMESPACE::AttributeProto_AttributeType::AttributeProto_AttributeType_STRING);
  meta_def->attributes["subgraph_id"] = ap;
  std::unique_ptr<IndexedSubGraph> sub_graph = std::make_unique<IndexedSubGraph>();
  sub_graph->nodes = sub_var.subgraph_node_indexes;
  sub_graph->SetMetaDef(meta_def);
  result.push_back(std::make_unique<ComputeCapability>(std::move(sub_graph)));
  mkl_subgraphs_.insert(std::make_pair(subgraph_id, subgraph_ptr));

  // Reset subgraph and meta_Def
  sub_var.Reset();
}

Status MKLDNNExecutionProvider::Compile(const std::vector<onnxruntime::Node*>& fused_nodes,
                                        std::vector<NodeComputeInfo>& node_compute_funcs) {
  for (const auto* fused_node : fused_nodes) {
    auto attributes = fused_node->GetAttributes();
    NodeComputeInfo compute_info;

    compute_info.create_state_func = [=](ComputeContext* context, FunctionState* state) {
      auto* p = new onnxruntime::mkl_dnn::MkldnnFuncKernel<float>(context, attributes, this);
      *state = p;
      return 0;
    };

    compute_info.release_state_func = [](FunctionState state) {
      if (state)
        delete static_cast<onnxruntime::mkl_dnn::MkldnnFuncKernel<float>*>(state);
    };

    compute_info.compute_func = [](FunctionState state, const OrtCustomOpApi* api, OrtKernelContext* context) {
      onnxruntime::mkl_dnn::MkldnnFuncKernel<float>* custom_op = reinterpret_cast<mkl_dnn::MkldnnFuncKernel<float>*>(state);
      const Status compute_status = custom_op->Compute(api, context);
      return compute_status == Status::OK() ? 0 : 1;
    };

    node_compute_funcs.push_back(compute_info);
  }
  return Status::OK();
}
}  // namespace onnxruntime<|MERGE_RESOLUTION|>--- conflicted
+++ resolved
@@ -159,25 +159,6 @@
         result = IExecutionProvider::GetCapability(graph_viewer, kernel_registries);
       }
     }
-<<<<<<< HEAD
-    if (node->InputDefs()[0]->Type() != nullptr)
-      FP16_graph = node->InputDefs()[0]->Type()->find("16") != std::string::npos;
-  }
-
-  if (FP16_graph) {
-    // FP16 not supported yet.
-    use_subgraph = false;
-    result = IExecutionProvider::GetCapability(graph_viewer, kernel_registries);
-  } else {
-    const char* env = getenv("ORT_MKLDNN_SUBGRAPH");
-    if (env != nullptr) {
-      if (atoi(env) == 0) {
-        use_subgraph = false;
-        result = IExecutionProvider::GetCapability(graph_viewer, kernel_registries);
-      }
-    }
-=======
->>>>>>> 00ef4102
   }
   return use_subgraph;
 }
@@ -472,8 +453,7 @@
 
     compute_info.compute_func = [](FunctionState state, const OrtCustomOpApi* api, OrtKernelContext* context) {
       onnxruntime::mkl_dnn::MkldnnFuncKernel<float>* custom_op = reinterpret_cast<mkl_dnn::MkldnnFuncKernel<float>*>(state);
-      const Status compute_status = custom_op->Compute(api, context);
-      return compute_status == Status::OK() ? 0 : 1;
+      return  custom_op->Compute(api, context);
     };
 
     node_compute_funcs.push_back(compute_info);

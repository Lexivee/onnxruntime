--- conflicted
+++ resolved
@@ -141,10 +141,6 @@
   // custom function callback to join a thread
   OrtCustomJoinThreadFn custom_join_thread_fn = nullptr;
 
-<<<<<<< HEAD
-
-=======
->>>>>>> 90cff21f
 #if !defined(ORT_MINIMAL_BUILD) || defined(ORT_MINIMAL_BUILD_CUSTOM_OPS)
   // Store handles to custom op libraries so that their lifetimes extend the lifetime of the session options object.
   // Lazily initialized by the first call to SessionOptions::AddCustomOpLibraryHandle().

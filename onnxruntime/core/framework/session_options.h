--- conflicted
+++ resolved
@@ -82,19 +82,11 @@
   // Deterministic compute is likely not as performant. This option is default to false.
   bool use_deterministic_compute = false;
 
-<<<<<<< HEAD
-  // Control the pre-packing of initialized constant tensors
-  bool use_prepacking = true;
-
-  // By default each session will create and use their own allocators
-  bool use_shared_allocator = false;  // TODO this will be refactored once Guoyu's changes are merged
-=======
   // Stores the configurations for this session
   // To add an configuration to this session, call OrtApis::AddSessionConfigEntry
   // The configuration keys and value formats are defined in
   // /include/onnxruntime/core/session/onnxruntime_session_options_config_keys.h
   std::unordered_map<std::string, std::string> session_configurations;
->>>>>>> fff0b41f
 };
 
 // Check if the given SessionOptions has a config using the given config_key

--- conflicted
+++ resolved
@@ -141,13 +141,9 @@
  public:
   PlannerImpl(const Node* parent_node, const onnxruntime::GraphViewer& graph_viewer,
               const std::vector<const NodeArg*>& outer_scope_node_args, const ExecutionProviders& providers,
-<<<<<<< HEAD
               const KernelCreateInfoMap& kernel_create_info_map,
               const SubgraphsKernelCreateInfoMaps& subgraphs_kernel_create_info_maps,
-=======
-              const std::unordered_map<NodeIndex, gsl::not_null<const KernelCreateInfo*>>& kernel_create_info_map,
               const std::unordered_map<OrtValueName, OrtMemoryInfo>& outer_scope_node_arg_to_location_map,
->>>>>>> 7659148d
               const OrtValueNameIdxMap& ort_value_name_idx_map,
               const ISequentialPlannerContext& context, SequentialExecutionPlan& plan)
       : context_(context),
@@ -157,11 +153,8 @@
         outer_scope_node_args_(outer_scope_node_args),
         execution_providers_(providers),
         kernel_create_info_map_(kernel_create_info_map),
-<<<<<<< HEAD
         subgraphs_kernel_create_info_maps_(subgraphs_kernel_create_info_maps),
-=======
         outer_scope_node_arg_to_location_map_(outer_scope_node_arg_to_location_map),
->>>>>>> 7659148d
         ort_value_name_idx_map_(ort_value_name_idx_map) {}
 
   Status CreatePlan();
@@ -175,14 +168,10 @@
   const std::vector<const NodeArg*>& outer_scope_node_args_;
   const ExecutionProviders& execution_providers_;
 
-<<<<<<< HEAD
   const KernelCreateInfoMap& kernel_create_info_map_;
   const SubgraphsKernelCreateInfoMaps& subgraphs_kernel_create_info_maps_;
-=======
-  const std::unordered_map<NodeIndex, gsl::not_null<const KernelCreateInfo*>>& kernel_create_info_map_;
 
   const std::unordered_map<OrtValueName, OrtMemoryInfo>& outer_scope_node_arg_to_location_map_;
->>>>>>> 7659148d
 
   const OrtValueNameIdxMap& ort_value_name_idx_map_;
 
@@ -1160,7 +1149,7 @@
     }
   }
 #endif
-};  // namespace onnxruntime
+};
 
 Status PlannerImpl::CreatePlan() {
   auto& p_graph_nodes = graph_viewer_.GetNodesInTopologicalOrder(context_.GetExecutionOrder());
@@ -1209,13 +1198,9 @@
     const onnxruntime::GraphViewer& graph_viewer,
     const std::vector<const NodeArg*>& outer_scope_node_args,
     const ExecutionProviders& providers,
-<<<<<<< HEAD
     const KernelCreateInfoMap& kernel_create_info_map,
     const SubgraphsKernelCreateInfoMaps& subgraphs_kernel_create_info_maps,
-=======
-    const std::unordered_map<NodeIndex, gsl::not_null<const KernelCreateInfo*>>& kernel_create_info_map,
     const std::unordered_map<OrtValueName, OrtMemoryInfo>& outer_scope_node_arg_to_location_map,
->>>>>>> 7659148d
     const OrtValueNameIdxMap& ort_value_name_idx_map,
     const ISequentialPlannerContext& context,
     std::unique_ptr<SequentialExecutionPlan>& plan) {
@@ -1223,11 +1208,8 @@
   plan = std::make_unique<SequentialExecutionPlan>();
 
   PlannerImpl planner(parent_node, graph_viewer, outer_scope_node_args, providers,
-<<<<<<< HEAD
                       kernel_create_info_map, subgraphs_kernel_create_info_maps,
-=======
-                      kernel_create_info_map, outer_scope_node_arg_to_location_map,
->>>>>>> 7659148d
+                      outer_scope_node_arg_to_location_map,
                       ort_value_name_idx_map, context, *plan);
 
   return planner.CreatePlan();

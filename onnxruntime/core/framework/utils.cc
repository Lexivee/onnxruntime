--- conflicted
+++ resolved
@@ -624,24 +624,23 @@
       if (type) {
         if (type->IsTensorType()) {
           const auto& tensor = *context.Output<Tensor>(i);
+          const auto data_type = tensor.DataType();
           const auto& shape = tensor.Shape();
 
           std::cout << " Shape: " << shape << "\n";
 
-<<<<<<< HEAD
-          // check tensor is on CPU before dumping it
-          auto& tensor_location = tensor.Location();
-          auto* provider = execution_providers.Get(tensor_location);
-          if (!provider) {
-            provider = cpu_execution_provider;
-          }
-
-          if (provider == cpu_execution_provider || tensor_location.mem_type == OrtMemTypeCPUOutput) {
-            DispatchOnTensorType(data_type, DumpTensor, tensor, shape);
-          } else {
-            std::cout << " is not on CPU. Provider=" << provider->Type() << "\n";
-
-            if (provider == cuda_execution_provider) {
+          if (DEBUG_NODE_INPUTS_OUTPUTS > 1) {
+            // check tensor is on CPU before dumping it
+            auto& tensor_location = tensor.Location();
+            auto* provider = execution_providers.Get(tensor_location);
+            if (!provider) {
+              provider = cpu_execution_provider;
+            }
+            std::cout << " Provider=" << provider->Type() << "\n";
+
+            if (provider == cpu_execution_provider || tensor_location.mem_type == OrtMemTypeCPUOutput) {
+              DispatchOnTensorType(data_type, DumpTensor, tensor, shape);
+            } else if (provider == cuda_execution_provider) {
               // copy tensor from gpu to cpu then dump
               auto cpu_allocator = cpu_execution_provider->GetAllocator(0, OrtMemTypeDefault);
               std::unique_ptr<Tensor> cpu_tensor = std::make_unique<Tensor>(data_type,
@@ -654,23 +653,7 @@
               } else {
                 std::cout << " failed to transfer data to cpu.\n";
               }
-            } 
-=======
-          if (DEBUG_NODE_INPUTS_OUTPUTS > 1) {
-            // check tensor is on CPU before dumping it
-            auto& tensor_location = tensor.Location();
-            auto* provider = execution_providers.Get(tensor_location);
-            if (!provider) {
-              provider = cpu_execution_provider;
             }
-
-            if (provider == cpu_execution_provider || tensor_location.mem_type == OrtMemTypeCPUOutput) {
-              const auto data_type = tensor.DataType();
-              DispatchOnTensorType(data_type, DumpTensor, tensor, shape);
-            } else {
-              std::cout << " is not on CPU. Provider=" << provider->Type() << "\n";
-            }
->>>>>>> 041a1cab
           }
         } else {
           std::cout << " is non-tensor type.\n";

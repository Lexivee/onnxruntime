--- conflicted
+++ resolved
@@ -303,11 +303,7 @@
 #endif
 #ifdef ENABLE_NVTX_PROFILE
       profile::NvtxRangeCreator node_compute_range(
-<<<<<<< HEAD
-          MakeStringLite(node.OpType(), ".", node.Index(), "(", node.Name(), ")"), profile::Color::Yellow);
-=======
-          MakeString(node.OpType(), ".", node.Index(), "(", node.Name(), ")"), profile::Color::Blue);
->>>>>>> a72fcbd5
+          MakeString(node.OpType(), ".", node.Index(), "(", node.Name(), ")"), profile::Color::Yellow);
       node_compute_range.Begin();
 #endif
       ORT_TRY {

// Copyright (c) Microsoft Corporation. All rights reserved.
// Licensed under the MIT License.

#include "core/framework/tensorprotoutils.h"

#include <memory>
#include <algorithm>
#include <limits>
#include <string>
#include <filesystem>
#if defined(__wasm__)
#include <emscripten.h>
#endif

#include <gsl/gsl>
#include "core/common/logging/logging.h"
#include "core/common/narrow.h"
#include "core/common/span_utils.h"
#include "core/graph/onnx_protobuf.h"
#include "core/framework/endian_utils.h"
#include "core/framework/op_kernel.h"
#include "core/framework/tensor.h"
#include "core/framework/ort_value_pattern_planner.h"
#include "core/framework/allocator.h"
#include "core/framework/callback.h"
#include "core/framework/data_types.h"
#include "core/platform/path_lib.h"
#include "core/framework/to_tensor_proto_element_type.h"
#include "core/session/ort_apis.h"
#include "onnx/defs/tensor_proto_util.h"

using namespace ONNX_NAMESPACE;
using namespace ::onnxruntime::common;
using namespace ::onnxruntime::utils;

TensorProto ToTensorInitialize(TensorProto_DataType datatype) {
  TensorProto t;
  t.clear_int32_data();
  t.set_data_type(datatype);
  return t;
}

TensorProto ToScalarTensor(TensorProto_DataType datatype, int32_t value) {
  TensorProto t = ToTensorInitialize(datatype);
  t.add_int32_data(value);
  return t;
}

#define TO_TENSOR_ORT_TYPE(TYPE)                                                          \
  template <>                                                                             \
  TensorProto ToTensor<onnxruntime::TYPE>(const onnxruntime::TYPE& value) {               \
    return ToScalarTensor(ToTensorProtoElementType<onnxruntime::TYPE>(), value.val);      \
  }                                                                                       \
  template <>                                                                             \
  TensorProto ToTensor<onnxruntime::TYPE>(const std::vector<onnxruntime::TYPE>& values) { \
    TensorProto t = ToTensorInitialize(ToTensorProtoElementType<onnxruntime::TYPE>());    \
    for (const onnxruntime::TYPE& val : values) {                                         \
      t.add_int32_data(val.val);                                                          \
    }                                                                                     \
    return t;                                                                             \
  }

#define TO_TENSOR_ORT_TYPE_INT4(TYPE)                                                                           \
  template <>                                                                                                   \
  TensorProto ToTensor<onnxruntime::TYPE>(const onnxruntime::TYPE& value) {                                     \
    return ToScalarTensor(ToTensorProtoElementType<onnxruntime::TYPE>(), static_cast<int32_t>(value.ToBits())); \
  }                                                                                                             \
  template <>                                                                                                   \
  TensorProto ToTensor<onnxruntime::TYPE>(const std::vector<onnxruntime::TYPE>& values) {                       \
    TensorProto t = ToTensorInitialize(ToTensorProtoElementType<onnxruntime::TYPE>());                          \
    for (const onnxruntime::TYPE& val : values) {                                                               \
      t.add_int32_data(static_cast<int32_t>(val.ToBits()));                                                     \
    }                                                                                                           \
    return t;                                                                                                   \
  }

namespace ONNX_NAMESPACE {

// Provide template specializations for onnxruntime-specific types.
TO_TENSOR_ORT_TYPE(MLFloat16)
TO_TENSOR_ORT_TYPE(BFloat16)
#if !defined(DISABLE_FLOAT8_TYPES)
TO_TENSOR_ORT_TYPE(Float8E4M3FN)
TO_TENSOR_ORT_TYPE(Float8E4M3FNUZ)
TO_TENSOR_ORT_TYPE(Float8E5M2)
TO_TENSOR_ORT_TYPE(Float8E5M2FNUZ)
#endif
TO_TENSOR_ORT_TYPE_INT4(Int4x2)
TO_TENSOR_ORT_TYPE_INT4(UInt4x2)

bool operator==(const ONNX_NAMESPACE::TensorShapeProto_Dimension& l,
                const ONNX_NAMESPACE::TensorShapeProto_Dimension& r) {
  if (l.has_dim_value()) {
    return r.has_dim_value() && l.dim_value() == r.dim_value();
  } else if (l.has_dim_param()) {
    return r.has_dim_param() && l.dim_param() == r.dim_param() && !l.dim_param().empty();
  } else {
    // l is unknown - has neither dim_value nor dim_param
  }

  return false;
}

bool operator!=(const ONNX_NAMESPACE::TensorShapeProto_Dimension& l,
                const ONNX_NAMESPACE::TensorShapeProto_Dimension& r) {
  return !(l == r);
}

}  // namespace ONNX_NAMESPACE

namespace onnxruntime {
namespace {

// This function doesn't support string tensors
static Status UnpackTensorWithRawDataImpl(const void* raw_data, size_t raw_data_len, size_t expected_num_elements,
                                          size_t element_size,
                                          /*out*/ unsigned char* p_data) {
  auto src = gsl::make_span<const unsigned char>(static_cast<const unsigned char*>(raw_data), raw_data_len);
  auto dst = gsl::make_span<unsigned char>(p_data, expected_num_elements * element_size);

  size_t expected_size_in_bytes;
  if (!onnxruntime::IAllocator::CalcMemSizeForArray(expected_num_elements, element_size, &expected_size_in_bytes)) {
    return Status(onnxruntime::common::ONNXRUNTIME, onnxruntime::common::INVALID_ARGUMENT, "size overflow");
  }

  if (dst.size_bytes() != expected_size_in_bytes) {
    return ORT_MAKE_STATUS(ONNXRUNTIME, INVALID_ARGUMENT,
                           "UnpackTensor: the pre-allocated size does not match the raw data size, expected ",
                           expected_size_in_bytes, ", got ", dst.size_bytes());
  }

  // ReadLittleEndian checks src and dst buffers are the same size
  return onnxruntime::utils::ReadLittleEndian(element_size, src, dst);
}

template <typename T>
Status UnpackTensorWithRawData(const void* raw_data, size_t raw_data_len, size_t expected_num_elements,
                               /*out*/ T* p_data) {
  static_assert(std::is_trivially_copyable<T>::value, "T must be trivially copyable");

  return UnpackTensorWithRawDataImpl(raw_data, raw_data_len, expected_num_elements, sizeof(T),
                                     reinterpret_cast<unsigned char*>(p_data));
}

#define DEFINE_INT4_UNPACK_TENSOR_WITH_RAW_DATA_IMPL(INT4_TYPE)                                                      \
  template <>                                                                                                        \
  Status UnpackTensorWithRawData<INT4_TYPE>(const void* raw_data, size_t raw_data_len, size_t expected_num_elements, \
                                            /*out*/ INT4_TYPE* p_data) {                                             \
    static_assert(std::is_trivially_copyable<INT4_TYPE>::value, "T must be trivially copyable");                     \
                                                                                                                     \
    ORT_RETURN_IF(nullptr == p_data, "nullptr == p_data");                                                           \
                                                                                                                     \
    size_t num_packed_pairs = INT4_TYPE::CalcNumInt4Pairs(expected_num_elements);                                    \
    ORT_RETURN_IF_NOT(num_packed_pairs == raw_data_len, "Unexpected number of packed int4 pairs");                   \
                                                                                                                     \
    gsl::span<const INT4_TYPE> src_span =                                                                            \
        gsl::make_span(reinterpret_cast<const INT4_TYPE*>(raw_data), num_packed_pairs);                              \
    gsl::span<INT4_TYPE> dst_span = gsl::make_span(p_data, num_packed_pairs);                                        \
                                                                                                                     \
    std::memcpy(dst_span.data(), src_span.data(), num_packed_pairs);                                                 \
                                                                                                                     \
    return Status::OK();                                                                                             \
  }

DEFINE_INT4_UNPACK_TENSOR_WITH_RAW_DATA_IMPL(Int4x2)
DEFINE_INT4_UNPACK_TENSOR_WITH_RAW_DATA_IMPL(UInt4x2)

<<<<<<< HEAD
static Status GetExternalDataInfo(const ONNX_NAMESPACE::TensorProto& tensor_proto,
                                  const std::filesystem::path& tensor_proto_dir,
                                  std::basic_string<ORTCHAR_T>& external_file_path,
                                  onnxruntime::FileOffsetType& file_offset,
                                  SafeInt<size_t>& tensor_byte_size,
                                  bool& pre_packed) {
  ORT_RETURN_IF_NOT(onnxruntime::utils::HasExternalData(tensor_proto),
                    "Tensor does not have external data to read from.");

  ORT_RETURN_IF(!onnxruntime::utils::HasDataType(tensor_proto) || onnxruntime::utils::HasString(tensor_proto),
                "External data type cannot be UNDEFINED or STRING.");

  std::unique_ptr<onnxruntime::ExternalDataInfo> external_data_info;
  ORT_RETURN_IF_ERROR(onnxruntime::ExternalDataInfo::Create(tensor_proto.external_data(), external_data_info));

  pre_packed = external_data_info->GetPrePacked();

  const auto& location = external_data_info->GetRelPath();

  external_file_path = location == onnxruntime::utils::kTensorProtoMemoryAddressTag ? std::filesystem::path(location)
                                                                                    : (tensor_proto_dir / location);

  ORT_RETURN_IF_ERROR(onnxruntime::utils::GetSizeInBytesFromTensorProto<0>(tensor_proto, &tensor_byte_size));
  const size_t external_data_length = external_data_info->GetLength();
  ORT_RETURN_IF_NOT(external_data_length == 0 || external_data_length == tensor_byte_size,
                    "TensorProto: ", tensor_proto.name(),
                    " external data size mismatch. Computed size: ", *&tensor_byte_size,
                    ", external_data.length: ", external_data_length);

  file_offset = external_data_info->GetOffset();

  return Status::OK();
}

static Status GetExternalDataInfo(const ONNX_NAMESPACE::TensorProto& tensor_proto,
                                  const std::filesystem::path& tensor_proto_dir,
                                  std::basic_string<ORTCHAR_T>& external_file_path,
                                  onnxruntime::FileOffsetType& file_offset,
                                  SafeInt<size_t>& tensor_byte_size) {
  bool pre_packed = false;
  return GetExternalDataInfo(tensor_proto, tensor_proto_dir, external_file_path, file_offset, tensor_byte_size, pre_packed);
}

=======
>>>>>>> 08cc2612
// Read external data for tensor in unint8_t* form and return Status::OK() if the data is read successfully.
// Uses the tensor_proto_dir to construct the full path for external data. If tensor_proto_dir == nullptr
// then uses the current directory instead.
// This function does not unpack string_data of an initializer tensor
Status ReadExternalDataForTensor(const ONNX_NAMESPACE::TensorProto& tensor_proto,
                                 const std::filesystem::path& tensor_proto_dir,
                                 std::vector<uint8_t>& unpacked_tensor) {
  std::basic_string<ORTCHAR_T> external_file_path;
  onnxruntime::FileOffsetType file_offset;
  SafeInt<size_t> tensor_byte_size;
  ORT_RETURN_IF_ERROR(
      GetExternalDataInfo(tensor_proto, tensor_proto_dir, external_file_path, file_offset, tensor_byte_size));

  unpacked_tensor.resize(tensor_byte_size);
  ORT_RETURN_IF_ERROR(onnxruntime::Env::Default().ReadFileIntoBuffer(
      external_file_path.c_str(),
      file_offset,
      tensor_byte_size,
      gsl::make_span(reinterpret_cast<char*>(unpacked_tensor.data()), tensor_byte_size)));

  return Status::OK();
}

Status TensorProtoToOrtValueImpl(const Env& env, const std::filesystem::path& model_path,
                                 const ONNX_NAMESPACE::TensorProto& tensor_proto, const MemBuffer* m,
                                 AllocatorPtr alloc, OrtValue& value) {
  if (m && m->GetBuffer() == nullptr) {
    return Status(common::ONNXRUNTIME, common::INVALID_ARGUMENT, "MemBuffer has not been allocated.");
  }

  // to construct a Tensor with std::string we need to pass an allocator to the Tensor ctor
  // as the contents of each string needs to be allocated and freed separately.
  ONNXTensorElementDataType ele_type = utils::GetTensorElementType(tensor_proto);
  if (ele_type == ONNX_TENSOR_ELEMENT_DATA_TYPE_STRING && (m || !alloc)) {
    return Status(common::ONNXRUNTIME, common::INVALID_ARGUMENT, "string tensor requires allocator to be provided.");
  }

  // Note: We permit an empty tensor_shape_vec, and treat it as a scalar (a tensor of size 1).
  TensorShape tensor_shape = GetTensorShapeFromTensorProto(tensor_proto);
  const DataTypeImpl* const type = DataTypeImpl::TensorTypeFromONNXEnum(tensor_proto.data_type())->GetElementType();

  std::unique_ptr<Tensor> tensor;

  if (m) {
    tensor = std::make_unique<Tensor>(type, tensor_shape, m->GetBuffer(), m->GetAllocInfo());

    if (tensor->SizeInBytes() > m->GetLen()) {
      return ORT_MAKE_STATUS(ONNXRUNTIME, INVALID_ARGUMENT, "The preallocated buffer is too small. Requires ",
                             tensor->SizeInBytes(), ", Got ", m->GetLen());
    }
  } else {
    tensor = std::make_unique<Tensor>(type, tensor_shape, alloc);
  }

  ORT_RETURN_IF_ERROR(TensorProtoToTensor(env, model_path, tensor_proto, *tensor));

  auto ml_tensor = DataTypeImpl::GetType<Tensor>();
  value.Init(tensor.release(), ml_tensor, ml_tensor->GetDeleteFunc());
  return Status::OK();
}

}  // namespace

namespace utils {

Status GetExternalDataInfo(const ONNX_NAMESPACE::TensorProto& tensor_proto,
                           const std::filesystem::path& tensor_proto_dir,
                           std::basic_string<ORTCHAR_T>& external_file_path,
                           onnxruntime::FileOffsetType& file_offset,
                           SafeInt<size_t>& tensor_byte_size) {
  ORT_RETURN_IF_NOT(onnxruntime::utils::HasExternalData(tensor_proto),
                    "Tensor does not have external data to read from.");

  ORT_RETURN_IF(!onnxruntime::utils::HasDataType(tensor_proto) || onnxruntime::utils::HasString(tensor_proto),
                "External data type cannot be UNDEFINED or STRING.");

  std::unique_ptr<onnxruntime::ExternalDataInfo> external_data_info;
  ORT_RETURN_IF_ERROR(onnxruntime::ExternalDataInfo::Create(tensor_proto.external_data(), external_data_info));

  const auto& location = external_data_info->GetRelPath();

  external_file_path = location == onnxruntime::utils::kTensorProtoMemoryAddressTag ? std::filesystem::path(location)
                                                                                    : (tensor_proto_dir / location);

  ORT_RETURN_IF_ERROR(onnxruntime::utils::GetSizeInBytesFromTensorProto<0>(tensor_proto, &tensor_byte_size));
  const size_t external_data_length = external_data_info->GetLength();
  ORT_RETURN_IF_NOT(external_data_length == 0 || external_data_length == tensor_byte_size,
                    "TensorProto: ", tensor_proto.name(),
                    " external data size mismatch. Computed size: ", *&tensor_byte_size,
                    ", external_data.length: ", external_data_length);

  file_offset = external_data_info->GetOffset();

  return Status::OK();
}

void SetRawDataInTensorProto(ONNX_NAMESPACE::TensorProto& tensor_proto, std::string&& param) {
  tensor_proto.set_raw_data(std::move(param));
}

void ConvertRawDataInTensorProto(TensorProto* tensor) {
  size_t element_size = 1;
  char* bytes = NULL;
  size_t num_elements = 0;
  switch (tensor->data_type()) {
    case TensorProto_DataType_FLOAT:
      bytes = reinterpret_cast<char*>(tensor->mutable_float_data()->mutable_data());
      num_elements = tensor->float_data_size();
      element_size = sizeof(float);
      break;

    case TensorProto_DataType_INT32:
      bytes = reinterpret_cast<char*>(tensor->mutable_int32_data()->mutable_data());
      num_elements = tensor->int32_data_size();
      element_size = sizeof(int32_t);
      break;

    case TensorProto_DataType_UINT32:
      bytes = reinterpret_cast<char*>(tensor->mutable_int32_data()->mutable_data());
      num_elements = tensor->int32_data_size();
      element_size = sizeof(uint32_t);
      break;

    case TensorProto_DataType_UINT8:
    case TensorProto_DataType_INT8:
      bytes = reinterpret_cast<char*>(tensor->mutable_int32_data()->mutable_data());
      num_elements = tensor->int32_data_size();
      element_size = sizeof(uint8_t);
      break;

    case TensorProto_DataType_UINT16:
    case TensorProto_DataType_INT16:
    case TensorProto_DataType_FLOAT16:
    case TensorProto_DataType_BFLOAT16:
      bytes = reinterpret_cast<char*>(tensor->mutable_int32_data()->mutable_data());
      num_elements = tensor->int32_data_size();
      element_size = sizeof(uint16_t);
      break;

    case TensorProto_DataType_UINT64:
      bytes = reinterpret_cast<char*>(tensor->mutable_uint64_data()->mutable_data());
      num_elements = tensor->uint64_data_size();
      element_size = sizeof(uint64_t);
      break;

    case TensorProto_DataType_DOUBLE:
      bytes = reinterpret_cast<char*>(tensor->mutable_double_data()->mutable_data());
      num_elements = tensor->double_data_size();
      element_size = sizeof(double);
      break;

    case TensorProto_DataType_INT64:
      bytes = reinterpret_cast<char*>(tensor->mutable_int64_data()->mutable_data());
      num_elements = tensor->int64_data_size();
      element_size = sizeof(int64_t);
      break;

    case TensorProto_DataType_COMPLEX64:
      bytes = reinterpret_cast<char*>(tensor->mutable_float_data()->mutable_data());
      num_elements = tensor->float_data_size();
      element_size = sizeof(float);
      break;
  }
  if (tensor->has_raw_data()) {
    num_elements = (tensor->raw_data().size()) / element_size;
    bytes = const_cast<char*>(tensor->mutable_raw_data()->c_str());
  }
  for (size_t i = 0; i < num_elements; ++i) {
    char* start_byte = bytes + i * element_size;
    char* end_byte = start_byte + element_size - 1;
    for (size_t count = 0; count < element_size / 2; ++count) {
      std::swap(*start_byte++, *end_byte--);
    }
  }
  return;
}

#if !defined(ORT_MINIMAL_BUILD)

static Status UnpackTensorWithExternalDataImpl(const ONNX_NAMESPACE::TensorProto& tensor,
                                               const std::filesystem::path& tensor_proto_dir,
                                               size_t expected_num_elements, size_t element_size,
                                               /*out*/ unsigned char* p_data) {
  ORT_RETURN_IF(nullptr == p_data, "nullptr == p_data");
  std::vector<uint8_t> unpacked_tensor;
  ORT_RETURN_IF_ERROR(ReadExternalDataForTensor(tensor, tensor_proto_dir, unpacked_tensor));

  // ReadLittleEndian checks src and dst buffers are the same size
  auto src_span = gsl::make_span(unpacked_tensor.data(), unpacked_tensor.size());
  auto dst_span = gsl::make_span(p_data, expected_num_elements * element_size);

  return onnxruntime::utils::ReadLittleEndian(element_size, src_span, dst_span);
}

template <typename T>
Status UnpackTensorWithExternalData(const ONNX_NAMESPACE::TensorProto& tensor,
                                    const std::filesystem::path& tensor_proto_dir, size_t expected_num_elements,
                                    /*out*/ T* p_data) {
  static_assert(std::is_trivially_copyable<T>::value, "T must be trivially copyable");

  return UnpackTensorWithExternalDataImpl(tensor, tensor_proto_dir, expected_num_elements, sizeof(T),
                                          reinterpret_cast<unsigned char*>(p_data));
}

#define DEFINE_INT4_UNPACK_TENSOR_WITH_EXT_DATA_IMPL(INT4_TYPE)                                              \
  template <>                                                                                                \
  Status UnpackTensorWithExternalData<INT4_TYPE>(const ONNX_NAMESPACE::TensorProto& tensor,                  \
                                                 const std::filesystem::path& tensor_proto_dir,              \
                                                 size_t expected_num_elements, /*out*/ INT4_TYPE* p_data) {  \
    static_assert(std::is_trivially_copyable<INT4_TYPE>::value, "T must be trivially copyable");             \
                                                                                                             \
    ORT_RETURN_IF(nullptr == p_data, "nullptr == p_data");                                                   \
    std::vector<uint8_t> unpacked_tensor;                                                                    \
    ORT_RETURN_IF_ERROR(ReadExternalDataForTensor(tensor, tensor_proto_dir, unpacked_tensor));               \
                                                                                                             \
    size_t num_packed_pairs = INT4_TYPE::CalcNumInt4Pairs(expected_num_elements);                            \
    ORT_RETURN_IF_NOT(num_packed_pairs == unpacked_tensor.size(), "Unexpected number of packed int4 pairs"); \
                                                                                                             \
    gsl::span<const INT4_TYPE> src_span =                                                                    \
        gsl::make_span(reinterpret_cast<const INT4_TYPE*>(unpacked_tensor.data()), num_packed_pairs);        \
    gsl::span<INT4_TYPE> dst_span = gsl::make_span(p_data, expected_num_elements);                           \
                                                                                                             \
    std::memcpy(dst_span.data(), src_span.data(), num_packed_pairs);                                         \
                                                                                                             \
    return Status::OK();                                                                                     \
  }

DEFINE_INT4_UNPACK_TENSOR_WITH_EXT_DATA_IMPL(Int4x2)
DEFINE_INT4_UNPACK_TENSOR_WITH_EXT_DATA_IMPL(UInt4x2)

#define INSTANTIATE_UNPACK_EXTERNAL_TENSOR(type)                                                                 \
  template Status UnpackTensorWithExternalData(const ONNX_NAMESPACE::TensorProto&, const std::filesystem::path&, \
                                               size_t, type*);

INSTANTIATE_UNPACK_EXTERNAL_TENSOR(float)
INSTANTIATE_UNPACK_EXTERNAL_TENSOR(double)
INSTANTIATE_UNPACK_EXTERNAL_TENSOR(uint8_t)
INSTANTIATE_UNPACK_EXTERNAL_TENSOR(int8_t)
INSTANTIATE_UNPACK_EXTERNAL_TENSOR(int16_t)
INSTANTIATE_UNPACK_EXTERNAL_TENSOR(uint16_t)
INSTANTIATE_UNPACK_EXTERNAL_TENSOR(int32_t)
INSTANTIATE_UNPACK_EXTERNAL_TENSOR(int64_t)
INSTANTIATE_UNPACK_EXTERNAL_TENSOR(uint64_t)
INSTANTIATE_UNPACK_EXTERNAL_TENSOR(uint32_t)
INSTANTIATE_UNPACK_EXTERNAL_TENSOR(bool)
INSTANTIATE_UNPACK_EXTERNAL_TENSOR(MLFloat16)
INSTANTIATE_UNPACK_EXTERNAL_TENSOR(BFloat16)

#if !defined(DISABLE_FLOAT8_TYPES)
INSTANTIATE_UNPACK_EXTERNAL_TENSOR(Float8E4M3FN)
INSTANTIATE_UNPACK_EXTERNAL_TENSOR(Float8E4M3FNUZ)
INSTANTIATE_UNPACK_EXTERNAL_TENSOR(Float8E5M2)
INSTANTIATE_UNPACK_EXTERNAL_TENSOR(Float8E5M2FNUZ)
#endif

template <>
Status UnpackTensorWithExternalData(const ONNX_NAMESPACE::TensorProto& /*tensor*/,
                                    const std::filesystem::path& /*tensor_proto_dir*/, size_t /*expected_num_elements*/,
                                    /*out*/ std::string* /*p_data*/) {
  return ORT_MAKE_STATUS(ONNXRUNTIME, FAIL, "External data type cannot be STRING.");
}
#endif  //! defined(ORT_MINIMAL_BUILD)

// implementation of type specific unpack of data contained within the TensorProto
template <typename T>
Status UnpackTensor(const ONNX_NAMESPACE::TensorProto& tensor, const void* raw_data, size_t raw_data_len,
                    /*out*/ T* p_data, size_t expected_num_elements);

#define DEFINE_UNPACK_TENSOR_IMPL(T, Type, field_name, field_size)                                          \
  template <>                                                                                               \
  Status UnpackTensor(const ONNX_NAMESPACE::TensorProto& tensor, const void* raw_data, size_t raw_data_len, \
                      /*out*/ T* p_data, size_t expected_num_elements) {                                    \
    if (nullptr == p_data) {                                                                                \
      const size_t size = raw_data != nullptr ? raw_data_len : tensor.field_size();                         \
      if (size == 0)                                                                                        \
        return Status::OK();                                                                                \
      return Status(common::ONNXRUNTIME, common::INVALID_ARGUMENT);                                         \
    }                                                                                                       \
    if (nullptr == p_data || Type != tensor.data_type()) {                                                  \
      return Status(common::ONNXRUNTIME, common::INVALID_ARGUMENT);                                         \
    }                                                                                                       \
    if (raw_data != nullptr) {                                                                              \
      return UnpackTensorWithRawData(raw_data, raw_data_len, expected_num_elements, p_data);                \
    }                                                                                                       \
    if (static_cast<size_t>(tensor.field_size()) != expected_num_elements)                                  \
      return ORT_MAKE_STATUS(ONNXRUNTIME, INVALID_ARGUMENT, "corrupted protobuf data: tensor shape size(",  \
                             expected_num_elements, ") does not match the data size(", tensor.field_size(), \
                             ") in proto");                                                                 \
    auto& data = tensor.field_name();                                                                       \
    for (auto data_iter = data.cbegin(); data_iter != data.cend(); ++data_iter)                             \
      *p_data++ = static_cast<T>(*data_iter);                                                               \
    return Status::OK();                                                                                    \
  }

// TODO: complex64 complex128
DEFINE_UNPACK_TENSOR_IMPL(float, ONNX_NAMESPACE::TensorProto_DataType_FLOAT, float_data, float_data_size)
DEFINE_UNPACK_TENSOR_IMPL(double, ONNX_NAMESPACE::TensorProto_DataType_DOUBLE, double_data, double_data_size);
DEFINE_UNPACK_TENSOR_IMPL(uint8_t, ONNX_NAMESPACE::TensorProto_DataType_UINT8, int32_data, int32_data_size)
DEFINE_UNPACK_TENSOR_IMPL(int8_t, ONNX_NAMESPACE::TensorProto_DataType_INT8, int32_data, int32_data_size)
DEFINE_UNPACK_TENSOR_IMPL(int16_t, ONNX_NAMESPACE::TensorProto_DataType_INT16, int32_data, int32_data_size)
DEFINE_UNPACK_TENSOR_IMPL(uint16_t, ONNX_NAMESPACE::TensorProto_DataType_UINT16, int32_data, int32_data_size)
DEFINE_UNPACK_TENSOR_IMPL(int32_t, ONNX_NAMESPACE::TensorProto_DataType_INT32, int32_data, int32_data_size)
DEFINE_UNPACK_TENSOR_IMPL(int64_t, ONNX_NAMESPACE::TensorProto_DataType_INT64, int64_data, int64_data_size)
DEFINE_UNPACK_TENSOR_IMPL(uint64_t, ONNX_NAMESPACE::TensorProto_DataType_UINT64, uint64_data, uint64_data_size)
DEFINE_UNPACK_TENSOR_IMPL(uint32_t, ONNX_NAMESPACE::TensorProto_DataType_UINT32, uint64_data, uint64_data_size)

//
// Specializations of UnpackTensor that need custom handling for the input type
//

// UnpackTensor<std::string>. Note: doesn't support raw data
template <>
Status UnpackTensor(const ONNX_NAMESPACE::TensorProto& tensor, const void* /*raw_data*/, size_t /*raw_data_len*/,
                    /*out*/ std::string* p_data, size_t expected_size) {
  if (nullptr == p_data) {
    if (tensor.string_data_size() == 0)
      return Status::OK();
    return Status(common::ONNXRUNTIME, common::INVALID_ARGUMENT);
  }
  if (ONNX_NAMESPACE::TensorProto_DataType_STRING != tensor.data_type()) {
    return Status(common::ONNXRUNTIME, common::INVALID_ARGUMENT);
  }

  if (static_cast<size_t>(tensor.string_data_size()) != expected_size)
    return Status(common::ONNXRUNTIME, common::INVALID_ARGUMENT,
                  "UnpackTensor: the pre-allocate size does not match the size in proto");

  auto& string_data = tensor.string_data();
  for (const auto& iter : string_data) {
    *p_data++ = iter;
  }

  return Status::OK();
}

// UnpackTensor<bool>
template <>
Status UnpackTensor(const ONNX_NAMESPACE::TensorProto& tensor, const void* raw_data, size_t raw_data_len,
                    /*out*/ bool* p_data, size_t expected_size) {
  if (nullptr == p_data) {
    const size_t size = raw_data != nullptr ? raw_data_len : tensor.int32_data_size();
    if (size == 0)
      return Status::OK();
    return Status(common::ONNXRUNTIME, common::INVALID_ARGUMENT);
  }
  if (ONNX_NAMESPACE::TensorProto_DataType_BOOL != tensor.data_type()) {
    return Status(common::ONNXRUNTIME, common::INVALID_ARGUMENT);
  }

  if (raw_data != nullptr) {
    return UnpackTensorWithRawData(raw_data, raw_data_len, expected_size, p_data);
  }

  if (static_cast<size_t>(tensor.int32_data_size()) != expected_size)
    return Status(common::ONNXRUNTIME, common::INVALID_ARGUMENT,
                  "UnpackTensor: the pre-allocate size does not match the size in proto");
  for (int iter : tensor.int32_data()) {
    *p_data++ = static_cast<bool>(iter);
  }

  return Status::OK();
}

// UnpackTensor<MLFloat16>
template <>
Status UnpackTensor(const ONNX_NAMESPACE::TensorProto& tensor, const void* raw_data, size_t raw_data_len,
                    /*out*/ MLFloat16* p_data, size_t expected_size) {
  if (nullptr == p_data) {
    const size_t size = raw_data != nullptr ? raw_data_len : tensor.int32_data_size();
    if (size == 0)
      return Status::OK();
    return Status(common::ONNXRUNTIME, common::INVALID_ARGUMENT);
  }
  if (ONNX_NAMESPACE::TensorProto_DataType_FLOAT16 != tensor.data_type()) {
    return Status(common::ONNXRUNTIME, common::INVALID_ARGUMENT);
  }

  if (raw_data != nullptr) {
    return UnpackTensorWithRawData(raw_data, raw_data_len, expected_size, p_data);
  }

  if (static_cast<size_t>(tensor.int32_data_size()) != expected_size)
    return Status(common::ONNXRUNTIME, common::INVALID_ARGUMENT,
                  "UnpackTensor: the pre-allocate size does not match the size in proto");

  constexpr int max_value = std::numeric_limits<uint16_t>::max();
  for (int i = 0; i < static_cast<int>(expected_size); i++) {
    int v = tensor.int32_data()[i];
    if (v < 0 || v > max_value) {
      return Status(common::ONNXRUNTIME, common::INVALID_ARGUMENT, "data overflow");
    }
    p_data[i] = MLFloat16::FromBits(static_cast<uint16_t>(v));
  }

  return Status::OK();
}

// UnpackTensor<BFloat16>
template <>
Status UnpackTensor(const ONNX_NAMESPACE::TensorProto& tensor, const void* raw_data, size_t raw_data_len,
                    /*out*/ BFloat16* p_data, size_t expected_size) {
  if (nullptr == p_data) {
    const size_t size = raw_data != nullptr ? raw_data_len : tensor.int32_data_size();
    if (size == 0)
      return Status::OK();

    return Status(common::ONNXRUNTIME, common::INVALID_ARGUMENT);
  }
  if (ONNX_NAMESPACE::TensorProto_DataType_BFLOAT16 != tensor.data_type()) {
    return Status(common::ONNXRUNTIME, common::INVALID_ARGUMENT);
  }

  if (raw_data != nullptr) {
    return UnpackTensorWithRawData(raw_data, raw_data_len, expected_size, p_data);
  }

  if (static_cast<size_t>(tensor.int32_data_size()) != expected_size)
    return Status(common::ONNXRUNTIME, common::INVALID_ARGUMENT,
                  "UnpackTensor: the pre-allocate size does not match the size in proto");

  constexpr int max_value = std::numeric_limits<uint16_t>::max();
  for (int i = 0; i < static_cast<int>(expected_size); i++) {
    int v = tensor.int32_data()[i];
    if (v < 0 || v > max_value) {
      return Status(common::ONNXRUNTIME, common::INVALID_ARGUMENT, "data overflow");
    }
    p_data[i] = BFloat16(static_cast<uint16_t>(v), BFloat16::FromBits());
  }

  return Status::OK();
}

#if !defined(DISABLE_FLOAT8_TYPES)

// UnpackTensor<Float8E4M3FN>
template <>
Status UnpackTensor(const ONNX_NAMESPACE::TensorProto& tensor, const void* raw_data, size_t raw_data_len,
                    /*out*/ Float8E4M3FN* p_data, size_t expected_size) {
  if (nullptr == p_data) {
    const size_t size = raw_data != nullptr ? raw_data_len : tensor.int32_data_size();
    if (size == 0)
      return Status::OK();

    return Status(common::ONNXRUNTIME, common::INVALID_ARGUMENT);
  }
  if (ONNX_NAMESPACE::TensorProto_DataType_FLOAT8E4M3FN != tensor.data_type()) {
    return Status(common::ONNXRUNTIME, common::INVALID_ARGUMENT);
  }

  if (raw_data != nullptr) {
    return UnpackTensorWithRawData(raw_data, raw_data_len, expected_size, p_data);
  }

  if (static_cast<size_t>(tensor.int32_data_size()) != expected_size)
    return Status(common::ONNXRUNTIME, common::INVALID_ARGUMENT,
                  "UnpackTensor: the pre-allocate size does not match the size in proto");

  constexpr int max_value = std::numeric_limits<uint8_t>::max();
  for (int i = 0; i < static_cast<int>(expected_size); i++) {
    int v = tensor.int32_data()[i];
    if (v < 0 || v > max_value) {
      return Status(common::ONNXRUNTIME, common::INVALID_ARGUMENT, "data overflow");
    }
    p_data[i] = Float8E4M3FN(static_cast<uint8_t>(v), Float8E4M3FN::FromBits());
  }

  return Status::OK();
}

// UnpackTensor<Float8E4M3FNUZ>
template <>
Status UnpackTensor(const ONNX_NAMESPACE::TensorProto& tensor, const void* raw_data, size_t raw_data_len,
                    /*out*/ Float8E4M3FNUZ* p_data, size_t expected_size) {
  if (nullptr == p_data) {
    const size_t size = raw_data != nullptr ? raw_data_len : tensor.int32_data_size();
    if (size == 0)
      return Status::OK();

    return Status(common::ONNXRUNTIME, common::INVALID_ARGUMENT);
  }
  if (ONNX_NAMESPACE::TensorProto_DataType_FLOAT8E4M3FNUZ != tensor.data_type()) {
    return Status(common::ONNXRUNTIME, common::INVALID_ARGUMENT);
  }

  if (raw_data != nullptr) {
    return UnpackTensorWithRawData(raw_data, raw_data_len, expected_size, p_data);
  }

  if (static_cast<size_t>(tensor.int32_data_size()) != expected_size)
    return Status(common::ONNXRUNTIME, common::INVALID_ARGUMENT,
                  "UnpackTensor: the pre-allocate size does not match the size in proto");

  constexpr int max_value = std::numeric_limits<uint8_t>::max();
  for (int i = 0; i < static_cast<int>(expected_size); i++) {
    int v = tensor.int32_data()[i];
    if (v < 0 || v > max_value) {
      return Status(common::ONNXRUNTIME, common::INVALID_ARGUMENT, "data overflow");
    }
    p_data[i] = Float8E4M3FNUZ(static_cast<uint8_t>(v), Float8E4M3FNUZ::FromBits());
  }

  return Status::OK();
}

// UnpackTensor<Float8E5M2>
template <>
Status UnpackTensor(const ONNX_NAMESPACE::TensorProto& tensor, const void* raw_data, size_t raw_data_len,
                    /*out*/ Float8E5M2* p_data, size_t expected_size) {
  if (nullptr == p_data) {
    const size_t size = raw_data != nullptr ? raw_data_len : tensor.int32_data_size();
    if (size == 0)
      return Status::OK();

    return Status(common::ONNXRUNTIME, common::INVALID_ARGUMENT);
  }
  if (ONNX_NAMESPACE::TensorProto_DataType_FLOAT8E5M2 != tensor.data_type()) {
    return Status(common::ONNXRUNTIME, common::INVALID_ARGUMENT);
  }

  if (raw_data != nullptr) {
    return UnpackTensorWithRawData(raw_data, raw_data_len, expected_size, p_data);
  }

  if (static_cast<size_t>(tensor.int32_data_size()) != expected_size)
    return Status(common::ONNXRUNTIME, common::INVALID_ARGUMENT,
                  "UnpackTensor: the pre-allocate size does not match the size in proto");

  constexpr int max_value = std::numeric_limits<uint8_t>::max();
  for (int i = 0; i < static_cast<int>(expected_size); i++) {
    int v = tensor.int32_data()[i];
    if (v < 0 || v > max_value) {
      return Status(common::ONNXRUNTIME, common::INVALID_ARGUMENT, "data overflow");
    }
    p_data[i] = Float8E5M2(static_cast<uint8_t>(v), Float8E5M2::FromBits());
  }

  return Status::OK();
}

// UnpackTensor<Float8E5M2FNUZ>
template <>
Status UnpackTensor(const ONNX_NAMESPACE::TensorProto& tensor, const void* raw_data, size_t raw_data_len,
                    /*out*/ Float8E5M2FNUZ* p_data, size_t expected_size) {
  if (nullptr == p_data) {
    const size_t size = raw_data != nullptr ? raw_data_len : tensor.int32_data_size();
    if (size == 0)
      return Status::OK();

    return Status(common::ONNXRUNTIME, common::INVALID_ARGUMENT);
  }
  if (ONNX_NAMESPACE::TensorProto_DataType_FLOAT8E5M2FNUZ != tensor.data_type()) {
    return Status(common::ONNXRUNTIME, common::INVALID_ARGUMENT);
  }

  if (raw_data != nullptr) {
    return UnpackTensorWithRawData(raw_data, raw_data_len, expected_size, p_data);
  }

  if (static_cast<size_t>(tensor.int32_data_size()) != expected_size)
    return Status(common::ONNXRUNTIME, common::INVALID_ARGUMENT,
                  "UnpackTensor: the pre-allocate size does not match the size in proto");

  constexpr int max_value = std::numeric_limits<uint8_t>::max();
  for (int i = 0; i < static_cast<int>(expected_size); i++) {
    int v = tensor.int32_data()[i];
    if (v < 0 || v > max_value) {
      return Status(common::ONNXRUNTIME, common::INVALID_ARGUMENT, "data overflow");
    }
    p_data[i] = Float8E5M2FNUZ(static_cast<uint8_t>(v), Float8E5M2FNUZ::FromBits());
  }

  return Status::OK();
}

#endif

#define DEFINE_INT4_UNPACK_TENSOR_IMPL(INT4_TYPE, ONNX_INT4_TYPE)                                           \
  template <>                                                                                               \
  Status UnpackTensor(const ONNX_NAMESPACE::TensorProto& tensor, const void* raw_data, size_t raw_data_len, \
                      /*out*/ INT4_TYPE* p_data, size_t expected_num_elems) {                               \
    if (nullptr == p_data) {                                                                                \
      const size_t size = raw_data != nullptr ? raw_data_len : tensor.int32_data_size();                    \
      return size == 0 ? Status::OK() : Status(common::ONNXRUNTIME, common::INVALID_ARGUMENT);              \
    }                                                                                                       \
    if (ONNX_NAMESPACE::ONNX_INT4_TYPE != tensor.data_type()) {                                             \
      return Status(common::ONNXRUNTIME, common::INVALID_ARGUMENT);                                         \
    }                                                                                                       \
                                                                                                            \
    size_t expected_int4_pairs = INT4_TYPE::CalcNumInt4Pairs(expected_num_elems);                           \
                                                                                                            \
    if (raw_data != nullptr) {                                                                              \
      return UnpackTensorWithRawData(raw_data, raw_data_len, expected_num_elems, p_data);                   \
    }                                                                                                       \
                                                                                                            \
    ORT_RETURN_IF_NOT(static_cast<size_t>(tensor.int32_data_size()) == expected_int4_pairs,                 \
                      "UnpackTensor: the pre-allocated size does not match the size in proto");             \
                                                                                                            \
    for (int i = 0; i < static_cast<int>(tensor.int32_data_size()); i++) {                                  \
      p_data[i] = INT4_TYPE(static_cast<std::byte>(tensor.int32_data()[i]));                                \
    }                                                                                                       \
                                                                                                            \
    return Status::OK();                                                                                    \
  }

// UnpackTensor<Int4x2>
DEFINE_INT4_UNPACK_TENSOR_IMPL(Int4x2, TensorProto_DataType_INT4)

// UnpackTensor<UInt4x2>
DEFINE_INT4_UNPACK_TENSOR_IMPL(UInt4x2, TensorProto_DataType_UINT4)

// UnpackTensor from raw data, external data or the type specific data field.
// Uses the model path to construct the full path for loading external data. In case when model_path is empty
// it uses current directory.
template <typename T>
Status UnpackTensor(const ONNX_NAMESPACE::TensorProto& tensor, const std::filesystem::path& model_path,
                    /*out*/ T* p_data, size_t expected_num_elements) {
#if !defined(ORT_MINIMAL_BUILD)
  if (HasExternalData(tensor)) {
    return UnpackTensorWithExternalData(tensor, model_path.parent_path(),
                                        expected_num_elements, p_data);
  }
#else
  ORT_UNUSED_PARAMETER(model_path);
  ORT_RETURN_IF(HasExternalData(tensor), "TensorProto with external data is not supported in ORT minimal build.");
#endif

  return HasRawData(tensor)
             ? UnpackTensor(tensor, tensor.raw_data().data(), tensor.raw_data().size(), p_data, expected_num_elements)
             : UnpackTensor(tensor, nullptr, 0, p_data, expected_num_elements);
}

// instantiate the UnpackTensor variant that supports external data
#define INSTANTIATE_UNPACK_TENSOR(type) \
  template Status UnpackTensor(const ONNX_NAMESPACE::TensorProto&, const std::filesystem::path&, type* p_data, size_t);

INSTANTIATE_UNPACK_TENSOR(float)
INSTANTIATE_UNPACK_TENSOR(double)
INSTANTIATE_UNPACK_TENSOR(uint8_t)
INSTANTIATE_UNPACK_TENSOR(int8_t)
INSTANTIATE_UNPACK_TENSOR(int16_t)
INSTANTIATE_UNPACK_TENSOR(uint16_t)
INSTANTIATE_UNPACK_TENSOR(int32_t)
INSTANTIATE_UNPACK_TENSOR(int64_t)
INSTANTIATE_UNPACK_TENSOR(uint64_t)
INSTANTIATE_UNPACK_TENSOR(uint32_t)
INSTANTIATE_UNPACK_TENSOR(bool)
INSTANTIATE_UNPACK_TENSOR(MLFloat16)
INSTANTIATE_UNPACK_TENSOR(BFloat16)
INSTANTIATE_UNPACK_TENSOR(std::string)

#if !defined(DISABLE_FLOAT8_TYPES)
INSTANTIATE_UNPACK_TENSOR(Float8E4M3FN)
INSTANTIATE_UNPACK_TENSOR(Float8E4M3FNUZ)
INSTANTIATE_UNPACK_TENSOR(Float8E5M2)
INSTANTIATE_UNPACK_TENSOR(Float8E5M2FNUZ)
#endif
INSTANTIATE_UNPACK_TENSOR(Int4x2)
INSTANTIATE_UNPACK_TENSOR(UInt4x2)

#define CASE_PROTO_TRACE(X, Y)                                                                     \
  case ONNX_NAMESPACE::TensorProto_DataType::TensorProto_DataType_##X:                             \
    if (!IAllocator::CalcMemSizeForArrayWithAlignment<alignment>(size, sizeof(Y), out)) {          \
      return common::Status(common::ONNXRUNTIME, common::INVALID_ARGUMENT, "Invalid TensorProto"); \
    }                                                                                              \
    break;

#define CASE_PROTO_TRACE_INT4(X, Y)                                                                            \
  case ONNX_NAMESPACE::TensorProto_DataType::TensorProto_DataType_##X:                                         \
    if (!IAllocator::CalcMemSizeForArrayWithAlignment<alignment>(Y::CalcNumInt4Pairs(size), sizeof(Y), out)) { \
      return common::Status(common::ONNXRUNTIME, common::INVALID_ARGUMENT, "Invalid TensorProto");             \
    }                                                                                                          \
    break;

template <size_t alignment>
common::Status GetSizeInBytesFromTensorProto(const ONNX_NAMESPACE::TensorProto& tensor_proto, size_t* out) {
  const auto& dims = tensor_proto.dims();
  size_t size = 1;
  for (google::protobuf::int64 dim : dims) {
    if (dim < 0 || static_cast<uint64_t>(dim) >= std::numeric_limits<size_t>::max()) {
      return common::Status(common::ONNXRUNTIME, common::INVALID_ARGUMENT, "Invalid TensorProto");
    }
    if (!IAllocator::CalcMemSizeForArray(size, static_cast<size_t>(dim), &size)) {
      return common::Status(common::ONNXRUNTIME, common::INVALID_ARGUMENT, "Invalid TensorProto");
    }
  }
  switch (tensor_proto.data_type()) {
    CASE_PROTO_TRACE(FLOAT, float);
    CASE_PROTO_TRACE(DOUBLE, double);
    CASE_PROTO_TRACE(BOOL, bool);
    CASE_PROTO_TRACE(INT8, int8_t);
    CASE_PROTO_TRACE(INT16, int16_t);
    CASE_PROTO_TRACE(INT32, int32_t);
    CASE_PROTO_TRACE(INT64, int64_t);
    CASE_PROTO_TRACE(UINT8, uint8_t);
    CASE_PROTO_TRACE(UINT16, uint16_t);
    CASE_PROTO_TRACE(UINT32, uint32_t);
    CASE_PROTO_TRACE(UINT64, uint64_t);
    CASE_PROTO_TRACE(FLOAT16, MLFloat16);
    CASE_PROTO_TRACE(BFLOAT16, BFloat16);
    CASE_PROTO_TRACE(STRING, std::string);
#if !defined(DISABLE_FLOAT8_TYPES)
    CASE_PROTO_TRACE(FLOAT8E4M3FN, Float8E4M3FN);
    CASE_PROTO_TRACE(FLOAT8E4M3FNUZ, Float8E4M3FNUZ);
    CASE_PROTO_TRACE(FLOAT8E5M2, Float8E5M2);
    CASE_PROTO_TRACE(FLOAT8E5M2FNUZ, Float8E5M2FNUZ);
#endif
    CASE_PROTO_TRACE_INT4(UINT4, UInt4x2);
    CASE_PROTO_TRACE_INT4(INT4, Int4x2);
    default:
      return common::Status(common::ONNXRUNTIME, common::NOT_IMPLEMENTED);
  }
  return Status::OK();
}

TensorShape GetTensorShapeFromTensorShapeProto(const ONNX_NAMESPACE::TensorShapeProto& tensor_shape_proto) {
  const auto& dims = tensor_shape_proto.dim();
  std::vector<int64_t> tensor_shape_vec(static_cast<size_t>(dims.size()));
  for (int i = 0; i < dims.size(); ++i) {
    tensor_shape_vec[i] =
        HasDimValue(dims[i]) ? dims[i].dim_value() : -1; /* symbolic dimensions are represented as -1 in onnxruntime*/
  }
  return TensorShape(std::move(tensor_shape_vec));
}

TensorShape GetTensorShapeFromTensorProto(const ONNX_NAMESPACE::TensorProto& tensor_proto) {
  const auto& dims = tensor_proto.dims();
  std::vector<int64_t> tensor_shape_vec(static_cast<size_t>(dims.size()));
  for (int i = 0; i < dims.size(); ++i) {
    tensor_shape_vec[i] = dims[i];
  }

  return TensorShape(std::move(tensor_shape_vec));
}

struct UnInitializeParam {
  void* preallocated;
  size_t preallocated_size;
  ONNXTensorElementDataType ele_type;
};

ORT_API_STATUS_IMPL(OrtInitializeBufferForTensor, _In_opt_ void* input, size_t input_len,
                    enum ONNXTensorElementDataType type) {
  OrtStatus* status = nullptr;
  ORT_TRY {
    if (type != ONNX_TENSOR_ELEMENT_DATA_TYPE_STRING || input == nullptr)
      return nullptr;
    size_t tensor_size = input_len / sizeof(std::string);
    std::string* ptr = reinterpret_cast<std::string*>(input);
    for (size_t i = 0, n = tensor_size; i < n; ++i) {
      new (ptr + i) std::string();
    }
  }
  ORT_CATCH(const std::exception& ex) {
    ORT_HANDLE_EXCEPTION([&]() { status = OrtApis::CreateStatus(ORT_RUNTIME_EXCEPTION, ex.what()); });
  }

  return status;
}

ORT_API(void, OrtUninitializeBuffer, _In_opt_ void* input, size_t input_len, enum ONNXTensorElementDataType type) {
  if (type != ONNX_TENSOR_ELEMENT_DATA_TYPE_STRING || input == nullptr)
    return;
  size_t tensor_size = input_len / sizeof(std::string);
  std::string* ptr = reinterpret_cast<std::string*>(input);
  using std::string;
  for (size_t i = 0, n = tensor_size; i < n; ++i) {
    ptr[i].~string();
  }
}
#if defined(_MSC_VER) && !defined(__clang__)
#pragma warning(disable : 26409)
#endif
class AutoDelete {
 public:
  OrtCallback d{nullptr, nullptr};
  AutoDelete() = default;
  ORT_DISALLOW_COPY_ASSIGNMENT_AND_MOVE(AutoDelete);
  ~AutoDelete() {
    if (d.f != nullptr) {
      d.f(d.param);
    }
  }
};

static void DeleteCharArray(void* param) noexcept {
  auto arr = reinterpret_cast<char*>(param);
  delete[] arr;
}

#if !defined(__wasm__)
static Status GetFileContent(const Env& env, const std::filesystem::path& file_path, FileOffsetType offset,
                             size_t length, void*& raw_buffer, OrtCallback& deleter) {
  // query length if it is 0
  if (length == 0) {
    // The return type of std::filesystem::file_size is uintmax_t which could be bigger than size_t
    length = narrow<size_t>(std::filesystem::file_size(file_path));
  }

  // first, try to map into memory
  {
    Env::MappedMemoryPtr mapped_memory{};
    auto status = env.MapFileIntoMemory(file_path.native().c_str(), offset, length, mapped_memory);
    if (status.IsOK()) {
      deleter = mapped_memory.get_deleter().callback;
      raw_buffer = mapped_memory.release();
      return Status::OK();
    }
  }

  // if that fails, try to copy
  auto buffer = std::make_unique<char[]>(length);
  ORT_RETURN_IF_ERROR(
      env.ReadFileIntoBuffer(file_path.native().c_str(), offset, length, gsl::make_span(buffer.get(), length)));

  deleter = OrtCallback{DeleteCharArray, buffer.get()};
  raw_buffer = buffer.release();
  return Status::OK();
}
#endif

Status GetExtDataFromTensorProto(const Env& env, const std::filesystem::path& model_path,
                                 const ONNX_NAMESPACE::TensorProto& tensor_proto, void*& ext_data_buf,
                                 SafeInt<size_t>& ext_data_len, OrtCallback& ext_data_deleter,
                                 SessionState::PrePackInitializers::PrePackedTensorNamesReadFromFile* pre_packed_initializers_name_set, Tensor* buffered_tensor) {
  ORT_ENFORCE(utils::HasExternalData(tensor_proto));
  std::basic_string<ORTCHAR_T> tensor_proto_dir;
  if (!model_path.empty()) {
    ORT_RETURN_IF_ERROR(GetDirNameFromFilePath(model_path, tensor_proto_dir));
  }
  std::basic_string<ORTCHAR_T> external_data_file_path;
  FileOffsetType file_offset;
  SafeInt<size_t> raw_data_safe_len = 0;
  bool pre_packed = false;
  ORT_RETURN_IF_ERROR(
      GetExternalDataInfo(tensor_proto, tensor_proto_dir, external_data_file_path, file_offset, raw_data_safe_len, pre_packed));

  if (pre_packed && pre_packed_initializers_name_set != nullptr) {
    (*pre_packed_initializers_name_set).insert(tensor_proto.name());
  }

  if (external_data_file_path == onnxruntime::utils::kTensorProtoMemoryAddressTag) {
    // the value in location is the memory address of the data
    ext_data_buf = reinterpret_cast<void*>(file_offset);
    ext_data_len = raw_data_safe_len;
    if (buffered_tensor) {
      ext_data_deleter = OrtCallback{[](void* p) noexcept { delete reinterpret_cast<Tensor*>(p); },
                                     reinterpret_cast<void*>(buffered_tensor)};
    } else {
      ext_data_deleter = OrtCallback{nullptr, nullptr};
    }
  } else {
#if defined(__wasm__)
    ORT_RETURN_IF(file_offset < 0 || file_offset + raw_data_safe_len >= 4294967296,
                  "External initializer: ", tensor_proto.name(), " offset: ", file_offset,
                  " size to read: ", static_cast<size_t>(raw_data_safe_len),
                  " are out of bounds or can not be read in full (>4GB).");

    auto buffer = std::make_unique<char[]>(raw_data_safe_len);
    ext_data_deleter = OrtCallback{DeleteCharArray, buffer.get()};
    ext_data_buf = buffer.release();
    ext_data_len = raw_data_safe_len;

    ORT_RETURN_IF_ERROR(LoadWebAssemblyExternalData(env,
                                                    external_data_file_path,
                                                    file_offset,
                                                    ext_data_len,
                                                    ExternalDataLoadType::CPU,
                                                    ext_data_buf));
#else
    // The GetFileContent function doesn't report error if the requested data range is invalid. Therefore we need to
    // manually check file size first.
    std::uintmax_t file_length = std::filesystem::file_size(external_data_file_path);

    SafeInt<FileOffsetType> end_of_read(file_offset);
    end_of_read += raw_data_safe_len;
    ORT_RETURN_IF(file_offset < 0 || static_cast<std::uintmax_t>(end_of_read) > file_length,
                  "External initializer: ", tensor_proto.name(), " offset: ", file_offset,
                  " size to read: ", static_cast<size_t>(raw_data_safe_len), " given file_length: ", file_length,
                  " are out of bounds or can not be read in full.");
    ORT_RETURN_IF_ERROR(GetFileContent(env, external_data_file_path.c_str(), file_offset, raw_data_safe_len,
                                       ext_data_buf, ext_data_deleter));
    ext_data_len = raw_data_safe_len;
#endif
  }

  return Status::OK();
}

Status LoadExtDataToTensorFromTensorProto(const Env& env, const std::filesystem::path& model_path,
                                          const ONNX_NAMESPACE::TensorProto& tensor_proto,
                                          const IExternalDataLoader& ext_data_loader,
                                          Tensor& tensor) {
  ORT_ENFORCE(utils::HasExternalData(tensor_proto));
  std::basic_string<ORTCHAR_T> tensor_proto_dir;
  if (!model_path.empty()) {
    ORT_RETURN_IF_ERROR(GetDirNameFromFilePath(model_path, tensor_proto_dir));
  }
  std::basic_string<ORTCHAR_T> external_data_file_path;
  FileOffsetType file_offset;
  SafeInt<size_t> raw_data_safe_len = 0;
  ORT_RETURN_IF_ERROR(
      GetExternalDataInfo(tensor_proto, tensor_proto_dir, external_data_file_path, file_offset, raw_data_safe_len));

  ORT_RETURN_IF(file_offset < 0 || raw_data_safe_len != tensor.SizeInBytes(),
                "External initializer: ", tensor_proto.name(), " offset: ", file_offset,
                " size to read: ", static_cast<size_t>(raw_data_safe_len),
                " does not match the tensor size: ", tensor.SizeInBytes());
  ORT_RETURN_IF(external_data_file_path == onnxruntime::utils::kTensorProtoMemoryAddressTag,
                "Memory address tag is not supported by custom external data loader.");

  return ext_data_loader.LoadTensor(env, external_data_file_path, file_offset, raw_data_safe_len, tensor);
}

#define CASE_PROTO(X, Y)                                                                                            \
  case ONNX_NAMESPACE::TensorProto_DataType::TensorProto_DataType_##X:                                              \
    ORT_RETURN_IF_ERROR(                                                                                            \
        UnpackTensor<Y>(tensor_proto, raw_data, raw_data_len, (Y*)preallocated, static_cast<size_t>(tensor_size))); \
    break;

/**
 * @brief Convert tensor_proto to tensor format and store it to pre-allocated tensor
 * @param env
 * @param model_path
 * @param tensor_proto  tensor data in protobuf format
 * @param tensor        pre-allocated tensor object, where we store the data
 * @return
 */
Status TensorProtoToTensor(const Env& env, const std::filesystem::path& model_path,
                           const ONNX_NAMESPACE::TensorProto& tensor_proto, Tensor& tensor) {
  // Validate tensor compatibility
  TensorShape tensor_shape = GetTensorShapeFromTensorProto(tensor_proto);
  if (tensor_shape != tensor.Shape()) {
    return Status(common::ONNXRUNTIME, common::INVALID_ARGUMENT, "TensorProtoToTensor() tensor shape mismatch!");
  }
  const DataTypeImpl* const source_type =
      DataTypeImpl::TensorTypeFromONNXEnum(tensor_proto.data_type())->GetElementType();
  if (source_type->Size() > tensor.DataType()->Size()) {
    return ORT_MAKE_STATUS(ONNXRUNTIME, INVALID_ARGUMENT, "TensorProto type ", DataTypeImpl::ToString(source_type),
                           " can not be written into Tensor type ", DataTypeImpl::ToString(tensor.DataType()));
  }

  // find raw data in proto buf
  void* raw_data = nullptr;
  SafeInt<size_t> raw_data_len = 0;
  AutoDelete deleter_for_file_data;
  OrtCallback& d = deleter_for_file_data.d;

  if (utils::HasExternalData(tensor_proto)) {
    ORT_RETURN_IF_ERROR(GetExtDataFromTensorProto(env, model_path, tensor_proto, raw_data, raw_data_len, d, nullptr));
  } else if (utils::HasRawData(tensor_proto)) {
    raw_data = const_cast<char*>(tensor_proto.raw_data().data());
    // TODO The line above has const-correctness issues. Below is a possible fix which copies the tensor_proto data
    //      into a writeable buffer. However, it requires extra memory which may exceed the limit for certain tests.
    // auto buffer = std::make_unique<char[]>(tensor_proto.raw_data().size());
    // std::memcpy(buffer.get(), tensor_proto.raw_data().data(), tensor_proto.raw_data().size());
    // deleter_for_file_data.d = OrtCallback{DeleteCharArray, buffer.get()};
    // raw_data = buffer.release();
    raw_data_len = tensor_proto.raw_data().size();
  }

  if (nullptr != raw_data && utils::IsPrimitiveDataType<std::string>(source_type)) {
    return Status(common::ONNXRUNTIME, common::INVALID_ARGUMENT, "string tensor can not have raw data");
  }

  // unpacking tensor_proto data to preallocated tensor
  void* preallocated = tensor.MutableDataRaw();
  int64_t tensor_size = 1;
  {
    for (auto i : tensor_proto.dims()) {
      if (i < 0) {
        return Status(common::ONNXRUNTIME, common::INVALID_ARGUMENT, "tensor can't contain negative dims");
      }
      tensor_size *= i;
    }
  }
  // tensor_size could be zero. see test_slice_start_out_of_bounds\test_data_set_0\output_0.pb
  if (static_cast<uint64_t>(tensor_size) > SIZE_MAX) {
    return Status(common::ONNXRUNTIME, common::INVALID_ARGUMENT, "size overflow");
  }
  switch (tensor_proto.data_type()) {
    CASE_PROTO(FLOAT, float);
    CASE_PROTO(DOUBLE, double);
    CASE_PROTO(BOOL, bool);
    CASE_PROTO(INT8, int8_t);
    CASE_PROTO(INT16, int16_t);
    CASE_PROTO(INT32, int32_t);
    CASE_PROTO(INT64, int64_t);
    CASE_PROTO(UINT8, uint8_t);
    CASE_PROTO(UINT16, uint16_t);
    CASE_PROTO(UINT32, uint32_t);
    CASE_PROTO(UINT64, uint64_t);
    CASE_PROTO(FLOAT16, MLFloat16);
    CASE_PROTO(BFLOAT16, BFloat16);
#if !defined(DISABLE_FLOAT8_TYPES)
    CASE_PROTO(FLOAT8E4M3FN, Float8E4M3FN);
    CASE_PROTO(FLOAT8E4M3FNUZ, Float8E4M3FNUZ);
    CASE_PROTO(FLOAT8E5M2, Float8E5M2);
    CASE_PROTO(FLOAT8E5M2FNUZ, Float8E5M2FNUZ);
#endif
    CASE_PROTO(INT4, Int4x2);
    CASE_PROTO(UINT4, UInt4x2);
    case ONNX_NAMESPACE::TensorProto_DataType::TensorProto_DataType_STRING:
      ORT_RETURN_IF_ERROR(UnpackTensor<std::string>(tensor_proto, raw_data, raw_data_len,
                                                    static_cast<std::string*>(preallocated),
                                                    static_cast<size_t>(tensor_size)));
      break;
    default: {
      std::ostringstream ostr;
      ostr << "Initialized tensor with unexpected type: " << tensor_proto.data_type();
      return common::Status(common::ONNXRUNTIME, common::INVALID_ARGUMENT, ostr.str());
    }
  }

  return Status::OK();
}

Status TensorProtoToOrtValue(const Env& env, const std::filesystem::path& model_path,
                             const ONNX_NAMESPACE::TensorProto& tensor_proto, const MemBuffer& m, OrtValue& value) {
  return TensorProtoToOrtValueImpl(env, model_path, tensor_proto, &m, nullptr, value);
}

Status TensorProtoToOrtValue(const Env& env, const std::filesystem::path& model_path,
                             const ONNX_NAMESPACE::TensorProto& tensor_proto, AllocatorPtr alloc, OrtValue& value) {
  return TensorProtoToOrtValueImpl(env, model_path, tensor_proto, nullptr, alloc, value);
}

#define CASE_TYPE(X)                             \
  case ONNX_NAMESPACE::TensorProto_DataType_##X: \
    return ONNX_TENSOR_ELEMENT_DATA_TYPE_##X;

ONNXTensorElementDataType CApiElementTypeFromProtoType(int type) {
  switch (type) {
    CASE_TYPE(FLOAT)
    CASE_TYPE(UINT8)
    CASE_TYPE(INT8)
    CASE_TYPE(UINT16)
    CASE_TYPE(INT16)
    CASE_TYPE(INT32)
    CASE_TYPE(INT64)
    CASE_TYPE(STRING)
    CASE_TYPE(BOOL)
    CASE_TYPE(FLOAT16)
    CASE_TYPE(DOUBLE)
    CASE_TYPE(UINT32)
    CASE_TYPE(UINT64)
    CASE_TYPE(COMPLEX64)
    CASE_TYPE(COMPLEX128)
    CASE_TYPE(BFLOAT16)
#if !defined(DISABLE_FLOAT8_TYPES)
    CASE_TYPE(FLOAT8E4M3FN)
    CASE_TYPE(FLOAT8E4M3FNUZ)
    CASE_TYPE(FLOAT8E5M2)
    CASE_TYPE(FLOAT8E5M2FNUZ)
#endif
    CASE_TYPE(UINT4)
    CASE_TYPE(INT4)
    default:
      return ONNX_TENSOR_ELEMENT_DATA_TYPE_UNDEFINED;
  }
}

ONNXTensorElementDataType GetTensorElementType(const ONNX_NAMESPACE::TensorProto& tensor_proto) {
  return CApiElementTypeFromProtoType(tensor_proto.data_type());
}

ONNX_NAMESPACE::TensorProto TensorToTensorProto(const Tensor& tensor,
                                                const std::string& tensor_proto_name,
                                                bool use_tensor_buffer) {
  // Set name, dimensions, type, and data of the TensorProto.
  ONNX_NAMESPACE::TensorProto tensor_proto;

  tensor_proto.set_name(tensor_proto_name);

  for (auto& dim : tensor.Shape().GetDims()) {
    tensor_proto.add_dims(dim);
  }

  tensor_proto.set_data_type(tensor.GetElementType());
  if (tensor.IsDataTypeString()) {
    auto* mutable_string_data = tensor_proto.mutable_string_data();
    auto f = tensor.Data<std::string>();
    auto end = f + tensor.Shape().Size();
    for (; f < end; ++f) {
      *mutable_string_data->Add() = *f;
    }
  } else if (use_tensor_buffer && tensor.SizeInBytes() > 127) {
    // The logic aligns with
    // https://github.com/microsoft/onnxruntime/blob/main/onnxruntime/core/graph/graph_flatbuffers_utils.cc#L302
    const auto* raw_data = tensor.DataRaw();
    ORT_ENFORCE(raw_data, "Missing raw data for tensor proto. Invalid tensor.");
    static_assert(sizeof(void*) <= sizeof(ExternalDataInfo::OFFSET_TYPE));
    tensor_proto.set_data_location(ONNX_NAMESPACE::TensorProto_DataLocation_EXTERNAL);

    // we reinterpret_cast this back to void* in tensorprotoutils.cc:GetExtDataFromTensorProto.
    // use intptr_t as OFFSET_TYPE is signed. in theory you could get a weird looking value if the address uses the
    // high bit, but that should be unlikely in a scenario where we care about memory usage enough to use this path.
    auto offset = narrow<ExternalDataInfo::OFFSET_TYPE>(reinterpret_cast<intptr_t>(raw_data));

    ONNX_NAMESPACE::StringStringEntryProto* entry = tensor_proto.mutable_external_data()->Add();
    entry->set_key("location");
    entry->set_value(ToUTF8String(onnxruntime::utils::kTensorProtoMemoryAddressTag));
    entry = tensor_proto.mutable_external_data()->Add();
    entry->set_key("offset");
    entry->set_value(std::to_string(offset));
    entry = tensor_proto.mutable_external_data()->Add();
    entry->set_key("length");
    entry->set_value(std::to_string(tensor.SizeInBytes()));
  } else {
    utils::SetRawDataInTensorProto(tensor_proto, tensor.DataRaw(), tensor.SizeInBytes());
  }

  return tensor_proto;
}

common::Status ConstantNodeProtoToTensorProto(const ONNX_NAMESPACE::NodeProto& node,
                                              const std::filesystem::path& model_path,
                                              ONNX_NAMESPACE::TensorProto& tensor, const std::string& tensor_name) {
  ORT_RETURN_IF_NOT(node.attribute_size() > 0, "Constant node: ", node.name(), " has no data attributes");

  const AttributeProto& constant_attribute = node.attribute(0);

  switch (constant_attribute.type()) {
    case AttributeProto_AttributeType_TENSOR:
      tensor = constant_attribute.t();
      break;
    case AttributeProto_AttributeType_FLOAT:
      tensor.set_data_type(TensorProto_DataType_FLOAT);
      tensor.add_float_data(constant_attribute.f());
      break;
    case AttributeProto_AttributeType_FLOATS:
      tensor.set_data_type(TensorProto_DataType_FLOAT);
      *tensor.mutable_float_data() = constant_attribute.floats();
      tensor.add_dims(constant_attribute.floats().size());
      break;
    case AttributeProto_AttributeType_INT:
      tensor.set_data_type(TensorProto_DataType_INT64);
      tensor.add_int64_data(constant_attribute.i());
      break;
    case AttributeProto_AttributeType_INTS:
      tensor.set_data_type(TensorProto_DataType_INT64);
      *tensor.mutable_int64_data() = constant_attribute.ints();
      tensor.add_dims(constant_attribute.ints().size());
      break;
    case AttributeProto_AttributeType_STRING:
      tensor.set_data_type(TensorProto_DataType_STRING);
      tensor.add_string_data(constant_attribute.s());
      break;
    case AttributeProto_AttributeType_STRINGS: {
      tensor.set_data_type(TensorProto_DataType_STRING);
      *tensor.mutable_string_data() = constant_attribute.strings();
      tensor.add_dims(constant_attribute.strings().size());
      break;
    }
#if !defined(DISABLE_SPARSE_TENSORS)
    case AttributeProto_AttributeType_SPARSE_TENSOR: {
      auto& s = constant_attribute.sparse_tensor();
      ORT_RETURN_IF_ERROR(SparseTensorProtoToDenseTensorProto(s, model_path, tensor));
      break;
    }
#else
      ORT_UNUSED_PARAMETER(model_path);
#endif
    default:
      ORT_THROW("Unsupported attribute value type of ", constant_attribute.type(), " in 'Constant' node '", node.name(),
                "'");
  }

  // set name last in case attribute type was tensor (would copy over name)
  *(tensor.mutable_name()) = tensor_name;

  return Status::OK();
}

common::Status ConstantNodeProtoToTensorProto(const ONNX_NAMESPACE::NodeProto& node,
                                              const std::filesystem::path& model_path,
                                              ONNX_NAMESPACE::TensorProto& tensor) {
  ORT_ENFORCE(node.output_size() == 1, "NodeProto for Constant should have 1 output. Got:", node.output_size());
  return ConstantNodeProtoToTensorProto(node, model_path, tensor, node.output(0));
}

#if !defined(DISABLE_SPARSE_TENSORS)
static Status CopySparseData(size_t n_sparse_elements,
                             const ONNX_NAMESPACE::TensorProto& indices,
                             const std::filesystem::path& model_path,
                             gsl::span<const int64_t>
                                 dims,
                             std::function<void(size_t from_idx, size_t to_idx)>
                                 copier) {
  Status status = Status::OK();
  TensorShape indices_shape(indices.dims().data(), indices.dims().size());
  const auto elements = narrow<size_t>(indices_shape.Size());

  std::vector<int64_t> indices_values;  // used for conversion of smaller size indices
  std::vector<uint8_t> unpack_buffer;
  gsl::span<const int64_t> indices_data;
  const bool has_raw_data = indices.has_raw_data();
  switch (indices.data_type()) {
    case ONNX_NAMESPACE::TensorProto_DataType_INT64:
      if (has_raw_data) {
        ORT_RETURN_IF_NOT(indices.raw_data().size() == (elements * sizeof(int64_t)),
                          "Sparse Indices raw data size does not match expected.");
        ORT_RETURN_IF_ERROR(UnpackInitializerData(indices, model_path, unpack_buffer));
        indices_data = ReinterpretAsSpan<const int64_t>(gsl::make_span(unpack_buffer));
      } else {
        ORT_RETURN_IF_NOT(indices.int64_data_size() == static_cast<int64_t>(elements),
                          "Sparse indices int64 data size does not match expected");
        indices_data = gsl::make_span(indices.int64_data().data(), elements);
      }
      break;
    case ONNX_NAMESPACE::TensorProto_DataType_INT32: {
      if (has_raw_data) {
        ORT_RETURN_IF_NOT(indices.raw_data().size() == (elements * sizeof(int32_t)),
                          "Sparse Indices raw data size does not match expected.");
        ORT_RETURN_IF_ERROR(UnpackInitializerData(indices, model_path, unpack_buffer));
        auto int32_span = ReinterpretAsSpan<const int32_t>(gsl::make_span(unpack_buffer));
        indices_values.insert(indices_values.cend(), int32_span.begin(), int32_span.end());
        unpack_buffer.clear();
        unpack_buffer.shrink_to_fit();
      } else {
        ORT_RETURN_IF_NOT(indices.int32_data_size() == static_cast<int64_t>(elements),
                          "Sparse indices int32 data size does not match expected");
        indices_values.insert(indices_values.cend(), indices.int32_data().cbegin(), indices.int32_data().cend());
      }
      indices_data = gsl::make_span(indices_values);
      break;
    }
    case ONNX_NAMESPACE::TensorProto_DataType_INT16: {
      if (has_raw_data) {
        ORT_RETURN_IF_NOT(indices.raw_data().size() == (elements * sizeof(int16_t)),
                          "Sparse Indices raw data size does not match expected.");
        ORT_RETURN_IF_ERROR(UnpackInitializerData(indices, model_path, unpack_buffer));
        auto int16_span = ReinterpretAsSpan<const int16_t>(gsl::make_span(unpack_buffer));
        indices_values.insert(indices_values.cend(), int16_span.begin(), int16_span.end());
        indices_data = gsl::make_span(indices_values);
        unpack_buffer.clear();
        unpack_buffer.shrink_to_fit();
      } else {
        return ORT_MAKE_STATUS(ONNXRUNTIME, INVALID_GRAPH,
                               "Invalid SparseTensor indices. INT16 indices must be in the raw data of indices tensor");
      }
      break;
    }
    case ONNX_NAMESPACE::TensorProto_DataType_INT8: {
      if (has_raw_data) {
        ORT_RETURN_IF_NOT(indices.raw_data().size() == elements,
                          "Sparse Indices raw data size does not match expected.");
        ORT_RETURN_IF_ERROR(UnpackInitializerData(indices, model_path, unpack_buffer));
        auto int8_span = ReinterpretAsSpan<const int8_t>(gsl::make_span(unpack_buffer));
        indices_values.insert(indices_values.cend(), int8_span.begin(), int8_span.end());
        indices_data = gsl::make_span(indices_values);
        unpack_buffer.clear();
        unpack_buffer.shrink_to_fit();
      } else {
        return ORT_MAKE_STATUS(ONNXRUNTIME, INVALID_GRAPH,
                               "Invalid SparseTensor indices. INT8 indices must be in the raw data of indices tensor");
      }
      break;
    }
    default:
      return ORT_MAKE_STATUS(
          ONNXRUNTIME, INVALID_GRAPH,
          "Invalid SparseTensor indices. Should one of the following types: int8, int16, int32 or int64");
  }

  if (indices_shape.NumDimensions() == 1) {
    // flattened indexes
    for (size_t i = 0; i < n_sparse_elements; ++i) {
      copier(i, narrow<size_t>(indices_data[i]));
    }
  } else if (indices_shape.NumDimensions() == 2) {
    // entries in format {NNZ, rank}
    ORT_ENFORCE(indices_shape[1] > 0 && static_cast<size_t>(indices_shape[1]) == dims.size());
    auto rank = static_cast<size_t>(indices_shape[1]);
    auto cur_index = indices_data.begin();
    std::vector<size_t> multipliers;
    multipliers.resize(rank);

    // calculate sum of inner dimension elements for each dimension.
    // e.g. if shape {2,3,4}, the result should be {3*4, 4, 1}
    multipliers[rank - 1] = 1;
    for (auto r = rank - 1; r > 0; --r) {
      multipliers[r - 1] = SafeInt<size_t>(dims[r]) * multipliers[r];
    }

    // calculate the offset for the entry
    // e.g. if shape was {2,3,4} and entry was (1, 0, 2) the offset is 14
    // as there are 2 rows, each with 12 entries per row
    for (size_t i = 0; i < n_sparse_elements; ++i) {
      SafeInt<int64_t> idx = 0;
      for (size_t j = 0; j < rank; ++j) {
        idx += SafeInt<int64_t>(cur_index[j]) * multipliers[j];
      }

      copier(i, static_cast<size_t>(idx));
      cur_index += rank;
    }

    ORT_ENFORCE(cur_index == indices_data.end());
  } else {
    status = ORT_MAKE_STATUS(ONNXRUNTIME, INVALID_GRAPH,
                             "Invalid SparseTensor indices. Should be rank 0 or 1. Got:", indices_shape);
  }

  return status;
}

common::Status SparseTensorProtoToDenseTensorProto(const ONNX_NAMESPACE::SparseTensorProto& sparse,
                                                   const std::filesystem::path& model_path,
                                                   ONNX_NAMESPACE::TensorProto& dense) {
  Status status = Status::OK();

  const auto& sparse_values = sparse.values();
  auto type = sparse_values.data_type();
  dense.set_data_type(type);
  *dense.mutable_name() = sparse_values.name();

  SafeInt<size_t> n_sparse_elements = 1;
  for (auto dim : sparse_values.dims()) {
    n_sparse_elements *= dim;
  }

  SafeInt<size_t> n_dense_elements = 1;
  for (auto dim : sparse.dims()) {
    n_dense_elements *= dim;
    dense.add_dims(dim);
  }

  const auto& indices = sparse.indices();
  auto dims = gsl::make_span<const int64_t>(dense.dims().data(), dense.dims().size());

  if (type != TensorProto_DataType_STRING) {
    auto ml_data = DataTypeImpl::TensorTypeFromONNXEnum(type)->GetElementType();
    size_t element_size = ml_data->Size();

    // need to read in sparse data first as it could be in a type specific field, in raw data, or in external data
    std::vector<uint8_t> sparse_data_storage;
    ORT_RETURN_IF_ERROR(UnpackInitializerData(sparse_values, model_path, sparse_data_storage));
    void* sparse_data = sparse_data_storage.data();

    // by putting the data into a std::string we can avoid a copy as set_raw_data can do a std::move
    // into the TensorProto.
    std::string dense_data_storage(n_dense_elements * element_size, 0);
    if (n_sparse_elements > 0) {
      void* dense_data = dense_data_storage.data();

      switch (element_size) {
        case 1: {
          status = CopySparseData(
              n_sparse_elements, indices, model_path, dims, [sparse_data, dense_data](size_t from_idx, size_t to_idx) {
                static_cast<uint8_t*>(dense_data)[to_idx] = static_cast<const uint8_t*>(sparse_data)[from_idx];
              });

          break;
        }
        case 2: {
          status = CopySparseData(n_sparse_elements, indices, model_path, dims,
                                  [sparse_data, dense_data](size_t from_idx, size_t to_idx) {
                                    const auto* src = static_cast<const uint16_t*>(sparse_data) + from_idx;
                                    auto* dst = static_cast<uint16_t*>(dense_data) + to_idx;
                                    memcpy(dst, src, sizeof(uint16_t));
                                  });

          break;
        }
        case 4: {
          status = CopySparseData(n_sparse_elements, indices, model_path, dims,
                                  [sparse_data, dense_data](size_t from_idx, size_t to_idx) {
                                    const auto* src = static_cast<const uint32_t*>(sparse_data) + from_idx;
                                    auto* dst = static_cast<uint32_t*>(dense_data) + to_idx;
                                    memcpy(dst, src, sizeof(uint32_t));
                                  });

          break;
        }
        case 8: {
          status = CopySparseData(n_sparse_elements, indices, model_path, dims,
                                  [sparse_data, dense_data](size_t from_idx, size_t to_idx) {
                                    const auto* src = static_cast<const uint64_t*>(sparse_data) + from_idx;
                                    auto* dst = static_cast<uint64_t*>(dense_data) + to_idx;
                                    memcpy(dst, src, sizeof(uint64_t));
                                  });
          break;
        }

        default:
          return ORT_MAKE_STATUS(ONNXRUNTIME, FAIL, "Element_size of: ", element_size, " is not supported.",
                                 " type: ", type);
      }

      ORT_RETURN_IF_ERROR(status);
    }
    utils::SetRawDataInTensorProto(dense, std::move(dense_data_storage));
  } else {
    // No request for std::string
    status = ORT_MAKE_STATUS(ONNXRUNTIME, FAIL, "Unsupported sparse tensor data type of ",
                             ONNX_NAMESPACE::TensorProto_DataType_STRING);
  }
  return status;
}

#if !defined(ORT_MINIMAL_BUILD)
// Determines if this is a type specific zero
using IsZeroFunc = bool (*)(const void*);
// Copy element
using CopyElementFunc = void (*)(void* dest, const void* src, int64_t dest_index, int64_t src_index);

// Here we are not using tolerance for FP types since these dense tensors were
// created from sparse initializers where zeros were absolute
template <typename T>
inline bool IsZero(const void* p) {
  return (static_cast<T>(0) == *reinterpret_cast<const T*>(p));
}

template <typename T>
inline void CopyElement(void* dst, const void* src, int64_t dst_index, int64_t src_index) {
  const auto* src_p = reinterpret_cast<const T*>(src) + src_index;
  auto* dst_p = reinterpret_cast<T*>(dst) + dst_index;
  memcpy(dst_p, src_p, sizeof(T));
}

template <>
inline void CopyElement<uint8_t>(void* dst, const void* src, int64_t dst_index, int64_t src_index) {
  reinterpret_cast<uint8_t*>(dst)[dst_index] = reinterpret_cast<const uint8_t*>(src)[src_index];
}

template <typename T>
static void SetIndices(gsl::span<int64_t> gathered_indices, std::string& raw_indices, TensorProto& indices) {
  raw_indices.resize(gathered_indices.size() * sizeof(T));
  auto* ind_dest = reinterpret_cast<T*>(raw_indices.data());
  size_t dest_index = 0;
  for (auto src_index : gathered_indices) {
    if constexpr (sizeof(T) == sizeof(int8_t)) {
      ind_dest[dest_index] = static_cast<T>(src_index);
    } else {
      auto* dst = ind_dest + dest_index;
      T v = static_cast<T>(src_index);
      if constexpr (endian::native != endian::little) {
        auto src = gsl::make_span<const unsigned char>(static_cast<const unsigned char*>(
                                                           reinterpret_cast<const unsigned char*>(&v)),
                                                       sizeof(T));
        auto dest = gsl::make_span<unsigned char>(static_cast<unsigned char*>(
                                                      reinterpret_cast<unsigned char*>(dst)),
                                                  sizeof(T));
        onnxruntime::utils::SwapByteOrderCopy(sizeof(T), src, dest);
      } else {
        memcpy(dst, &v, sizeof(T));
      }
    }
    ++dest_index;
  }
  indices.set_data_type(utils::ToTensorProtoElementType<T>());
}

static void SparsifyGeneric(const void* dense_raw_data, size_t n_dense_elements, size_t element_size,
                            IsZeroFunc is_zero, CopyElementFunc copy, TensorProto& values, TensorProto& indices,
                            size_t& nnz) {
  auto advance = [element_size](const void* start, size_t elements) -> const void* {
    return (reinterpret_cast<const uint8_t*>(start) + elements * element_size);
  };

  const auto* cbegin = dense_raw_data;
  const auto* const cend = advance(cbegin, n_dense_elements);
  std::vector<int64_t> gathered_indices;
  int64_t index = 0;
  while (cbegin != cend) {
    if (!is_zero(cbegin)) {
      gathered_indices.push_back(index);
    }
    ++index;
    cbegin = advance(cbegin, 1U);
  }

  if (!gathered_indices.empty()) {
    auto& raw_data = *values.mutable_raw_data();
    raw_data.resize(gathered_indices.size() * element_size);
    void* data_dest = raw_data.data();

    int64_t dest_index = 0;
    for (auto src_index : gathered_indices) {
      copy(data_dest, dense_raw_data, dest_index, src_index);
      ++dest_index;
    }

    auto gathered_span = gsl::make_span(gathered_indices);
    auto& raw_indices = *indices.mutable_raw_data();
    const auto max_index = gathered_indices.back();
    if (max_index <= std::numeric_limits<int8_t>::max()) {
      SetIndices<int8_t>(gathered_span, raw_indices, indices);
    } else if (max_index <= std::numeric_limits<int16_t>::max()) {
      SetIndices<int16_t>(gathered_span, raw_indices, indices);
    } else if (max_index <= std::numeric_limits<int32_t>::max()) {
      SetIndices<int32_t>(gathered_span, raw_indices, indices);
    } else {
      SetIndices<int64_t>(gathered_span, raw_indices, indices);
    }
  } else {
    indices.set_data_type(ONNX_NAMESPACE::TensorProto_DataType_INT8);
    utils::SetRawDataInTensorProto(indices, std::string());
  }
  nnz = gathered_indices.size();
}

common::Status DenseTensorToSparseTensorProto(const ONNX_NAMESPACE::TensorProto& dense_proto,
                                              const std::filesystem::path& model_path,
                                              ONNX_NAMESPACE::SparseTensorProto& result) {
  ORT_ENFORCE(HasDataType(dense_proto), "Must have a valid data type");

  if (dense_proto.data_type() == ONNX_NAMESPACE::TensorProto_DataType_STRING) {
    return ORT_MAKE_STATUS(ONNXRUNTIME, FAIL, "Unsupported sparse tensor data type of ",
                           ONNX_NAMESPACE::TensorProto_DataType_STRING);
  }

  const auto data_type = dense_proto.data_type();
  SparseTensorProto sparse_proto;
  auto& values = *sparse_proto.mutable_values();
  values.set_name(dense_proto.name());
  values.set_data_type(data_type);

  auto& indices = *sparse_proto.mutable_indices();

  SafeInt<size_t> n_dense_elements = 1;
  for (auto dim : dense_proto.dims()) {
    n_dense_elements *= dim;
  }

  auto ml_data = DataTypeImpl::TensorTypeFromONNXEnum(data_type)->GetElementType();
  size_t element_size = ml_data->Size();

  std::vector<uint8_t> dense_raw_data;
  ORT_RETURN_IF_ERROR(UnpackInitializerData(dense_proto, model_path, dense_raw_data));

  size_t nnz = 0;
  void* dense_data = dense_raw_data.data();
  switch (element_size) {
    case 1: {
      SparsifyGeneric(dense_data, n_dense_elements, element_size, IsZero<uint8_t>, CopyElement<uint8_t>, values,
                      indices, nnz);
      break;
    }
    case 2: {
      SparsifyGeneric(dense_data, n_dense_elements, element_size, IsZero<uint16_t>, CopyElement<uint16_t>, values,
                      indices, nnz);
      break;
    }
    case 4: {
      SparsifyGeneric(dense_data, n_dense_elements, element_size, IsZero<uint32_t>, CopyElement<uint32_t>, values,
                      indices, nnz);
      break;
    }
    case 8: {
      SparsifyGeneric(dense_data, n_dense_elements, element_size, IsZero<uint64_t>, CopyElement<uint64_t>, values,
                      indices, nnz);
      break;
    }
    default:
      return ORT_MAKE_STATUS(ONNXRUNTIME, FAIL, "Element_size of: ", element_size, " is not supported.",
                             " data_type: ", data_type);
  }

  // Fix up shapes
  values.add_dims(nnz);
  indices.add_dims(nnz);

  // Save dense shape
  *sparse_proto.mutable_dims() = dense_proto.dims();
  swap(result, sparse_proto);
  return Status::OK();
}

#endif  // !ORT_MINIMAL_BUILD
#endif  // !defined(DISABLE_SPARSE_TENSORS)

template common::Status GetSizeInBytesFromTensorProto<kAllocAlignment>(const ONNX_NAMESPACE::TensorProto& tensor_proto,
                                                                       size_t* out);
template common::Status GetSizeInBytesFromTensorProto<0>(const ONNX_NAMESPACE::TensorProto& tensor_proto, size_t* out);

#define CASE_UNPACK(TYPE, ELEMENT_TYPE, DATA_SIZE)                                                                   \
  case ONNX_NAMESPACE::TensorProto_DataType::TensorProto_DataType_##TYPE: {                                          \
    SafeInt<size_t> tensor_byte_size;                                                                                \
    size_t element_count = 0;                                                                                        \
    if (initializer.has_raw_data()) {                                                                                \
      tensor_byte_size = initializer.raw_data().size();                                                              \
      element_count = tensor_byte_size / sizeof(ELEMENT_TYPE);                                                       \
    } else {                                                                                                         \
      element_count = initializer.DATA_SIZE();                                                                       \
      tensor_byte_size = element_count * sizeof(ELEMENT_TYPE);                                                       \
    }                                                                                                                \
    unpacked_tensor.resize(tensor_byte_size);                                                                        \
    return onnxruntime::utils::UnpackTensor(initializer,                                                             \
                                            initializer.has_raw_data() ? initializer.raw_data().data() : nullptr,    \
                                            initializer.has_raw_data() ? initializer.raw_data().size() : 0,          \
                                            reinterpret_cast<ELEMENT_TYPE*>(unpacked_tensor.data()), element_count); \
    break;                                                                                                           \
  }

#define CASE_UNPACK_INT4(TYPE, ELEMENT_TYPE, DATA_SIZE)                                                              \
  case ONNX_NAMESPACE::TensorProto_DataType::TensorProto_DataType_##TYPE: {                                          \
    TensorShape tensor_shape = GetTensorShapeFromTensorProto(initializer);                                           \
    size_t element_count = static_cast<size_t>(tensor_shape.Size());                                                 \
    size_t packed_element_count = ELEMENT_TYPE::CalcNumInt4Pairs(element_count);                                     \
    unpacked_tensor.resize(packed_element_count * sizeof(ELEMENT_TYPE));                                             \
    return onnxruntime::utils::UnpackTensor(initializer,                                                             \
                                            initializer.has_raw_data() ? initializer.raw_data().data() : nullptr,    \
                                            initializer.has_raw_data() ? initializer.raw_data().size() : 0,          \
                                            reinterpret_cast<ELEMENT_TYPE*>(unpacked_tensor.data()), element_count); \
    break;                                                                                                           \
  }

Status UnpackInitializerData(const onnx::TensorProto& initializer,
                             const std::filesystem::path& model_path,
                             std::vector<uint8_t>& unpacked_tensor) {
  // TODO, if std::vector does not use a custom allocator, the default std::allocator will
  // allocation the memory aligned to std::max_align_t, need look into allocating
  // forced aligned memory (align as 16 or larger)for unpacked_tensor
  if (initializer.data_location() == TensorProto_DataLocation_EXTERNAL) {
    ORT_RETURN_IF_ERROR(ReadExternalDataForTensor(
        initializer,
        model_path.parent_path(),
        unpacked_tensor));
    return Status::OK();
  }

  switch (initializer.data_type()) {
    CASE_UNPACK(FLOAT, float, float_data_size);
    CASE_UNPACK(DOUBLE, double, double_data_size);
    CASE_UNPACK(BOOL, bool, int32_data_size);
    CASE_UNPACK(INT8, int8_t, int32_data_size);
    CASE_UNPACK(INT16, int16_t, int32_data_size);
    CASE_UNPACK(INT32, int32_t, int32_data_size);
    CASE_UNPACK(INT64, int64_t, int64_data_size);
    CASE_UNPACK(UINT8, uint8_t, int32_data_size);
    CASE_UNPACK(UINT16, uint16_t, int32_data_size);
    CASE_UNPACK(UINT32, uint32_t, uint64_data_size);
    CASE_UNPACK(UINT64, uint64_t, uint64_data_size);
    CASE_UNPACK(FLOAT16, onnxruntime::MLFloat16, int32_data_size);
    CASE_UNPACK(BFLOAT16, onnxruntime::BFloat16, int32_data_size);
#if !defined(DISABLE_FLOAT8_TYPES)
    CASE_UNPACK(FLOAT8E4M3FN, onnxruntime::Float8E4M3FN, int32_data_size);
    CASE_UNPACK(FLOAT8E4M3FNUZ, onnxruntime::Float8E4M3FNUZ, int32_data_size);
    CASE_UNPACK(FLOAT8E5M2, onnxruntime::Float8E5M2, int32_data_size);
    CASE_UNPACK(FLOAT8E5M2FNUZ, onnxruntime::Float8E5M2FNUZ, int32_data_size);
#endif
    CASE_UNPACK_INT4(INT4, Int4x2, int32_data_size);
    CASE_UNPACK_INT4(UINT4, UInt4x2, int32_data_size);
    default:
      break;
  }
  return ORT_MAKE_STATUS(ONNXRUNTIME, INVALID_ARGUMENT, "Unsupported type: ", initializer.data_type());
}
#undef CASE_UNPACK

Status UnpackInitializerData(const ONNX_NAMESPACE::TensorProto& initializer, std::vector<uint8_t>& unpacked_tensor) {
  ORT_RETURN_IF(initializer.data_location() == TensorProto_DataLocation_EXTERNAL,
                "The given initializer contains external data");
  return UnpackInitializerData(initializer, std::filesystem::path(), unpacked_tensor);
}

}  // namespace utils
}  // namespace onnxruntime<|MERGE_RESOLUTION|>--- conflicted
+++ resolved
@@ -165,52 +165,6 @@
 DEFINE_INT4_UNPACK_TENSOR_WITH_RAW_DATA_IMPL(Int4x2)
 DEFINE_INT4_UNPACK_TENSOR_WITH_RAW_DATA_IMPL(UInt4x2)
 
-<<<<<<< HEAD
-static Status GetExternalDataInfo(const ONNX_NAMESPACE::TensorProto& tensor_proto,
-                                  const std::filesystem::path& tensor_proto_dir,
-                                  std::basic_string<ORTCHAR_T>& external_file_path,
-                                  onnxruntime::FileOffsetType& file_offset,
-                                  SafeInt<size_t>& tensor_byte_size,
-                                  bool& pre_packed) {
-  ORT_RETURN_IF_NOT(onnxruntime::utils::HasExternalData(tensor_proto),
-                    "Tensor does not have external data to read from.");
-
-  ORT_RETURN_IF(!onnxruntime::utils::HasDataType(tensor_proto) || onnxruntime::utils::HasString(tensor_proto),
-                "External data type cannot be UNDEFINED or STRING.");
-
-  std::unique_ptr<onnxruntime::ExternalDataInfo> external_data_info;
-  ORT_RETURN_IF_ERROR(onnxruntime::ExternalDataInfo::Create(tensor_proto.external_data(), external_data_info));
-
-  pre_packed = external_data_info->GetPrePacked();
-
-  const auto& location = external_data_info->GetRelPath();
-
-  external_file_path = location == onnxruntime::utils::kTensorProtoMemoryAddressTag ? std::filesystem::path(location)
-                                                                                    : (tensor_proto_dir / location);
-
-  ORT_RETURN_IF_ERROR(onnxruntime::utils::GetSizeInBytesFromTensorProto<0>(tensor_proto, &tensor_byte_size));
-  const size_t external_data_length = external_data_info->GetLength();
-  ORT_RETURN_IF_NOT(external_data_length == 0 || external_data_length == tensor_byte_size,
-                    "TensorProto: ", tensor_proto.name(),
-                    " external data size mismatch. Computed size: ", *&tensor_byte_size,
-                    ", external_data.length: ", external_data_length);
-
-  file_offset = external_data_info->GetOffset();
-
-  return Status::OK();
-}
-
-static Status GetExternalDataInfo(const ONNX_NAMESPACE::TensorProto& tensor_proto,
-                                  const std::filesystem::path& tensor_proto_dir,
-                                  std::basic_string<ORTCHAR_T>& external_file_path,
-                                  onnxruntime::FileOffsetType& file_offset,
-                                  SafeInt<size_t>& tensor_byte_size) {
-  bool pre_packed = false;
-  return GetExternalDataInfo(tensor_proto, tensor_proto_dir, external_file_path, file_offset, tensor_byte_size, pre_packed);
-}
-
-=======
->>>>>>> 08cc2612
 // Read external data for tensor in unint8_t* form and return Status::OK() if the data is read successfully.
 // Uses the tensor_proto_dir to construct the full path for external data. If tensor_proto_dir == nullptr
 // then uses the current directory instead.
@@ -276,11 +230,12 @@
 
 namespace utils {
 
-Status GetExternalDataInfo(const ONNX_NAMESPACE::TensorProto& tensor_proto,
+inline Status utils::GetExternalDataInfo(const ONNX_NAMESPACE::TensorProto& tensor_proto,
                            const std::filesystem::path& tensor_proto_dir,
                            std::basic_string<ORTCHAR_T>& external_file_path,
                            onnxruntime::FileOffsetType& file_offset,
-                           SafeInt<size_t>& tensor_byte_size) {
+                           SafeInt<size_t>& tensor_byte_size,
+                           bool& pre_packed) {
   ORT_RETURN_IF_NOT(onnxruntime::utils::HasExternalData(tensor_proto),
                     "Tensor does not have external data to read from.");
 
@@ -289,6 +244,8 @@
 
   std::unique_ptr<onnxruntime::ExternalDataInfo> external_data_info;
   ORT_RETURN_IF_ERROR(onnxruntime::ExternalDataInfo::Create(tensor_proto.external_data(), external_data_info));
+
+  pre_packed = external_data_info->GetPrePacked();
 
   const auto& location = external_data_info->GetRelPath();
 

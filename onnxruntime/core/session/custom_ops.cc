--- conflicted
+++ resolved
@@ -471,25 +471,6 @@
         ret = OrtApis::CreateStatus(OrtErrorCode::ORT_INVALID_ARGUMENT, "Unexpected attribute type. ");
     }
 
-<<<<<<< HEAD
-ORT_API_STATUS_IMPL(OrtApis::KernelContext_GetScratchBuffer, _In_ const OrtKernelContext* context, _In_ const OrtMemoryInfo* mem_info, _In_ size_t count_or_bytes, _Outptr_ void** out) {
-  if (count_or_bytes == 0) {
-    *out = nullptr;
-    return nullptr;
-  }
-  onnxruntime::AllocatorPtr allocator = reinterpret_cast<const onnxruntime::OpKernelContext*>(context)->GetAllocator(mem_info->device);
-  if (!allocator) {
-    return OrtApis::CreateStatus(ORT_INVALID_ARGUMENT, "No requested allocator available");
-  }
-  onnxruntime::Stream* stream = reinterpret_cast<const onnxruntime::OpKernelContext*>(context)->GetComputeStream();
-  *out = AllocateBufferWithOptions(*allocator, count_or_bytes, false, stream, stream->GetWaitNotificationFn());
-  return nullptr;
-};
-
-#ifdef _WIN32
-#pragma warning(pop)
-#endif
-=======
     return ret;
   });
 }
@@ -536,7 +517,6 @@
     return onnxruntime::ToOrtStatus(status);
   });
 }
->>>>>>> f2dc725b
 
 template <typename T, typename std::enable_if<std::is_fundamental<T>::value, int>::type = 0>
 static Status CopyDataFromVectorToMemory(const std::vector<T>& values, T* out, size_t* size) {
@@ -755,6 +735,20 @@
     return nullptr;
   });
 }
+
+ORT_API_STATUS_IMPL(OrtApis::KernelContext_GetScratchBuffer, _In_ const OrtKernelContext* context, _In_ const OrtMemoryInfo* mem_info, _In_ size_t count_or_bytes, _Outptr_ void** out) {
+  if (count_or_bytes == 0) {
+    *out = nullptr;
+    return nullptr;
+  }
+  onnxruntime::AllocatorPtr allocator = reinterpret_cast<const onnxruntime::OpKernelContext*>(context)->GetAllocator(mem_info->device);
+  if (!allocator) {
+    return OrtApis::CreateStatus(ORT_INVALID_ARGUMENT, "No requested allocator available");
+  }
+  onnxruntime::Stream* stream = reinterpret_cast<const onnxruntime::OpKernelContext*>(context)->GetComputeStream();
+  *out = AllocateBufferWithOptions(*allocator, count_or_bytes, false, stream, stream->GetWaitNotificationFn());
+  return nullptr;
+};
 
 #if ENABLE_CUSTOM_OP_API
 #include "core/framework/customregistry.h"

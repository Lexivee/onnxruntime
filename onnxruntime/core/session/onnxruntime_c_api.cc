// Copyright (c) Microsoft Corporation. All rights reserved.
// Licensed under the MIT License.

#include "core/session/onnxruntime_c_api.h"
#include "core/session/allocator_adapters.h"
#include "core/session/inference_session_utils.h"
#include "core/session/IOBinding.h"
#include "core/framework/allocator.h"
#include "core/framework/error_code_helper.h"
#include "core/framework/execution_provider.h"
#include "core/framework/tensor_type_and_shape.h"
#include "core/framework/utils.h"
#include <cassert>
#include <cstring>
#include <functional>
#include <sstream>

#include "core/common/common.h"
#include "core/common/logging/logging.h"
#include "core/common/status.h"
#include "core/common/safeint.h"
#include "core/graph/constants.h"
#include "core/graph/graph.h"
#include "core/framework/allocator.h"
#include "core/framework/tensor.h"
#include "core/framework/ort_value.h"
#include "core/providers/get_execution_providers.h"
#include "core/session/environment.h"
#include "core/framework/callback.h"
#include "core/framework/tensorprotoutils.h"
#include "core/framework/onnxruntime_typeinfo.h"
#include "core/session/inference_session.h"
#include "core/session/ort_apis.h"
#include "core/session/ort_env.h"
#include "core/framework/data_types.h"
#include "abi_session_options_impl.h"
#include "core/framework/TensorSeq.h"
#include "core/platform/ort_mutex.h"

#ifdef USE_CUDA
#include "core/providers/cuda/cuda_provider_factory.h"
#include "core/providers/cuda/cuda_execution_provider_info.h"
namespace onnxruntime {
ProviderInfo_CUDA* TryGetProviderInfo_CUDA();
}
#endif

#ifdef USE_DML
#include "core/providers/dml/dml_provider_factory.h"
const OrtDmlApi* GetOrtDmlApi(_In_ uint32_t version) NO_EXCEPTION;
#endif

#ifdef ENABLE_EXTENSION_CUSTOM_OPS
#include "onnxruntime_extensions.h"
#endif
#if defined(_MSC_VER) && !defined(__clang__)
//The warning is: "Do not assign the result of an allocation or a function call with an owner<T> return value to a raw pointer, use owner<T> instead(i .11)."
//But this file is for C API. It can't use unique_ptr/shared_ptr in function signature.
#pragma warning(disable : 26400)
#endif
using namespace onnxruntime::logging;
using onnxruntime::BFloat16;
using onnxruntime::DataTypeImpl;
using onnxruntime::Environment;
using onnxruntime::IAllocator;
using onnxruntime::InputDefList;
using onnxruntime::MLFloat16;
using onnxruntime::OutputDefList;
using onnxruntime::Tensor;
using onnxruntime::ToOrtStatus;
using onnxruntime::common::Status;

using namespace onnxruntime;

#ifndef ORT_STATUS_PTR
#ifdef _WIN32
#define ORT_STATUS_PTR _Check_return_ _Ret_maybenull_ OrtStatusPtr
#else
#define ORT_STATUS_PTR OrtStatus*
#endif
#endif

#define TENSOR_READ_API_BEGIN                          \
  API_IMPL_BEGIN                                       \
  auto v = reinterpret_cast<const ::OrtValue*>(value); \
  auto& tensor = v->Get<onnxruntime::Tensor>();

#define TENSOR_READWRITE_API_BEGIN \
  API_IMPL_BEGIN                   \
  auto v = (value);                \
  auto tensor = v->GetMutable<onnxruntime::Tensor>();

ORT_API_STATUS_IMPL(OrtApis::CreateEnvWithCustomLogger, OrtLoggingFunction logging_function,
                    _In_opt_ void* logger_param, OrtLoggingLevel logging_level, _In_ const char* logid,
                    _Outptr_ OrtEnv** out) {
  API_IMPL_BEGIN
  OrtEnv::LoggingManagerConstructionInfo lm_info{logging_function, logger_param, logging_level, logid};
  Status status;
  *out = OrtEnv::GetInstance(lm_info, status);
  return ToOrtStatus(status);
  API_IMPL_END
}

ORT_API_STATUS_IMPL(OrtApis::CreateEnv, OrtLoggingLevel logging_level,
                    _In_ const char* logid, _Outptr_ OrtEnv** out) {
  API_IMPL_BEGIN
  OrtEnv::LoggingManagerConstructionInfo lm_info{nullptr, nullptr, logging_level, logid};
  Status status;
  *out = OrtEnv::GetInstance(lm_info, status);
  return ToOrtStatus(status);
  API_IMPL_END
}

ORT_API_STATUS_IMPL(OrtApis::CreateEnvWithGlobalThreadPools, OrtLoggingLevel logging_level,
                    _In_ const char* logid, _In_ const struct OrtThreadingOptions* tp_options, _Outptr_ OrtEnv** out) {
  API_IMPL_BEGIN
  OrtEnv::LoggingManagerConstructionInfo lm_info{nullptr, nullptr, logging_level, logid};
  Status status;
  *out = OrtEnv::GetInstance(lm_info, status, tp_options);
  return ToOrtStatus(status);
  API_IMPL_END
}

ORT_API_STATUS_IMPL(OrtApis::CreateEnvWithCustomLoggerAndGlobalThreadPools, OrtLoggingFunction logging_function, _In_opt_ void* logger_param,
                    OrtLoggingLevel logging_level, _In_ const char* logid, _In_ const struct OrtThreadingOptions* tp_options,
                    _Outptr_ OrtEnv** out) {
  API_IMPL_BEGIN
  OrtEnv::LoggingManagerConstructionInfo lm_info{logging_function, logger_param, logging_level, logid};
  Status status;
  *out = OrtEnv::GetInstance(lm_info, status, tp_options);
  return ToOrtStatus(status);
  API_IMPL_END
}

// enable platform telemetry
ORT_API_STATUS_IMPL(OrtApis::EnableTelemetryEvents, _In_ const OrtEnv* ort_env) {
  API_IMPL_BEGIN
  ORT_UNUSED_PARAMETER(ort_env);
  // note telemetry is controlled via the platform Env object, not the OrtEnv object instance
  const Env& env = Env::Default();
  env.GetTelemetryProvider().EnableTelemetryEvents();
  return nullptr;
  API_IMPL_END
}

ORT_API_STATUS_IMPL(OrtApis::DisableTelemetryEvents, _In_ const OrtEnv* ort_env) {
  API_IMPL_BEGIN
  ORT_UNUSED_PARAMETER(ort_env);
  // note telemetry is controlled via the platform Env object, not the OrtEnv object instance
  const Env& env = Env::Default();
  env.GetTelemetryProvider().DisableTelemetryEvents();
  return nullptr;
  API_IMPL_END
}

ORT_STATUS_PTR CreateTensorImpl(MLDataType ml_type, const int64_t* shape, size_t shape_len,
                                _Inout_ OrtAllocator* allocator, OrtValue& value) {
  TensorShape tensor_shape(shape, shape_len);
  AllocatorPtr alloc_ptr = std::make_shared<onnxruntime::IAllocatorImplWrappingOrtAllocator>(allocator);
  Tensor::InitOrtValue(ml_type, tensor_shape, std::move(alloc_ptr), value);
  return nullptr;
}

ORT_STATUS_PTR CreateTensorImplForSeq(MLDataType elem_type, const int64_t* shape, size_t shape_len, Tensor& out) {
  OrtAllocator* allocator;
  // TODO(pranav): what allocator should be used to create the tensor here?
  // for the sake of simplicity of the API using the default one here
  ORT_API_RETURN_IF_ERROR(OrtApis::GetAllocatorWithDefaultOptions(&allocator));
  AllocatorPtr alloc_ptr = std::make_shared<onnxruntime::IAllocatorImplWrappingOrtAllocator>(allocator);
  TensorShape tensor_shape(shape, shape_len);
  out = Tensor(elem_type, tensor_shape, std::move(alloc_ptr));
  return nullptr;
}

/**
 *
 * this function will create a copy of the allocator info
 */
ORT_STATUS_PTR CreateTensorImpl(MLDataType ml_type, const int64_t* shape, size_t shape_len, const OrtMemoryInfo* info,
                                void* p_data, size_t p_data_len, OrtValue& ort_value) {
  TensorShape tensor_shape(shape, shape_len);
  if (std::any_of(tensor_shape.GetDims().cbegin(), tensor_shape.GetDims().cend(), [](int64_t v) { return v < 0; })) {
    return OrtApis::CreateStatus(ORT_INVALID_ARGUMENT, "tried creating tensor with negative value in shape");
  }

  auto elem_count = gsl::narrow<size_t>(tensor_shape.Size());
  size_t size_to_allocate;
  if (!IAllocator::CalcMemSizeForArray(ml_type->Size(), elem_count, &size_to_allocate)) {
    return OrtApis::CreateStatus(ORT_INVALID_ARGUMENT, "size overflow");
  }
  if (size_to_allocate > p_data_len) {
    std::ostringstream oss;
    oss << "not enough space: expected " << size_to_allocate << ", got " << p_data_len;
    return OrtApis::CreateStatus(ORT_INVALID_ARGUMENT, oss.str().c_str());
  }
  Tensor::InitOrtValue(ml_type, tensor_shape, p_data, *info, ort_value);
  return nullptr;
}

ORT_API_STATUS_IMPL(OrtApis::CreateTensorWithDataAsOrtValue, _In_ const OrtMemoryInfo* info,
                    _Inout_ void* p_data, size_t p_data_len, _In_ const int64_t* shape, size_t shape_len,
                    ONNXTensorElementDataType type, _Outptr_ OrtValue** out) {
  API_IMPL_BEGIN
  auto ml_type = DataTypeImpl::TensorTypeFromONNXEnum(type)->GetElementType();
  auto value = std::make_unique<OrtValue>();
  ORT_API_RETURN_IF_ERROR(CreateTensorImpl(ml_type, shape, shape_len, info, p_data, p_data_len, *value));
  *out = value.release();
  return nullptr;
  API_IMPL_END
}

ORT_API_STATUS_IMPL(OrtApis::CreateTensorAsOrtValue, _Inout_ OrtAllocator* allocator,
                    _In_ const int64_t* shape, size_t shape_len, ONNXTensorElementDataType type,
                    _Outptr_ OrtValue** out) {
  API_IMPL_BEGIN
  auto ml_type = DataTypeImpl::TensorTypeFromONNXEnum(type)->GetElementType();
  auto value = std::make_unique<OrtValue>();
  ORT_API_RETURN_IF_ERROR(CreateTensorImpl(ml_type, shape, shape_len, allocator, *value));
  *out = value.release();
  return nullptr;
  API_IMPL_END
}

ORT_API_STATUS_IMPL(OrtApis::CreateSparseTensorAsOrtValue, _Inout_ OrtAllocator* allocator, _In_ const int64_t* dense_shape,
                    size_t dense_shape_len, ONNXTensorElementDataType type, _Outptr_ OrtValue** out) {
  API_IMPL_BEGIN
#if !defined(DISABLE_SPARSE_TENSORS)
  auto sparse_tensor_type = DataTypeImpl::SparseTensorTypeFromONNXEnum(type);
  auto element_type = sparse_tensor_type->GetElementType();
  assert(element_type->AsPrimitiveDataType() != nullptr);
  TensorShape shape(dense_shape, dense_shape_len);
  if (std::any_of(shape.GetDims().cbegin(), shape.GetDims().cend(),
                  [](int64_t v) { return v < 0; })) {
    return OrtApis::CreateStatus(ORT_INVALID_ARGUMENT, "tried creating tensor with negative value in shape");
  }

  auto alloc_ptr = std::make_shared<onnxruntime::IAllocatorImplWrappingOrtAllocator>(allocator);
  auto value = std::make_unique<OrtValue>();
  SparseTensor::InitOrtValue(element_type, shape, std::move(alloc_ptr), *value);
  *out = value.release();
  return nullptr;
#else
  ORT_UNUSED_PARAMETER(allocator);
  ORT_UNUSED_PARAMETER(dense_shape);
  ORT_UNUSED_PARAMETER(dense_shape_len);
  ORT_UNUSED_PARAMETER(type);
  ORT_UNUSED_PARAMETER(out);

  return OrtApis::CreateStatus(ORT_FAIL, "SparseTensor is not supported in this build.");
#endif
  API_IMPL_END
}

namespace {
#if !defined(DISABLE_SPARSE_TENSORS)
std::unique_ptr<IDataTransfer> GetDataTransfer(const OrtDevice& src_device, const OrtDevice& dst_device) {
  if (src_device.Type() == OrtDevice::CPU && dst_device.Type() == OrtDevice::CPU) {
    return std::make_unique<CPUDataTransfer>();
  }
#ifdef USE_CUDA
  if (src_device.Type() == OrtDevice::GPU || dst_device.Type() == OrtDevice::GPU) {
    if (auto* provider_info = TryGetProviderInfo_CUDA()) {
      return provider_info->CreateGPUDataTransfer(nullptr);
    }
  }
#endif
  ORT_THROW("Not able to find appropriate IDataTransfer to copy sparse data");
}

SparseTensor& ValidateFillInputArgs(OrtValue* v, const TensorShape& values_shape, const OrtMemoryInfo* data_mem_info) {
  auto& sparse_tensor = SparseTensor::GetSparseTensorFromOrtValue(*v);
  if (sparse_tensor.IsDataTypeString()) {
    if ((data_mem_info->device.Type() != OrtDevice::CPU) || sparse_tensor.Location().device.Type() != OrtDevice::CPU) {
      ORT_THROW("Strings can only reside in CPU memory");
    }
  }
  if (std::any_of(values_shape.GetDims().cbegin(), values_shape.GetDims().cend(),
                  [](int64_t v) { return v < 0; })) {
    ORT_THROW("tried Filling sparse tensor with negative value in values shape");
  }

  return sparse_tensor;
}

union PtrConvert {
  explicit PtrConvert(const void* p_p) : p(p_p) {}
  const void* p;
  const char** strings;
};

#endif  // !defined(DISABLE_SPARSE_TENSORS)
}  // namespace

ORT_API_STATUS_IMPL(OrtApis::FillSparseTensorCoo, _Inout_ OrtValue* ort_value, _In_ const OrtMemoryInfo* data_mem_info,
                    _In_ const int64_t* values_shape, size_t values_shape_len, _In_ const void* values,
                    _In_ const int64_t* indices_data, size_t indices_num) {
  API_IMPL_BEGIN
#if !defined(DISABLE_SPARSE_TENSORS)
  TensorShape values_t_shape(values_shape, values_shape_len);
  auto& sparse_tensor = ValidateFillInputArgs(ort_value, values_t_shape, data_mem_info);

  auto values_size = gsl::narrow<size_t>(values_t_shape.Size());
  auto indices_span = gsl::make_span(indices_data, indices_num);

  if (sparse_tensor.IsDataTypeString()) {
    PtrConvert conv(values);
    ORT_THROW_IF_ERROR(sparse_tensor.MakeCooStrings(values_size, conv.strings, indices_span));
  } else {
    auto data_transfer = GetDataTransfer(data_mem_info->device, sparse_tensor.Location().device);
    ORT_THROW_IF_ERROR(sparse_tensor.MakeCooData(*data_transfer, *data_mem_info, values_size,
                                                 values, indices_span));
  }
  return nullptr;
#else
  ORT_UNUSED_PARAMETER(ort_value);
  ORT_UNUSED_PARAMETER(data_mem_info);
  ORT_UNUSED_PARAMETER(values_shape);
  ORT_UNUSED_PARAMETER(values_shape_len);
  ORT_UNUSED_PARAMETER(values);
  ORT_UNUSED_PARAMETER(indices_data);
  ORT_UNUSED_PARAMETER(indices_num);

  return OrtApis::CreateStatus(ORT_FAIL, "SparseTensor is not supported in this build.");
#endif
  API_IMPL_END
}

ORT_API_STATUS_IMPL(OrtApis::FillSparseTensorCsr, _Inout_ OrtValue* ort_value, _In_ const OrtMemoryInfo* data_mem_info,
                    _In_ const int64_t* values_shape, size_t values_shape_len, _In_ const void* values,
                    _In_ const int64_t* inner_indices_data, size_t inner_indices_num,
                    _In_ const int64_t* outer_indices_data, size_t outer_indices_num) {
  API_IMPL_BEGIN
#if !defined(DISABLE_SPARSE_TENSORS)
  TensorShape values_t_shape(values_shape, values_shape_len);
  auto& sparse_tensor = ValidateFillInputArgs(ort_value, values_t_shape, data_mem_info);
  auto values_size = gsl::narrow<size_t>(values_t_shape.Size());

  auto inner_indices_span = gsl::make_span(inner_indices_data, inner_indices_num);
  auto outer_indices_span = gsl::make_span(outer_indices_data, outer_indices_num);
  if (sparse_tensor.IsDataTypeString()) {
    PtrConvert conv(values);
    ORT_THROW_IF_ERROR(sparse_tensor.MakeCsrStrings(values_size, conv.strings, inner_indices_span, outer_indices_span));
  } else {
    auto data_transfer = GetDataTransfer(data_mem_info->device, sparse_tensor.Location().device);
    ORT_THROW_IF_ERROR(sparse_tensor.MakeCsrData(*data_transfer, *data_mem_info, values_size,
                                                 values, inner_indices_span, outer_indices_span));
  }
  return nullptr;
#else
  ORT_UNUSED_PARAMETER(ort_value);
  ORT_UNUSED_PARAMETER(data_mem_info);
  ORT_UNUSED_PARAMETER(values_shape);
  ORT_UNUSED_PARAMETER(values_shape_len);
  ORT_UNUSED_PARAMETER(values);
  ORT_UNUSED_PARAMETER(inner_indices_data);
  ORT_UNUSED_PARAMETER(inner_indices_num);
  ORT_UNUSED_PARAMETER(outer_indices_data);
  ORT_UNUSED_PARAMETER(outer_indices_num);
  return OrtApis::CreateStatus(ORT_FAIL, "SparseTensor is not supported in this build.");
#endif
  API_IMPL_END
}

ORT_API_STATUS_IMPL(OrtApis::FillSparseTensorBlockSparse, _Inout_ OrtValue* ort_value, _In_ const OrtMemoryInfo* data_mem_info,
                    _In_ const int64_t* values_shape, size_t values_shape_len, _In_ const void* values,
                    _In_ const int64_t* indices_shape_data, size_t indices_shape_len,
                    _In_ const int32_t* indices_data) {
  API_IMPL_BEGIN
#if !defined(DISABLE_SPARSE_TENSORS)
  TensorShape values_t_shape(values_shape, values_shape_len);
  auto& sparse_tensor = ValidateFillInputArgs(ort_value, values_t_shape, data_mem_info);

  TensorShape indices_t_shape(indices_shape_data, indices_shape_len);
  if (std::any_of(indices_t_shape.GetDims().cbegin(), indices_t_shape.GetDims().cend(),
                  [](int64_t v) { return v < 0; })) {
    ORT_THROW("tried Filling sparse tensor with negative value in block sparse indices shape");
  }

  if (sparse_tensor.IsDataTypeString()) {
    PtrConvert conv(values);
    ORT_THROW_IF_ERROR(sparse_tensor.MakeBlockSparseStrings(values_t_shape, conv.strings, indices_t_shape, indices_data));
  } else {
    auto data_transfer = GetDataTransfer(data_mem_info->device, sparse_tensor.Location().device);
    ORT_THROW_IF_ERROR(sparse_tensor.MakeBlockSparseData(*data_transfer, *data_mem_info, values_t_shape,
                                                         values, indices_t_shape, indices_data));
  }
  return nullptr;
#else
  ORT_UNUSED_PARAMETER(ort_value);
  ORT_UNUSED_PARAMETER(data_mem_info);
  ORT_UNUSED_PARAMETER(values_shape);
  ORT_UNUSED_PARAMETER(values_shape_len);
  ORT_UNUSED_PARAMETER(values);
  ORT_UNUSED_PARAMETER(indices_shape_data);
  ORT_UNUSED_PARAMETER(indices_shape_len);
  ORT_UNUSED_PARAMETER(indices_data);

  return OrtApis::CreateStatus(ORT_FAIL, "SparseTensor is not supported in this build.");
#endif
  API_IMPL_END
}

ORT_API_STATUS_IMPL(OrtApis::CreateSparseTensorWithValuesAsOrtValue, _In_ const OrtMemoryInfo* info, _Inout_ void* p_data,
                    _In_ const int64_t* dense_shape, size_t dense_shape_len,
                    _In_ const int64_t* values_shape, size_t values_shape_len,
                    ONNXTensorElementDataType type, _Outptr_ OrtValue** out) {
  API_IMPL_BEGIN
#if !defined(DISABLE_SPARSE_TENSORS)
  auto sparse_tensor_type = DataTypeImpl::SparseTensorTypeFromONNXEnum(type);
  auto element_type = sparse_tensor_type->GetElementType();
  assert(element_type->AsPrimitiveDataType() != nullptr);
  if (utils::IsDataTypeString(element_type)) {
    return OrtApis::CreateStatus(ORT_INVALID_ARGUMENT,
                                 "Can not use strings in pre-allocated memory."
                                 " Use CreateSparseTensorAsOrtValue() to allocate memory inside and copy");
  }
  TensorShape tensor_dense_shape(dense_shape, dense_shape_len);
  TensorShape tensor_values_shape(values_shape, values_shape_len);
  if (std::any_of(tensor_values_shape.GetDims().cbegin(), tensor_values_shape.GetDims().cend(),
                  [](int64_t v) { return v < 0; })) {
    return OrtApis::CreateStatus(ORT_INVALID_ARGUMENT, "tried creating tensor with negative value in shape");
  }
  auto value = std::make_unique<OrtValue>();
  SparseTensor::InitOrtValue(element_type, tensor_dense_shape, tensor_values_shape, p_data, *info, *value);
  *out = value.release();
  return nullptr;
#else
  ORT_UNUSED_PARAMETER(info);
  ORT_UNUSED_PARAMETER(p_data);
  ORT_UNUSED_PARAMETER(dense_shape);
  ORT_UNUSED_PARAMETER(dense_shape_len);
  ORT_UNUSED_PARAMETER(values_shape);
  ORT_UNUSED_PARAMETER(values_shape_len);
  ORT_UNUSED_PARAMETER(type);
  ORT_UNUSED_PARAMETER(out);

  return OrtApis::CreateStatus(ORT_FAIL, "SparseTensor is not supported in this build.");
#endif
  API_IMPL_END
}

ORT_API_STATUS_IMPL(OrtApis::UseCooIndices, _Inout_ OrtValue* ort_value, _Inout_ int64_t* indices_data, size_t indices_num) {
  API_IMPL_BEGIN
#if !defined(DISABLE_SPARSE_TENSORS)
  auto v = reinterpret_cast<::OrtValue*>(ort_value);
  auto& sparse_tensor = SparseTensor::GetSparseTensorFromOrtValue(*v);
  auto indices_span = (indices_num == 0 || indices_data == nullptr)
                          ? gsl::span<int64_t>()
                          : gsl::make_span(indices_data, indices_num);

  ORT_THROW_IF_ERROR(sparse_tensor.UseCooIndices(indices_span));
  return nullptr;
#else
  ORT_UNUSED_PARAMETER(ort_value);
  ORT_UNUSED_PARAMETER(indices_data);
  ORT_UNUSED_PARAMETER(indices_num);

  return OrtApis::CreateStatus(ORT_FAIL, "SparseTensor is not supported in this build.");
#endif
  API_IMPL_END
}

ORT_API_STATUS_IMPL(OrtApis::UseCsrIndices, _Inout_ OrtValue* ort_value,
                    _Inout_ int64_t* inner_data, size_t inner_num,
                    _Inout_ int64_t* outer_data, size_t outer_num) {
  API_IMPL_BEGIN
#if !defined(DISABLE_SPARSE_TENSORS)
  auto& sparse_tensor = SparseTensor::GetSparseTensorFromOrtValue(*ort_value);
  auto inner_span = (inner_num == 0 || inner_data == nullptr)
                        ? gsl::span<int64_t>()
                        : gsl::make_span(inner_data, inner_num);
  auto outer_span = (outer_num == 0 || outer_data == nullptr)
                        ? gsl::span<int64_t>()
                        : gsl::make_span(outer_data, outer_num);
  ORT_THROW_IF_ERROR(sparse_tensor.UseCsrIndices(inner_span, outer_span));
  return nullptr;
#else
  ORT_UNUSED_PARAMETER(ort_value);
  ORT_UNUSED_PARAMETER(inner_data);
  ORT_UNUSED_PARAMETER(inner_num);
  ORT_UNUSED_PARAMETER(outer_data);
  ORT_UNUSED_PARAMETER(outer_num);

  return OrtApis::CreateStatus(ORT_FAIL, "SparseTensor is not supported in this build.");
#endif
  API_IMPL_END
}

ORT_API_STATUS_IMPL(OrtApis::UseBlockSparseIndices, _Inout_ OrtValue* ort_value, const int64_t* indices_shape,
                    size_t indices_shape_len, _Inout_ int32_t* indices_data) {
  API_IMPL_BEGIN
#if !defined(DISABLE_SPARSE_TENSORS)
  auto& sparse_tensor = SparseTensor::GetSparseTensorFromOrtValue(*ort_value);
  TensorShape ind_shape(indices_shape, indices_shape_len);
  ORT_THROW_IF_ERROR(sparse_tensor.UseBlockSparseIndices(ind_shape, indices_data));
  return nullptr;
#else
  ORT_UNUSED_PARAMETER(ort_value);
  ORT_UNUSED_PARAMETER(indices_shape);
  ORT_UNUSED_PARAMETER(indices_shape_len);
  ORT_UNUSED_PARAMETER(indices_data);

  return OrtApis::CreateStatus(ORT_FAIL, "SparseTensor is not supported in this build.");
#endif
  API_IMPL_END
}

ORT_API_STATUS_IMPL(OrtApis::GetSparseTensorFormat, _In_ const OrtValue* ort_value, _Out_ enum OrtSparseFormat* out) {
  API_IMPL_BEGIN
#if !defined(DISABLE_SPARSE_TENSORS)
  auto v = reinterpret_cast<const ::OrtValue*>(ort_value);
  if (!v->IsAllocated()) {
    return OrtApis::CreateStatus(ORT_INVALID_ARGUMENT, "the ort_value must contain a constructed tensor");
  }
  const auto& sparse_tensor = v->Get<SparseTensor>();
  *out = static_cast<OrtSparseFormat>(sparse_tensor.Format());
  return nullptr;
#else
  ORT_UNUSED_PARAMETER(ort_value);
  ORT_UNUSED_PARAMETER(out);

  return OrtApis::CreateStatus(ORT_FAIL, "SparseTensor is not supported in this build.");
#endif
  API_IMPL_END
}

ORT_API_STATUS_IMPL(OrtApis::GetSparseTensorValues, _In_ const OrtValue* ort_value, _Outptr_ const void** out) {
  API_IMPL_BEGIN
#if !defined(DISABLE_SPARSE_TENSORS)
  const auto& sparse_tensor = SparseTensor::GetSparseTensorFromOrtValue(*ort_value);
  if (sparse_tensor.IsDataTypeString()) {
    return OrtApis::CreateStatus(ORT_INVALID_ARGUMENT, "Use GetStringTensor*() API to retrieve strings");
  }
  const auto& values = sparse_tensor.Values();
  *out = values.DataRaw();
  return nullptr;
#else
  ORT_UNUSED_PARAMETER(ort_value);
  ORT_UNUSED_PARAMETER(out);

  return OrtApis::CreateStatus(ORT_FAIL, "SparseTensor is not supported in this build.");
#endif
  API_IMPL_END
}

ORT_API_STATUS_IMPL(OrtApis::CreateCustomOpDomain, _In_ const char* domain, _Outptr_ OrtCustomOpDomain** out) {
  API_IMPL_BEGIN
  auto custom_op_domain = std::make_unique<OrtCustomOpDomain>();
  custom_op_domain->domain_ = domain;
  *out = custom_op_domain.release();
  return nullptr;
  API_IMPL_END
}

ORT_API(void, OrtApis::ReleaseCustomOpDomain, _Frees_ptr_opt_ OrtCustomOpDomain* ptr) {
  delete ptr;
}

ORT_API_STATUS_IMPL(OrtApis::CustomOpDomain_Add, _Inout_ OrtCustomOpDomain* custom_op_domain, _In_ const OrtCustomOp* op) {
  API_IMPL_BEGIN
  custom_op_domain->custom_ops_.emplace_back(op);
  return nullptr;
  API_IMPL_END
}

ORT_API_STATUS_IMPL(OrtApis::AddCustomOpDomain, _Inout_ OrtSessionOptions* options,
                    _In_ OrtCustomOpDomain* custom_op_domain) {
  API_IMPL_BEGIN
  options->custom_op_domains_.emplace_back(custom_op_domain);
  return nullptr;
  API_IMPL_END
}

ORT_API_STATUS_IMPL(OrtApis::RegisterCustomOpsLibrary, _Inout_ OrtSessionOptions* options, _In_ const char* library_path, void** library_handle) {
  API_IMPL_BEGIN

  ORT_API_RETURN_IF_STATUS_NOT_OK(Env::Default().LoadDynamicLibrary(library_path, false, library_handle));
  if (!*library_handle)
    return OrtApis::CreateStatus(ORT_FAIL, "RegisterCustomOpsLibrary: Failed to load library");

  OrtStatus*(ORT_API_CALL * RegisterCustomOps)(OrtSessionOptions * options, const OrtApiBase* api);

  ORT_API_RETURN_IF_STATUS_NOT_OK(Env::Default().GetSymbolFromLibrary(*library_handle, "RegisterCustomOps",
                                                                      (void**)&RegisterCustomOps));
  if (!RegisterCustomOps)
    return OrtApis::CreateStatus(ORT_FAIL, "RegisterCustomOpsLibrary: Entry point RegisterCustomOps not found in library");

  return RegisterCustomOps(options, OrtGetApiBase());
  API_IMPL_END
}

ORT_API_STATUS_IMPL(OrtApis::EnableOrtCustomOps, _Inout_ OrtSessionOptions* options) {
  API_IMPL_BEGIN

  if (options) {
#ifdef ENABLE_EXTENSION_CUSTOM_OPS
    return RegisterCustomOps(options, OrtGetApiBase());
#else
    return OrtApis::CreateStatus(ORT_FAIL, "EnableOrtCustomOps: Custom operators in onnxruntime-extensions are not enabled");
#endif
  }
  return nullptr;

  API_IMPL_END
}

namespace {
// provider either model_path, or modal_data + model_data_length.
static ORT_STATUS_PTR CreateSessionAndLoadModel(_In_ const OrtSessionOptions* options,
                                                _In_ const OrtEnv* env,
                                                _In_opt_z_ const ORTCHAR_T* model_path,
                                                _In_opt_ const void* model_data,
                                                size_t model_data_length,

                                                std::unique_ptr<onnxruntime::InferenceSession>& sess) {
  // quick check here to decide load path. InferenceSession will provide error message for invalid values.
  // TODO: Could move to a helper
  const Env& os_env = Env::Default();  // OS environment (!= ORT environment)
  bool load_config_from_model =
      os_env.GetEnvironmentVar(inference_session_utils::kOrtLoadConfigFromModelEnvVar) == "1";

  if (load_config_from_model) {
#if !defined(ORT_MINIMAL_BUILD)
    if (model_path != nullptr) {
      sess = std::make_unique<onnxruntime::InferenceSession>(
          options == nullptr ? onnxruntime::SessionOptions() : options->value,
          env->GetEnvironment(),
          model_path);
    } else {
      sess = std::make_unique<onnxruntime::InferenceSession>(
          options == nullptr ? onnxruntime::SessionOptions() : options->value,
          env->GetEnvironment(),
          model_data, static_cast<int>(model_data_length));
    }
#else
    return OrtApis::CreateStatus(ORT_FAIL, "Loading config from ONNX models is not supported in this build.");
#endif
  } else {
    sess = std::make_unique<onnxruntime::InferenceSession>(
        options == nullptr ? onnxruntime::SessionOptions() : options->value,
        env->GetEnvironment());
  }

#if !defined(ORT_MINIMAL_BUILD) || defined(ORT_MINIMAL_BUILD_CUSTOM_OPS)
  // Add custom domains
  if (options && !options->custom_op_domains_.empty()) {
    ORT_API_RETURN_IF_STATUS_NOT_OK(sess->AddCustomOpDomains(options->custom_op_domains_));
  }
#endif

  // Finish load
  if (load_config_from_model) {
#if !defined(ORT_MINIMAL_BUILD)
    ORT_API_RETURN_IF_STATUS_NOT_OK(sess->Load());
#endif
  } else {
    if (model_path != nullptr) {
      ORT_API_RETURN_IF_STATUS_NOT_OK(sess->Load(model_path));
    } else {
      ORT_API_RETURN_IF_STATUS_NOT_OK(sess->Load(model_data, static_cast<int>(model_data_length)));
    }
  }

  return nullptr;
}

static ORT_STATUS_PTR InitializeSession(_In_ const OrtSessionOptions* options,
                                        _In_ std::unique_ptr<::onnxruntime::InferenceSession>& sess,
                                        _Inout_opt_ OrtPrepackedWeightsContainer* prepacked_weights_container = nullptr) {
  // we need to disable mem pattern if DML is one of the providers since DML doesn't have the concept of
  // byte addressable memory
  std::vector<std::unique_ptr<IExecutionProvider>> provider_list;
  if (options) {
    for (auto& factory : options->provider_factories) {
      auto provider = factory->CreateProvider();
      provider_list.push_back(std::move(provider));
    }
  }

  // register the providers
  for (auto& provider : provider_list) {
    if (provider) {
      ORT_API_RETURN_IF_STATUS_NOT_OK(sess->RegisterExecutionProvider(std::move(provider)));
    }
  }

  if (prepacked_weights_container != nullptr) {
    ORT_API_RETURN_IF_STATUS_NOT_OK(sess->AddPrePackedWeightsContainer(
        reinterpret_cast<PrepackedWeightsContainer*>(prepacked_weights_container)));
  }

  ORT_API_RETURN_IF_STATUS_NOT_OK(sess->Initialize());

  return nullptr;
}

}  // namespace

ORT_API_STATUS_IMPL(OrtApis::CreateSession, _In_ const OrtEnv* env, _In_ const ORTCHAR_T* model_path,
                    _In_ const OrtSessionOptions* options, _Outptr_ OrtSession** out) {
  API_IMPL_BEGIN
  std::unique_ptr<onnxruntime::InferenceSession> sess;
  OrtStatus* status = nullptr;
  *out = nullptr;

  ORT_TRY {
    ORT_API_RETURN_IF_ERROR(CreateSessionAndLoadModel(options, env, model_path, nullptr, 0, sess));
    ORT_API_RETURN_IF_ERROR(InitializeSession(options, sess));

    *out = reinterpret_cast<OrtSession*>(sess.release());
  }
  ORT_CATCH(const std::exception& e) {
    ORT_HANDLE_EXCEPTION([&]() {
      status = OrtApis::CreateStatus(ORT_FAIL, e.what());
    });
  }

  return status;
  API_IMPL_END
}

ORT_API_STATUS_IMPL(OrtApis::CreateSessionFromArray, _In_ const OrtEnv* env, _In_ const void* model_data,
                    size_t model_data_length, _In_ const OrtSessionOptions* options, _Outptr_ OrtSession** out) {
  API_IMPL_BEGIN
  std::unique_ptr<onnxruntime::InferenceSession> sess;
  OrtStatus* status = nullptr;
  *out = nullptr;

  ORT_TRY {
    ORT_API_RETURN_IF_ERROR(CreateSessionAndLoadModel(options, env, nullptr, model_data, model_data_length, sess));
    ORT_API_RETURN_IF_ERROR(InitializeSession(options, sess));

    *out = reinterpret_cast<OrtSession*>(sess.release());
  }
  ORT_CATCH(const std::exception& e) {
    ORT_HANDLE_EXCEPTION([&]() {
      status = OrtApis::CreateStatus(ORT_FAIL, e.what());
    });
  }

  return status;
  API_IMPL_END
}

ORT_API_STATUS_IMPL(OrtApis::Run, _Inout_ OrtSession* sess, _In_opt_ const OrtRunOptions* run_options,
                    _In_reads_(input_len) const char* const* input_names,
                    _In_reads_(input_len) const OrtValue* const* input, size_t input_len,
                    _In_reads_(output_names_len) const char* const* output_names1, size_t output_names_len,
                    _Inout_updates_all_(output_names_len) OrtValue** output) {
  API_IMPL_BEGIN
  auto session = reinterpret_cast<::onnxruntime::InferenceSession*>(sess);
  constexpr int queue_id = 0;

  std::vector<std::string> feed_names(input_len);
  std::vector<OrtValue> feeds(input_len);

  for (size_t i = 0; i != input_len; ++i) {
    if (input_names[i] == nullptr || input_names[i][0] == '\0') {
      return OrtApis::CreateStatus(ORT_INVALID_ARGUMENT, "input name cannot be empty");
    }

    feed_names[i] = input_names[i];
    auto& ort_value = feeds[i] = *reinterpret_cast<const ::OrtValue*>(input[i]);

    if (ort_value.Fence()) ort_value.Fence()->BeforeUsingAsInput(onnxruntime::kCpuExecutionProvider, queue_id);
  }

  // Create output feed
  std::vector<std::string> output_names(output_names_len);
  for (size_t i = 0; i != output_names_len; ++i) {
    if (output_names1[i] == nullptr || output_names1[i][0] == '\0') {
      return OrtApis::CreateStatus(ORT_INVALID_ARGUMENT, "output name cannot be empty");
    }
    output_names[i] = output_names1[i];
  }

  std::vector<OrtValue> fetches(output_names_len);
  for (size_t i = 0; i != output_names_len; ++i) {
    if (output[i] != nullptr) {
      ::OrtValue& value = *(output[i]);
      if (value.Fence())
        value.Fence()->BeforeUsingAsOutput(onnxruntime::kCpuExecutionProvider, queue_id);
      fetches[i] = value;
    }
  }
  Status status;
  if (run_options == nullptr) {
    OrtRunOptions op;
    status = session->Run(op, feed_names, feeds, output_names, &fetches, nullptr);
  } else {
    status = session->Run(*run_options, feed_names, feeds, output_names, &fetches, nullptr);
  }

  if (!status.IsOK())
    return ToOrtStatus(status);
  for (size_t i = 0; i != output_names_len; ++i) {
    ::OrtValue& value = fetches[i];
    if (value.Fence())
      value.Fence()->BeforeUsingAsInput(onnxruntime::kCpuExecutionProvider, queue_id);
    if (output[i] == nullptr) {
      output[i] = new OrtValue(value);
    }
  }
  return nullptr;
  API_IMPL_END
}

struct OrtIoBinding {
  std::unique_ptr<::onnxruntime::IOBinding> binding_;
  explicit OrtIoBinding(std::unique_ptr<::onnxruntime::IOBinding>&& binding) : binding_(std::move(binding)) {}
  OrtIoBinding(const OrtIoBinding&) = delete;
  OrtIoBinding& operator=(const OrtIoBinding&) = delete;
};

ORT_API_STATUS_IMPL(OrtApis::RunWithBinding, _Inout_ OrtSession* sess, _In_ const OrtRunOptions* run_options,
                    _In_ const OrtIoBinding* binding_ptr) {
  API_IMPL_BEGIN
  auto session = reinterpret_cast<::onnxruntime::InferenceSession*>(sess);
  Status status;
  if (run_options == nullptr) {
    OrtRunOptions default_run_options;
    status = session->Run(default_run_options, *binding_ptr->binding_);
  } else {
    status = session->Run(*run_options, *binding_ptr->binding_);
  }
  if (!status.IsOK()) {
    return ToOrtStatus(status);
  }
  return nullptr;
  API_IMPL_END
}

ORT_API_STATUS_IMPL(OrtApis::CreateIoBinding, _Inout_ OrtSession* sess, _Outptr_ OrtIoBinding** out) {
  API_IMPL_BEGIN
  auto session = reinterpret_cast<::onnxruntime::InferenceSession*>(sess);
  std::unique_ptr<::onnxruntime::IOBinding> binding;
  auto status = session->NewIOBinding(&binding);
  if (!status.IsOK()) {
    return ToOrtStatus(status);
  }
  *out = new OrtIoBinding(std::move(binding));
  return nullptr;
  API_IMPL_END
}

ORT_API(void, OrtApis::ReleaseIoBinding, _Frees_ptr_opt_ OrtIoBinding* binding_ptr) {
  delete binding_ptr;
}

ORT_API_STATUS_IMPL(OrtApis::BindInput, _Inout_ OrtIoBinding* binding_ptr, _In_ const char* name, _In_ const OrtValue* val_ptr) {
  API_IMPL_BEGIN
  auto st = binding_ptr->binding_->BindInput(name, *val_ptr);
  if (!st.IsOK()) {
    return ToOrtStatus(st);
  }
  return nullptr;
  API_IMPL_END
}

ORT_API_STATUS_IMPL(OrtApis::BindOutput, _Inout_ OrtIoBinding* binding_ptr, _In_ const char* name, _In_ const OrtValue* val_ptr) {
  API_IMPL_BEGIN
  auto st = binding_ptr->binding_->BindOutput(name, *val_ptr);
  if (!st.IsOK()) {
    return ToOrtStatus(st);
  }
  return nullptr;
  API_IMPL_END
}

ORT_API_STATUS_IMPL(OrtApis::BindOutputToDevice, _Inout_ OrtIoBinding* binding_ptr, _In_ const char* name, _In_ const OrtMemoryInfo* mem_info_ptr) {
  API_IMPL_BEGIN
  auto st = binding_ptr->binding_->BindOutput(name, mem_info_ptr->device);
  if (!st.IsOK()) {
    return ToOrtStatus(st);
  }
  return nullptr;
  API_IMPL_END
}

ORT_API_STATUS_IMPL(OrtApis::GetBoundOutputNames, _In_ const OrtIoBinding* binding_ptr, _In_ OrtAllocator* allocator,
                    _Out_ char** buffer, _Outptr_result_maybenull_ size_t** lengths, _Out_ size_t* count) {
  API_IMPL_BEGIN
  const auto& output_names = binding_ptr->binding_->GetOutputNames();
  if (output_names.empty()) {
    *buffer = nullptr;
    *lengths = nullptr;
    *count = 0U;
    return nullptr;
  }

  IAllocatorUniquePtr<size_t> lengths_alloc(reinterpret_cast<size_t*>(allocator->Alloc(allocator, output_names.size() * sizeof(size_t))),
                                            [allocator](size_t* p) { if(p) allocator->Free(allocator, p); });

  if (!lengths_alloc) {
    return OrtApis::CreateStatus(ORT_FAIL, "lengths allocation failed");
  }

  size_t total_len = 0;
  auto* len_ptr = lengths_alloc.get();
  for (const auto& n : output_names) {
    auto sz = n.size();
    total_len += sz;
    *len_ptr++ = sz;
  }

  IAllocatorUniquePtr<char> buffer_alloc(reinterpret_cast<char*>(allocator->Alloc(allocator, total_len * sizeof(char))),
                                         [allocator](char* p) { if(p) allocator->Free(allocator, p); });

  if (!buffer_alloc) {
    return OrtApis::CreateStatus(ORT_FAIL, "string buffer allocation failed");
  }

  char* buf_ptr = buffer_alloc.get();
  for (const auto& n : output_names) {
    auto sz = n.size();
    memcpy(buf_ptr, n.data(), sz);
    buf_ptr += sz;
  }

  *buffer = buffer_alloc.release();
  *lengths = lengths_alloc.release();
  *count = output_names.size();
  return nullptr;
  API_IMPL_END
}

ORT_API_STATUS_IMPL(OrtApis::GetBoundOutputValues, _In_ const OrtIoBinding* binding_ptr, _In_ OrtAllocator* allocator,
                    _Outptr_result_maybenull_ OrtValue*** output, _Out_ size_t* output_count) {
  API_IMPL_BEGIN
  const auto& outputs = binding_ptr->binding_->GetOutputs();
  if (outputs.empty()) {
    *output = nullptr;
    *output_count = 0U;
    return nullptr;
  }

  // Used to destroy and de-allocate on exception
  size_t created = 0;
  IAllocatorUniquePtr<OrtValue*> ortvalues_alloc(reinterpret_cast<OrtValue**>(allocator->Alloc(allocator, outputs.size() * sizeof(OrtValue*))),
                                                 [&created, allocator](OrtValue** buffer) {
                                                   if (buffer) {
                                                     while (created > 0) {
                                                       auto p = buffer + --created;
                                                       delete (*p);
                                                     }
                                                     allocator->Free(allocator, buffer);
                                                   }
                                                 });

  if (!ortvalues_alloc) {
    return OrtApis::CreateStatus(ORT_FAIL, "Output buffer allocation failed");
  }

  OrtValue** out_ptr = ortvalues_alloc.get();
  for (const auto& out_value : outputs) {
    *out_ptr = new OrtValue(out_value);
    ++out_ptr;
    ++created;
  }

  assert(created == outputs.size());

  *output = ortvalues_alloc.release();
  *output_count = created;
  return nullptr;
  API_IMPL_END
}

ORT_API(void, OrtApis::ClearBoundInputs, _Inout_ OrtIoBinding* binding_ptr) {
  binding_ptr->binding_->ClearInputs();
}

ORT_API(void, OrtApis::ClearBoundOutputs, _Inout_ OrtIoBinding* binding_ptr) {
  binding_ptr->binding_->ClearOutputs();
}

ORT_API_STATUS_IMPL(OrtApis::SynchronizeBoundInputs, _Inout_ OrtIoBinding* binding_ptr) {
  API_IMPL_BEGIN
  auto st = binding_ptr->binding_->SynchronizeInputs();
  if (!st.IsOK()) {
    return ToOrtStatus(st);
  }
  return nullptr;
  API_IMPL_END
}

ORT_API_STATUS_IMPL(OrtApis::SynchronizeBoundOutputs, _Inout_ OrtIoBinding* binding_ptr) {
  API_IMPL_BEGIN
  auto st = binding_ptr->binding_->SynchronizeOutputs();
  if (!st.IsOK()) {
    return ToOrtStatus(st);
  }
  return nullptr;
  API_IMPL_END
}

ORT_API_STATUS_IMPL(OrtApis::IsTensor, _In_ const OrtValue* value, _Out_ int* out) {
  auto v = reinterpret_cast<const ::OrtValue*>(value);
  *out = v->IsTensor() ? 1 : 0;
  return nullptr;
}

ORT_API_STATUS_IMPL(OrtApis::HasValue, _In_ const OrtValue* value, _Out_ int* out) {
  auto v = reinterpret_cast<const ::OrtValue*>(value);
  *out = v->IsAllocated() ? 1 : 0;
  return nullptr;
}

ORT_API_STATUS_IMPL(OrtApis::IsSparseTensor, _In_ const OrtValue* value, _Out_ int* out) {
#if !defined(DISABLE_SPARSE_TENSORS)
  auto v = reinterpret_cast<const ::OrtValue*>(value);
  *out = v->IsSparseTensor() ? 1 : 0;
  return nullptr;
#else
  ORT_UNUSED_PARAMETER(value);
  ORT_UNUSED_PARAMETER(out);

  return OrtApis::CreateStatus(ORT_FAIL, "SparseTensor is not supported in this build.");
#endif
}

ORT_API_STATUS_IMPL(OrtApis::GetTensorMutableData, _Inout_ OrtValue* value, _Outptr_ void** output) {
  TENSOR_READWRITE_API_BEGIN
  // Uncomment when WinML fixed their code
  // if (tensor->IsDataTypeString()) {
  //  return OrtApis::CreateStatus(ORT_NOT_IMPLEMENTED, "this API does not support strings");
  //}
  *output = tensor->MutableDataRaw();
  return nullptr;
  API_IMPL_END
}

ORT_API_STATUS_IMPL(OrtApis::FillStringTensor, _Inout_ OrtValue* value, _In_ const char* const* s, size_t s_len) {
  TENSOR_READWRITE_API_BEGIN
  auto* dst = tensor->MutableData<std::string>();
  auto len = static_cast<size_t>(tensor->Shape().Size());
  if (s_len != len) {
    return OrtApis::CreateStatus(ORT_INVALID_ARGUMENT, "input array doesn't equal tensor size");
  }
  for (size_t i = 0; i != len; ++i) {
    // allocate and copy
    dst[i] = s[i];
  }
  return nullptr;
  API_IMPL_END
}

ORT_API_STATUS_IMPL(OrtApis::FillStringTensorElement, _Inout_ OrtValue* value, _In_ const char* s, size_t index) {
  TENSOR_READWRITE_API_BEGIN
  auto* dst = tensor->MutableData<std::string>();
  auto len = static_cast<size_t>(tensor->Shape().Size());
  if (index >= len) {
    return OrtApis::CreateStatus(ORT_INVALID_ARGUMENT, "element index is out of bounds");
  }

  dst[index] = s;

  return nullptr;
  API_IMPL_END
}

namespace {

OrtStatusPtr GetTensorStringSpan(const ::OrtValue& v, gsl::span<const std::string>& span) {
  if (!v.IsAllocated()) {
    return OrtApis::CreateStatus(ORT_INVALID_ARGUMENT, "OrtValue should contain a Tensor or a Sparse Tensor");
  }
  gsl::span<const std::string> str_span;
  int64_t items = 0;
  // Data type will be enforced on DataAsSpan() call.
  if (v.IsTensor()) {
    const auto& tensor = v.Get<onnxruntime::Tensor>();
    items = tensor.Shape().Size();
    if (items >= 0) {
      str_span = tensor.DataAsSpan<std::string>();
    }
  }
#if !defined(DISABLE_SPARSE_TENSORS)
  else if (v.IsSparseTensor()) {
    const auto& sparse_tensor = v.Get<SparseTensor>();
    if (sparse_tensor.Format() == onnxruntime::SparseFormat::kUndefined) {
      return OrtApis::CreateStatus(ORT_INVALID_ARGUMENT, "Sparse Tensor does not contain sparse data");
    }
    items = sparse_tensor.Values().Shape().Size();
    if (items >= 0) {
      str_span = sparse_tensor.Values().DataAsSpan<std::string>();
    }
  }
#endif
  else {
    return OrtApis::CreateStatus(ORT_NOT_IMPLEMENTED, "This API supports Tensors or SparseTensors");
  }

  if (items < 0) {
    return OrtApis::CreateStatus(ORT_INVALID_ARGUMENT, "shape is invalid");
  }
  span = str_span;
  return nullptr;
}
}  // namespace

ORT_API_STATUS_IMPL(OrtApis::GetStringTensorDataLength, _In_ const OrtValue* value, _Out_ size_t* out) {
  API_IMPL_BEGIN
  gsl::span<const std::string> str_span;
  if (auto* status = GetTensorStringSpan(*value, str_span)) {
    return status;
  }

  size_t ret = 0;
  for (const auto& s : str_span) {
    ret += s.size();
  }

  *out = ret;
  return nullptr;
  API_IMPL_END
}

ORT_API_STATUS_IMPL(OrtApis::GetStringTensorElementLength, _In_ const OrtValue* value, size_t index, _Out_ size_t* out) {
  API_IMPL_BEGIN
  gsl::span<const std::string> str_span;
  if (auto* status = GetTensorStringSpan(*value, str_span)) {
    return status;
  }

  if (index < str_span.size()) {
    *out = str_span[index].size();
  } else {
    return OrtApis::CreateStatus(ORT_INVALID_ARGUMENT, "index is out of bounds");
  }

  return nullptr;
  API_IMPL_END
}

ORT_API_STATUS_IMPL(OrtApis::GetStringTensorContent, _In_ const OrtValue* value, _Out_writes_bytes_all_(s_len) void* s,
                    size_t s_len, _Out_writes_all_(offsets_len) size_t* offsets, size_t offsets_len) {
  API_IMPL_BEGIN

  gsl::span<const std::string> str_span;
  if (auto* status = GetTensorStringSpan(*value, str_span)) {
    return status;
  }

  if (offsets_len != str_span.size()) {
    return OrtApis::CreateStatus(ORT_FAIL, "offsets buffer is not equal to tensor size");
  }

  size_t total_size = 0;
  for (const auto& str : str_span) {
    total_size += str.size();
  }

  if (s_len < total_size) {
    return OrtApis::CreateStatus(ORT_FAIL, "output buffer is too small. Use GetStringTensorDataLength.");
  }

  size_t f = 0;
  char* p = static_cast<char*>(s);
  for (const auto& str : str_span) {
    memcpy(p, str.data(), str.size());
    p += str.size();
    *offsets++ = f;
    f += str.size();
  }
  return nullptr;
  API_IMPL_END
}

ORT_API_STATUS_IMPL(OrtApis::GetStringTensorElement, _In_ const OrtValue* value,
                    size_t s_len, size_t index, _Out_writes_bytes_all_(s_len) void* s) {
  API_IMPL_BEGIN
  gsl::span<const std::string> str_span;
  if (auto* status = GetTensorStringSpan(*value, str_span)) {
    return status;
  }

  if (index < str_span.size()) {
    const auto& str = str_span[index];
    if (s_len < str.size()) {
      return OrtApis::CreateStatus(ORT_FAIL, "buffer size is too small for string element");
    }
    memcpy(s, str.data(), str.size());
  } else {
    return OrtApis::CreateStatus(ORT_INVALID_ARGUMENT, "element index is out of bounds");
  }
  return nullptr;
  API_IMPL_END
}

#define ORT_C_API_RETURN_IF_ERROR(expr)                 \
  do {                                                  \
    auto _status = (expr);                              \
    if ((!_status.IsOK())) return ToOrtStatus(_status); \
  } while (0)

#define DEFINE_RELEASE_ORT_OBJECT_FUNCTION(INPUT_TYPE, REAL_TYPE)                       \
  ORT_API(void, OrtApis::Release##INPUT_TYPE, _Frees_ptr_opt_ Ort##INPUT_TYPE* value) { \
    delete reinterpret_cast<REAL_TYPE*>(value);                                         \
  }

using DefListResult = std::pair<Status, const InputDefList*>;
using GetDefListFn = DefListResult (*)(const ::onnxruntime::InferenceSession*);
const auto get_inputs_fn = [](const ::onnxruntime::InferenceSession* session) -> DefListResult { return session->GetModelInputs(); };
const auto get_outputs_fn = [](const ::onnxruntime::InferenceSession* session) -> DefListResult { return session->GetModelOutputs(); };
const auto get_overridable_initializers_fn = [](const ::onnxruntime::InferenceSession* session) -> DefListResult { return session->GetOverridableInitializers(); };

static ORT_STATUS_PTR GetNodeDefListCountHelper(const OrtSession* sess, GetDefListFn get_fn, size_t* out) {
  API_IMPL_BEGIN
  auto session = reinterpret_cast<const ::onnxruntime::InferenceSession*>(sess);
  std::pair<Status, const InputDefList*> p = get_fn(session);
  if (!p.first.IsOK())
    return ToOrtStatus(p.first);
  *out = p.second->size();
  return nullptr;
  API_IMPL_END
}

ORT_API_STATUS_IMPL(OrtApis::SessionGetInputCount, _In_ const OrtSession* sess, _Out_ size_t* out) {
  return GetNodeDefListCountHelper(sess, get_inputs_fn, out);
}

ORT_API_STATUS_IMPL(OrtApis::SessionGetOutputCount, _In_ const OrtSession* sess, _Out_ size_t* out) {
  return GetNodeDefListCountHelper(sess, get_outputs_fn, out);
}

ORT_API_STATUS_IMPL(OrtApis::SessionGetOverridableInitializerCount, _In_ const OrtSession* sess, _Out_ size_t* out) {
  return GetNodeDefListCountHelper(sess, get_overridable_initializers_fn, out);
}

static ORT_STATUS_PTR GetNodeDefTypeInfoHelper(const OrtSession* sess, GetDefListFn get_fn, size_t index,
                                               _Outptr_ struct OrtTypeInfo** out) {
  API_IMPL_BEGIN
  auto session = reinterpret_cast<const ::onnxruntime::InferenceSession*>(sess);
  std::pair<Status, const InputDefList*> p = get_fn(session);
  if (!p.first.IsOK())
    return ToOrtStatus(p.first);
  if (p.second->size() <= index)
    return OrtApis::CreateStatus(ORT_FAIL, "out of index");
  const ONNX_NAMESPACE::TypeProto* type_proto = (*p.second)[index]->TypeAsProto();
  return OrtTypeInfo::FromTypeProto(type_proto, out);
  API_IMPL_END
}

ORT_API_STATUS_IMPL(OrtApis::SessionGetInputTypeInfo, _In_ const OrtSession* sess, size_t index, _Outptr_ struct OrtTypeInfo** out) {
  return GetNodeDefTypeInfoHelper(sess, get_inputs_fn, index, out);
}

ORT_API_STATUS_IMPL(OrtApis::SessionGetOutputTypeInfo, _In_ const OrtSession* sess, size_t index, _Outptr_ struct OrtTypeInfo** out) {
  return GetNodeDefTypeInfoHelper(sess, get_outputs_fn, index, out);
}

ORT_API_STATUS_IMPL(OrtApis::SessionGetOverridableInitializerTypeInfo, _In_ const OrtSession* sess, size_t index, _Outptr_ struct OrtTypeInfo** out) {
  return GetNodeDefTypeInfoHelper(sess, get_overridable_initializers_fn, index, out);
}

static char* StrDup(const std::string& str, _Inout_ OrtAllocator* allocator) {
  char* output_string = reinterpret_cast<char*>(allocator->Alloc(allocator, str.size() + 1));
  memcpy(output_string, str.c_str(), str.size());
  output_string[str.size()] = '\0';
  return output_string;
}

static ORT_STATUS_PTR GetNodeDefNameImpl(_In_ const OrtSession* sess, size_t index, _Inout_ OrtAllocator* allocator,
                                         GetDefListFn get_fn, _Outptr_ char** output) {
  auto session = reinterpret_cast<const ::onnxruntime::InferenceSession*>(sess);
  std::pair<Status, const InputDefList*> p = get_fn(session);
  if (!p.first.IsOK())
    return ToOrtStatus(p.first);
  if (p.second == nullptr)
    return OrtApis::CreateStatus(ORT_FAIL, "internal error");
  const InputDefList& defs = *p.second;
  if (index >= defs.size())
    return OrtApis::CreateStatus(ORT_FAIL, "index out of range");
  *output = StrDup(defs[index]->Name(), allocator);
  return nullptr;
}

ORT_API_STATUS_IMPL(OrtApis::SessionEndProfiling, _In_ OrtSession* sess, _Inout_ OrtAllocator* allocator,
                    _Outptr_ char** out) {
  API_IMPL_BEGIN
  auto session = reinterpret_cast<::onnxruntime::InferenceSession*>(sess);
  auto profile_file_name = session->EndProfiling();
  *out = StrDup(profile_file_name, allocator);
  return nullptr;
  API_IMPL_END
}

ORT_API_STATUS_IMPL(OrtApis::SessionGetModelMetadata, _In_ const OrtSession* sess,
                    _Outptr_ OrtModelMetadata** out) {
  API_IMPL_BEGIN
  auto session = reinterpret_cast<const ::onnxruntime::InferenceSession*>(sess);
  auto p = session->GetModelMetadata();
  if (!p.first.IsOK())
    return ToOrtStatus(p.first);
  *out = reinterpret_cast<OrtModelMetadata*>(new ModelMetadata(*p.second));
  return nullptr;
  API_IMPL_END
}

ORT_API_STATUS_IMPL(OrtApis::ModelMetadataGetProducerName,
                    _In_ const OrtModelMetadata* model_metadata,
                    _Inout_ OrtAllocator* allocator, _Outptr_ char** value) {
  API_IMPL_BEGIN
  auto producer_name = reinterpret_cast<const ::onnxruntime::ModelMetadata*>(model_metadata)->producer_name;
  *value = StrDup(producer_name, allocator);
  return nullptr;
  API_IMPL_END
}

ORT_API_STATUS_IMPL(OrtApis::ModelMetadataGetGraphName,
                    _In_ const OrtModelMetadata* model_metadata,
                    _Inout_ OrtAllocator* allocator, _Outptr_ char** value) {
  API_IMPL_BEGIN
  auto graph_name = reinterpret_cast<const ::onnxruntime::ModelMetadata*>(model_metadata)->graph_name;
  *value = StrDup(graph_name, allocator);
  return nullptr;
  API_IMPL_END
}

ORT_API_STATUS_IMPL(OrtApis::ModelMetadataGetDomain,
                    _In_ const OrtModelMetadata* model_metadata,
                    _Inout_ OrtAllocator* allocator, _Outptr_ char** value) {
  API_IMPL_BEGIN
  auto domain = reinterpret_cast<const ::onnxruntime::ModelMetadata*>(model_metadata)->domain;
  *value = StrDup(domain, allocator);
  return nullptr;
  API_IMPL_END
}

ORT_API_STATUS_IMPL(OrtApis::ModelMetadataGetDescription,
                    _In_ const OrtModelMetadata* model_metadata,
                    _Inout_ OrtAllocator* allocator, _Outptr_ char** value) {
  API_IMPL_BEGIN
  auto description = reinterpret_cast<const ::onnxruntime::ModelMetadata*>(model_metadata)->description;
  *value = StrDup(description, allocator);
  return nullptr;
  API_IMPL_END
}

ORT_API_STATUS_IMPL(OrtApis::ModelMetadataGetGraphDescription,
                    _In_ const OrtModelMetadata* model_metadata,
                    _Inout_ OrtAllocator* allocator, _Outptr_ char** value) {
  API_IMPL_BEGIN
  auto description = reinterpret_cast<const ::onnxruntime::ModelMetadata*>(model_metadata)->graph_description;
  *value = StrDup(description, allocator);
  return nullptr;
  API_IMPL_END
}

ORT_API_STATUS_IMPL(OrtApis::ModelMetadataLookupCustomMetadataMap, _In_ const OrtModelMetadata* model_metadata,
                    _Inout_ OrtAllocator* allocator, _In_ const char* key, _Outptr_result_maybenull_ char** value) {
  API_IMPL_BEGIN
  auto custom_metadata_map =
      reinterpret_cast<const ::onnxruntime::ModelMetadata*>(model_metadata)->custom_metadata_map;

  std::string temp(key);

  auto iter = custom_metadata_map.find(temp);

  if (iter == custom_metadata_map.end()) {
    *value = nullptr;
  } else {
    *value = StrDup(iter->second, allocator);
  }

  return nullptr;
  API_IMPL_END
}

ORT_API_STATUS_IMPL(OrtApis::ModelMetadataGetCustomMetadataMapKeys,
                    _In_ const OrtModelMetadata* model_metadata,
                    _Inout_ OrtAllocator* allocator, _Outptr_result_buffer_maybenull_(*num_keys) char*** keys, _Out_ int64_t* num_keys) {
  API_IMPL_BEGIN
  const auto& custom_metadata_map =
      reinterpret_cast<const ::onnxruntime::ModelMetadata*>(model_metadata)->custom_metadata_map;

  auto count = custom_metadata_map.size();
  if (count == 0) {
    *keys = nullptr;
  } else {
    // To guard against overflow in the next step where we compute bytes to allocate
    SafeInt<size_t> alloc_count(count);

    // alloc_count * sizeof(...) will throw if there was an overflow which will be caught in API_IMPL_END
    // and be returned to the user as a status
    char** p = reinterpret_cast<char**>(allocator->Alloc(allocator, alloc_count * sizeof(char*)));
    assert(p != nullptr);
    auto map_iter = custom_metadata_map.cbegin();
    int64_t i = 0;
    while (map_iter != custom_metadata_map.cend()) {
      p[i++] = StrDup(map_iter->first, allocator);
      ++map_iter;
    }
    *keys = p;
  }

  *num_keys = static_cast<int64_t>(count);
  return nullptr;
  API_IMPL_END
}

ORT_API_STATUS_IMPL(OrtApis::ModelMetadataGetVersion,
                    _In_ const OrtModelMetadata* model_metadata,
                    _Out_ int64_t* value) {
  API_IMPL_BEGIN
  *value = reinterpret_cast<const ::onnxruntime::ModelMetadata*>(model_metadata)->version;
  return nullptr;
  API_IMPL_END
}

ORT_API_STATUS_IMPL(OrtApis::SessionGetInputName, _In_ const OrtSession* sess, size_t index,
                    _Inout_ OrtAllocator* allocator, _Outptr_ char** output) {
  API_IMPL_BEGIN
  return GetNodeDefNameImpl(sess, index, allocator, get_inputs_fn, output);
  API_IMPL_END
}

ORT_API_STATUS_IMPL(OrtApis::SessionGetOutputName, _In_ const OrtSession* sess, size_t index,
                    _Inout_ OrtAllocator* allocator, _Outptr_ char** output) {
  API_IMPL_BEGIN
  return GetNodeDefNameImpl(sess, index, allocator, get_outputs_fn, output);
  API_IMPL_END
}

ORT_API_STATUS_IMPL(OrtApis::SessionGetOverridableInitializerName, _In_ const OrtSession* sess, size_t index,
                    _Inout_ OrtAllocator* allocator, _Outptr_ char** output) {
  API_IMPL_BEGIN
  return GetNodeDefNameImpl(sess, index, allocator, get_overridable_initializers_fn, output);
  API_IMPL_END
}

ORT_API_STATUS_IMPL(OrtApis::AllocatorAlloc, _Inout_ OrtAllocator* ptr, size_t size, _Outptr_ void** out) {
  API_IMPL_BEGIN
  *out = ptr->Alloc(ptr, size);
  return nullptr;
  API_IMPL_END
}

ORT_API_STATUS_IMPL(OrtApis::AllocatorFree, _Inout_ OrtAllocator* ptr, void* p) {
  API_IMPL_BEGIN
  ptr->Free(ptr, p);
  return nullptr;
  API_IMPL_END
}

ORT_API_STATUS_IMPL(OrtApis::AllocatorGetInfo, _In_ const OrtAllocator* ptr, _Outptr_ const struct OrtMemoryInfo** out) {
  API_IMPL_BEGIN
  *out = ptr->Info(ptr);
  return nullptr;
  API_IMPL_END
}

template <typename T>
ORT_STATUS_PTR OrtGetNumSequenceElements(const OrtValue* p_ml_value, size_t* out) {
  auto& data = p_ml_value->Get<T>();
  *out = data.size();
  return nullptr;
}

#if !defined(DISABLE_ML_OPS)
static constexpr int NUM_MAP_INDICES = 2;
#endif

static ORT_STATUS_PTR OrtGetValueCountImpl(const OrtValue* value, size_t* out) {
  ONNXType value_type;
  if (auto status = OrtApis::GetValueType(value, &value_type))
    return status;
  if (value_type == ONNX_TYPE_MAP) {
#if !defined(DISABLE_ML_OPS)
    *out = NUM_MAP_INDICES;
    return nullptr;
#else
    return OrtApis::CreateStatus(ORT_FAIL, "Map type is not supported in this build.");
#endif
  }
  if (value_type == ONNX_TYPE_SEQUENCE) {
    // Note: keep these in sync with the registered types in data_types.h
    if (value->IsTensorSequence()) {
      *out = value->Get<TensorSeq>().Size();
      return nullptr;
    } else {
#if !defined(DISABLE_ML_OPS)
      utils::ContainerChecker c_checker(value->Type());
      if (c_checker.IsSequenceOf<std::map<std::string, float>>()) {
        return OrtGetNumSequenceElements<VectorMapStringToFloat>(value, out);
      } else if (c_checker.IsSequenceOf<std::map<int64_t, float>>()) {
        return OrtGetNumSequenceElements<VectorMapInt64ToFloat>(value, out);
      } else {
        return OrtApis::CreateStatus(ORT_FAIL, "Input is not of one of the supported sequence types.");
      }
#else
      return OrtApis::CreateStatus(ORT_FAIL, "Map type is not supported in this build.");
#endif
    }
  } else {
    return OrtApis::CreateStatus(ORT_FAIL, "Input is not of type sequence or map.");
  }
}

ORT_API_STATUS_IMPL(OrtApis::GetValueCount, _In_ const OrtValue* value, _Out_ size_t* out) {
  API_IMPL_BEGIN
  return OrtGetValueCountImpl(value, out);
  API_IMPL_END
}

namespace c_api_internal {

#if !defined(DISABLE_ML_OPS)
///////////////////
// OrtGetValueImplSeqOfMap
template <typename T>
static ORT_STATUS_PTR OrtGetValueImplSeqOfMap(const OrtValue* p_ml_value, int index, _Outptr_ OrtValue** out) {
  using TKey = typename T::value_type::key_type;
  using TVal = typename T::value_type::mapped_type;
  using MapType = std::map<TKey, TVal>;
  auto& data_vec = p_ml_value->Get<T>();
  auto& data_elem = data_vec.at(index);
  auto copy_data_elem = std::make_unique<MapType>(data_elem);
  auto value = std::make_unique<OrtValue>();
  auto ml_type = DataTypeImpl::GetType<MapType>();
  value->Init(copy_data_elem.release(),
              ml_type,
              ml_type->GetDeleteFunc());
  *out = value.release();
  return nullptr;
}
#endif

ORT_STATUS_PTR PopulateTensorWithData(Tensor& tensor, bool is_string, _In_ const void* data_elem, size_t num_elems,
                                      size_t elem_size) {
  auto len = gsl::narrow<size_t>(tensor.Shape().Size());
  if (num_elems < len) {
    return OrtApis::CreateStatus(ORT_INVALID_ARGUMENT, "input array is too short");
  }
  if (!is_string) {
    memcpy(tensor.MutableDataRaw(), data_elem, elem_size * num_elems);
  } else {
    const std::string* strings = reinterpret_cast<const std::string*>(data_elem);
    auto str_span = gsl::make_span(strings, num_elems);
    auto* dst = tensor.MutableData<std::string>();
    std::copy(str_span.cbegin(), str_span.cend(), dst);
  }
  return nullptr;
}

ORT_STATUS_PTR CreateTensorAndPopulate(MLDataType element_type, const int64_t* shape, size_t shape_len,
                                       const void* data, size_t num_elements, _Inout_ OrtAllocator* allocator, OrtValue& result) {
  ORT_API_RETURN_IF_ERROR(CreateTensorImpl(element_type, shape, shape_len, allocator, result));
  ORT_API_RETURN_IF_ERROR(PopulateTensorWithData(*result.GetMutable<Tensor>(), utils::IsDataTypeString(element_type),
                                                 data, num_elements, element_type->Size()));
  return nullptr;
}

}  // namespace c_api_internal
#ifdef _MSC_VER
#pragma warning(push)
#pragma warning(disable : 6101)
#endif

static ORT_STATUS_PTR OrtGetValueImplSeqOfTensors(_In_ const OrtValue* p_ml_value, int index, _Inout_ OrtAllocator* allocator,
                                                  _Outptr_ OrtValue** out) {
  const auto& data = p_ml_value->Get<TensorSeq>();
  const auto& one_tensor = data.Get(index);
  const auto& tensor_shape = one_tensor.Shape();
  auto result = std::make_unique<OrtValue>();
  ORT_API_RETURN_IF_ERROR(c_api_internal::CreateTensorAndPopulate(one_tensor.DataType(), tensor_shape.GetDims().data(),
                                                                  tensor_shape.NumDimensions(), one_tensor.DataRaw(),
                                                                  gsl::narrow<size_t>(one_tensor.Shape().Size()),
                                                                  allocator, *result));
  *out = result.release();
  return nullptr;
}

#ifdef _MSC_VER
#pragma warning(pop)
#endif

static ORT_STATUS_PTR OrtGetValueImplSeq(_In_ const OrtValue* value, int index, _Inout_ OrtAllocator* allocator,
                                         _Outptr_ OrtValue** out) {
  // Note: keep these in sync with the registered types in data_types.h
  if (value->IsTensorSequence()) {
    return OrtGetValueImplSeqOfTensors(value, index, allocator, out);
  } else {
#if !defined(DISABLE_ML_OPS)
    utils::ContainerChecker c_checker(value->Type());
    if (c_checker.IsSequenceOf<std::map<std::string, float>>()) {
      return c_api_internal::OrtGetValueImplSeqOfMap<VectorMapStringToFloat>(value, index, out);
    } else if (c_checker.IsSequenceOf<std::map<int64_t, float>>()) {
      return c_api_internal::OrtGetValueImplSeqOfMap<VectorMapInt64ToFloat>(value, index, out);
    } else {
      return OrtApis::CreateStatus(ORT_FAIL, "Input is not of one of the supported sequence types.");
    }
#else
    return OrtApis::CreateStatus(ORT_FAIL, "Map type is not supported in this build.");
#endif
  }
}

#if !defined(DISABLE_ML_OPS)
template <typename T>
static ORT_STATUS_PTR OrtGetValueImplMapHelper(_In_ const OrtValue* p_ml_value, int index,
                                               _Inout_ OrtAllocator* allocator, _Outptr_ OrtValue** out) {
  using namespace onnxruntime::utils;
  using TKey = typename T::key_type;
  using TVal = typename T::mapped_type;
  auto& data = p_ml_value->Get<T>();
  int64_t num_kv_pairs = data.size();
#if defined(_WIN32) && !defined(_M_AMD64)
  ORT_ENFORCE(static_cast<uint64_t>(num_kv_pairs) < std::numeric_limits<size_t>::max());
#endif
  const std::vector<int64_t> dims{num_kv_pairs};
  auto result = std::make_unique<OrtValue>();
  std::vector<TKey> vec_keys;
  std::vector<TVal> vec_vals;
  const void* data_ptr;
  size_t data_size;
  MLDataType element_type;
  switch (index) {
    case 0: {  // user is requesting keys
      element_type = DataTypeImpl::TensorTypeFromONNXEnum(GetONNXTensorElementDataType<TKey>())->GetElementType();
      vec_keys.reserve(static_cast<size_t>(num_kv_pairs));
      std::transform(data.cbegin(), data.cend(), std::back_inserter(vec_keys), [](const auto& k) { return k.first; });
      data_ptr = vec_keys.data();
      data_size = vec_keys.size();
    } break;
    case 1: {  // user is requesting values
      element_type = DataTypeImpl::TensorTypeFromONNXEnum(GetONNXTensorElementDataType<TVal>())->GetElementType();
      vec_vals.reserve(static_cast<size_t>(num_kv_pairs));
      std::transform(data.cbegin(), data.cend(), std::back_inserter(vec_vals), [](const auto& k) { return k.second; });
      data_ptr = vec_vals.data();
      data_size = vec_vals.size();
    } break;
    default:
      return OrtApis::CreateStatus(ORT_FAIL, "Invalid index requested for map type.");
  }
  ORT_API_RETURN_IF_ERROR(c_api_internal::CreateTensorAndPopulate(element_type, dims.data(), dims.size(), data_ptr,
                                                                  data_size, allocator, *result));
  *out = result.release();
  return nullptr;
}

static ORT_STATUS_PTR OrtGetValueImplMap(_In_ const OrtValue* value, int index, _Inout_ OrtAllocator* allocator,
                                         _Outptr_ OrtValue** out) {
  auto p_ml_value = reinterpret_cast<const OrtValue*>(value);
  auto type = p_ml_value->Type();
  // Note: keep these in sync with the registered types in data_types.h
  utils::ContainerChecker c_checker(type);
  if (c_checker.IsMap()) {
    if (c_checker.IsMapOf<std::string, std::string>()) {
      return OrtGetValueImplMapHelper<MapStringToString>(p_ml_value, index, allocator, out);
    } else if (c_checker.IsMapOf<std::string, int64_t>()) {
      return OrtGetValueImplMapHelper<MapStringToInt64>(p_ml_value, index, allocator, out);
    } else if (c_checker.IsMapOf<std::string, float>()) {
      return OrtGetValueImplMapHelper<MapStringToFloat>(p_ml_value, index, allocator, out);
    } else if (c_checker.IsMapOf<std::string, double>()) {
      return OrtGetValueImplMapHelper<MapStringToDouble>(p_ml_value, index, allocator, out);
    } else if (c_checker.IsMapOf<int64_t, std::string>()) {
      return OrtGetValueImplMapHelper<MapInt64ToString>(p_ml_value, index, allocator, out);
    } else if (c_checker.IsMapOf<int64_t, int64_t>()) {
      return OrtGetValueImplMapHelper<MapInt64ToInt64>(p_ml_value, index, allocator, out);
    } else if (c_checker.IsMapOf<int64_t, float>()) {
      return OrtGetValueImplMapHelper<MapInt64ToFloat>(p_ml_value, index, allocator, out);
    } else if (c_checker.IsMapOf<int64_t, double>()) {
      return OrtGetValueImplMapHelper<MapInt64ToDouble>(p_ml_value, index, allocator, out);
    }
  }
  return OrtApis::CreateStatus(ORT_FAIL, "Input is not of one of the supported map types.");
}
#endif

static ORT_STATUS_PTR OrtGetValueImpl(_In_ const OrtValue* value, int index, _Inout_ OrtAllocator* allocator,
                                      _Outptr_ OrtValue** out) {
  ONNXType value_type;
  if (auto status = OrtApis::GetValueType(value, &value_type))
    return status;
  if (value_type == ONNX_TYPE_MAP) {
#if !defined(DISABLE_ML_OPS)
    return OrtGetValueImplMap(value, index, allocator, out);
#else
    return OrtApis::CreateStatus(ORT_FAIL, "Map type is not supported in this build.");
#endif
  }
  if (value_type == ONNX_TYPE_SEQUENCE) {
    return OrtGetValueImplSeq(value, index, allocator, out);
  } else {
    return OrtApis::CreateStatus(ORT_FAIL, "Input is not of type sequence or map.");
  }
}

ORT_API_STATUS_IMPL(OrtApis::GetValue, _In_ const OrtValue* value, int index, _Inout_ OrtAllocator* allocator,
                    _Outptr_ OrtValue** out) {
  API_IMPL_BEGIN
  return OrtGetValueImpl(value, index, allocator, out);
  API_IMPL_END
}

///////////////////
// OrtCreateValue

#if !defined(DISABLE_ML_OPS)
template <typename T>
static ORT_STATUS_PTR OrtCreateValueImplSeqHelperMap(const OrtValue* const* in, size_t num_values,
                                                     _Outptr_ OrtValue** out) {
  using SeqType = std::vector<T>;
  auto seq_ptr = std::make_unique<SeqType>();
  seq_ptr->reserve(num_values);
  for (size_t idx = 0; idx < num_values; ++idx) {
    auto& m = reinterpret_cast<const OrtValue*>(in[idx])->Get<T>();
    seq_ptr->push_back(m);
  }
  // create OrtValue with this vector
  auto value = std::make_unique<OrtValue>();
  auto ml_type = DataTypeImpl::GetType<SeqType>();
  value->Init(seq_ptr.release(),
              ml_type,
              ml_type->GetDeleteFunc());
  *out = value.release();
  return nullptr;
}
#endif

static ORT_STATUS_PTR OrtCreateValueImplSeqHelperTensor(const Tensor& tensor, Tensor& out) {
  auto data_type = tensor.DataType();
  ORT_API_RETURN_IF_ERROR(CreateTensorImplForSeq(data_type,
                                                 tensor.Shape().GetDims().data(), tensor.Shape().NumDimensions(),
                                                 out));
  size_t num_elements = gsl::narrow<size_t>(tensor.Shape().Size());
  ORT_API_RETURN_IF_ERROR(c_api_internal::PopulateTensorWithData(out, tensor.IsDataTypeString(),
                                                                 tensor.DataRaw(), num_elements, data_type->Size()));
  return nullptr;
}

static ORT_STATUS_PTR OrtCreateValueImplSeqHelper(const OrtValue* const* in, size_t num_values,
                                                  _Outptr_ OrtValue** out) {
  using namespace c_api_internal;
  std::vector<Tensor> tensors;
  tensors.resize(num_values);
  auto dtype = static_cast<const OrtValue*>(in[0])->Get<Tensor>().DataType();

  for (size_t idx = 0; idx < num_values; ++idx) {
    ORT_ENFORCE(in[idx]->IsTensor(), "Expecting all elements to be tensors. Got: ", DataTypeImpl::ToString(in[idx]->Type()));
    auto& one_tensor = static_cast<const OrtValue*>(in[idx])->Get<Tensor>();
    auto tensor_elem_type = one_tensor.DataType();

    // sequences must have tensors of the same data type
    if (idx > 0 && (tensor_elem_type != dtype)) {
      return OrtApis::CreateStatus(ORT_FAIL,
                                   "Sequences must have tensors of the same data type. There was at least one tensor in the input that was different.");
    }

    ORT_API_RETURN_IF_ERROR(OrtCreateValueImplSeqHelperTensor(one_tensor, tensors[idx]));
  }

  // create OrtValue with this vector
  auto value = std::make_unique<OrtValue>();
  auto ml_type = DataTypeImpl::GetType<TensorSeq>();
  auto seq_ptr = std::make_unique<TensorSeq>(dtype);
  seq_ptr->SetElements(std::move(tensors));
  value->Init(seq_ptr.release(),
              ml_type,
              ml_type->GetDeleteFunc());
  *out = value.release();
  return nullptr;
}

static ORT_STATUS_PTR OrtCreateValueImplSeq(_In_reads_(num_values) const OrtValue* const* in, size_t num_values,
                                            _Outptr_ OrtValue** out) {
  // We only support limited sequence types. For the sake of simplicity the type of the first
  // OrtValue* in OrtValue** will determine the type of the vector used to create the output OrtValue
  // this type should be either a tensor of limited types or map of limited types
  const OrtValue* ovfirst = in[0];
  ONNXType first_value_type;
  if (auto status = OrtApis::GetValueType(ovfirst, &first_value_type))
    return status;
  // in onnxruntime type registrations we can support only a fixed vector types
  // this check ensures that the input conforms to that
  if (!(first_value_type == ONNX_TYPE_TENSOR || first_value_type == ONNX_TYPE_MAP)) {
    return OrtApis::CreateStatus(ORT_FAIL, "Each element of the sequence should be either tensor or map.");
  }
  // check if all OrtValues in the input array are of the same type
  // this is because even though the ONNX spec and this API spec supports heterogenous sequences,
  // only a fixed types are registered in onnxruntime
  for (size_t i = 0; i < num_values; ++i) {
    const OrtValue* ov = in[i];
    ONNXType ov_type;
    if (auto status = OrtApis::GetValueType(ov, &ov_type))
      return status;
    if (ov_type != first_value_type) {
      return OrtApis::CreateStatus(ORT_FAIL,
                                   "At least one element in the sequence is of a type different from others.");
    }
  }

  // finally create the output vector/MLValue
  auto first_mlvalue = reinterpret_cast<const OrtValue*>(ovfirst);
  if (first_value_type == ONNX_TYPE_TENSOR) {
    return OrtCreateValueImplSeqHelper(in, num_values, out);
  } else if (first_value_type == ONNX_TYPE_MAP) {
#if !defined(DISABLE_ML_OPS)
    auto map_type = first_mlvalue->Type();
    utils::ContainerChecker c_checker(map_type);
    if (c_checker.IsMapOf<std::string, float>()) {
      return OrtCreateValueImplSeqHelperMap<MapStringToFloat>(in, num_values, out);
    }
    if (c_checker.IsMapOf<int64_t, float>()) {
      return OrtCreateValueImplSeqHelperMap<MapInt64ToFloat>(in, num_values, out);
    } else {
      return OrtApis::CreateStatus(ORT_FAIL, "Input is not of one of the supported map types.");
    }
#else
    ORT_UNUSED_PARAMETER(first_mlvalue);
    return OrtApis::CreateStatus(ORT_FAIL, "Map type is not supported in this build.");
#endif

  } else {
    return OrtApis::CreateStatus(ORT_FAIL, "Unsupported input type");
  }
}

#if !defined(DISABLE_ML_OPS)
template <typename KeyType, typename ValueType>
static OrtStatus* OrtCreateMapMLValue(const Tensor& key_tensor, const Tensor& value_tensor, _Outptr_ OrtValue** out) {
  using MapType = std::map<KeyType, ValueType>;
  auto map_ptr = std::make_unique<MapType>();
  // iterate through the key and value tensors and populate map
  auto key_data = key_tensor.Data<KeyType>();
  auto value_data = value_tensor.Data<ValueType>();
  auto len = key_tensor.Shape().Size();
  ORT_ENFORCE(len >= 0 && static_cast<uint64_t>(len) < std::numeric_limits<size_t>::max());
  size_t num_kv_pairs = static_cast<size_t>(key_tensor.Shape().Size());
  for (size_t n = 0; n < num_kv_pairs; ++n, ++key_data, ++value_data) {
    map_ptr->insert({*key_data, *value_data});
  }
  // create ort_value with this map
  auto value = std::make_unique<OrtValue>();
  auto ml_type = DataTypeImpl::GetType<MapType>();
  value->Init(map_ptr.release(),
              ml_type,
              ml_type->GetDeleteFunc());
  *out = value.release();
  return nullptr;
}

template <typename KeyType>
static ORT_STATUS_PTR OrtCreateValueImplMapHelper(const Tensor& key_tensor, const Tensor& value_tensor,
                                                  _Outptr_ OrtValue** out) {
  auto value_type = value_tensor.DataType()->AsPrimitiveDataType();
  ORT_ENFORCE(value_type != nullptr, "Tensor must always contain primitive types. Found: ",
              DataTypeImpl::ToString(value_tensor.DataType()));

  switch (value_type->GetDataType()) {
    case ONNX_NAMESPACE::TensorProto_DataType_STRING:
      return OrtCreateMapMLValue<KeyType, std::string>(key_tensor, value_tensor, out);
      break;
    case ONNX_NAMESPACE::TensorProto_DataType_INT64:
      return OrtCreateMapMLValue<KeyType, int64_t>(key_tensor, value_tensor, out);
      break;
    case ONNX_NAMESPACE::TensorProto_DataType_FLOAT:
      return OrtCreateMapMLValue<KeyType, float>(key_tensor, value_tensor, out);
      break;
    case ONNX_NAMESPACE::TensorProto_DataType_DOUBLE:
      return OrtCreateMapMLValue<KeyType, double>(key_tensor, value_tensor, out);
      break;
    default:
      break;
  }

  std::string msg("Value type is not supported yet: ");
  msg += DataTypeImpl::ToString(value_tensor.DataType());
  return OrtApis::CreateStatus(ORT_FAIL, msg.c_str());
}

static ORT_STATUS_PTR OrtCreateValueImplMap(const OrtValue* const* in, size_t num_values, _Outptr_ OrtValue** out) {
  if (num_values != NUM_MAP_INDICES) {
    return OrtApis::CreateStatus(ORT_FAIL, "For map type num_values MUST be 2");
  }

  const OrtValue* ort_keys = in[0];
  auto p_key_ml_value = reinterpret_cast<const OrtValue*>(ort_keys);
  auto& key_tensor = p_key_ml_value->Get<Tensor>();

  const OrtValue* ort_values = in[1];
  auto p_value_ml_value = reinterpret_cast<const OrtValue*>(ort_values);
  auto& value_tensor = p_value_ml_value->Get<Tensor>();

  // as per data_types.h, we only support maps of primitive data types.
  if (key_tensor.Shape().NumDimensions() > 1 || value_tensor.Shape().NumDimensions() > 1) {
    return OrtApis::CreateStatus(ORT_FAIL, "Either the key tensor or the value tensor has NumDimensions > 1");
  }

  // since maps are represented by key and value tensors, their sizes have to be the same.
  if (key_tensor.Shape().Size() != value_tensor.Shape().Size()) {
    return OrtApis::CreateStatus(ORT_FAIL, "Key and value tensors have unequal number of elements.");
  }

  if (key_tensor.IsDataTypeString()) {
    return OrtCreateValueImplMapHelper<std::string>(key_tensor, value_tensor, out);
  }
  if (key_tensor.IsDataType<int64_t>()) {
    return OrtCreateValueImplMapHelper<int64_t>(key_tensor, value_tensor, out);
  }
  return OrtApis::CreateStatus(ORT_FAIL, "Key type is not supported yet.");
}
#endif

static ORT_STATUS_PTR OrtCreateValueImpl(_In_reads_(num_values) const OrtValue* const* in, size_t num_values,
                                         enum ONNXType value_type, _Outptr_ OrtValue** out) {
  if (num_values <= 0) {
    return OrtApis::CreateStatus(ORT_FAIL, "Number of values should be at least 1.");
  }
  if (value_type == ONNX_TYPE_MAP) {
#if !defined(DISABLE_ML_OPS)
    return OrtCreateValueImplMap(in, num_values, out);
#else
    return OrtApis::CreateStatus(ORT_FAIL, "Map type is not supported in this build.");
#endif
  }
  if (value_type == ONNX_TYPE_SEQUENCE) {
    return OrtCreateValueImplSeq(in, num_values, out);
  }
  return OrtApis::CreateStatus(ORT_FAIL, "Input is not of type sequence or map.");
}

ORT_API_STATUS_IMPL(OrtApis::CreateValue, _In_reads_(num_values) const OrtValue* const* in, size_t num_values,
                    enum ONNXType value_type, _Outptr_ OrtValue** out) {
  API_IMPL_BEGIN
  return OrtCreateValueImpl(in, num_values, value_type, out);
  API_IMPL_END
}

ORT_API_STATUS_IMPL(OrtApis::CreateOpaqueValue, _In_z_ const char* domain_name, _In_z_ const char* type_name,
                    _In_ const void* data_container, size_t data_container_size, _Outptr_ OrtValue** out) {
  API_IMPL_BEGIN
  std::string dtype("opaque(");
  dtype.append(domain_name).append(",").append(type_name).append(")");
  MLDataType ml_type = DataTypeImpl::GetDataType(dtype);
  ORT_ENFORCE(ml_type != nullptr,
              "Specified domain and type names combination does not refer to a registered opaque type");
  const auto* non_tensor_base = ml_type->AsNonTensorType();
  ORT_ENFORCE(non_tensor_base != nullptr, "Opaque type is not a non_tensor type!!!");
  std::unique_ptr<OrtValue> ort_val(new OrtValue);
  non_tensor_base->FromDataContainer(data_container, data_container_size, *ort_val);
  *out = ort_val.release();
  API_IMPL_END
  return nullptr;
}

ORT_API_STATUS_IMPL(OrtApis::GetOpaqueValue, _In_ const char* domain_name, _In_ const char* type_name,
                    _In_ const OrtValue* in, _Out_ void* data_container, size_t data_container_size) {
  API_IMPL_BEGIN
  std::string dtype("opaque(");
  dtype.append(domain_name).append(",").append(type_name).append(")");
  MLDataType ml_type = DataTypeImpl::GetDataType(dtype);
  ORT_ENFORCE(ml_type != nullptr,
              "Specified domain and type names combination does not refer to a registered opaque type");
  const auto* non_tensor_base = ml_type->AsNonTensorType();
  ORT_ENFORCE(non_tensor_base != nullptr, "Opaque type is not a non_tensor type!!!");
  non_tensor_base->ToDataContainer(*in, data_container_size, data_container);
  API_IMPL_END
  return nullptr;
}

ORT_API_STATUS_IMPL(OrtApis::GetAvailableProviders, _Outptr_ char*** out_ptr,
                    _In_ int* providers_length) {
  API_IMPL_BEGIN
  // TODO: there is no need to manually malloc/free these memory, it is insecure
  // and inefficient. Instead, the implementation could scan the array twice,
  // and use a single string object to hold all the names.
  constexpr size_t MAX_LEN = 30;
  const auto& available_providers = GetAvailableExecutionProviderNames();
  const int available_count = gsl::narrow<int>(available_providers.size());
  char** const out = new char*[available_count];
  if (out) {
    for (int i = 0; i < available_count; i++) {
      out[i] = new char[MAX_LEN + 1];
#ifdef _MSC_VER
      strncpy_s(out[i], MAX_LEN, available_providers[i].c_str(), MAX_LEN);
      out[i][MAX_LEN] = '\0';
#elif defined(__APPLE__)
      strlcpy(out[i], available_providers[i].c_str(), MAX_LEN);
#else
      strncpy(out[i], available_providers[i].c_str(), MAX_LEN);
      out[i][MAX_LEN] = '\0';
#endif
    }
  }
  *providers_length = available_count;
  *out_ptr = out;
  API_IMPL_END
  return nullptr;
}

// TODO: we don't really need the second parameter
ORT_API_STATUS_IMPL(OrtApis::ReleaseAvailableProviders, _In_ char** ptr,
                    _In_ int providers_length) {
  API_IMPL_BEGIN
  if (ptr) {
    for (int i = 0; i < providers_length; i++) {
      delete[] ptr[i];
    }
    delete[] ptr;
  }
  API_IMPL_END
  return NULL;
}

ORT_API_STATUS_IMPL(OrtApis::GetExecutionProviderApi,
                    [[maybe_unused]] _In_ const char* provider_name,
                    [[maybe_unused]] _In_ uint32_t version,
                    _Outptr_ const void** provider_api) {
  API_IMPL_BEGIN

  *provider_api = nullptr;
#ifdef USE_DML
  if (strcmp(provider_name, "DML") == 0) {
    *provider_api = GetOrtDmlApi(version);
    if (*provider_api == nullptr) {
      return OrtApis::CreateStatus(ORT_INVALID_ARGUMENT, "Specified version is not supported for the DirectML provider.");
    }
    return NULL;
  }
#endif

  return OrtApis::CreateStatus(ORT_INVALID_ARGUMENT, "Specified provider is not supported.");
  API_IMPL_END
}

ORT_API_STATUS_IMPL(OrtApis::TensorAt, _Inout_ OrtValue* value, const int64_t* location_values, size_t location_values_count,
                    _Outptr_ void** out) {
  TENSOR_READWRITE_API_BEGIN

  if (tensor->IsDataTypeString()) {
    return OrtApis::CreateStatus(ORT_INVALID_ARGUMENT, "this API does not support strings");
  }

  const auto& tensor_shape = tensor->Shape();
  const auto num_dimensions = tensor_shape.NumDimensions();
  if (location_values_count != num_dimensions) {
    return OrtApis::CreateStatus(ORT_INVALID_ARGUMENT, "location dimensions do not match shape size");
  }

  for (size_t i = 0; i < location_values_count; i++) {
    if (location_values[i] >= tensor_shape[i] || location_values[i] < 0) {
      return OrtApis::CreateStatus(ORT_INVALID_ARGUMENT, "invalid location range");
    }
  }

  // compute strides
  // TensorPitches p;
  std::vector<int64_t> strides(num_dimensions);
  {
    int64_t stride = 1;
    for (size_t dim = num_dimensions; dim > 0; --dim) {
      strides[dim - 1] = stride;
      stride *= tensor_shape[dim - 1];
    }
  }

  // For Scalers the offset would always be zero
  int64_t offset = 0;
  for (size_t i = 0; i < num_dimensions; i++) {
    offset += location_values[i] * strides[i];
  }

  auto data = reinterpret_cast<char*>(tensor->MutableDataRaw()) + tensor->DataType()->Size() * offset;
  *out = data;
  return nullptr;
  API_IMPL_END
}

ORT_API_STATUS_IMPL(OrtApis::SetLanguageProjection, _In_ const OrtEnv* ort_env, _In_ OrtLanguageProjection projection) {
  API_IMPL_BEGIN
  ORT_UNUSED_PARAMETER(ort_env);
  // note telemetry is controlled via the platform Env object, not the OrtEnv object instance
  const Env& env = Env::Default();
  env.GetTelemetryProvider().SetLanguageProjection(static_cast<uint32_t>(projection));
  return nullptr;
  API_IMPL_END
}

ORT_API_STATUS_IMPL(OrtApis::SessionGetProfilingStartTimeNs, _In_ const OrtSession* sess, _Out_ uint64_t* out) {
  API_IMPL_BEGIN
  const auto* session = reinterpret_cast<const ::onnxruntime::InferenceSession*>(sess);
  auto profiling_start_time = session->GetProfiling().GetStartTimeNs();
  *out = static_cast<uint64_t>(profiling_start_time);
  return nullptr;
  API_IMPL_END
}

// End support for non-tensor types

ORT_API_STATUS_IMPL(OrtApis::CreateArenaCfg, _In_ size_t max_mem, int arena_extend_strategy, int initial_chunk_size_bytes,
                    int max_dead_bytes_per_chunk, _Outptr_ OrtArenaCfg** out) {
  API_IMPL_BEGIN
  *out = new OrtArenaCfg();
  (*out)->max_mem = max_mem;
  (*out)->arena_extend_strategy = arena_extend_strategy;
  (*out)->initial_chunk_size_bytes = initial_chunk_size_bytes;
  (*out)->max_dead_bytes_per_chunk = max_dead_bytes_per_chunk;
  return nullptr;
  API_IMPL_END
}

ORT_API_STATUS_IMPL(OrtApis::CreateArenaCfgV2, _In_reads_(num_keys) const char* const* arena_config_keys, _In_reads_(num_keys) const size_t* arena_config_values,
                    _In_ size_t num_keys, _Outptr_ OrtArenaCfg** out) {
  API_IMPL_BEGIN
  auto cfg = std::make_unique<OrtArenaCfg>();

  for (size_t i = 0; i < num_keys; ++i) {
    if (strcmp(arena_config_keys[i], "max_mem") == 0) {
      cfg->max_mem = arena_config_values[i];
    } else if (strcmp(arena_config_keys[i], "arena_extend_strategy") == 0) {
      cfg->arena_extend_strategy = static_cast<int>(arena_config_values[i]);
    } else if (strcmp(arena_config_keys[i], "initial_chunk_size_bytes") == 0) {
      cfg->initial_chunk_size_bytes = static_cast<int>(arena_config_values[i]);
    } else if (strcmp(arena_config_keys[i], "max_dead_bytes_per_chunk") == 0) {
      cfg->max_dead_bytes_per_chunk = static_cast<int>(arena_config_values[i]);
    } else if (strcmp(arena_config_keys[i], "initial_growth_chunk_size_bytes") == 0) {
      cfg->initial_growth_chunk_size_bytes = static_cast<int>(arena_config_values[i]);
    } else {
      std::ostringstream oss;
      oss << "Invalid key found: " << arena_config_keys[i];

      return CreateStatus(ORT_INVALID_ARGUMENT, oss.str().c_str());
    }
  }

  *out = cfg.release();
  return nullptr;
  API_IMPL_END
}

//Allow using raw new/delete because this is for C.
GSL_SUPPRESS(r .11)
ORT_API(void, OrtApis::ReleaseArenaCfg, _Frees_ptr_opt_ OrtArenaCfg* ptr) {
  delete ptr;
}

ORT_API_STATUS_IMPL(OrtApis::CreatePrepackedWeightsContainer, _Outptr_ OrtPrepackedWeightsContainer** out) {
  API_IMPL_BEGIN
  std::unique_ptr<PrepackedWeightsContainer> container(new PrepackedWeightsContainer());
  *out = reinterpret_cast<OrtPrepackedWeightsContainer*>(container.release());
  return nullptr;
  API_IMPL_END
}

ORT_API(void, OrtApis::ReleasePrepackedWeightsContainer, _Frees_ptr_opt_ OrtPrepackedWeightsContainer* ptr) {
  delete reinterpret_cast<PrepackedWeightsContainer*>(ptr);
}

ORT_API_STATUS_IMPL(OrtApis::CreateSessionWithPrepackedWeightsContainer, _In_ const OrtEnv* env, _In_ const ORTCHAR_T* model_path,
                    _In_ const OrtSessionOptions* options, _Inout_ OrtPrepackedWeightsContainer* prepacked_weights_container,
                    _Outptr_ OrtSession** out) {
  API_IMPL_BEGIN
  std::unique_ptr<onnxruntime::InferenceSession> sess;
  OrtStatus* status = nullptr;
  *out = nullptr;

  ORT_TRY {
    ORT_API_RETURN_IF_ERROR(CreateSessionAndLoadModel(options, env, model_path, nullptr, 0, sess));
    ORT_API_RETURN_IF_ERROR(InitializeSession(options, sess, prepacked_weights_container));

    *out = reinterpret_cast<OrtSession*>(sess.release());
  }
  ORT_CATCH(const std::exception& e) {
    ORT_HANDLE_EXCEPTION([&]() {
      status = OrtApis::CreateStatus(ORT_FAIL, e.what());
    });
  }

  return status;
  API_IMPL_END
}

ORT_API_STATUS_IMPL(OrtApis::CreateSessionFromArrayWithPrepackedWeightsContainer, _In_ const OrtEnv* env,
                    _In_ const void* model_data, size_t model_data_length,
                    _In_ const OrtSessionOptions* options, _Inout_ OrtPrepackedWeightsContainer* prepacked_weights_container,
                    _Outptr_ OrtSession** out) {
  API_IMPL_BEGIN
  std::unique_ptr<onnxruntime::InferenceSession> sess;
  OrtStatus* status = nullptr;
  *out = nullptr;

  ORT_TRY {
    ORT_API_RETURN_IF_ERROR(CreateSessionAndLoadModel(options, env, nullptr, model_data,
                                                      model_data_length, sess));
    ORT_API_RETURN_IF_ERROR(InitializeSession(options, sess, prepacked_weights_container));

    *out = reinterpret_cast<OrtSession*>(sess.release());
  }
  ORT_CATCH(const std::exception& e) {
    ORT_HANDLE_EXCEPTION([&]() {
      status = OrtApis::CreateStatus(ORT_FAIL, e.what());
    });
  }

  return status;
  API_IMPL_END
}

ORT_API_STATUS_IMPL(OrtApis::GetTensorMemoryInfo, _In_ const OrtValue* value, _Outptr_ const OrtMemoryInfo** memory_info) {
  TENSOR_READ_API_BEGIN
  *memory_info = &tensor.Location();
  return nullptr;
  API_IMPL_END
}

ORT_API_STATUS_IMPL(OrtApis::SessionOptionsSetCustomCreateThreadFn, _Inout_ OrtSessionOptions* options, _In_ OrtCustomCreateThreadFn ort_custom_create_thread_fn) {
  API_IMPL_BEGIN
  options->value.custom_create_thread_fn = ort_custom_create_thread_fn;
  return nullptr;
  API_IMPL_END
}

ORT_API_STATUS_IMPL(OrtApis::SessionOptionsSetCustomThreadCreationOptions, _Inout_ OrtSessionOptions* options, _In_ void* ort_custom_thread_creation_options) {
  API_IMPL_BEGIN
  options->value.custom_thread_creation_options = ort_custom_thread_creation_options;
  return nullptr;
  API_IMPL_END
}

ORT_API_STATUS_IMPL(OrtApis::SessionOptionsSetCustomJoinThreadFn, _Inout_ OrtSessionOptions* options, _In_ OrtCustomJoinThreadFn ort_custom_join_thread_fn) {
  API_IMPL_BEGIN
  options->value.custom_join_thread_fn = ort_custom_join_thread_fn;
  return nullptr;
  API_IMPL_END
}

static constexpr OrtApiBase ort_api_base = {
    &OrtApis::GetApi,
    &OrtApis::GetVersionString,
};

/* Rules on how to add a new Ort API version

In general, NEVER remove or rearrange the members in this structure unless a new version is being created. The
goal is for newer shared libraries of the Onnx Runtime to work with binaries targeting the previous versions.
In order to do that we need to ensure older binaries get the older interfaces they are expecting.

If the next version of the OrtApi only adds members, new members can be added at the end of the OrtApi structure
without breaking anything. In this case, rename the ort_api_# structure in a way that shows the range of versions
it supports, for example 'ort_api_1_to_2', and then GetApi can return the same structure for a range of versions.

If methods need to be removed or rearranged, then make a copy of the OrtApi structure and name it 'OrtApi#to#'.
The latest Api should always be named just OrtApi. Then make a copy of the latest ort_api_* structure below and
name it ort_api_# to match the latest version number supported, you'll need to be sure the structure types match
the API they're for (the compiler should complain if this isn't correct).

If there is no desire to have the headers still expose the older APIs (clutter, documentation, etc) then the
definition should be moved to a file included by this file so that it's still defined here for binary compatibility
but isn't visible in public headers.

So for example, if we wanted to just add some new members to the ort_api_1_to_2, we'd take the following steps:

    In include\onnxruntime\core\session\onnxruntime_c_api.h we'd just add the members to the end of the structure

    In this file, we'd correspondingly add the member values to the end of the ort_api_1_to_2 structure, and also rename
    it to ort_api_1_to_3.

    Then in GetApi we'd make it return ort_api_1_to_3 for versions 1 through 3.

Second example, if we wanted to add and remove some members, we'd do this:

    In include\onnxruntime\core\session\onnxruntime_c_api.h we'd make a copy of the OrtApi structure and name the
    old one OrtApi1to2. In the new OrtApi we'd add or remove any members that we desire.

    In this file, we'd create a new copy of ort_api_1_to_2 called ort_api_3 and make the corresponding changes that were
    made to the new OrtApi.

    In GetApi we now make it return ort_api_3 for version 3.
*/

static constexpr OrtApi ort_api_1_to_10 = {
    // NOTE: The ordering of these fields MUST not change after that version has shipped since existing binaries depend on this ordering.

    // Shipped as version 1 - DO NOT MODIFY (see above text for more information)
    &OrtApis::CreateStatus,
    &OrtApis::GetErrorCode,
    &OrtApis::GetErrorMessage,

    &OrtApis::CreateEnv,
    &OrtApis::CreateEnvWithCustomLogger,
    &OrtApis::EnableTelemetryEvents,
    &OrtApis::DisableTelemetryEvents,

    &OrtApis::CreateSession,
    &OrtApis::CreateSessionFromArray,
    &OrtApis::Run,

    &OrtApis::CreateSessionOptions,
    &OrtApis::SetOptimizedModelFilePath,
    &OrtApis::CloneSessionOptions,
    &OrtApis::SetSessionExecutionMode,
    &OrtApis::EnableProfiling,
    &OrtApis::DisableProfiling,
    &OrtApis::EnableMemPattern,
    &OrtApis::DisableMemPattern,
    &OrtApis::EnableCpuMemArena,
    &OrtApis::DisableCpuMemArena,
    &OrtApis::SetSessionLogId,
    &OrtApis::SetSessionLogVerbosityLevel,
    &OrtApis::SetSessionLogSeverityLevel,
    &OrtApis::SetSessionGraphOptimizationLevel,
    &OrtApis::SetIntraOpNumThreads,
    &OrtApis::SetInterOpNumThreads,

    &OrtApis::CreateCustomOpDomain,
    &OrtApis::CustomOpDomain_Add,
    &OrtApis::AddCustomOpDomain,
    &OrtApis::RegisterCustomOpsLibrary,

    &OrtApis::SessionGetInputCount,
    &OrtApis::SessionGetOutputCount,
    &OrtApis::SessionGetOverridableInitializerCount,
    &OrtApis::SessionGetInputTypeInfo,
    &OrtApis::SessionGetOutputTypeInfo,
    &OrtApis::SessionGetOverridableInitializerTypeInfo,
    &OrtApis::SessionGetInputName,
    &OrtApis::SessionGetOutputName,
    &OrtApis::SessionGetOverridableInitializerName,

    &OrtApis::CreateRunOptions,
    &OrtApis::RunOptionsSetRunLogVerbosityLevel,
    &OrtApis::RunOptionsSetRunLogSeverityLevel,
    &OrtApis::RunOptionsSetRunTag,
    &OrtApis::RunOptionsGetRunLogVerbosityLevel,
    &OrtApis::RunOptionsGetRunLogSeverityLevel,
    &OrtApis::RunOptionsGetRunTag,
    &OrtApis::RunOptionsSetTerminate,
    &OrtApis::RunOptionsUnsetTerminate,

    &OrtApis::CreateTensorAsOrtValue,
    &OrtApis::CreateTensorWithDataAsOrtValue,
    &OrtApis::IsTensor,
    &OrtApis::GetTensorMutableData,

    &OrtApis::FillStringTensor,
    &OrtApis::GetStringTensorDataLength,
    &OrtApis::GetStringTensorContent,

    &OrtApis::CastTypeInfoToTensorInfo,
    &OrtApis::GetOnnxTypeFromTypeInfo,
    &OrtApis::CreateTensorTypeAndShapeInfo,
    &OrtApis::SetTensorElementType,

    &OrtApis::SetDimensions,
    &OrtApis::GetTensorElementType,
    &OrtApis::GetDimensionsCount,
    &OrtApis::GetDimensions,
    &OrtApis::GetSymbolicDimensions,
    &OrtApis::GetTensorShapeElementCount,
    &OrtApis::GetTensorTypeAndShape,
    &OrtApis::GetTypeInfo,
    &OrtApis::GetValueType,
    &OrtApis::CreateMemoryInfo,
    &OrtApis::CreateCpuMemoryInfo,
    &OrtApis::CompareMemoryInfo,
    &OrtApis::MemoryInfoGetName,
    &OrtApis::MemoryInfoGetId,
    &OrtApis::MemoryInfoGetMemType,
    &OrtApis::MemoryInfoGetType,
    &OrtApis::AllocatorAlloc,
    &OrtApis::AllocatorFree,
    &OrtApis::AllocatorGetInfo,
    &OrtApis::GetAllocatorWithDefaultOptions,
    &OrtApis::AddFreeDimensionOverride,
    &OrtApis::GetValue,
    &OrtApis::GetValueCount,
    &OrtApis::CreateValue,
    &OrtApis::CreateOpaqueValue,
    &OrtApis::GetOpaqueValue,

    &OrtApis::KernelInfoGetAttribute_float,
    &OrtApis::KernelInfoGetAttribute_int64,
    &OrtApis::KernelInfoGetAttribute_string,
    &OrtApis::KernelContext_GetInputCount,
    &OrtApis::KernelContext_GetOutputCount,
    &OrtApis::KernelContext_GetInput,
    &OrtApis::KernelContext_GetOutput,

    &OrtApis::ReleaseEnv,
    &OrtApis::ReleaseStatus,
    &OrtApis::ReleaseMemoryInfo,
    &OrtApis::ReleaseSession,
    &OrtApis::ReleaseValue,
    &OrtApis::ReleaseRunOptions,
    &OrtApis::ReleaseTypeInfo,
    &OrtApis::ReleaseTensorTypeAndShapeInfo,
    &OrtApis::ReleaseSessionOptions,
    &OrtApis::ReleaseCustomOpDomain,
    // End of Version 1 - DO NOT MODIFY ABOVE (see above text for more information)

    &OrtApis::GetDenotationFromTypeInfo,
    &OrtApis::CastTypeInfoToMapTypeInfo,
    &OrtApis::CastTypeInfoToSequenceTypeInfo,
    &OrtApis::GetMapKeyType,
    &OrtApis::GetMapValueType,
    &OrtApis::GetSequenceElementType,
    &OrtApis::ReleaseMapTypeInfo,
    &OrtApis::ReleaseSequenceTypeInfo,
    &OrtApis::SessionEndProfiling,
    &OrtApis::SessionGetModelMetadata,
    &OrtApis::ModelMetadataGetProducerName,
    &OrtApis::ModelMetadataGetGraphName,
    &OrtApis::ModelMetadataGetDomain,
    &OrtApis::ModelMetadataGetDescription,
    &OrtApis::ModelMetadataLookupCustomMetadataMap,
    &OrtApis::ModelMetadataGetVersion,
    &OrtApis::ReleaseModelMetadata,
    // End of Version 2 - DO NOT MODIFY ABOVE (see above text for more information)

    &OrtApis::CreateEnvWithGlobalThreadPools,
    &OrtApis::DisablePerSessionThreads,
    &OrtApis::CreateThreadingOptions,
    &OrtApis::ReleaseThreadingOptions,
    &OrtApis::ModelMetadataGetCustomMetadataMapKeys,
    &OrtApis::AddFreeDimensionOverrideByName,
    // End of Version 3 - DO NOT MODIFY ABOVE (see above text for more information)

    &OrtApis::GetAvailableProviders,
    &OrtApis::ReleaseAvailableProviders,
    // End of Version 4 - DO NOT MODIFY ABOVE (see above text for more information)

    &OrtApis::GetStringTensorElementLength,
    &OrtApis::GetStringTensorElement,
    &OrtApis::FillStringTensorElement,
    &OrtApis::AddSessionConfigEntry,

    // IoBinding and above are propagated in the same order to C# API
    // Do not move
    &OrtApis::CreateAllocator,
    &OrtApis::ReleaseAllocator,
    &OrtApis::RunWithBinding,
    &OrtApis::CreateIoBinding,
    &OrtApis::ReleaseIoBinding,
    &OrtApis::BindInput,
    &OrtApis::BindOutput,
    &OrtApis::BindOutputToDevice,
    &OrtApis::GetBoundOutputNames,
    &OrtApis::GetBoundOutputValues,
    &OrtApis::ClearBoundInputs,
    &OrtApis::ClearBoundOutputs,
    &OrtApis::TensorAt,
    &OrtApis::CreateAndRegisterAllocator,
    &OrtApis::SetLanguageProjection,
    &OrtApis::SessionGetProfilingStartTimeNs,
    &OrtApis::SetGlobalIntraOpNumThreads,
    &OrtApis::SetGlobalInterOpNumThreads,
    &OrtApis::SetGlobalSpinControl,
    // End of Version 5 - DO NOT MODIFY ABOVE (see above text for more information)

    &OrtApis::AddInitializer,
    &OrtApis::CreateEnvWithCustomLoggerAndGlobalThreadPools,
    &OrtApis::SessionOptionsAppendExecutionProvider_CUDA,
    &OrtApis::SessionOptionsAppendExecutionProvider_ROCM,
    &OrtApis::SessionOptionsAppendExecutionProvider_OpenVINO,
    &OrtApis::SetGlobalDenormalAsZero,
    &OrtApis::CreateArenaCfg,
    &OrtApis::ReleaseArenaCfg,
    // End of Version 6 - DO NOT MODIFY ABOVE (see above text for more information)

    &OrtApis::ModelMetadataGetGraphDescription,
    &OrtApis::SessionOptionsAppendExecutionProvider_TensorRT,
    &OrtApis::SetCurrentGpuDeviceId,
    &OrtApis::GetCurrentGpuDeviceId,
    // End of Version 7 - DO NOT MODIFY ABOVE (see above text for more information)

    &OrtApis::KernelInfoGetAttributeArray_float,
    &OrtApis::KernelInfoGetAttributeArray_int64,
    &OrtApis::CreateArenaCfgV2,
    &OrtApis::AddRunConfigEntry,
    &OrtApis::CreatePrepackedWeightsContainer,
    &OrtApis::ReleasePrepackedWeightsContainer,
    &OrtApis::CreateSessionWithPrepackedWeightsContainer,
    &OrtApis::CreateSessionFromArrayWithPrepackedWeightsContainer,
    // End of Version 8 - DO NOT MODIFY ABOVE (see above text for more information)

    &OrtApis::SessionOptionsAppendExecutionProvider_TensorRT_V2,
    &OrtApis::CreateTensorRTProviderOptions,
    &OrtApis::UpdateTensorRTProviderOptions,
    &OrtApis::GetTensorRTProviderOptionsAsString,
    &OrtApis::ReleaseTensorRTProviderOptions,
    &OrtApis::EnableOrtCustomOps,
    &OrtApis::RegisterAllocator,
    &OrtApis::UnregisterAllocator,
    &OrtApis::IsSparseTensor,
    &OrtApis::CreateSparseTensorAsOrtValue,
    &OrtApis::FillSparseTensorCoo,
    &OrtApis::FillSparseTensorCsr,
    &OrtApis::FillSparseTensorBlockSparse,
    &OrtApis::CreateSparseTensorWithValuesAsOrtValue,
    &OrtApis::UseCooIndices,
    &OrtApis::UseCsrIndices,
    &OrtApis::UseBlockSparseIndices,
    &OrtApis::GetSparseTensorFormat,
    &OrtApis::GetSparseTensorValuesTypeAndShape,
    &OrtApis::GetSparseTensorValues,
    &OrtApis::GetSparseTensorIndicesTypeShape,
    &OrtApis::GetSparseTensorIndices,
    // End of Version 9 - DO NOT MODIFY ABOVE (see above text for more information)

<<<<<<< HEAD
    // Version 10 - In development, feel free to add/remove/rearrange here
    &OrtApis::SessionOptionsAppendExecutionProvider_MIGraphX1,
=======
>>>>>>> d5742f3a
    &OrtApis::HasValue,
    &OrtApis::KernelContext_GetGPUComputeStream,
    &OrtApis::GetTensorMemoryInfo,
    &OrtApis::GetExecutionProviderApi,
    &OrtApis::SessionOptionsSetCustomCreateThreadFn,
    &OrtApis::SessionOptionsSetCustomThreadCreationOptions,
    &OrtApis::SessionOptionsSetCustomJoinThreadFn,
    &OrtApis::SetGlobalCustomCreateThreadFn,
    &OrtApis::SetGlobalCustomThreadCreationOptions,
    &OrtApis::SetGlobalCustomJoinThreadFn,
    &OrtApis::SynchronizeBoundInputs,
    &OrtApis::SynchronizeBoundOutputs
    // End of Version 10 - DO NOT MODIFY ABOVE (see above text for more information)

    // Version 11 - In development, feel free to add/remove/rearrange here
};

// Asserts to do a some checks to ensure older Versions of the OrtApi never change (will detect an addition or deletion but not if they cancel out each other)
// If any of these asserts hit, read the above 'Rules on how to add a new Ort API version'
static_assert(offsetof(OrtApi, ReleaseCustomOpDomain) / sizeof(void*) == 101, "Size of version 1 API cannot change");
static_assert(offsetof(OrtApi, ReleaseModelMetadata) / sizeof(void*) == 118, "Size of version 2 API cannot change");
static_assert(offsetof(OrtApi, AddFreeDimensionOverrideByName) / sizeof(void*) == 124, "Size of version 3 API cannot change");
static_assert(offsetof(OrtApi, ReleaseAvailableProviders) / sizeof(void*) == 126, "Size of version 4 API cannot change");
static_assert(offsetof(OrtApi, SetGlobalSpinControl) / sizeof(void*) == 149, "Size of version 5 API cannot change");
static_assert(offsetof(OrtApi, ReleaseArenaCfg) / sizeof(void*) == 157, "Size of version 6 API cannot change");
static_assert(offsetof(OrtApi, GetCurrentGpuDeviceId) / sizeof(void*) == 161, "Size of version 7 API cannot change");
static_assert(offsetof(OrtApi, CreateSessionFromArrayWithPrepackedWeightsContainer) / sizeof(void*) == 169, "Size of version 8 API cannot change");

// So that nobody forgets to finish an API version, this check will serve as a reminder:
static_assert(std::string_view(ORT_VERSION) == "1.11.0", "ORT_Version change detected, please follow below steps to ensure OrtApi is updated properly");
// 1. Update the hardcoded version string in above static_assert to silence it
// 2. If there were any APIs added to ort_api_1_to_10 above:
//    a. Add the 'End of version #' markers (pattern above should be obvious)
//    b. Add a static_assert in the directly above list of version sizes to ensure nobody adds any more functions to the just shipped API version

ORT_API(const OrtApi*, OrtApis::GetApi, uint32_t version) {
  if (version >= 1 && version <= ORT_API_VERSION)
    return &ort_api_1_to_10;

  fprintf(stderr, "The given version [%u] is not supported, only version 1 to %u is supported in this build.\n",
          version, ORT_API_VERSION);

  return nullptr;  // Unsupported version
}

ORT_API(const char*, OrtApis::GetVersionString) {
  return ORT_VERSION;
}

const OrtApiBase* ORT_API_CALL OrtGetApiBase(void) NO_EXCEPTION {
  return &ort_api_base;
}

ORT_API(void, OrtApis::ReleaseEnv, OrtEnv* value) {
  OrtEnv::Release(value);
}

DEFINE_RELEASE_ORT_OBJECT_FUNCTION(Value, OrtValue)
DEFINE_RELEASE_ORT_OBJECT_FUNCTION(RunOptions, OrtRunOptions)
DEFINE_RELEASE_ORT_OBJECT_FUNCTION(Session, ::onnxruntime::InferenceSession)
DEFINE_RELEASE_ORT_OBJECT_FUNCTION(ModelMetadata, ::onnxruntime::ModelMetadata)<|MERGE_RESOLUTION|>--- conflicted
+++ resolved
@@ -2500,11 +2500,8 @@
     &OrtApis::GetSparseTensorIndices,
     // End of Version 9 - DO NOT MODIFY ABOVE (see above text for more information)
 
-<<<<<<< HEAD
     // Version 10 - In development, feel free to add/remove/rearrange here
     &OrtApis::SessionOptionsAppendExecutionProvider_MIGraphX1,
-=======
->>>>>>> d5742f3a
     &OrtApis::HasValue,
     &OrtApis::KernelContext_GetGPUComputeStream,
     &OrtApis::GetTensorMemoryInfo,

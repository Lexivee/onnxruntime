--- conflicted
+++ resolved
@@ -2593,17 +2593,14 @@
 
     // Start of Version 13 API in progress, safe to modify/rename/rearrange until we ship
     &OrtApis::GetTrainingApi,
-<<<<<<< HEAD
-    &OrtApis::UpdateEnvWithCustomLogLevel,
-};
-=======
     &OrtApis::SessionOptionsAppendExecutionProvider_CANN,
     &OrtApis::CreateCANNProviderOptions,
     &OrtApis::UpdateCANNProviderOptions,
     &OrtApis::GetCANNProviderOptionsAsString,
     &OrtApis::ReleaseCANNProviderOptions,
     &OrtApis::MemoryInfoGetDeviceType};
->>>>>>> fc12abf6
+    &OrtApis::UpdateEnvWithCustomLogLevel,
+};
 
 // Asserts to do a some checks to ensure older Versions of the OrtApi never change (will detect an addition or deletion but not if they cancel out each other)
 // If any of these asserts hit, read the above 'Rules on how to add a new Ort API version'

--- conflicted
+++ resolved
@@ -2713,15 +2713,12 @@
     &OrtApis::GetCUDAProviderOptionsByName,
     &OrtApis::KernelContext_GetResource,
     // End of Version 16 - DO NOT MODIFY ABOVE (see above text for more information)
-<<<<<<< HEAD
+
+    &OrtApis::SetUserLoggingFunction,
     &OrtApis::ShapeInferContext_GetInputCount,
     &OrtApis::ShapeInferContext_GetInputTypeShape,
     &OrtApis::ShapeInferContext_SetOutputTypeShape,
     &OrtApis::SetSymbolicDimensions,
-=======
-
-    &OrtApis::SetUserLoggingFunction,
->>>>>>> f158f394
 };
 
 // OrtApiBase can never change as there is no way to know what version of OrtApiBase is returned by OrtGetApiBase.

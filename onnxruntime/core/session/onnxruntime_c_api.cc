--- conflicted
+++ resolved
@@ -2103,14 +2103,10 @@
 
     // Version 7 - In development, feel free to add/remove/rearrange here
     &OrtApis::ModelMetadataGetGraphDescription,
-<<<<<<< HEAD
     &OrtApis::SetConstantInitializerTo2x4SparseFormat
-=======
-
     &OrtApis::SessionOptionsAppendExecutionProvider_TensorRT,
     &OrtApis::SetCurrentGpuDeviceId,
     &OrtApis::GetCurrentGpuDeviceId,
->>>>>>> e70344e6
 };
 
 // Assert to do a limited check to ensure Version 1 of OrtApi never changes (will detect an addition or deletion but not if they cancel out each other)

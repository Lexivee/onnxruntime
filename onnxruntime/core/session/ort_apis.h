--- conflicted
+++ resolved
@@ -237,7 +237,29 @@
 
 ORT_API_STATUS_IMPL(CreateAndRegisterAllocator, _Inout_ OrtEnv* env, _In_ const OrtMemoryInfo* mem_info, _In_ const OrtArenaCfg* arena_cfg);
 
-<<<<<<< HEAD
+ORT_API_STATUS_IMPL(SetLanguageProjection, _In_ const OrtEnv* ort_env, _In_ OrtLanguageProjection projection);
+ORT_API_STATUS_IMPL(SessionGetProfilingStartTimeNs, _In_ const OrtSession* sess, _Out_ uint64_t* out);
+
+ORT_API_STATUS_IMPL(SetGlobalIntraOpNumThreads, _Inout_ OrtThreadingOptions* tp_options, int intra_op_num_threads);
+ORT_API_STATUS_IMPL(SetGlobalInterOpNumThreads, _Inout_ OrtThreadingOptions* tp_options, int inter_op_num_threads);
+ORT_API_STATUS_IMPL(SetGlobalSpinControl, _Inout_ OrtThreadingOptions* tp_options, int allow_spinning);
+ORT_API_STATUS_IMPL(AddInitializer, _Inout_ OrtSessionOptions* options, _In_z_ const char* name,
+                    _In_ const OrtValue* val);
+
+ORT_API_STATUS_IMPL(SessionOptionsAppendExecutionProvider_CUDA,
+                    _In_ OrtSessionOptions* options, _In_ const OrtCUDAProviderOptions* cuda_options);
+ORT_API_STATUS_IMPL(SessionOptionsAppendExecutionProvider_OpenVINO,
+                    _In_ OrtSessionOptions* options, _In_ const OrtOpenVINOProviderOptions* provider_options);
+ORT_API_STATUS_IMPL(SetGlobalDenormalAsZero, _Inout_ OrtThreadingOptions* options);
+
+ORT_API_STATUS_IMPL(CreateArenaCfg, _In_ size_t max_mem, int arena_extend_strategy, int initial_chunk_size_bytes,
+                    int max_dead_bytes_per_chunk, _Outptr_ OrtArenaCfg** out);
+ORT_API(void, ReleaseArenaCfg, _Frees_ptr_opt_ OrtArenaCfg*);
+ORT_API_STATUS_IMPL(SessionOptionsAppendExecutionProvider_TensorRT,
+                    _In_ OrtSessionOptions* options, _In_ const OrtTensorRTProviderOptions* tensorrt_options);
+ORT_API_STATUS_IMPL(SetCurrentGpuDeviceId, _In_ int device_id);
+ORT_API_STATUS_IMPL(GetCurrentGpuDeviceId, _In_ int* device_id);
+
 ORT_API_STATUS_IMPL(CreateKernelSession, _In_ const OrtSessionOptions* options, OrtKernelSession** session, int opset_version);
 
 ORT_API_STATUS_IMPL(CreateExecutableKernelContext,
@@ -310,28 +332,4 @@
 ORT_API(void, ReleaseKernelSession, _Frees_ptr_opt_ OrtKernelSession*);
 ORT_API(void, ReleaseExecutableKernel, _Frees_ptr_opt_ OrtExecutableKernel*);
 ORT_API(void, ReleaseExecutableKernelContext, _Frees_ptr_opt_ OrtExecutableKernelContext*);
-=======
-ORT_API_STATUS_IMPL(SetLanguageProjection, _In_ const OrtEnv* ort_env, _In_ OrtLanguageProjection projection);
-ORT_API_STATUS_IMPL(SessionGetProfilingStartTimeNs, _In_ const OrtSession* sess, _Out_ uint64_t* out);
-
-ORT_API_STATUS_IMPL(SetGlobalIntraOpNumThreads, _Inout_ OrtThreadingOptions* tp_options, int intra_op_num_threads);
-ORT_API_STATUS_IMPL(SetGlobalInterOpNumThreads, _Inout_ OrtThreadingOptions* tp_options, int inter_op_num_threads);
-ORT_API_STATUS_IMPL(SetGlobalSpinControl, _Inout_ OrtThreadingOptions* tp_options, int allow_spinning);
-ORT_API_STATUS_IMPL(AddInitializer, _Inout_ OrtSessionOptions* options, _In_z_ const char* name,
-                    _In_ const OrtValue* val);
-
-ORT_API_STATUS_IMPL(SessionOptionsAppendExecutionProvider_CUDA,
-                    _In_ OrtSessionOptions* options, _In_ const OrtCUDAProviderOptions* cuda_options);
-ORT_API_STATUS_IMPL(SessionOptionsAppendExecutionProvider_OpenVINO,
-                    _In_ OrtSessionOptions* options, _In_ const OrtOpenVINOProviderOptions* provider_options);
-ORT_API_STATUS_IMPL(SetGlobalDenormalAsZero, _Inout_ OrtThreadingOptions* options);
-
-ORT_API_STATUS_IMPL(CreateArenaCfg, _In_ size_t max_mem, int arena_extend_strategy, int initial_chunk_size_bytes,
-                    int max_dead_bytes_per_chunk, _Outptr_ OrtArenaCfg** out);
-ORT_API(void, ReleaseArenaCfg, _Frees_ptr_opt_ OrtArenaCfg*);
-ORT_API_STATUS_IMPL(SessionOptionsAppendExecutionProvider_TensorRT,
-                    _In_ OrtSessionOptions* options, _In_ const OrtTensorRTProviderOptions* tensorrt_options);
-ORT_API_STATUS_IMPL(SetCurrentGpuDeviceId, _In_ int device_id);
-ORT_API_STATUS_IMPL(GetCurrentGpuDeviceId, _In_ int* device_id);
->>>>>>> 2d6e10ba
 }  // namespace OrtApis
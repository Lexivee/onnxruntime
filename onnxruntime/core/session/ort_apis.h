// Copyright (c) Microsoft Corporation. All rights reserved.
// Licensed under the MIT License.

namespace OrtApis {

ORT_API(const OrtApi*, GetApi, uint32_t version);
ORT_API(const char*, GetVersionString);

ORT_API(void, ReleaseEnv, OrtEnv*);
ORT_API(void, ReleaseStatus, _Frees_ptr_opt_ OrtStatus*);
ORT_API(void, ReleaseMemoryInfo, _Frees_ptr_opt_ OrtMemoryInfo*);
ORT_API(void, ReleaseSession, _Frees_ptr_opt_ OrtSession*);
ORT_API(void, ReleaseValue, _Frees_ptr_opt_ OrtValue*);
ORT_API(void, ReleaseRunOptions, _Frees_ptr_opt_ OrtRunOptions*);
ORT_API(void, ReleaseTypeInfo, _Frees_ptr_opt_ OrtTypeInfo*);
ORT_API(void, ReleaseTensorTypeAndShapeInfo, _Frees_ptr_opt_ OrtTensorTypeAndShapeInfo*);
ORT_API(void, ReleaseSessionOptions, _Frees_ptr_opt_ OrtSessionOptions*);
ORT_API(void, ReleaseCustomOpDomain, _Frees_ptr_opt_ OrtCustomOpDomain*);
ORT_API(void, ReleaseMapTypeInfo, _Frees_ptr_opt_ OrtMapTypeInfo*);
ORT_API(void, ReleaseSequenceTypeInfo, _Frees_ptr_opt_ OrtSequenceTypeInfo*);
ORT_API(void, ReleaseModelMetadata, _Frees_ptr_opt_ OrtModelMetadata*);

_Check_return_ _Ret_notnull_ OrtStatus* ORT_API_CALL CreateStatus(OrtErrorCode code, _In_z_ const char* msg)
    NO_EXCEPTION ORT_MUST_USE_RESULT;

OrtErrorCode ORT_API_CALL GetErrorCode(_In_ const OrtStatus* status) NO_EXCEPTION ORT_ALL_ARGS_NONNULL;
const char* ORT_API_CALL GetErrorMessage(_In_ const OrtStatus* status) NO_EXCEPTION ORT_ALL_ARGS_NONNULL;

ORT_API_STATUS_IMPL(CreateEnv, OrtLoggingLevel logging_level, _In_ const char* logid, _Outptr_ OrtEnv** out)
ORT_ALL_ARGS_NONNULL;
ORT_API_STATUS_IMPL(CreateEnvWithCustomLogger, OrtLoggingFunction logging_function, _In_opt_ void* logger_param, OrtLoggingLevel logging_level, _In_ const char* logid, _Outptr_ OrtEnv** out);
ORT_API_STATUS_IMPL(CreateEnvWithGlobalThreadPools, OrtLoggingLevel logging_level, _In_ const char* logid,
                    _In_ const struct OrtThreadingOptions* t_options, _Outptr_ OrtEnv** out)
ORT_ALL_ARGS_NONNULL;
ORT_API_STATUS_IMPL(CreateEnvWithCustomLoggerAndGlobalThreadPools, OrtLoggingFunction logging_function, _In_opt_ void* logger_param, OrtLoggingLevel logging_level,
                    _In_ const char* logid, _In_ const struct OrtThreadingOptions* tp_options, _Outptr_ OrtEnv** out)
ORT_ALL_ARGS_NONNULL;

ORT_API_STATUS_IMPL(EnableTelemetryEvents, _In_ const OrtEnv* env);
ORT_API_STATUS_IMPL(DisableTelemetryEvents, _In_ const OrtEnv* env);

ORT_API_STATUS_IMPL(CreateSession, _In_ const OrtEnv* env, _In_ const ORTCHAR_T* model_path,
                    _In_ const OrtSessionOptions* options, _Outptr_ OrtSession** out);

ORT_API_STATUS_IMPL(CreateSessionFromArray, _In_ const OrtEnv* env, _In_ const void* model_data, size_t model_data_length,
                    _In_ const OrtSessionOptions* options, _Outptr_ OrtSession** out);

ORT_API_STATUS_IMPL(Run, _Inout_ OrtSession* sess, _In_opt_ const OrtRunOptions* run_options,
                    _In_reads_(input_len) const char* const* input_names,
                    _In_reads_(input_len) const OrtValue* const* input, size_t input_len,
                    _In_reads_(output_names_len) const char* const* output_names1, size_t output_names_len,
                    _Inout_updates_all_(output_names_len) OrtValue** output);

ORT_API_STATUS_IMPL(CreateSessionOptions, OrtSessionOptions** out);
ORT_API_STATUS_IMPL(CloneSessionOptions, const OrtSessionOptions* input, OrtSessionOptions** out);
ORT_API_STATUS_IMPL(SetSessionExecutionMode, _In_ OrtSessionOptions* options, ExecutionMode execution_mode);
ORT_API_STATUS_IMPL(SetOptimizedModelFilePath, _In_ OrtSessionOptions* options, _In_ const ORTCHAR_T* optimized_model_filepath);
ORT_API_STATUS_IMPL(EnableProfiling, _In_ OrtSessionOptions* options, _In_ const ORTCHAR_T* profile_file_prefix);
ORT_API_STATUS_IMPL(DisableProfiling, _In_ OrtSessionOptions* options);
ORT_API_STATUS_IMPL(EnableMemPattern, _In_ OrtSessionOptions* options);
ORT_API_STATUS_IMPL(DisableMemPattern, _In_ OrtSessionOptions* options);
ORT_API_STATUS_IMPL(EnableCpuMemArena, _In_ OrtSessionOptions* options);
ORT_API_STATUS_IMPL(DisableCpuMemArena, _In_ OrtSessionOptions* options);
ORT_API_STATUS_IMPL(SetSessionLogId, _In_ OrtSessionOptions* options, const char* logid);
ORT_API_STATUS_IMPL(SetSessionLogVerbosityLevel, _In_ OrtSessionOptions* options, int session_log_verbosity_level);
ORT_API_STATUS_IMPL(SetSessionLogSeverityLevel, _In_ OrtSessionOptions* options, int session_log_severity_level);
ORT_API_STATUS_IMPL(SetSessionGraphOptimizationLevel, _In_ OrtSessionOptions* options,
                    GraphOptimizationLevel graph_optimization_level);
ORT_API_STATUS_IMPL(SetIntraOpNumThreads, _Inout_ OrtSessionOptions* options, int intra_op_num_threads);
ORT_API_STATUS_IMPL(SetInterOpNumThreads, _Inout_ OrtSessionOptions* options, int inter_op_num_threads);

ORT_API_STATUS_IMPL(CreateCustomOpDomain, _In_ const char* domain, _Outptr_ OrtCustomOpDomain** out);
ORT_API_STATUS_IMPL(CustomOpDomain_Add, _Inout_ OrtCustomOpDomain* custom_op_domain, _In_ const OrtCustomOp* op);
ORT_API_STATUS_IMPL(AddCustomOpDomain, _Inout_ OrtSessionOptions* options, _In_ OrtCustomOpDomain* custom_op_domain);
ORT_API_STATUS_IMPL(RegisterCustomOpsLibrary, _Inout_ OrtSessionOptions* options, _In_ const char* library_path, _Outptr_ void** library_handle);

ORT_API_STATUS_IMPL(SessionGetInputCount, _In_ const OrtSession* sess, _Out_ size_t* out);
ORT_API_STATUS_IMPL(SessionGetOutputCount, _In_ const OrtSession* sess, _Out_ size_t* out);
ORT_API_STATUS_IMPL(SessionGetOverridableInitializerCount, _In_ const OrtSession* sess, _Out_ size_t* out);
ORT_API_STATUS_IMPL(SessionGetInputTypeInfo, _In_ const OrtSession* sess, size_t index, _Outptr_ OrtTypeInfo** type_info);
ORT_API_STATUS_IMPL(SessionGetOutputTypeInfo, _In_ const OrtSession* sess, size_t index, _Outptr_ OrtTypeInfo** type_info);
ORT_API_STATUS_IMPL(SessionGetOverridableInitializerTypeInfo, _In_ const OrtSession* sess, size_t index, _Outptr_ OrtTypeInfo** type_info);
ORT_API_STATUS_IMPL(SessionGetInputName, _In_ const OrtSession* sess, size_t index, _Inout_ OrtAllocator* allocator, _Outptr_ char** value);
ORT_API_STATUS_IMPL(SessionGetOutputName, _In_ const OrtSession* sess, size_t index, _Inout_ OrtAllocator* allocator, _Outptr_ char** value);
ORT_API_STATUS_IMPL(SessionGetOverridableInitializerName, _In_ const OrtSession* sess, size_t index,
                    _Inout_ OrtAllocator* allocator, _Outptr_ char** value);
ORT_API_STATUS_IMPL(SessionEndProfiling, _In_ OrtSession* sess, _Inout_ OrtAllocator* allocator,
                    _Outptr_ char** out);
ORT_API_STATUS_IMPL(SessionGetModelMetadata, _In_ const OrtSession* sess,
                    _Outptr_ OrtModelMetadata** out);

ORT_API_STATUS_IMPL(ModelMetadataGetProducerName, _In_ const OrtModelMetadata* model_metadata,
                    _Inout_ OrtAllocator* allocator, _Outptr_ char** value);
ORT_API_STATUS_IMPL(ModelMetadataGetGraphName, _In_ const OrtModelMetadata* model_metadata,
                    _Inout_ OrtAllocator* allocator, _Outptr_ char** value);
ORT_API_STATUS_IMPL(ModelMetadataGetDomain, _In_ const OrtModelMetadata* model_metadata,
                    _Inout_ OrtAllocator* allocator, _Outptr_ char** value);
ORT_API_STATUS_IMPL(ModelMetadataGetDescription, _In_ const OrtModelMetadata* model_metadata,
                    _Inout_ OrtAllocator* allocator, _Outptr_ char** value);
ORT_API_STATUS_IMPL(ModelMetadataGetGraphDescription, _In_ const OrtModelMetadata* model_metadata,
                    _Inout_ OrtAllocator* allocator, _Outptr_ char** value);
ORT_API_STATUS_IMPL(ModelMetadataLookupCustomMetadataMap, _In_ const OrtModelMetadata* model_metadata,
                    _Inout_ OrtAllocator* allocator, _In_ const char* key, _Outptr_result_maybenull_ char** value);

ORT_API_STATUS_IMPL(ModelMetadataGetVersion, _In_ const OrtModelMetadata* model_metadata,
                    _Out_ int64_t* value);

ORT_API_STATUS_IMPL(CreateRunOptions, _Outptr_ OrtRunOptions** out);

ORT_API_STATUS_IMPL(RunOptionsSetRunLogVerbosityLevel, _Inout_ OrtRunOptions* options, int value);
ORT_API_STATUS_IMPL(RunOptionsSetRunLogSeverityLevel, _Inout_ OrtRunOptions* options, int value);
ORT_API_STATUS_IMPL(RunOptionsSetRunTag, _Inout_ OrtRunOptions*, _In_ const char* run_tag);

ORT_API_STATUS_IMPL(RunOptionsGetRunLogVerbosityLevel, _In_ const OrtRunOptions* options, _Out_ int* out);
ORT_API_STATUS_IMPL(RunOptionsGetRunLogSeverityLevel, _In_ const OrtRunOptions* options, _Out_ int* out);
ORT_API_STATUS_IMPL(RunOptionsGetRunTag, _In_ const OrtRunOptions*, _Out_ const char** out);

ORT_API_STATUS_IMPL(RunOptionsSetTerminate, _Inout_ OrtRunOptions* options);
ORT_API_STATUS_IMPL(RunOptionsUnsetTerminate, _Inout_ OrtRunOptions* options);

ORT_API_STATUS_IMPL(CreateTensorAsOrtValue, _Inout_ OrtAllocator* allocator,
                    _In_ const int64_t* shape, size_t shape_len, ONNXTensorElementDataType type,
                    _Outptr_ OrtValue** out);
ORT_API_STATUS_IMPL(CreateTensorWithDataAsOrtValue, _In_ const OrtMemoryInfo* info,
                    _Inout_ void* p_data, size_t p_data_len, _In_ const int64_t* shape, size_t shape_len,
                    ONNXTensorElementDataType type, _Outptr_ OrtValue** out);
ORT_API_STATUS_IMPL(IsTensor, _In_ const OrtValue* value, _Out_ int* out);
ORT_API_STATUS_IMPL(HasValue, _In_ const OrtValue* value, _Out_ int* out);
ORT_API_STATUS_IMPL(GetTensorMutableData, _Inout_ OrtValue* value, _Outptr_ void** out);
ORT_API_STATUS_IMPL(FillStringTensor, _Inout_ OrtValue* value, _In_ const char* const* s, size_t s_len);
ORT_API_STATUS_IMPL(FillStringTensorElement, _Inout_ OrtValue* value, _In_ const char* s, size_t index);
ORT_API_STATUS_IMPL(GetStringTensorDataLength, _In_ const OrtValue* value, _Out_ size_t* len);
ORT_API_STATUS_IMPL(GetStringTensorElementLength, _In_ const OrtValue* value, size_t index, _Out_ size_t* out);
ORT_API_STATUS_IMPL(GetStringTensorContent, _In_ const OrtValue* value, _Out_writes_bytes_all_(s_len) void* s,
                    size_t s_len, _Out_writes_all_(offsets_len) size_t* offsets, size_t offsets_len);
ORT_API_STATUS_IMPL(GetStringTensorElement, _In_ const OrtValue* value, size_t s_len, size_t index, _Out_writes_bytes_all_(s_len) void* s);
ORT_API_STATUS_IMPL(CastTypeInfoToTensorInfo, _In_ const OrtTypeInfo*,
                    _Outptr_result_maybenull_ const OrtTensorTypeAndShapeInfo** out);
ORT_API_STATUS_IMPL(GetOnnxTypeFromTypeInfo, _In_ const OrtTypeInfo*, _Out_ enum ONNXType* out);
ORT_API_STATUS_IMPL(CreateTensorTypeAndShapeInfo, _Outptr_ OrtTensorTypeAndShapeInfo** out);
ORT_API_STATUS_IMPL(SetTensorElementType, _Inout_ OrtTensorTypeAndShapeInfo*, enum ONNXTensorElementDataType type);
ORT_API_STATUS_IMPL(SetDimensions, OrtTensorTypeAndShapeInfo* info, _In_ const int64_t* dim_values, size_t dim_count);
ORT_API_STATUS_IMPL(GetTensorElementType, _In_ const OrtTensorTypeAndShapeInfo*, _Out_ enum ONNXTensorElementDataType* out);
ORT_API_STATUS_IMPL(GetDimensionsCount, _In_ const OrtTensorTypeAndShapeInfo* info, _Out_ size_t* out);
ORT_API_STATUS_IMPL(GetDimensions, _In_ const OrtTensorTypeAndShapeInfo* info, _Out_ int64_t* dim_values, size_t dim_values_length);
ORT_API_STATUS_IMPL(GetSymbolicDimensions, _In_ const OrtTensorTypeAndShapeInfo* info,
                    _Out_writes_all_(dim_params_length) const char* dim_params[], size_t dim_params_length);
ORT_API_STATUS_IMPL(GetTensorShapeElementCount, _In_ const OrtTensorTypeAndShapeInfo* info, _Out_ size_t* out);
ORT_API_STATUS_IMPL(GetTensorTypeAndShape, _In_ const OrtValue* value, _Outptr_ OrtTensorTypeAndShapeInfo** out);
ORT_API_STATUS_IMPL(GetTypeInfo, _In_ const OrtValue* value, _Outptr_result_maybenull_ OrtTypeInfo** out);
ORT_API_STATUS_IMPL(GetValueType, _In_ const OrtValue* value, _Out_ enum ONNXType* out);
ORT_API_STATUS_IMPL(AddFreeDimensionOverride, _Inout_ OrtSessionOptions* options, _In_ const char* dim_denotation, _In_ int64_t dim_value);

ORT_API_STATUS_IMPL(CreateMemoryInfo, _In_ const char* name1, enum OrtAllocatorType type, int id1, enum OrtMemType mem_type1, _Outptr_ OrtMemoryInfo** out)
ORT_ALL_ARGS_NONNULL;
ORT_API_STATUS_IMPL(CreateCpuMemoryInfo, enum OrtAllocatorType type, enum OrtMemType mem_type1, _Outptr_ OrtMemoryInfo** out)
ORT_ALL_ARGS_NONNULL;
ORT_API_STATUS_IMPL(CompareMemoryInfo, _In_ const OrtMemoryInfo* info1, _In_ const OrtMemoryInfo* info2, _Out_ int* out)
ORT_ALL_ARGS_NONNULL;
ORT_API_STATUS_IMPL(MemoryInfoGetName, _In_ const OrtMemoryInfo* ptr, _Out_ const char** out);
ORT_API_STATUS_IMPL(MemoryInfoGetId, _In_ const OrtMemoryInfo* ptr, _Out_ int* out);
ORT_API_STATUS_IMPL(MemoryInfoGetMemType, _In_ const OrtMemoryInfo* ptr, _Out_ OrtMemType* out);
ORT_API_STATUS_IMPL(MemoryInfoGetType, _In_ const OrtMemoryInfo* ptr, _Out_ OrtAllocatorType* out);

ORT_API_STATUS_IMPL(AllocatorAlloc, _Inout_ OrtAllocator* ptr, size_t size, _Outptr_ void** out);
ORT_API_STATUS_IMPL(AllocatorFree, _Inout_ OrtAllocator* ptr, void* p);
ORT_API_STATUS_IMPL(AllocatorGetInfo, _In_ const OrtAllocator* ptr, _Outptr_ const struct OrtMemoryInfo** out);
ORT_API_STATUS_IMPL(GetAllocatorWithDefaultOptions, _Outptr_ OrtAllocator** out);
ORT_API_STATUS_IMPL(GetValue, _In_ const OrtValue* value, int index, _Inout_ OrtAllocator* allocator, _Outptr_ OrtValue** out);
ORT_API_STATUS_IMPL(GetValueCount, _In_ const OrtValue* value, _Out_ size_t* out);
ORT_API_STATUS_IMPL(CreateValue, _In_reads_(num_values) const OrtValue* const* in, size_t num_values,
                    enum ONNXType value_type, _Outptr_ OrtValue** out);
ORT_API_STATUS_IMPL(CreateOpaqueValue, _In_z_ const char* domain_name, _In_z_ const char* type_name,
                    _In_ const void* data_container, size_t data_container_size, _Outptr_ OrtValue** out);
ORT_API_STATUS_IMPL(GetOpaqueValue, _In_ const char* domain_name, _In_ const char* type_name,
                    _In_ const OrtValue* in, _Out_ void* data_container, size_t data_container_size);

ORT_API_STATUS_IMPL(KernelInfoGetAttribute_float, _In_ const OrtKernelInfo* info, _In_ const char* name, _Out_ float* out);
ORT_API_STATUS_IMPL(KernelInfoGetAttribute_int64, _In_ const OrtKernelInfo* info, _In_ const char* name, _Out_ int64_t* out);
ORT_API_STATUS_IMPL(KernelInfoGetAttribute_string, _In_ const OrtKernelInfo* info, _In_ const char* name, _Out_ char* out, _Inout_ size_t* size);

ORT_API_STATUS_IMPL(KernelContext_GetInputCount, _In_ const OrtKernelContext* context, _Out_ size_t* out);
ORT_API_STATUS_IMPL(KernelContext_GetOutputCount, _In_ const OrtKernelContext* context, _Out_ size_t* out);
ORT_API_STATUS_IMPL(KernelContext_GetInput, _In_ const OrtKernelContext* context, _In_ size_t index, _Out_ const OrtValue** out);
ORT_API_STATUS_IMPL(KernelContext_GetOutput, _Inout_ OrtKernelContext* context, _In_ size_t index, _In_ const int64_t* dim_values, size_t dim_count, _Out_ OrtValue** out);

// OrtTypeInfo methods
ORT_API_STATUS_IMPL(GetDenotationFromTypeInfo, _In_ const OrtTypeInfo*, _Out_ const char** const denotation, _Out_ size_t* len);
ORT_API_STATUS_IMPL(CastTypeInfoToMapTypeInfo, _In_ const OrtTypeInfo* type_info,
                    _Outptr_result_maybenull_ const OrtMapTypeInfo** out);
ORT_API_STATUS_IMPL(CastTypeInfoToSequenceTypeInfo, _In_ const OrtTypeInfo* type_info,
                    _Outptr_result_maybenull_ const OrtSequenceTypeInfo** out);

// OrtMapTypeInfo Accessors
ORT_API_STATUS_IMPL(GetMapKeyType, _In_ const OrtMapTypeInfo* map_type_info, _Out_ enum ONNXTensorElementDataType* out);
ORT_API_STATUS_IMPL(GetMapValueType, _In_ const OrtMapTypeInfo* map_type_info, _Outptr_ OrtTypeInfo** type_info);

// OrtSequenceTypeInfo Accessors
ORT_API_STATUS_IMPL(GetSequenceElementType, _In_ const OrtSequenceTypeInfo* sequence_type_info, _Outptr_ OrtTypeInfo** type_info);

ORT_API_STATUS_IMPL(DisablePerSessionThreads, _In_ OrtSessionOptions* options);
ORT_API_STATUS_IMPL(CreateThreadingOptions, _Outptr_ OrtThreadingOptions** out);
ORT_API(void, ReleaseThreadingOptions, _Frees_ptr_opt_ OrtThreadingOptions*);

ORT_API_STATUS_IMPL(ModelMetadataGetCustomMetadataMapKeys, _In_ const OrtModelMetadata* model_metadata,
                    _Inout_ OrtAllocator* allocator, _Outptr_result_buffer_maybenull_(*num_keys) char*** keys, _Out_ int64_t* num_keys);

ORT_API_STATUS_IMPL(AddFreeDimensionOverrideByName, _Inout_ OrtSessionOptions* options, _In_ const char* dim_name, _In_ int64_t dim_value);

ORT_API_STATUS_IMPL(CreateAllocator, const OrtSession* sess, const OrtMemoryInfo* mem_info,
                    _Outptr_ OrtAllocator** out);
ORT_API(void, ReleaseAllocator, _Frees_ptr_opt_ OrtAllocator* allocator);

ORT_API_STATUS_IMPL(RunWithBinding, _Inout_ OrtSession* sess, _In_ const OrtRunOptions* run_options, _In_ const OrtIoBinding* binding_ptr);

ORT_API_STATUS_IMPL(CreateIoBinding, _Inout_ OrtSession* sess, _Outptr_ OrtIoBinding** out);
ORT_API(void, ReleaseIoBinding, _Frees_ptr_opt_ OrtIoBinding* allocator);

ORT_API_STATUS_IMPL(BindInput, _Inout_ OrtIoBinding* binding_ptr, _In_ const char* name, _In_ const OrtValue* val_ptr);
ORT_API_STATUS_IMPL(BindOutput, _Inout_ OrtIoBinding* binding_ptr, _In_ const char* name, _In_ const OrtValue* val_ptr);
ORT_API_STATUS_IMPL(BindOutputToDevice, _Inout_ OrtIoBinding* binding_ptr, _In_ const char* name, _In_ const OrtMemoryInfo* val_ptr);
ORT_API_STATUS_IMPL(GetBoundOutputNames, _In_ const OrtIoBinding* binding_ptr, _In_ OrtAllocator* allocator,
                    _Out_ char** buffer, _Outptr_result_maybenull_ size_t** lengths, _Out_ size_t* count);
ORT_API_STATUS_IMPL(GetBoundOutputValues, _In_ const OrtIoBinding* binding_ptr, _In_ OrtAllocator* allocator,
                    _Outptr_result_maybenull_ OrtValue*** output, _Out_ size_t* output_count);

ORT_API(void, ClearBoundInputs, _Inout_ OrtIoBinding* binding_ptr);
ORT_API(void, ClearBoundOutputs, _Inout_ OrtIoBinding* binding_ptr);

ORT_API_STATUS_IMPL(GetAvailableProviders, _Outptr_ char*** out_ptr,
                    _In_ int* providers_length);
ORT_API_STATUS_IMPL(ReleaseAvailableProviders, _In_ char** ptr,
                    _In_ int providers_length);

ORT_API_STATUS_IMPL(AddSessionConfigEntry, _Inout_ OrtSessionOptions* options,
                    _In_z_ const char* config_key, _In_z_ const char* config_value);

ORT_API_STATUS_IMPL(TensorAt, _Inout_ OrtValue* value, const int64_t* location_values, size_t location_values_count, _Outptr_ void** out);

ORT_API_STATUS_IMPL(CreateAndRegisterAllocator, _Inout_ OrtEnv* env, _In_ const OrtMemoryInfo* mem_info, _In_ const OrtArenaCfg* arena_cfg);

ORT_API_STATUS_IMPL(SetLanguageProjection, _In_ const OrtEnv* ort_env, _In_ OrtLanguageProjection projection);
ORT_API_STATUS_IMPL(SessionGetProfilingStartTimeNs, _In_ const OrtSession* sess, _Out_ uint64_t* out);

ORT_API_STATUS_IMPL(SetGlobalIntraOpNumThreads, _Inout_ OrtThreadingOptions* tp_options, int intra_op_num_threads);
ORT_API_STATUS_IMPL(SetGlobalInterOpNumThreads, _Inout_ OrtThreadingOptions* tp_options, int inter_op_num_threads);
ORT_API_STATUS_IMPL(SetGlobalSpinControl, _Inout_ OrtThreadingOptions* tp_options, int allow_spinning);
ORT_API_STATUS_IMPL(AddInitializer, _Inout_ OrtSessionOptions* options, _In_z_ const char* name,
                    _In_ const OrtValue* val);

ORT_API_STATUS_IMPL(SessionOptionsAppendExecutionProvider_CUDA,
                    _In_ OrtSessionOptions* options, _In_ const OrtCUDAProviderOptions* cuda_options);
ORT_API_STATUS_IMPL(SessionOptionsAppendExecutionProvider_ROCM,
                    _In_ OrtSessionOptions* options, _In_ const OrtROCMProviderOptions* rocm_options);
ORT_API_STATUS_IMPL(SessionOptionsAppendExecutionProvider_OpenVINO,
                    _In_ OrtSessionOptions* options, _In_ const OrtOpenVINOProviderOptions* provider_options);
ORT_API_STATUS_IMPL(SetGlobalDenormalAsZero, _Inout_ OrtThreadingOptions* options);

ORT_API_STATUS_IMPL(CreateArenaCfg, _In_ size_t max_mem, int arena_extend_strategy, int initial_chunk_size_bytes,
                    int max_dead_bytes_per_chunk, _Outptr_ OrtArenaCfg** out);
ORT_API(void, ReleaseArenaCfg, _Frees_ptr_opt_ OrtArenaCfg*);
ORT_API_STATUS_IMPL(SessionOptionsAppendExecutionProvider_TensorRT,
                    _In_ OrtSessionOptions* options, _In_ const OrtTensorRTProviderOptions* tensorrt_options);
ORT_API_STATUS_IMPL(SessionOptionsAppendExecutionProvider_MIGraphX,
                    _In_ OrtSessionOptions* options, _In_ const OrtMIGraphXProviderOptions* migraphx_options);
ORT_API_STATUS_IMPL(SetCurrentGpuDeviceId, _In_ int device_id);
ORT_API_STATUS_IMPL(GetCurrentGpuDeviceId, _In_ int* device_id);
ORT_API_STATUS_IMPL(KernelInfoGetAttributeArray_float, _In_ const OrtKernelInfo* info, _In_ const char* name, _Out_ float* out, _Inout_ size_t* size);
ORT_API_STATUS_IMPL(KernelInfoGetAttributeArray_int64, _In_ const OrtKernelInfo* info, _In_ const char* name, _Out_ int64_t* out, _Inout_ size_t* size);
ORT_API_STATUS_IMPL(CreateArenaCfgV2, _In_reads_(num_keys) const char* const* arena_config_keys, _In_reads_(num_keys) const size_t* arena_config_values,
                    _In_ size_t num_keys, _Outptr_ OrtArenaCfg** out);
ORT_API_STATUS_IMPL(AddRunConfigEntry, _Inout_ OrtRunOptions* options,
                    _In_z_ const char* config_key, _In_z_ const char* config_value);
ORT_API_STATUS_IMPL(CreatePrepackedWeightsContainer, _Outptr_ OrtPrepackedWeightsContainer** out);
ORT_API(void, ReleasePrepackedWeightsContainer, _Frees_ptr_opt_ OrtPrepackedWeightsContainer*);
ORT_API_STATUS_IMPL(CreateSessionWithPrepackedWeightsContainer, _In_ const OrtEnv* env, _In_ const ORTCHAR_T* model_path,
                    _In_ const OrtSessionOptions* options, _Inout_ OrtPrepackedWeightsContainer* prepacked_weights_container,
                    _Outptr_ OrtSession** out);
ORT_API_STATUS_IMPL(CreateSessionFromArrayWithPrepackedWeightsContainer, _In_ const OrtEnv* env,
                    _In_ const void* model_data, size_t model_data_length,
                    _In_ const OrtSessionOptions* options, _Inout_ OrtPrepackedWeightsContainer* prepacked_weights_container,
                    _Outptr_ OrtSession** out);
ORT_API_STATUS_IMPL(SessionOptionsAppendExecutionProvider_TensorRT_V2,
                    _In_ OrtSessionOptions* options, _In_ const OrtTensorRTProviderOptionsV2* tensorrt_options);
ORT_API_STATUS_IMPL(CreateTensorRTProviderOptions, _Outptr_ OrtTensorRTProviderOptionsV2** out);
ORT_API_STATUS_IMPL(UpdateTensorRTProviderOptions, _Inout_ OrtTensorRTProviderOptionsV2* tensorrt_options,
                    _In_reads_(num_keys) const char* const* provider_options_keys,
                    _In_reads_(num_keys) const char* const* provider_options_values,
                    size_t num_keys);
ORT_API_STATUS_IMPL(GetTensorRTProviderOptionsAsString, _In_ const OrtTensorRTProviderOptionsV2* tensorrt_options, _Inout_ OrtAllocator* allocator, _Outptr_ char** ptr);
ORT_API(void, ReleaseTensorRTProviderOptions, _Frees_ptr_opt_ OrtTensorRTProviderOptionsV2*);
ORT_API_STATUS_IMPL(EnableOrtCustomOps, _Inout_ OrtSessionOptions* options);
ORT_API_STATUS_IMPL(RegisterAllocator, _Inout_ OrtEnv* env, _In_ OrtAllocator* allocator);
ORT_API_STATUS_IMPL(UnregisterAllocator, _Inout_ OrtEnv* env, _In_ const OrtMemoryInfo* mem_info);
// SparseTensor related API
ORT_API_STATUS_IMPL(IsSparseTensor, _In_ const OrtValue* value, _Out_ int* out);
ORT_API_STATUS_IMPL(CreateSparseTensorAsOrtValue, _Inout_ OrtAllocator* allocator, _In_ const int64_t* dense_shape,
                    size_t dense_shape_len, ONNXTensorElementDataType type, _Outptr_ OrtValue** out);
ORT_API_STATUS_IMPL(FillSparseTensorCoo, _Inout_ OrtValue* ort_value, _In_ const OrtMemoryInfo* mem_info,
                    _In_ const int64_t* values_shape, size_t values_shape_len, _In_ const void* values,
                    _In_ const int64_t* indices_data, size_t indices_num);
ORT_API_STATUS_IMPL(FillSparseTensorCsr, _Inout_ OrtValue* ort_value, _In_ const OrtMemoryInfo* data_mem_info,
                    _In_ const int64_t* values_shape, size_t values_shape_len, _In_ const void* values,
                    _In_ const int64_t* inner_indices_data, size_t inner_indices_num,
                    _In_ const int64_t* outer_indices_data, size_t outer_indices_num);
ORT_API_STATUS_IMPL(FillSparseTensorBlockSparse, _Inout_ OrtValue* ort_value, _In_ const OrtMemoryInfo* data_mem_info,
                    _In_ const int64_t* values_shape, size_t values_shape_len, _In_ const void* values,
                    _In_ const int64_t* indices_shape_data, size_t indices_shape_len,
                    _In_ const int32_t* indices_data);
ORT_API_STATUS_IMPL(CreateSparseTensorWithValuesAsOrtValue, _In_ const OrtMemoryInfo* info, _Inout_ void* p_data,
                    _In_ const int64_t* dense_shape, size_t dense_shape_len,
                    _In_ const int64_t* values_shape, size_t values_shape_len,
                    ONNXTensorElementDataType type, _Outptr_ OrtValue** out);
ORT_API_STATUS_IMPL(UseCooIndices, _Inout_ OrtValue* ort_value, _Inout_ int64_t* indices_data, size_t indices_num);
ORT_API_STATUS_IMPL(UseCsrIndices, _Inout_ OrtValue*, _Inout_ int64_t* inner_data, size_t inner_num, _Inout_ int64_t* outer_data, size_t outer_num);
ORT_API_STATUS_IMPL(UseBlockSparseIndices, _Inout_ OrtValue* ort_value, const int64_t* indices_shape, size_t indices_shape_len, _Inout_ int32_t* indices_data);
ORT_API_STATUS_IMPL(GetSparseTensorFormat, _In_ const OrtValue* ort_value, _Out_ enum OrtSparseFormat* out);
ORT_API_STATUS_IMPL(GetSparseTensorValuesTypeAndShape, _In_ const OrtValue* ort_value, _Outptr_ OrtTensorTypeAndShapeInfo** out);
ORT_API_STATUS_IMPL(GetSparseTensorValues, _In_ const OrtValue* ort_value, _Outptr_ const void** out);
ORT_API_STATUS_IMPL(GetSparseTensorIndicesTypeShape, _In_ const OrtValue* ort_value, enum OrtSparseIndicesFormat indices_format, _Outptr_ OrtTensorTypeAndShapeInfo** out);
ORT_API_STATUS_IMPL(GetSparseTensorIndices, _In_ const OrtValue* ort_value, enum OrtSparseIndicesFormat indices_format, _Out_ size_t* num_indices, _Outptr_ const void** indices);
ORT_API_STATUS_IMPL(KernelContext_GetGPUComputeStream, _In_ const OrtKernelContext* context, _Outptr_ void** out);
ORT_API_STATUS_IMPL(GetTensorMemoryInfo, _In_ const OrtValue* value, _Outptr_ const OrtMemoryInfo** memory_info);
ORT_API_STATUS_IMPL(GetExecutionProviderApi, _In_ const char* provider_name, _In_ uint32_t version, _Outptr_ const void** provider_api);
ORT_API_STATUS_IMPL(SessionOptionsSetCustomCreateThreadFn, _Inout_ OrtSessionOptions* options, _In_ OrtCustomCreateThreadFn ort_custom_create_thread_fn);
ORT_API_STATUS_IMPL(SessionOptionsSetCustomThreadCreationOptions, _Inout_ OrtSessionOptions* options, _In_ void* ort_custom_thread_creation_options);
ORT_API_STATUS_IMPL(SessionOptionsSetCustomJoinThreadFn, _Inout_ OrtSessionOptions* options, _In_ OrtCustomJoinThreadFn ort_custom_join_thread_fn);
ORT_API_STATUS_IMPL(SetGlobalCustomCreateThreadFn, _Inout_ OrtThreadingOptions* tp_options, _In_ OrtCustomCreateThreadFn ort_custom_create_thread_fn);
ORT_API_STATUS_IMPL(SetGlobalCustomThreadCreationOptions, _Inout_ OrtThreadingOptions* tp_options, _In_ void* ort_custom_thread_creation_options);
ORT_API_STATUS_IMPL(SetGlobalCustomJoinThreadFn, _Inout_ OrtThreadingOptions* tp_options, _In_ OrtCustomJoinThreadFn ort_custom_join_thread_fn);
ORT_API_STATUS_IMPL(SynchronizeBoundInputs, _Inout_ OrtIoBinding* binding_ptr);
ORT_API_STATUS_IMPL(SynchronizeBoundOutputs, _Inout_ OrtIoBinding* binding_ptr);
ORT_API_STATUS_IMPL(SessionOptionsAppendExecutionProvider_CUDA_V2,
                    _In_ OrtSessionOptions* options, _In_ const OrtCUDAProviderOptionsV2* cuda_options);
ORT_API_STATUS_IMPL(CreateCUDAProviderOptions, _Outptr_ OrtCUDAProviderOptionsV2** out);
ORT_API_STATUS_IMPL(UpdateCUDAProviderOptions, _Inout_ OrtCUDAProviderOptionsV2* cuda_options,
                    _In_reads_(num_keys) const char* const* provider_options_keys,
                    _In_reads_(num_keys) const char* const* provider_options_values,
                    size_t num_keys);
ORT_API_STATUS_IMPL(GetCUDAProviderOptionsAsString, _In_ const OrtCUDAProviderOptionsV2* cuda_options, _Inout_ OrtAllocator* allocator, _Outptr_ char** ptr);
ORT_API(void, ReleaseCUDAProviderOptions, _Frees_ptr_opt_ OrtCUDAProviderOptionsV2*);

ORT_API_STATUS_IMPL(AddExternalInitializers, _In_ OrtSessionOptions* options,
                    _In_reads_(initializers_num) const char* const* initializer_names,
                    _In_reads_(initializers_num) const OrtValue* const* initializers, size_t initializers_num);

ORT_API_STATUS_IMPL(CreateOpAttr,
                    _In_ const char* name,
                    _In_ const void* data,
                    _In_ int len,
                    _In_ OrtOpAttrType type,
                    _Outptr_ OrtOpAttr** op_attr);

ORT_API(void, ReleaseOpAttr, _Frees_ptr_opt_ OrtOpAttr* op_attr);

ORT_API_STATUS_IMPL(CreateOp,
                    _In_ const OrtKernelInfo* info,
                    _In_ const char* op_name,
                    _In_ const char* domain,
                    _In_ int version,
                    _In_opt_ const char** type_constraint_names,
                    _In_opt_ const ONNXTensorElementDataType* type_constraint_values,
                    _In_opt_ int type_constraint_count,
                    _In_opt_ const OrtOpAttr* const* attr_values,
                    _In_opt_ int attr_count,
                    _In_ int input_count,
                    _In_ int output_count,
                    _Outptr_ OrtOp** ort_op);

ORT_API_STATUS_IMPL(InvokeOp,
                    _In_ const OrtKernelContext* context,
                    _In_ const OrtOp* ort_op,
                    _In_ const OrtValue* const* input_values,
                    _In_ int input_count,
                    _Inout_ OrtValue* const* output_values,
                    _In_ int output_count);

ORT_API(void, ReleaseOp, _Frees_ptr_opt_ OrtOp* op);

ORT_API_STATUS_IMPL(SessionOptionsAppendExecutionProvider,
                    _In_ OrtSessionOptions* options,
                    _In_ const char* provider_name,
                    _In_reads_(num_keys) const char* const* provider_options_keys,
                    _In_reads_(num_keys) const char* const* provider_options_values,
                    _In_ size_t num_keys);

ORT_API_STATUS_IMPL(CopyKernelInfo, _In_ const OrtKernelInfo* info, _Outptr_ OrtKernelInfo** info_copy);

ORT_API(void, ReleaseKernelInfo, _Frees_ptr_opt_ OrtKernelInfo* info_copy);

ORT_API(const OrtTrainingApi*, GetTrainingApi, uint32_t version);

<<<<<<< HEAD
ORT_API_STATUS_IMPL(UpdateEnvWithCustomLogLevel, OrtLoggingLevel log_severity_level, _In_ const OrtEnv* ort_env);
=======
ORT_API_STATUS_IMPL(SessionOptionsAppendExecutionProvider_CANN,
                    _In_ OrtSessionOptions* options, _In_ const OrtCANNProviderOptions* cann_options);
ORT_API_STATUS_IMPL(CreateCANNProviderOptions, _Outptr_ OrtCANNProviderOptions** out);
ORT_API_STATUS_IMPL(UpdateCANNProviderOptions, _Inout_ OrtCANNProviderOptions* cann_options,
                    _In_reads_(num_keys) const char* const* provider_options_keys,
                    _In_reads_(num_keys) const char* const* provider_options_values,
                    size_t num_keys);
ORT_API_STATUS_IMPL(GetCANNProviderOptionsAsString, _In_ const OrtCANNProviderOptions* cann_options,
                    _Inout_ OrtAllocator* allocator, _Outptr_ char** ptr);
ORT_API(void, ReleaseCANNProviderOptions, _Frees_ptr_opt_ OrtCANNProviderOptions*);

ORT_API(void, MemoryInfoGetDeviceType, _In_ const OrtMemoryInfo* ptr, _Out_ OrtMemoryInfoDeviceType* out);

>>>>>>> fc12abf6
}  // namespace OrtApis<|MERGE_RESOLUTION|>--- conflicted
+++ resolved
@@ -390,9 +390,6 @@
 
 ORT_API(const OrtTrainingApi*, GetTrainingApi, uint32_t version);
 
-<<<<<<< HEAD
-ORT_API_STATUS_IMPL(UpdateEnvWithCustomLogLevel, OrtLoggingLevel log_severity_level, _In_ const OrtEnv* ort_env);
-=======
 ORT_API_STATUS_IMPL(SessionOptionsAppendExecutionProvider_CANN,
                     _In_ OrtSessionOptions* options, _In_ const OrtCANNProviderOptions* cann_options);
 ORT_API_STATUS_IMPL(CreateCANNProviderOptions, _Outptr_ OrtCANNProviderOptions** out);
@@ -406,5 +403,6 @@
 
 ORT_API(void, MemoryInfoGetDeviceType, _In_ const OrtMemoryInfo* ptr, _Out_ OrtMemoryInfoDeviceType* out);
 
->>>>>>> fc12abf6
+ORT_API_STATUS_IMPL(UpdateEnvWithCustomLogLevel, OrtLoggingLevel log_severity_level, _In_ const OrtEnv* ort_env);
+
 }  // namespace OrtApis
// Copyright (c) Microsoft Corporation. All rights reserved.
// Licensed under the MIT License.

#include "core/graph/onnx_protobuf.h"
#include "core/session/inference_session.h"

#include <memory>
#include <sstream>
#include <list>
#include <string>
#include <thread>
#include <queue>

#include "core/common/denormal.h"
#include "core/common/logging/logging.h"
#include "core/common/parse_string.h"
#include "core/common/path_string.h"
#include "core/flatbuffers/flatbuffers_utils.h"
#include "core/flatbuffers/ort_format_version.h"
#include "core/framework/allocatormgr.h"
#include "core/framework/bfc_arena.h"
#include "core/framework/error_code_helper.h"
#include "core/framework/execution_frame.h"
#include "core/framework/feeds_fetches_manager.h"
#include "core/framework/graph_partitioner.h"
#include "core/framework/kernel_def_builder.h"
#include "core/framework/kernel_registry.h"
#include "core/framework/kernel_type_str_resolver.h"
#include "core/framework/kernel_type_str_resolver_utils.h"
#include "core/framework/mldata_type_utils.h"
#include "core/framework/TensorSeq.h"
#include "core/framework/tensorprotoutils.h"
#include "core/framework/tensor_type_and_shape.h"
#include "core/framework/op_kernel_context_internal.h"
#include "core/framework/ort_value_pattern_planner.h"
#include "core/framework/transform_layout_functions.h"
#include "core/framework/utils.h"
#include "core/graph/graph_viewer.h"
#include "core/graph/model.h"
#include "core/optimizer/graph_transformer_utils.h"
#include "core/optimizer/graph_transformer.h"
#include "core/optimizer/insert_cast_transformer.h"
#include "core/optimizer/qdq_transformer/ensure_unique_dq_for_node_unit.h"
#include "core/optimizer/rule_based_graph_transformer.h"
#include "core/optimizer/selectors_actions/selector_action_transformer_apply_contexts.h"
#include "core/optimizer/transformer_memcpy.h"
#include "core/optimizer/transpose_optimizer/optimizer_utils.h"
#include "core/platform/Barrier.h"
#include "core/platform/ort_mutex.h"
#include "core/platform/threadpool.h"
#include "core/providers/cpu/controlflow/utils.h"
#include "core/providers/cpu/cpu_execution_provider.h"
#ifdef USE_DML  // TODO: This is necessary for the workaround in TransformGraph
#include "core/providers/dml/DmlExecutionProvider/src/DmlGraphFusionTransformer.h"
#include "core/providers/dml/DmlExecutionProvider/src/GraphTransformer.h"
#include "core/providers/dml/dml_session_options_config_keys.h"
#endif
#include "core/session/environment.h"
#include "core/session/IOBinding.h"
#include "core/session/inference_session_utils.h"
#include "core/session/onnxruntime_session_options_config_keys.h"
#include "core/session/onnxruntime_run_options_config_keys.h"
#include "core/util/protobuf_parsing_utils.h"
#include "core/util/thread_utils.h"

// custom ops are not available in a minimal build unless ORT_MINIMAL_BUILD_CUSTOM_OPS is set
#if !defined(ORT_MINIMAL_BUILD) || defined(ORT_MINIMAL_BUILD_CUSTOM_OPS)
#include "core/framework/customregistry.h"
#include "core/session/custom_ops.h"
#endif
#ifdef ENABLE_TRAINING
#include "core/framework/partial_graph_execution_state.h"
#include "core/framework/stream_execution_context.h"
#endif

using namespace ONNX_NAMESPACE;
using namespace onnxruntime::common;

namespace onnxruntime {
namespace {
template <typename T>
const T* GetDateFormatString();

template <>
inline const char* GetDateFormatString<char>() {
  return "%Y-%m-%d_%H-%M-%S";
}
#ifdef _WIN32
template <>
inline const wchar_t* GetDateFormatString<wchar_t>() {
  return L"%Y-%m-%d_%H-%M-%S";
}
#endif
// TODO: use LoggingManager::GetTimestamp and date::operator<<
// (see ostream_sink.cc for an example)
// to simplify this and match the log file timestamp format.
template <typename T>
inline std::basic_string<T> GetCurrentTimeString() {
  auto now = std::chrono::system_clock::now();
  auto in_time_t = std::chrono::system_clock::to_time_t(now);
  std::tm local_tm;  // NOLINT

#ifdef _WIN32
  ORT_ENFORCE(localtime_s(&local_tm, &in_time_t) == 0);
#else
  localtime_r(&in_time_t, &local_tm);
#endif

  T time_str[32];
  OrtStrftime<T>(time_str, sizeof(time_str), GetDateFormatString<T>(), &local_tm);
  return std::basic_string<T>(time_str);
}

#if !defined(ORT_MINIMAL_BUILD)

/* This method returns ture if all *compute* nodes are placed on the CUDA EP
   and all shape nodes are placed on the CPU EP
 */
std::pair<bool, int> AreAllComputeNodesAssignedToCudaEp(const Graph& graph) {
  InlinedHashSet<NodeIndex> shape_nodes;
  InlinedHashSet<NodeIndex> bfs_visited;
  std::queue<NodeIndex> bfs_queue;

  // Perform BFS to collect all nodes between all Shape -> Reshape node pairs
  for (const auto& node : graph.Nodes()) {
    if (node.OpType() == "Shape") {
      for (auto iter = node.OutputNodesBegin(), end = node.OutputNodesEnd(); iter != end; ++iter) {
        bfs_visited.insert(iter->Index());
        bfs_queue.push(iter->Index());
      }
    }
  }

  while (!bfs_queue.empty()) {
    auto node_index = bfs_queue.front();
    bfs_queue.pop();

    const auto* node = graph.GetNode(node_index);

    shape_nodes.insert(node_index);

    for (auto iter = node->OutputNodesBegin(), end = node->OutputNodesEnd(); iter != end; ++iter) {
      // If the child is not a Reshape node and we haven't processed/visited the node already,
      // add the node for further processing
      if (iter->OpType() != "Reshape" && (bfs_visited.find(iter->Index()) == bfs_visited.end())) {
        bfs_visited.insert(iter->Index());
        bfs_queue.push(iter->Index());
      }
    }
  }

  for (const auto& node : graph.Nodes()) {
    const auto& node_provider = node.GetExecutionProviderType();

    // This node is not partitioned to the CUDA EP
    // Ensure that this is a shape node assigned to the CPU EP
    if (node_provider != onnxruntime::kCudaExecutionProvider) {
      // If this node is partitioned to any other EP other
      // than the CPU EP, then this isn't a shape node.
      // Empty provider string means CPU EP.
      if (!node_provider.empty() &&
          node_provider != onnxruntime::kCpuExecutionProvider) {
        return std::make_pair(false, -1);
      }

      // Check if this node is a shape node - If it isn't then we
      // have found a compute node assigned to the CPU EP
      if (shape_nodes.find(node.Index()) == shape_nodes.end()) {
        return std::make_pair(false, -1);
      }
    }
  }

  return std::make_pair(true, static_cast<int>(shape_nodes.size()));
}

bool HasControlflowNodes(const Graph& graph) {
  for (const auto& node : graph.Nodes()) {
    if (node.ContainsSubgraph()) {
      return true;
    }
  }

  return false;
}

Status GetMinimalBuildOptimizationHandling(
    std::string_view config_value, bool saving_ort_format,
    InferenceSession::MinimalBuildOptimizationHandling& minimal_build_optimization_handling) {
  if (config_value == "save") {
    if (saving_ort_format) {
      minimal_build_optimization_handling =
          InferenceSession::MinimalBuildOptimizationHandling::SaveMinimalBuildRuntimeOptimizations;
      return Status::OK();
    }
    return ORT_MAKE_STATUS(ONNXRUNTIME, INVALID_ARGUMENT,
                           kOrtSessionOptionsConfigMinimalBuildOptimizations,
                           " value of 'save' is only valid when saving an ORT format model.");
  }

  if (config_value == "apply") {
    minimal_build_optimization_handling =
        InferenceSession::MinimalBuildOptimizationHandling::OnlyApplyMinimalBuildOptimizations;
    return Status::OK();
  }

  if (config_value.empty()) {
    minimal_build_optimization_handling =
        InferenceSession::MinimalBuildOptimizationHandling::ApplyFullBuildOptimizations;
    return Status::OK();
  }

  return ORT_MAKE_STATUS(ONNXRUNTIME, INVALID_ARGUMENT,
                         "Invalid value for ", kOrtSessionOptionsConfigMinimalBuildOptimizations, ": ", config_value);
};

#endif  // !defined(ORT_MINIMAL_BUILD)

}  // namespace

std::atomic<uint32_t> InferenceSession::global_session_id_{1};

static Status FinalizeSessionOptions(const SessionOptions& user_provided_session_options,
                                     const ONNX_NAMESPACE::ModelProto& model_proto,
                                     bool is_model_proto_parsed,
                                     /*out*/ SessionOptions& finalized_session_options) {
#if !defined(ORT_MINIMAL_BUILD)
  const logging::Logger& default_logger = logging::LoggingManager::DefaultLogger();

  // By now the environment should have initialized. (It is enforced prior to this.)
  const Env& env_instance = Env::Default();

  bool session_options_from_model = false;

  // Get the value held by the environment variable - kOrtLoadConfigFromModelEnvVar
  const std::string load_config_from_model_env_var_value =
      env_instance.GetEnvironmentVar(inference_session_utils::kOrtLoadConfigFromModelEnvVar);

  // Ascertain if the model is to be read for the ORT config from the afore parsed env var
  if (!load_config_from_model_env_var_value.empty()) {
    // Check if the env var contains an unsupported value
    if (load_config_from_model_env_var_value.length() > 1 ||
        (load_config_from_model_env_var_value[0] != '0' && load_config_from_model_env_var_value[0] != '1')) {
      std::ostringstream oss;
      oss << "The only supported values for the environment variable "
          << inference_session_utils::kOrtLoadConfigFromModelEnvVar << " are '0' and '1'. "
          << "The environment variable contained the value: " << load_config_from_model_env_var_value;
      return ORT_MAKE_STATUS(ONNXRUNTIME, INVALID_ARGUMENT, oss.str());
    }

    if (load_config_from_model_env_var_value[0] == '1') {
      LOGS(default_logger, INFO) << "Reading the provided model for the ORT config";
      session_options_from_model = true;
    }
  }

  // The model is to be read for an ORT config json that may hold some/all session options
  if (session_options_from_model) {
    SessionOptions constructed_session_options;

    // In theory we should not hit this condition unless this internal class' APIs are being called incorrectly.
    // This is a good sanity check to enforce that the model has been parsed prior to looking into it for ort config.
    ORT_ENFORCE(is_model_proto_parsed, "ModelProto needs to be parsed to check for ORT config within it");

    // Use default logger as the session_logger_ hasn't been initialized yet.
    inference_session_utils::JsonConfigParser config_parser(default_logger);

    auto status = config_parser.ParseOrtConfigJsonInModelProto(model_proto);
    if (!status.IsOK()) {
      return status;
    }

    status = config_parser.ParseSessionOptionsFromModelProto(constructed_session_options);
    if (!status.IsOK()) {
      return status;
    }

    // use the constructed session options
    finalized_session_options = constructed_session_options;
  } else {
    // use user provided session options instance
    finalized_session_options = user_provided_session_options;
  }
#else
  ORT_UNUSED_PARAMETER(model_proto);
  ORT_UNUSED_PARAMETER(is_model_proto_parsed);
  finalized_session_options = user_provided_session_options;
#endif  // !defined(ORT_MINIMAL_BUILD)

  return Status::OK();
}

void InferenceSession::ConstructorCommon(const SessionOptions& session_options,
                                         const Environment& session_env) {
  auto status = FinalizeSessionOptions(session_options, model_proto_, is_model_proto_parsed_, session_options_);
  // a monotonically increasing session id for use in telemetry
  session_id_ = global_session_id_.fetch_add(1);
  ORT_ENFORCE(status.IsOK(), "Could not finalize session options while constructing the inference session. Error Message: ",
              status.ErrorMessage());

  // The call to InitLogger depends on the final state of session_options_. Hence it should be invoked
  // after the invocation of FinalizeSessionOptions.
  InitLogger(logging_manager_);  // this sets session_logger_ so that it can be used for logging after this point.

#if !defined(ORT_MINIMAL_BUILD)
  // Update the number of steps for the graph transformer manager using the "finalized" session options
  ORT_ENFORCE(graph_transformer_mgr_.SetSteps(session_options_.max_num_graph_transformation_steps).IsOK());
#endif

  bool set_denormal_as_zero =
      session_options_.config_options.GetConfigOrDefault(kOrtSessionOptionsConfigSetDenormalAsZero, "0") == "1";

  // The only first session option for flush-to-zero and denormal-as-zero is effective to main thread and OpenMP threads.
  {
    static std::once_flag once;

    std::call_once(once, [&] {
      SetDenormalAsZero(set_denormal_as_zero);

      LOGS(*session_logger_, INFO) << "Flush-to-zero and denormal-as-zero are " << ((set_denormal_as_zero) ? "on" : "off");
    });
  }

  use_per_session_threads_ = session_options.use_per_session_threads;
  force_spinning_stop_between_runs_ = session_options_.config_options.GetConfigOrDefault(kOrtSessionOptionsConfigForceSpinningStop, "0") == "1";

  if (use_per_session_threads_) {
    LOGS(*session_logger_, INFO) << "Creating and using per session threadpools since use_per_session_threads_ is true";
    {
      if (!external_intra_op_thread_pool_) {
        bool allow_intra_op_spinning =
            session_options_.config_options.GetConfigOrDefault(kOrtSessionOptionsConfigAllowIntraOpSpinning, "1") == "1";
        OrtThreadPoolParams to = session_options_.intra_op_param;
        std::basic_stringstream<ORTCHAR_T> ss;
        if (to.name) {
          ss << to.name << ORT_TSTR("-");
        }
        ss << ORT_TSTR("session-") << session_id_ << ORT_TSTR("-intra-op");
        thread_pool_name_ = ss.str();
        to.name = thread_pool_name_.c_str();
        to.set_denormal_as_zero = set_denormal_as_zero;
        // If the thread pool can use all the processors, then
        // we set affinity of each thread to each processor.
        to.allow_spinning = allow_intra_op_spinning;
        to.dynamic_block_base_ = std::stoi(session_options_.config_options.GetConfigOrDefault(kOrtSessionOptionsConfigDynamicBlockBase, "0"));
        LOGS(*session_logger_, INFO) << "Dynamic block base set to " << to.dynamic_block_base_;

        // Set custom threading functions
        to.custom_create_thread_fn = session_options_.custom_create_thread_fn;
        to.custom_thread_creation_options = session_options.custom_thread_creation_options;
        to.custom_join_thread_fn = session_options_.custom_join_thread_fn;
        if (session_options_.config_options.TryGetConfigEntry(kOrtSessionOptionsConfigIntraOpThreadAffinities, to.affinity_str)) {
          ORT_ENFORCE(!to.affinity_str.empty(), "Affinity string must not be empty");
        }
        to.auto_set_affinity = to.thread_pool_size == 0 &&
                               session_options_.execution_mode == ExecutionMode::ORT_SEQUENTIAL &&
                               to.affinity_str.empty();

        if (to.custom_create_thread_fn) {
          ORT_ENFORCE(to.custom_join_thread_fn, "custom join thread function not set for intra op thread pool");
        }

        thread_pool_ =
            concurrency::CreateThreadPool(&Env::Default(), to, concurrency::ThreadPoolType::INTRA_OP);
      }
    }
    if (session_options_.execution_mode == ExecutionMode::ORT_PARALLEL) {
      if (!external_inter_op_thread_pool_) {
        bool allow_inter_op_spinning =
            session_options_.config_options.GetConfigOrDefault(kOrtSessionOptionsConfigAllowInterOpSpinning, "1") == "1";
        OrtThreadPoolParams to = session_options_.inter_op_param;
        to.auto_set_affinity = to.thread_pool_size == 0 && session_options_.execution_mode == ExecutionMode::ORT_SEQUENTIAL;
        std::basic_stringstream<ORTCHAR_T> ss;
        if (to.name) {
          ss << to.name << ORT_TSTR("-");
        }
        ss << ORT_TSTR("session-") << session_id_ << ORT_TSTR("-inter-op");
        inter_thread_pool_name_ = ss.str();
        to.name = inter_thread_pool_name_.c_str();
        to.set_denormal_as_zero = set_denormal_as_zero;
        to.allow_spinning = allow_inter_op_spinning;
        to.dynamic_block_base_ = std::stoi(session_options_.config_options.GetConfigOrDefault(kOrtSessionOptionsConfigDynamicBlockBase, "0"));

        // Set custom threading functions
        to.custom_create_thread_fn = session_options_.custom_create_thread_fn;
        to.custom_thread_creation_options = session_options.custom_thread_creation_options;
        to.custom_join_thread_fn = session_options_.custom_join_thread_fn;

        if (to.custom_create_thread_fn) {
          ORT_ENFORCE(to.custom_join_thread_fn, "custom join thread function not set for inter op thread pool");
        }
        inter_op_thread_pool_ =
            concurrency::CreateThreadPool(&Env::Default(), to, concurrency::ThreadPoolType::INTER_OP);
        if (inter_op_thread_pool_ == nullptr) {
          LOGS(*session_logger_, INFO) << "Failed to create the inter-op thread pool for the parallel executor, setting ExecutionMode to SEQUENTIAL";
          session_options_.execution_mode = ExecutionMode::ORT_SEQUENTIAL;
        }
      }
    }
  } else {
    LOGS(*session_logger_, INFO) << "Using global/env threadpools since use_per_session_threads_ is false";
    intra_op_thread_pool_from_env_ = session_env.GetIntraOpThreadPool();
    inter_op_thread_pool_from_env_ = session_env.GetInterOpThreadPool();
    ORT_ENFORCE(session_env.EnvCreatedWithGlobalThreadPools(),
                "When the session is not configured to use per session"
                " threadpools, the env must be created with the the CreateEnvWithGlobalThreadPools API.");
  }

  session_profiler_.Initialize(session_logger_);
  if (session_options_.enable_profiling) {
    StartProfiling(session_options_.profile_file_prefix);
  }

  telemetry_ = {};
}

InferenceSession::InferenceSession(const SessionOptions& session_options, const Environment& session_env)
    :
#if !defined(ORT_MINIMAL_BUILD)
      graph_transformer_mgr_(session_options.max_num_graph_transformation_steps),
#endif
      logging_manager_(session_env.GetLoggingManager()),
      environment_(session_env) {
  // Initialize assets of this session instance
  ConstructorCommon(session_options, session_env);
}

InferenceSession::InferenceSession(const SessionOptions& session_options,
                                   const Environment& session_env,
                                   onnxruntime::concurrency::ThreadPool* external_intra_op_thread_pool,
                                   onnxruntime::concurrency::ThreadPool* external_inter_op_thread_pool)
    :
#if !defined(ORT_MINIMAL_BUILD)
      graph_transformer_mgr_(session_options.max_num_graph_transformation_steps),
#endif
      logging_manager_(session_env.GetLoggingManager()),
      external_intra_op_thread_pool_(external_intra_op_thread_pool),
      external_inter_op_thread_pool_(external_inter_op_thread_pool),
      environment_(session_env) {
  // Initialize assets of this session instance
  ConstructorCommon(session_options, session_env);
}

#if !defined(ORT_MINIMAL_BUILD)
InferenceSession::InferenceSession(const SessionOptions& session_options, const Environment& session_env,
                                   const PathString& model_uri)
    : model_location_(model_uri),
      graph_transformer_mgr_(session_options.max_num_graph_transformation_steps),
      logging_manager_(session_env.GetLoggingManager()),
      environment_(session_env) {
  auto status = Model::Load(model_location_, model_proto_);
  ORT_ENFORCE(status.IsOK(), "Given model could not be parsed while creating inference session. Error message: ",
              status.ErrorMessage());
  is_model_proto_parsed_ = true;
  // Finalize session options and initialize assets of this session instance
  ConstructorCommon(session_options, session_env);
}

#ifdef _WIN32
InferenceSession::InferenceSession(const SessionOptions& session_options,
                                   const Environment& session_env,
                                   const std::string& model_uri)
    : InferenceSession(session_options, session_env, ToPathString(model_uri)) {
}
#endif

InferenceSession::InferenceSession(const SessionOptions& session_options, const Environment& session_env,
                                   std::istream& model_istream)
    : graph_transformer_mgr_(session_options.max_num_graph_transformation_steps),
      logging_manager_(session_env.GetLoggingManager()),
      environment_(session_env) {
  Status st = Model::Load(model_istream, &model_proto_);
  ORT_ENFORCE(st.IsOK(), "Could not parse model successfully while constructing the inference session");
  is_model_proto_parsed_ = true;
  // Finalize session options and initialize assets of this session instance
  ConstructorCommon(session_options, session_env);
}

InferenceSession::InferenceSession(const SessionOptions& session_options, const Environment& session_env,
                                   const void* model_data, int model_data_len)
    : graph_transformer_mgr_(session_options.max_num_graph_transformation_steps),
      logging_manager_(session_env.GetLoggingManager()),
      environment_(session_env) {
  const bool result = model_proto_.ParseFromArray(model_data, model_data_len);
  ORT_ENFORCE(result, "Could not parse model successfully while constructing the inference session");
  is_model_proto_parsed_ = true;
  // Finalize session options and initialize assets of this session instance
  ConstructorCommon(session_options, session_env);
}

#endif  // !defined(ORT_MINIMAL_BUILD)

InferenceSession::~InferenceSession() {
  if (session_options_.enable_profiling) {
    ORT_TRY {
      EndProfiling();
    }
    ORT_CATCH(const std::exception& e) {
      // TODO: Currently we have no way to transport this error to the API user
      // Maybe this should be refactored, so that profiling must be explicitly
      // started and stopped via C-API functions.
      // And not like now a session option and therefore profiling must be started
      // and stopped implicitly.
      ORT_HANDLE_EXCEPTION([&]() {
        LOGS(*session_logger_, ERROR) << "Error during EndProfiling(): " << e.what();
      });
    }
    ORT_CATCH(...) {
      LOGS(*session_logger_, ERROR) << "Unknown error during EndProfiling()";
    }
  }

#ifdef ONNXRUNTIME_ENABLE_INSTRUMENT
  if (session_activity_started_)
    TraceLoggingWriteStop(session_activity, "OrtInferenceSessionActivity");
#endif
#if !defined(ORT_MINIMAL_BUILD) && defined(ORT_MEMORY_PROFILE)
  GetMemoryProfiler().GenerateMemoryProfile();
#endif
}

common::Status InferenceSession::RegisterExecutionProvider(const std::shared_ptr<IExecutionProvider>& p_exec_provider) {
  if (p_exec_provider == nullptr) {
    return Status(common::ONNXRUNTIME, common::FAIL, "Received nullptr for exec provider");
  }

  std::lock_guard<onnxruntime::OrtMutex> l(session_mutex_);

  if (is_inited_) {
    // adding an EP is pointless as the graph as already been partitioned so no nodes will be assigned to
    // the new EP
    LOGS(*session_logger_, ERROR) << "Execution providers must be registered before the session is initialized. ";
    return common::Status(common::ONNXRUNTIME, common::FAIL,
                          "Execution providers must be registered before the session is initialized.");
  }

  const std::string& provider_type = p_exec_provider->Type();

  // Some session option values (default or user provided) may not work with some EPs.
  // Rather than put the onus on the user to know these, make the appropriate change while logging the change.
  if (provider_type == onnxruntime::kDmlExecutionProvider) {
    // DML's memory is not byte addressable and hence mem pattern doesn't work.
    if (session_options_.enable_mem_pattern) {
      LOGS(*session_logger_, INFO)
          << "Having memory pattern enabled is not supported while using the DML Execution Provider. "
          << "So disabling it for this session since it uses the DML Execution Provider.";
      session_options_.enable_mem_pattern = false;
    }

    // Default this option to true when the DML EP is registered.
    // This should be removed if QDQ is supported for DML through QDQSelectorActionTransformer and the DML EP does not
    // rely on the constant folding pass for DequantizeLinear.
    optional<std::string> disable_quant_qdq = session_options_.config_options.GetConfigEntry(kOrtSessionOptionsDisableQuantQDQ);

    if (disable_quant_qdq == std::nullopt) {
      LOGS(*session_logger_, INFO)
          << "QDQ quantization is not supported while using the DML Execution Provider. "
          << "So disabling it for this session since it uses the DML Execution Provider.";

      auto st = session_options_.config_options.AddConfigEntry(kOrtSessionOptionsDisableQuantQDQ, "1");
      if (!st.IsOK()) {
        return st;
      }
    } else if (*disable_quant_qdq != "1") {
      LOGS(*session_logger_, WARNING)
          << "QDQ quantization is not supported while using the DML Execution Provider. "
          << "It is enabled within session options which may result in lower performance.";
    }

    // Parallel execution mode does not support DML EP
    if (session_options_.execution_mode != ExecutionMode::ORT_SEQUENTIAL) {
      LOGS(*session_logger_, INFO)
          << "Parallel execution mode does not support the DML Execution Provider. "
          << "So making the execution mode sequential for this session since it uses the DML Execution Provider.";

      session_options_.execution_mode = ExecutionMode::ORT_SEQUENTIAL;
    }
  }

#if !defined(ORT_MINIMAL_BUILD) || defined(ORT_MINIMAL_BUILD_CUSTOM_OPS)
  // Create Custom Op if EP requests it
  std::vector<OrtCustomOpDomain*> custom_op_domains;
  p_exec_provider->GetCustomOpDomainList(custom_op_domains);

  if (!custom_op_domains.empty()) {
    if (AddCustomOpDomains(custom_op_domains) != Status::OK()) {
      LOGS(*session_logger_, WARNING) << "Can't register custom op domains with ORT for " << provider_type;
    }
  }
#endif

  // if any EPs do not support concurrent calls to Run we add locking around graph execution
  if (p_exec_provider->ConcurrentRunSupported() == false) {
    is_concurrent_run_supported_ = false;
  }

  VLOGS(*session_logger_, 1) << "Adding execution provider of type: " << provider_type;
  auto p_data_xfr = p_exec_provider->GetDataTransfer();
  if (p_data_xfr) {
    auto st = data_transfer_mgr_.RegisterDataTransfer(std::move(p_data_xfr));
    if (!st.IsOK()) {
      return st;
    }
  }

  p_exec_provider->SetLogger(session_logger_);
  session_profiler_.AddEpProfilers(p_exec_provider->GetProfiler());
  return execution_providers_.Add(provider_type, p_exec_provider);
}

// Custom Op support
#if !defined(ORT_MINIMAL_BUILD) || defined(ORT_MINIMAL_BUILD_CUSTOM_OPS)
common::Status InferenceSession::AddCustomOpDomains(gsl::span<OrtCustomOpDomain* const> op_domains) {
  std::shared_ptr<CustomRegistry> custom_registry;
  ORT_RETURN_IF_ERROR_SESSIONID_(CreateCustomRegistry(op_domains, custom_registry));
  ORT_RETURN_IF_ERROR_SESSIONID_(RegisterCustomRegistry(custom_registry));
  return Status::OK();
}

common::Status InferenceSession::RegisterCustomRegistry(std::shared_ptr<CustomRegistry> custom_registry) {
  if (custom_registry == nullptr) {
    return Status(common::ONNXRUNTIME, common::FAIL, "Received nullptr for custom registry");
  }

  custom_registries_.push_back(custom_registry);

  // Insert session-level customized kernel registry.
  kernel_registry_manager_.RegisterKernelRegistry(custom_registry->GetKernelRegistry());

#if !defined(ORT_MINIMAL_BUILD)
  custom_schema_registries_.push_back(custom_registry->GetOpschemaRegistry());
#endif
  return Status::OK();
}
#endif  // !defined(ORT_MINIMAL_BUILD) || defined(ORT_MINIMAL_BUILD_CUSTOM_OPS)

#if !defined(ORT_MINIMAL_BUILD)
common::Status InferenceSession::RegisterGraphTransformer(
    std::unique_ptr<onnxruntime::GraphTransformer> p_graph_transformer, TransformerLevel level) {
  if (p_graph_transformer == nullptr) {
    return Status(common::ONNXRUNTIME, common::FAIL, "Received nullptr for graph transformer");
  }

  std::lock_guard<onnxruntime::OrtMutex> l(session_mutex_);

  if (is_inited_) {
    // adding a transformer now is pointless as the graph as already been transformed
    LOGS(*session_logger_, ERROR) << "Graph transformers must be registered before the session is initialized.";
    return common::Status(common::ONNXRUNTIME, common::FAIL,
                          "Graph transformers must be registered before the session is initialized.");
  }

  return graph_transformer_mgr_.Register(std::move(p_graph_transformer), level);
}

common::Status InferenceSession::SaveToOrtFormat(const PathString& filepath) const {
  ORT_RETURN_IF_NOT(FLATBUFFERS_LITTLEENDIAN, "ort format only supports little-endian machines");

  // Get the byte size of the ModelProto and round it to the next MB and use it as flatbuffers' init_size
  // TODO: Investigate whether we should set a max size, and clarify the cost of having a buffer smaller than
  // what the total flatbuffers serialized size will be.
  constexpr size_t m_bytes = 1024 * 1024;
  size_t fbs_buffer_size = std::max(m_bytes, model_->ToProto().ByteSizeLong());
  fbs_buffer_size = ((fbs_buffer_size + m_bytes - 1) / m_bytes) * m_bytes;
  flatbuffers::FlatBufferBuilder builder(fbs_buffer_size);

  auto ort_model_version = builder.CreateString(std::to_string(kOrtModelVersion));
  flatbuffers::Offset<fbs::Model> fbs_model;
  ORT_RETURN_IF_ERROR(
      model_->SaveToOrtFormat(builder, fbs_model));

  flatbuffers::Offset<fbs::KernelTypeStrResolver> fbs_kernel_type_str_resolver;
  KernelTypeStrResolver kernel_type_str_resolver{};
  ORT_RETURN_IF_ERROR(kernel_type_str_resolver.RegisterGraphNodeOpSchemas(model_->MainGraph()));
  ORT_RETURN_IF_ERROR(standalone::RegisterCustomOpNodeSchemas(kernel_type_str_resolver, model_->MainGraph()));

  for (const auto op_schema : saved_runtime_optimization_produced_node_op_schemas_) {
    ORT_RETURN_IF_ERROR(kernel_type_str_resolver.RegisterOpSchema(*op_schema));
  }

  ORT_RETURN_IF_ERROR(
      kernel_type_str_resolver.SaveToOrtFormat(builder, fbs_kernel_type_str_resolver));

  fbs::InferenceSessionBuilder sb(builder);
  sb.add_ort_version(ort_model_version);
  sb.add_model(fbs_model);
  sb.add_kernel_type_str_resolver(fbs_kernel_type_str_resolver);
  auto session = sb.Finish();
  builder.Finish(session, fbs::InferenceSessionIdentifier());

  {
    std::ofstream file(filepath, std::ios::binary);
    uint8_t* buf = builder.GetBufferPointer();
    int size = builder.GetSize();
    file.write(reinterpret_cast<const char*>(buf), size);
    ORT_RETURN_IF_NOT(file, "Failed to save ORT format model to file: ", ToUTF8String(filepath));
  }

  return Status::OK();
}

common::Status InferenceSession::LoadWithLoader(std::function<common::Status(std::shared_ptr<Model>&)> loader,
                                                const std::string& event_name) {
  Status status = Status::OK();
  TimePoint tp;
  if (session_profiler_.IsEnabled()) {
    tp = session_profiler_.Start();
  }
  ORT_TRY {
    std::lock_guard<onnxruntime::OrtMutex> l(session_mutex_);
    if (is_model_loaded_) {  // already loaded
      LOGS(*session_logger_, ERROR) << "This session already contains a loaded model.";
      return common::Status(common::ONNXRUNTIME, common::MODEL_LOADED, "This session already contains a loaded model.");
    }

    std::shared_ptr<onnxruntime::Model> p_tmp_model;
    status = loader(p_tmp_model);
    ORT_RETURN_IF_ERROR_SESSIONID_(status);

    model_ = p_tmp_model;

    status = DoPostLoadProcessing(*model_);
    ORT_RETURN_IF_ERROR_SESSIONID_(status);

    // all steps complete, mark the model as loaded.
    is_model_loaded_ = true;

    telemetry_.event_name_ = event_name;
  }
  ORT_CATCH(const std::exception& ex) {
    ORT_HANDLE_EXCEPTION([&]() {
      status = Status(common::ONNXRUNTIME, common::FAIL, "Exception during loading: " + std::string(ex.what()));
    });
  }
  ORT_CATCH(...) {
    LOGS(*session_logger_, ERROR) << "Unknown exception";
    status = Status(common::ONNXRUNTIME, common::RUNTIME_EXCEPTION,
                    "Encountered unknown exception in LoadWithLoader()");
  }

  if (session_profiler_.IsEnabled()) {
    session_profiler_.EndTimeAndRecordEvent(profiling::SESSION_EVENT, event_name, tp);
  }

  return status;
}

common::Status InferenceSession::LoadOnnxModel(const PathString& model_uri) {
  model_location_ = model_uri;
  auto loader = [this](std::shared_ptr<onnxruntime::Model>& model) {
#ifdef ENABLE_LANGUAGE_INTEROP_OPS
    LoadInterOp(model_location_, interop_domains_, [&](const char* msg) { LOGS(*session_logger_, WARNING) << msg; });
    InlinedVector<OrtCustomOpDomain*> domain_ptrs;
    domain_ptrs.reserve(interop_domains_.size());
    std::copy(std::begin(interop_domains_), std::end(interop_domains_), std::back_inserter(domain_ptrs));
    ORT_RETURN_IF_ERROR(AddCustomOpDomains(domain_ptrs));
#endif
    const bool strict_shape_type_inference = session_options_.config_options.GetConfigOrDefault(
                                                 kOrtSessionOptionsConfigStrictShapeTypeInference, "0") == "1";
    return onnxruntime::Model::Load(model_location_, model, HasLocalSchema() ? &custom_schema_registries_ : nullptr,
                                    *session_logger_,
                                    ModelOptions(true, strict_shape_type_inference));
  };

  common::Status st = LoadWithLoader(loader, "model_loading_uri");
  if (!st.IsOK()) {
    std::ostringstream oss;
    oss << "Load model from " << ToUTF8String(model_uri) << " failed:" << st.ErrorMessage();
    return common::Status(st.Category(), st.Code(), oss.str());
  }
  return Status::OK();
}

#endif  // !defined(ORT_MINIMAL_BUILD)

#if !defined(ORT_MINIMAL_BUILD) || defined(ORT_EXTENDED_MINIMAL_BUILD)
common::Status InferenceSession::FilterEnabledOptimizers(InlinedHashSet<std::string>&& optimizers_to_disable) {
  optimizers_to_disable_ = std::move(optimizers_to_disable);
  return Status::OK();
}
#endif  // !defined(ORT_MINIMAL_BUILD) || defined(ORT_EXTENDED_MINIMAL_BUILD)

common::Status InferenceSession::Load(const PathString& model_uri) {
  std::string model_type = session_options_.config_options.GetConfigOrDefault(kOrtSessionOptionsConfigLoadModelFormat, "");
  bool has_explicit_type = !model_type.empty();

  if ((has_explicit_type && model_type == "ORT") ||
      (!has_explicit_type && fbs::utils::IsOrtFormatModel(model_uri))) {
    return LoadOrtModel(model_uri);
  }

#if !defined(ORT_MINIMAL_BUILD)
  if (is_model_proto_parsed_) {
    return ORT_MAKE_STATUS(ONNXRUNTIME, FAIL,
                           "ModelProto corresponding to the model to be loaded has already been parsed. "
                           "Invoke Load().");
  }

  return LoadOnnxModel(model_uri);
#else
  return ORT_MAKE_STATUS(ONNXRUNTIME, INVALID_ARGUMENT, "ONNX format model is not supported in this build.");
#endif
}

#ifdef _WIN32
common::Status InferenceSession::Load(const std::string& model_uri) {
  return Load(ToPathString(model_uri));
}
#endif

common::Status InferenceSession::Load(const void* model_data, int model_data_len) {
  std::string model_type = session_options_.config_options.GetConfigOrDefault(kOrtSessionOptionsConfigLoadModelFormat, "");
  bool has_explicit_type = !model_type.empty();

  if ((has_explicit_type && model_type == "ORT") ||
      (!has_explicit_type &&
       fbs::utils::IsOrtFormatModelBytes(model_data, model_data_len))) {
    return LoadOrtModel(model_data, model_data_len);
  }

#if !defined(ORT_MINIMAL_BUILD)
  if (is_model_proto_parsed_) {
    return ORT_MAKE_STATUS(ONNXRUNTIME, FAIL,
                           "ModelProto corresponding to the model to be loaded has already been parsed. "
                           "Invoke Load().");
  }

  auto loader = [this, model_data, model_data_len](std::shared_ptr<onnxruntime::Model>& model) {
    ModelProto model_proto;

    const bool result = model_proto.ParseFromArray(model_data, model_data_len);
    if (!result) {
      return Status(common::ONNXRUNTIME, common::INVALID_PROTOBUF,
                    "Failed to load model because protobuf parsing failed.");
    }
#ifdef ENABLE_LANGUAGE_INTEROP_OPS
    LoadInterOp(model_proto, interop_domains_, [&](const char* msg) { LOGS(*session_logger_, WARNING) << msg; });
    InlinedVector<OrtCustomOpDomain*> domain_ptrs;
    domain_ptrs.reserve(interop_domains_.size());
    std::copy(std::begin(interop_domains_), std::end(interop_domains_), std::back_inserter(domain_ptrs));
    ORT_RETURN_IF_ERROR(AddCustomOpDomains(domain_ptrs));
#endif

    const bool strict_shape_type_inference = session_options_.config_options.GetConfigOrDefault(
                                                 kOrtSessionOptionsConfigStrictShapeTypeInference, "0") == "1";
    return onnxruntime::Model::Load(std::move(model_proto), PathString(), model,
                                    HasLocalSchema() ? &custom_schema_registries_ : nullptr, *session_logger_,
                                    ModelOptions(true, strict_shape_type_inference));
  };

  return LoadWithLoader(loader, "model_loading_array");
#else
  return ORT_MAKE_STATUS(ONNXRUNTIME, INVALID_ARGUMENT, "ONNX format model is not supported in this build.");
#endif
}

#if !defined(ORT_MINIMAL_BUILD)

common::Status InferenceSession::LoadOnnxModel(ModelProto model_proto) {
  if (is_model_proto_parsed_) {
    return ORT_MAKE_STATUS(ONNXRUNTIME, FAIL,
                           "ModelProto corresponding to the model to be loaded has already been parsed. "
                           "Invoke Load().");
  }

  auto loader = [this, &model_proto](std::shared_ptr<onnxruntime::Model>& model) {
#ifdef ENABLE_LANGUAGE_INTEROP_OPS
    LoadInterOp(model_proto, interop_domains_, [&](const char* msg) { LOGS(*session_logger_, WARNING) << msg; });
    InlinedVector<OrtCustomOpDomain*> domain_ptrs;
    domain_ptrs.reserve(interop_domains_.size());
    std::copy(std::begin(interop_domains_), std::end(interop_domains_), std::back_inserter(domain_ptrs));
    ORT_RETURN_IF_ERROR(AddCustomOpDomains(domain_ptrs));
#endif
    const bool strict_shape_type_inference = session_options_.config_options.GetConfigOrDefault(
                                                 kOrtSessionOptionsConfigStrictShapeTypeInference, "0") == "1";
    // This call will move model_proto to the constructed model instance
    return onnxruntime::Model::Load(std::move(model_proto), PathString(), model,
                                    HasLocalSchema() ? &custom_schema_registries_ : nullptr, *session_logger_,
                                    ModelOptions(true, strict_shape_type_inference));
  };

  return LoadWithLoader(loader, "model_loading_proto");
}

common::Status InferenceSession::LoadOnnxModel(std::unique_ptr<ModelProto> p_model_proto) {
  return LoadOnnxModel(std::move(*p_model_proto));
}

common::Status InferenceSession::Load(std::istream& model_istream, bool allow_released_opsets_only) {
  if (is_model_proto_parsed_) {
    return ORT_MAKE_STATUS(ONNXRUNTIME, FAIL,
                           "ModelProto corresponding to the model to be loaded has already been parsed. "
                           "Invoke Load().");
  }

  auto loader = [this, &model_istream, &allow_released_opsets_only](std::shared_ptr<onnxruntime::Model>& model) {
    ModelProto model_proto;
    Status st = Model::Load(model_istream, &model_proto);
    if (!st.IsOK()) {
      return st;
    }
#ifdef ENABLE_LANGUAGE_INTEROP_OPS
    LoadInterOp(model_proto, interop_domains_, [&](const char* msg) { LOGS(*session_logger_, WARNING) << msg; });
    InlinedVector<OrtCustomOpDomain*> domain_ptrs;
    domain_ptrs.reserve(interop_domains_.size());
    std::copy(std::begin(interop_domains_), std::end(interop_domains_), std::back_inserter(domain_ptrs));
    ORT_RETURN_IF_ERROR(AddCustomOpDomains(domain_ptrs));
#endif
    const bool strict_shape_type_inference = session_options_.config_options.GetConfigOrDefault(
                                                 kOrtSessionOptionsConfigStrictShapeTypeInference, "0") == "1";
    ModelOptions model_opts(allow_released_opsets_only,
                            strict_shape_type_inference);
    return onnxruntime::Model::Load(std::move(model_proto), PathString(), model,
                                    HasLocalSchema() ? &custom_schema_registries_ : nullptr,
                                    *session_logger_, model_opts);
  };

  return LoadWithLoader(loader, "model_loading_istream");
}

common::Status InferenceSession::Load() {
  if (!is_model_proto_parsed_) {
    return ORT_MAKE_STATUS(ONNXRUNTIME, FAIL,
                           "ModelProto corresponding to the model to be loaded has not been parsed yet. "
                           "This API should be called in conjunction with a ctor that takes a model abstraction.");
  }

  auto loader = [this](std::shared_ptr<onnxruntime::Model>& model) {
#ifdef ENABLE_LANGUAGE_INTEROP_OPS
    LoadInterOp(this->model_proto_, interop_domains_, [&](const char* msg) { LOGS(*session_logger_, WARNING) << msg; });
    InlinedVector<OrtCustomOpDomain*> domain_ptrs;
    domain_ptrs.reserve(interop_domains_.size());
    std::copy(std::begin(interop_domains_), std::end(interop_domains_), std::back_inserter(domain_ptrs));
    ORT_RETURN_IF_ERROR(AddCustomOpDomains(domain_ptrs));
#endif
    const bool strict_shape_type_inference = session_options_.config_options.GetConfigOrDefault(
                                                 kOrtSessionOptionsConfigStrictShapeTypeInference, "0") == "1";
    const bool allow_released_opsets_only = session_options_.config_options.GetConfigOrDefault(
                                                kOrtSessionOptionsConfigStrictAllowReleasedOpsetsOnly, "1") == "1";

    // Pass on ownership of the parsed ModelProto to the Model instance (its job here is done by this stage)
    return Model::Load(std::move(this->model_proto_), model_location_, model,
                       HasLocalSchema() ? &custom_schema_registries_ : nullptr, *session_logger_,
                       ModelOptions(allow_released_opsets_only, strict_shape_type_inference));
  };

  return LoadWithLoader(loader, "model_loading_from_saved_proto");
}

common::Status InferenceSession::TransformGraph(onnxruntime::Graph& graph, bool saving_model_in_ort_format) {
  // The transformer order:
  // 1. ensure potential QDQ node units have unique DQ nodes (required transformer).
  //    - This is a required transformer as the ORT code has a hard requirement there are no overlapping QDQ node units.
  //    - We run it here in case optimizers are disabled.
  // 2. run level 1 optimizations. these only use ONNX operators.
  // 3. partition nodes based on EP capabilities. EPs may fuse nodes during this process.
  // 4. run level 2+ optimizations. level 2 and 3 optimizations use contrib ops.
  // 5. insert cast nodes (required transformer).
  // 6. insert copy nodes (required transformer).

  auto apply_transformer_once = [](const GraphTransformer& transformer, const logging::Logger& logger,
                                   Graph& graph) {
    bool modified = false;
    return transformer.Apply(graph, modified, logger);
  };

  // ensure potential QDQ node units have unique DQ nodes
  if (const bool disable_quant_qdq =
          session_options_.config_options.GetConfigOrDefault(kOrtSessionOptionsDisableQuantQDQ, "0") == "1";
      !disable_quant_qdq) {
    EnsureUniqueDQForNodeUnit ensure_unique_dq_for_node_unit{};
    ORT_RETURN_IF_ERROR_SESSIONID_(apply_transformer_once(ensure_unique_dq_for_node_unit, *session_logger_, graph));
  }

  // apply execution provider independent level 1 graph optimizations.
  ORT_RETURN_IF_ERROR_SESSIONID_(graph_transformer_mgr_.ApplyTransformers(graph, TransformerLevel::Level1, *session_logger_));

  // if saving model to ORT format we only assign nodes a custom EP can handle and don't compile them.
  // we do this to preserve the original nodes in the model but prevent optimizers from changing them.
  // at runtime, the ORT format model will re-do the partitioning/compilation of these nodes, which may change
  // to cover fewer nodes due to device capabilities.
  auto mode = saving_model_in_ort_format ? GraphPartitioner::Mode::kAssignOnly
                                         : GraphPartitioner::Mode::kNormal;

  layout_transformer::TransformLayoutFunction transform_layout_fn = nullptr;

  // only provide NCWH to NHWC layout transformer if supported
  if (layout_transformer::IsSupportedOpset(graph)) {
    // we want to run L1 transformers after the layout transform primarily to constant fold any initializers
    // that get converted to an alternative layout.
    // create a lambda to combine the two operations in the layout transformation function
    transform_layout_fn = [this](Graph& graph_to_transform, bool& modified,
                                 const IExecutionProvider& execution_provider,
                                 const layout_transformer::DebugGraphFn& debug_graph_fn) -> Status {
      AllocatorPtr cpu_allocator = std::make_shared<CPUAllocator>();
      ORT_RETURN_IF_ERROR_SESSIONID_(
          layout_transformer::TransformLayoutForEP(graph_to_transform, modified, execution_provider,
                                                   std::move(cpu_allocator), debug_graph_fn));

      if (modified) {
        ORT_RETURN_IF_ERROR_SESSIONID_(
            graph_transformer_mgr_.ApplyTransformers(graph_to_transform, TransformerLevel::Level1, *session_logger_));

        // debug the graph after the L1 transformers have run against any layout transformation changes.
        // this is prior to GraphPartitioner::GetCapabilityForEP calling IExecutionProvider::GetCapability the second
        // time to validate the EP that requested the layout transformation can take all nodes using the new layout.
        // if that fails, this allows debugging the graph used in that GetCapability call.
        if (debug_graph_fn) {
          debug_graph_fn(graph_to_transform);
        }
      }

      return Status::OK();
    };
  }

  // debug infrastructure for layout transformation. it's extremely difficult to trace the transpose optimizer changes
  // manually, so dumping out the model so it can be viewed in Netron makes it far easier
  layout_transformer::DebugGraphFn debug_graph_fn;
  if (transform_layout_fn) {
    bool enable_debug = session_options_.config_options.GetConfigOrDefault(kDebugLayoutTransformation, "0") == "1";

    if (enable_debug) {
      // init counter to 1 to match to documentation and have a more natural output filename of '..._step_1.onnx'
      // for the result of the first step in layout transformation
      debug_graph_fn = [counter = 1, this](const Graph& graph) mutable {
        if (graph.GraphProtoSyncNeeded()) {
          ORT_THROW_IF_ERROR(
              Model::Save(*model_, "post_layout_transform_step_" + std::to_string(counter) + ".onnx"));
        }

        // counter is used to denote the step, so increment regardless of whether we wrote out the model in this step.
        ++counter;
      };
    }
  }

  // Do partitioning based on execution providers' capabilities.
  GraphPartitioner partitioner(kernel_registry_manager_, execution_providers_);
  ORT_RETURN_IF_ERROR_SESSIONID_(partitioner.Partition(graph, session_state_->GetMutableFuncMgr(), transform_layout_fn,
                                                       mode, debug_graph_fn));

  // apply Level2 and higher transformers.
  // we do not run Level 1 again as those transformers assume partitioning will run later to do node assignment.
  for (int i = static_cast<int>(TransformerLevel::Level2); i <= static_cast<int>(TransformerLevel::MaxLevel); i++) {
    ORT_RETURN_IF_ERROR_SESSIONID_(
        graph_transformer_mgr_.ApplyTransformers(graph, static_cast<TransformerLevel>(i), *session_logger_));
  }

  // Insert cast node/s.
  {
    const InlinedVector<gsl::not_null<const KernelRegistry*>> kernel_regs =
        kernel_registry_manager_.GetKernelRegistriesByProviderType(kCpuExecutionProvider);
    const KernelRegistry* cpu_regs = nullptr;
    if (!kernel_regs.empty()) {
      cpu_regs = kernel_regs[0];
    }
    InsertCastTransformer insert_cast_transformer{"CastFloat16Transformer", cpu_regs};
    ORT_RETURN_IF_ERROR_SESSIONID_(apply_transformer_once(insert_cast_transformer, *session_logger_, graph));
  }

  // Insert copy node/s.
  {
    std::vector<std::string> provider_types;
    for (auto& provider_ptr : execution_providers_) {
      provider_types.push_back(provider_ptr->Type());
    }

    MemcpyTransformer copy_transformer{provider_types, kernel_registry_manager_};
    ORT_RETURN_IF_ERROR_SESSIONID_(apply_transformer_once(copy_transformer, *session_logger_, graph));
  }

  return Status::OK();
}
#endif  // !defined(ORT_MINIMAL_BUILD)

static Status LoadOrtModelBytes(const PathString& model_uri,
                                gsl::span<const uint8_t>& bytes,
                                std::vector<uint8_t>& bytes_data_holder) {
  size_t num_bytes = 0;
  ORT_RETURN_IF_ERROR(Env::Default().GetFileLength(model_uri.c_str(), num_bytes));

  bytes_data_holder.resize(num_bytes);

  std::ifstream bytes_stream(model_uri, std::ifstream::in | std::ifstream::binary);
  bytes_stream.read(reinterpret_cast<char*>(bytes_data_holder.data()), num_bytes);

  if (!bytes_stream) {
    return ORT_MAKE_STATUS(ONNXRUNTIME, FAIL,
                           "Load model from ", ToUTF8String(model_uri), " failed. Only ",
                           bytes_stream.gcount(), "/", num_bytes, " bytes were able to be read.");
  }

  bytes = gsl::span<const uint8_t>(bytes_data_holder.data(), num_bytes);

  return Status::OK();
}

Status InferenceSession::LoadOrtModel(const PathString& model_uri) {
  return LoadOrtModelWithLoader(
      [&]() {
        model_location_ = model_uri;
        ORT_RETURN_IF_ERROR(
            LoadOrtModelBytes(model_location_, ort_format_model_bytes_, ort_format_model_bytes_data_holder_));
        return Status::OK();
      });
}

Status InferenceSession::LoadOrtModel(const void* model_data, int model_data_len) {
  return LoadOrtModelWithLoader([&]() {
    const auto& config_options = GetSessionOptions().config_options;
    const auto use_ort_model_bytes_directly =
        config_options.GetConfigOrDefault(kOrtSessionOptionsConfigUseORTModelBytesDirectly, "0") == "1";

    if (!use_ort_model_bytes_directly) {
      // copy bytes as we need them to be available when InferenceSession::Initialize is called later.
      ort_format_model_bytes_data_holder_.resize(model_data_len);
      std::copy_n(reinterpret_cast<const uint8_t*>(model_data), model_data_len,
                  ort_format_model_bytes_data_holder_.data());
      ort_format_model_bytes_ = gsl::span<const uint8_t>(ort_format_model_bytes_data_holder_.data(), model_data_len);
    } else {
      // Use the model_data directly to reduce memory consumption
      // This will require the model_data to be alive until the InferenceSession is initialized
      ort_format_model_bytes_ = gsl::span<const uint8_t>(reinterpret_cast<const uint8_t*>(model_data), model_data_len);
    }
    return Status::OK();
  });
}

Status InferenceSession::LoadOrtModelWithLoader(std::function<Status()> load_ort_format_model_bytes) {
  static_assert(FLATBUFFERS_LITTLEENDIAN, "ORT format only supports little-endian machines");

  std::lock_guard<onnxruntime::OrtMutex> l(session_mutex_);

  if (is_model_loaded_) {  // already loaded
    Status status(common::ONNXRUNTIME, common::MODEL_LOADED, "This session already contains a loaded model.");
    LOGS(*session_logger_, ERROR) << status.ErrorMessage();
    return status;
  }

  if (is_inited_) {
    Status status(common::ONNXRUNTIME, common::MODEL_LOADED, "This session has already been initialized.");
    LOGS(*session_logger_, ERROR) << status.ErrorMessage();
    return status;
  }

  ORT_RETURN_IF_ERROR(load_ort_format_model_bytes());

  // Verify the ort_format_model_bytes_ is a valid InferenceSessionBuffer before we access the data
  flatbuffers::Verifier verifier(ort_format_model_bytes_.data(), ort_format_model_bytes_.size());
  ORT_RETURN_IF_NOT(fbs::VerifyInferenceSessionBuffer(verifier), "ORT model verification failed.");

  const auto* fbs_session = fbs::GetInferenceSession(ort_format_model_bytes_.data());
  ORT_RETURN_IF(nullptr == fbs_session, "InferenceSession is null. Invalid ORT format model.");

  // Check version mismatch, for now we will only proceed when runtime version matches the model's ort version
  const auto* fbs_ort_model_version = fbs_session->ort_version();
  ORT_RETURN_IF(fbs_ort_model_version == nullptr, "Serialized version info is null. Invalid ORT format model.");

  const auto model_version = std::stoi(fbs_ort_model_version->str());
  const bool is_supported = IsOrtModelVersionSupported(model_version);

  OrtFormatLoadOptions load_options{};

#if defined(ORT_MINIMAL_BUILD)
  // Note about the ORT format version 5 breaking change.
  // TODO This change was introduced in 1.13. Remove this note a few releases later, e.g., 1.15.
  constexpr auto* kOrtFormatVersion5BreakingChangeNote =
      "This build doesn't support ORT format models older than version 5. "
      "See: https://github.com/microsoft/onnxruntime/blob/rel-1.14.0/docs/ORT_Format_Update_in_1.13.md";

  ORT_RETURN_IF(!is_supported,
                "The ORT format model version [", fbs_ort_model_version->string_view(),
                "] is not supported in this build ", ORT_VERSION, ". ",
                kOrtFormatVersion5BreakingChangeNote);
#else  // ^^ defined(ORT_MINIMAL_BUILD) ^^ / vv !defined(ORT_MINIMAL_BUILD) vv
  const auto has_saved_runtime_optimizations = [](const fbs::InferenceSession& fbs_session) -> bool {
    if (const auto* fbs_model = fbs_session.model()) {
      if (const auto* fbs_graph = fbs_model->graph()) {
        if (const auto* fbs_runtime_opts = fbs_graph->runtime_optimizations()) {
          if (const auto* fbs_runtime_opt_records = fbs_runtime_opts->records()) {
            return fbs_runtime_opt_records->size() > 0;
          }
        }
      }
    }
    return false;
  };

  // models prior to v5 can be handled by inserting the kernel constraints in a full build
  const bool is_supported_with_update = model_version < 5;

  if (is_supported_with_update && has_saved_runtime_optimizations(*fbs_session)) {
    LOGS(*session_logger_, WARNING)
        << "The old ORT format model (version " << fbs_ort_model_version->string_view()
        << ") has saved runtime optimizations. They will be ignored.";
    load_options.ignore_saved_runtime_optimizations = true;
  }

  ORT_RETURN_IF_NOT(is_supported || is_supported_with_update,
                    "The ORT format model version [", fbs_ort_model_version->string_view(),
                    "] is not supported in this build ", ORT_VERSION, ".");
#endif  // !defined(ORT_MINIMAL_BUILD)

  const auto* fbs_model = fbs_session->model();
  ORT_RETURN_IF(nullptr == fbs_model, "Missing Model. Invalid ORT format model.");

  // if we're using the bytes directly because kOrtSessionOptionsConfigUseORTModelBytesDirectly was set and the user
  // provided an existing buffer of bytes when creating the InferenceSession, ort_format_model_bytes_data_holder_
  // will be empty.
  // if that is the case we also allow creating initializers that directly use those bytes.
  const auto& config_options = session_options_.config_options;
  using_ort_model_bytes_for_initializers_ =
      load_options.can_use_flatbuffer_for_initializers =
          ort_format_model_bytes_data_holder_.empty() &&
          config_options.GetConfigOrDefault(kOrtSessionOptionsConfigUseORTModelBytesForInitializers, "0") == "1";

  // need to go from unique_ptr to shared_ptr when moving into model_
  std::unique_ptr<Model> tmp_model;
#if !defined(ORT_MINIMAL_BUILD)
  ORT_RETURN_IF_ERROR(Model::LoadFromOrtFormat(*fbs_model,
                                               HasLocalSchema() ? &custom_schema_registries_ : nullptr,
                                               load_options, *session_logger_, tmp_model));
#else
  ORT_RETURN_IF_ERROR(Model::LoadFromOrtFormat(*fbs_model, load_options, *session_logger_, tmp_model));
#endif

  ORT_RETURN_IF_ERROR(SaveModelMetadata(*tmp_model));
  model_ = std::move(tmp_model);

  KernelTypeStrResolver kernel_type_str_resolver{};
  if (const auto* fbs_kernel_type_str_resolver = fbs_session->kernel_type_str_resolver();
      fbs_kernel_type_str_resolver != nullptr) {
    ORT_RETURN_IF_ERROR(kernel_type_str_resolver.LoadFromOrtFormat(*fbs_kernel_type_str_resolver));
  } else {
#if !defined(ORT_MINIMAL_BUILD)
    // insert the kernel type constraints if we're updating an old model that had kernel hashes.
    if (is_supported_with_update) {
      ORT_RETURN_IF_ERROR(kernel_type_str_resolver.RegisterGraphNodeOpSchemas(model_->MainGraph()));
    }
#endif
  }

#if !defined(ORT_MINIMAL_BUILD) || defined(ORT_EXTENDED_MINIMAL_BUILD)
  ORT_RETURN_IF_ERROR(
      kernel_type_str_resolver_utils::AddLayoutTransformationRequiredOpsToKernelTypeStrResolver(
          kernel_type_str_resolver));
#endif  // !defined(ORT_MINIMAL_BUILD) || defined(ORT_EXTENDED_MINIMAL_BUILD)
  kernel_registry_manager_.SetKernelTypeStrResolver(std::move(kernel_type_str_resolver));

  is_model_loaded_ = true;

  return Status::OK();
}

bool InferenceSession::IsInitialized() const {
  std::lock_guard<onnxruntime::OrtMutex> l(session_mutex_);
  return is_inited_;
}

static bool ModelHasFP16InputsHelper(const onnx::TypeProto& type_proto) {
  switch (type_proto.value_case()) {
    case ::onnx::TypeProto::ValueCase::kTensorType: {
      if (type_proto.has_tensor_type()) {
        auto& tensor_type = type_proto.tensor_type();
        if (tensor_type.elem_type() == ONNX_NAMESPACE::TensorProto_DataType::TensorProto_DataType_FLOAT16) {
          return true;
        }
      }
      break;
    }
    case ::onnx::TypeProto::ValueCase::kSequenceType: {
      if (type_proto.has_sequence_type()) {
        auto& sequence_type = type_proto.sequence_type();
        return ModelHasFP16InputsHelper(sequence_type.elem_type());
      }
      break;
    }
    case ::onnx::TypeProto::ValueCase::kMapType: {
      if (type_proto.has_map_type()) {
        auto& map_type = type_proto.map_type();
        return ModelHasFP16InputsHelper(map_type.value_type());
      }
      break;
    }
    default:
      break;
  }
  return false;
}

static bool ModelHasFP16Inputs(const Graph& graph) {
  for (auto& input : graph.GetInputs()) {
    if (input->Exists() && ModelHasFP16InputsHelper(*(input->TypeAsProto()))) {
      return true;
    }
  }
  return false;
}

common::Status InferenceSession::AddPrePackedWeightsContainer(PrepackedWeightsContainer* prepacked_weights_container) {
  if (prepacked_weights_container == nullptr) {
    return ORT_MAKE_STATUS(ONNXRUNTIME, INVALID_ARGUMENT,
                           "The provided PrePackedWeightsContainer instance to be added to the session is null");
  }

  if (prepacked_weights_container_ != nullptr) {
    return ORT_MAKE_STATUS(ONNXRUNTIME, INVALID_ARGUMENT,
                           "The session already has a PrePackedWeightsContainer instance");
  }

  prepacked_weights_container_ = prepacked_weights_container;

  return Status::OK();
}

namespace {
Status PartitionOrtFormatModel(onnxruntime::Graph& graph,
                               const ExecutionProviders& providers,
                               KernelRegistryManager& kernel_registry_manager,
                               SessionState& session_state) {
  layout_transformer::TransformLayoutFunction transform_layout_fn = nullptr;

#if !defined(ORT_MINIMAL_BUILD) || defined(ORT_EXTENDED_MINIMAL_BUILD)
  // only provide NCWH to NHWC layout transformer if supported
  if (layout_transformer::IsSupportedOpset(graph)) {
    transform_layout_fn =
        [](Graph& graph_to_transform, bool& modified,
           const IExecutionProvider& execution_provider,
           const layout_transformer::DebugGraphFn& debug_graph_fn) -> Status {
      AllocatorPtr cpu_allocator = std::make_shared<CPUAllocator>();
      return layout_transformer::TransformLayoutForEP(graph_to_transform, modified, execution_provider,
                                                      std::move(cpu_allocator), debug_graph_fn);
    };
  }
#endif  // !defined(ORT_MINIMAL_BUILD) || defined(ORT_EXTENDED_MINIMAL_BUILD)

  GraphPartitioner partitioner(kernel_registry_manager, providers);
  ORT_RETURN_IF_ERROR(partitioner.Partition(graph,
                                            session_state.GetMutableFuncMgr(),
                                            transform_layout_fn,
                                            GraphPartitioner::Mode::kOrtFormatLoad));

  return Status::OK();
}

#if !defined(ORT_MINIMAL_BUILD) || defined(ORT_EXTENDED_MINIMAL_BUILD)
Status ApplyOrtFormatModelRuntimeOptimizations(
    onnxruntime::Graph& graph, const logging::Logger& logger, const SessionOptions& session_options,
    const InlinedHashSet<std::string>& optimizers_to_disable, const IExecutionProvider& cpu_ep) {
  bool modified = false;

  for (int level = static_cast<int>(TransformerLevel::Level2);
       level <= static_cast<int>(session_options.graph_optimization_level);
       ++level) {
    const auto transformers = optimizer_utils::GenerateTransformersForMinimalBuild(
        static_cast<TransformerLevel>(level), session_options, SatRuntimeOptimizationLoadContext{}, cpu_ep,
        optimizers_to_disable);

    for (const auto& transformer : transformers) {
      ORT_RETURN_IF_ERROR(transformer->Apply(graph, modified, logger));
    }
  }

  return Status::OK();
}
#endif  // !defined(ORT_MINIMAL_BUILD) || defined(ORT_EXTENDED_MINIMAL_BUILD)
}  // namespace

static void ResolveMemoryPatternFlags(SessionState& session_state) {
  session_state.ResolveMemoryPatternFlag();

  for (const auto& entry : session_state.GetSubgraphSessionStateMap()) {
    for (const auto& name_to_subgraph_session_state : entry.second) {
      ResolveMemoryPatternFlags(*name_to_subgraph_session_state.second);
    }
  }
}
#if defined(_MSC_VER) && !defined(__clang__)
#pragma warning(push)
// VC++ reports: "Releasing unheld lock 'l' in function 'onnxruntime::InferenceSession::Initialize'". But I don't see anything wrong.
#pragma warning(disable : 26117)
#endif
common::Status InferenceSession::Initialize() {
  Status status = Status::OK();
  TimePoint tp;
  if (session_profiler_.IsEnabled()) {
    tp = session_profiler_.Start();
  }

  ORT_TRY {
    LOGS(*session_logger_, INFO) << "Initializing session.";
    const Env& env = Env::Default();
    env.GetTelemetryProvider().LogSessionCreationStart();

    bool have_cpu_ep = false;

    {
      std::lock_guard<onnxruntime::OrtMutex> initial_guard(session_mutex_);

      if (!is_model_loaded_) {
        LOGS(*session_logger_, ERROR) << "Model was not loaded";
        return common::Status(common::ONNXRUNTIME, common::FAIL, "Model was not loaded.");
      }

      if (is_inited_) {  // already initialized
        LOGS(*session_logger_, INFO) << "Session has already been initialized.";
        return common::Status::OK();
      }

      have_cpu_ep = execution_providers_.Get(onnxruntime::kCpuExecutionProvider) != nullptr;
    }

    // Verify that there are no external initializers in the graph if external data is disabled.
    onnxruntime::Graph& graph = model_->MainGraph();
#ifdef DISABLE_EXTERNAL_INITIALIZERS
    const InitializedTensorSet& initializers = graph.GetAllInitializedTensors();
    for (const auto& it : initializers) {
      if (utils::HasExternalData(*it.second)) {
        return common::Status(common::ONNXRUNTIME, common::FAIL,
                              "Initializer tensors with external data is not allowed.");
      }
    }
#endif

    // Register default CPUExecutionProvider if user didn't provide it through the Register() calls.
    // RegisterExecutionProvider locks the session_mutex_ so we can't be holding it when we call that
    if (!have_cpu_ep) {
      LOGS(*session_logger_, INFO) << "Adding default CPU execution provider.";
      CPUExecutionProviderInfo epi{session_options_.enable_cpu_mem_arena};
      auto p_cpu_exec_provider = std::make_unique<CPUExecutionProvider>(epi, true /* delay allocator registration to allow sharing */);
      ORT_RETURN_IF_ERROR_SESSIONID_(RegisterExecutionProvider(std::move(p_cpu_exec_provider)));
      execution_providers_.SetCpuProviderWasImplicitlyAdded(true);
    }

    // re-acquire mutex
    std::lock_guard<onnxruntime::OrtMutex> l(session_mutex_);

#if !defined(DISABLE_EXTERNAL_INITIALIZERS) && !defined(ORT_MINIMAL_BUILD)
    if (!session_options_.external_initializers.empty()) {
      ORT_RETURN_IF_ERROR_SESSIONID_(graph.InjectExternalInitializedTensors(session_options_.external_initializers));
      InlinedHashMap<std::string, OrtValue>{}.swap(session_options_.external_initializers);
    }
#endif

    // Ensure all registered EPs have created their allocators and shared them where possible.
    // Allocator creation may be delayed until IExecutionProvider::RegisterAllocator is called.
    {
      AllocatorManager allocator_manager;
      for (const auto& provider : execution_providers_) {
        provider->RegisterAllocator(allocator_manager);
      }
    }

    // At this time we know all the providers that will be part of this session.
    // Read shared allocators from the environment and update them in the respective providers.
    //
    // The reason for updating the providers is so that when the session state is created the allocators
    // are setup appropriately keyed by OrtMemoryInfo with delegates going to the respective providers.
    // Secondly, the GetAllocator() method inside IExecutionProvider is still used in various places, hence
    // it doesn't make sense to just update the allocator map inside session state with these shared allocators; doing
    // so would cause inconsistency between the allocator map inside session sate and that inside the providers.
    // TODO: we could refactor the allocators to not require the call to GetAllocator but that change is much bigger
    // since we've to take into account the per-thread cuda allocators.
    // TODO (contd.) We could also possibly absorb the per-thread logic in a new allocator decorator that derives
    // from IAllocator to keep things clean.
    //
    // NOTE: UpdateProvidersWithSharedAllocators is replace-only and will not insert a new allocator into the EP, so
    // it must be called after RegisterAllocator.
    bool use_env_allocators =
        session_options_.config_options.GetConfigOrDefault(kOrtSessionOptionsConfigUseEnvAllocators, "0") == "1";
    if (use_env_allocators) {
      LOGS(*session_logger_, INFO) << "This session will use the allocator registered with the environment.";
      UpdateProvidersWithSharedAllocators();
    }

#ifdef ONNXRUNTIME_ENABLE_INSTRUMENT
    TraceLoggingWriteStart(session_activity, "OrtInferenceSessionActivity");
    session_activity_started_ = true;
#endif

    // now that we have all the execution providers, create the session state
    session_state_ = std::make_unique<SessionState>(
        model_->MainGraph(),
        execution_providers_,
        GetIntraOpThreadPoolToUse(),
        GetInterOpThreadPoolToUse(),
        data_transfer_mgr_,
        *session_logger_,
        session_profiler_,
        session_options_,
        prepacked_weights_container_);

#if !defined(ORT_MINIMAL_BUILD) && defined(ORT_MEMORY_PROFILE)
    // Don't want to pollute SessionState constructor since memory profile is enabled optionally.
    session_state_->SetMemoryProfiler(&memory_profiler_);
#endif

    // Collect the kernel registries from execution provider instances;
    // There are 2 kinds of kernel registries with priority from high to low as below,
    // 1. Custom execution provider type specific kernel registries.
    // 2. common execution provider type specific kernel registries.
    // Kernel registries are shared across sessions.
    // The 1st ones should have already been registered via session-level API into KernelRegistryManager.
    //
    // Register 2nd registries into KernelRegistryManager.
    ORT_RETURN_IF_ERROR_SESSIONID_(kernel_registry_manager_.RegisterKernels(execution_providers_));

    const bool loading_ort_format = !ort_format_model_bytes_.empty();
    const bool saving_model = !session_options_.optimized_model_filepath.empty();
    const bool saving_ort_format = [&]() {
      if (saving_model) {
        const std::string model_type = session_options_.config_options.GetConfigOrDefault(kOrtSessionOptionsConfigSaveModelFormat, "");
        const bool has_explicit_type = !model_type.empty();
        return ((has_explicit_type && model_type == "ORT") ||
                (!has_explicit_type &&
                 fbs::utils::IsOrtFormatModel(session_options_.optimized_model_filepath)));
      }
      return false;
    }();

    if (!loading_ort_format) {
#if !defined(ORT_MINIMAL_BUILD)
      const auto minimal_build_opt_config_value = session_options_.config_options.GetConfigOrDefault(
          kOrtSessionOptionsConfigMinimalBuildOptimizations, "");
      MinimalBuildOptimizationHandling minimal_build_optimization_handling{};
      ORT_RETURN_IF_ERROR_SESSIONID_(GetMinimalBuildOptimizationHandling(minimal_build_opt_config_value,
                                                                         saving_ort_format,
                                                                         minimal_build_optimization_handling));

      auto record_runtime_optimization_produced_op_schema = [this](const ONNX_NAMESPACE::OpSchema& op_schema) {
        saved_runtime_optimization_produced_node_op_schemas_.insert(&op_schema);
        return Status::OK();
      };

      // add predefined transformers
      ORT_RETURN_IF_ERROR_SESSIONID_(AddPredefinedTransformers(graph_transformer_mgr_,
                                                               session_options_.graph_optimization_level,
                                                               minimal_build_optimization_handling,
                                                               record_runtime_optimization_produced_op_schema));

#ifdef USE_DML
      if (execution_providers_.Get(kDmlExecutionProvider)) {
        // DML graph fusion is an important runtime optimization that cannot be done ahead of time; it must be disabled
        // when running in "offline mode" and saving an optimized model to disk. To support users that want to optimize
        // models offline, and then disable graph optimizations when running "online", this transformer ignores the ORT
        // graph optimization level and is generally always applied.
        bool dml_graph_fusion_enabled = session_options_.optimized_model_filepath.empty() &&
                                        session_options_.config_options.GetConfigOrDefault(kOrtSessionOptionsConfigDisableDmlGraphFusion, "0") == "0";

        if (dml_graph_fusion_enabled) {
          std::unique_ptr<onnxruntime::GraphTransformer> dmlGraphFusionTransformer = std::make_unique<Dml::DmlGraphFusionTransformer>("DmlGraphFusionTransformer",
                                                                                                                                      execution_providers_.Get(kDmlExecutionProvider));
          if (dmlGraphFusionTransformer == nullptr) {
            return Status(common::ONNXRUNTIME, common::FAIL, "DmlGraphFusionTransformer is nullptr");
          }
          ORT_RETURN_IF_ERROR_SESSIONID_(graph_transformer_mgr_.Register(std::move(dmlGraphFusionTransformer), onnxruntime::TransformerLevel::Level3));
        }

        // This transformer applies DML-specific fusions that go beyond what ORT offers by default
        bool dml_operator_fusion_enabled = session_options_.graph_optimization_level >= TransformerLevel::Level2;
        if (dml_operator_fusion_enabled) {
          std::unique_ptr<onnxruntime::GraphTransformer> dmlOperatorFusionTransformer = std::make_unique<Dml::GraphTransformer>("DmlOperatorFusionTransformer");
          if (dmlOperatorFusionTransformer == nullptr) {
            return Status(common::ONNXRUNTIME, common::FAIL, "DmlOperatorFusionTransformer is nullptr");
          }
          ORT_RETURN_IF_ERROR_SESSIONID_(graph_transformer_mgr_.Register(std::move(dmlOperatorFusionTransformer), onnxruntime::TransformerLevel::Level2));
        }
      }
#endif

      // apply any transformations to the main graph and any subgraphs
      ORT_RETURN_IF_ERROR_SESSIONID_(TransformGraph(graph, saving_ort_format));

      // now that all the transforms are done, call Resolve on the main graph. this will recurse into the subgraphs.
      ORT_RETURN_IF_ERROR_SESSIONID_(graph.Resolve());

      // Currently only the CUDA EP is considered.
      // If the CUDA EP is part of the providers list for this session AND
      // The CUDA EP is configured to do a graph capture AND
      // All the graph nodes have been assigned to the CUDA EP,
      // Then the CUDA EP is cached for triggering a ReplayGraph() in Run().
      auto* cuda_ep = execution_providers_.Get(onnxruntime::kCudaExecutionProvider);
      if (cuda_ep && cuda_ep->IsGraphCaptureEnabled()) {
<<<<<<< HEAD
        if (cuda_ep->IsGraphCaptureEnabled()) {
          if (HasControlflowNodes(graph)) {
            LOGS(*session_logger_, ERROR) << "This session cannot use the CUDA Graph feature as requested by the user "
                                          << " as the model has control flow nodes which can't be supported by CUDA Graphs.";

            // Return error status as we don't want the session initialization to complete successfully
            // if the user has requested usage of CUDA Graph feature and we cannot honor that.
            ORT_RETURN_IF_ERROR_SESSIONID_(
                ORT_MAKE_STATUS(ONNXRUNTIME, FAIL,
                                "This session cannot use the CUDA Graph feature as requested by the user "
                                " as the model has control flow nodes which can't be supported by CUDA Graphs."));
          }

          auto res = AreAllComputeNodesAssignedToCudaEp(graph);

          if (!res.first) {
            LOGS(*session_logger_, ERROR) << "This session cannot use the CUDA Graph feature as requested by the user "
                                          << " as all the graph nodes have not been partitioned to the CUDA EP.";

            // Return error status as we don't want the session initialization to complete successfully
            // if the user has requested usage of CUDA Graph feature and we cannot honor that.
            ORT_RETURN_IF_ERROR_SESSIONID_(
                ORT_MAKE_STATUS(ONNXRUNTIME, FAIL,
                                "This session cannot use the CUDA Graph feature as requested by the user "
                                " as all the graph nodes have not been partitioned to the CUDA EP."));
          }

          if (res.second > 0) {
            LOGS(*session_logger_, WARNING) << "This model has shape massaging nodes that will execute on CPU. "
                                            << "Use the CUDA Graph feature with caution. "
                                            << "As long as the intermediate shapes produced in the model "
                                            << "using the representative input used to capture the CUDA graph, "
                                            << "will match the shapes produced in the model for other inputs "
                                            << "of the same shape as the representative input (common case), "
                                            << "it is safe to use the CUDA Graph feature.";
          }

          // We can use the CUDA Graph feature
=======
        if (HasControlflowNodes(graph)) {
          LOGS(*session_logger_, ERROR) << "This session cannot use the CUDA Graph feature as requested by the user "
                                        << " as the model has control flow nodes which can't be supported by CUDA Graphs.";

          // Return error status as we don't want the session initialization to complete successfully
          // if the user has requested usage of CUDA Graph feature and we cannot honor that.
          ORT_RETURN_IF_ERROR_SESSIONID_(
              ORT_MAKE_STATUS(ONNXRUNTIME, FAIL,
                              "This session cannot use the CUDA Graph feature as requested by the user "
                              " as the model has control flow nodes which can't be supported by CUDA Graphs."));
        } else if (!AreAllNodesInMainGraphAssignedToOneEp(graph, onnxruntime::kCudaExecutionProvider)) {
          LOGS(*session_logger_, ERROR) << "This session cannot use the CUDA Graph feature as requested by the user "
                                        << " as all the graph nodes have not been partitioned to the CUDA EP.";

          // Return error status as we don't want the session initialization to complete successfully
          // if the user has requested usage of CUDA Graph feature and we cannot honor that.
          ORT_RETURN_IF_ERROR_SESSIONID_(
              ORT_MAKE_STATUS(ONNXRUNTIME, FAIL,
                              "This session cannot use the CUDA Graph feature as requested by the user "
                              " as all the graph nodes have not been partitioned to the CUDA EP."));

        } else {
>>>>>>> 9be13323
          LOGS(*session_logger_, INFO) << "This session will use the CUDA Graph feature as requested by the user.";
          cached_execution_provider_for_graph_replay_.SetExecutionProvider(cuda_ep);
        }
      }

      const bool disable_cpu_ep_fallback = session_options_.config_options.GetConfigOrDefault(
                                               kOrtSessionOptionsDisableCPUEPFallback, "0") == "1";

      // Handle the option to disable the fallback of graph nodes to the CPU EP.
      // If the user disabled fallback, but also explicitly added the CPU EP to the session, return an error status.
      // If the user disabled fallback and any graph node is assigned to the CPU EP, return an error status.
      if (disable_cpu_ep_fallback) {
        // Returns true if any graph nodes have been assigned to the CPU EP.
        auto are_nodes_assigned_to_cpu_ep = [](const Graph& graph) -> bool {
          for (const auto& node : graph.Nodes()) {
            const auto& node_provider = node.GetExecutionProviderType();

            if (node_provider.empty() || node_provider == onnxruntime::kCpuExecutionProvider) {
              return true;
            }
          }

          return false;
        };

        if (!execution_providers_.GetCpuProviderWasImplicitlyAdded()) {
          const char* err_msg =
              "Conflicting session configuration: explicitly added the CPU EP to the "
              "session, but also disabled fallback to the CPU EP via session configuration options.";

          LOGS(*session_logger_, ERROR) << err_msg;
          ORT_RETURN_IF_ERROR_SESSIONID_(ORT_MAKE_STATUS(ONNXRUNTIME, INVALID_ARGUMENT, err_msg));
        } else if (are_nodes_assigned_to_cpu_ep(graph)) {
          const char* err_msg =
              "This session contains graph nodes that are assigned to the default CPU EP, "
              "but fallback to CPU EP has been explicitly disabled by the user.";
          LOGS(*session_logger_, ERROR) << err_msg;
          ORT_RETURN_IF_ERROR_SESSIONID_(ORT_MAKE_STATUS(ONNXRUNTIME, FAIL, err_msg));
        }
      }

      // Update temporary copies of metadata, input- and output definitions to the same state as the resolved graph
      ORT_RETURN_IF_ERROR_SESSIONID_(SaveModelMetadata(*model_));
#else  // !defined(ORT_MINIMAL_BUILD)
      ORT_RETURN_IF_ERROR_SESSIONID_(
          ORT_MAKE_STATUS(ONNXRUNTIME, FAIL,
                          "Loading anything other than ORT format models is not enabled in this build."));
#endif  // !defined(ORT_MINIMAL_BUILD)
    } else {
      ORT_RETURN_IF_ERROR_SESSIONID_(PartitionOrtFormatModel(graph, execution_providers_, kernel_registry_manager_,
                                                             *session_state_));

#if !defined(ORT_MINIMAL_BUILD) || defined(ORT_EXTENDED_MINIMAL_BUILD)
      const auto& cpu_ep = *execution_providers_.Get(onnxruntime::kCpuExecutionProvider);
      ORT_RETURN_IF_ERROR_SESSIONID_(
          ApplyOrtFormatModelRuntimeOptimizations(graph, *session_logger_, session_options_, optimizers_to_disable_,
                                                  cpu_ep));
#endif  // !defined(ORT_MINIMAL_BUILD) || defined(ORT_EXTENDED_MINIMAL_BUILD)
    }

    ORT_RETURN_IF_ERROR_SESSIONID_(
        session_state_->FinalizeSessionState(model_location_, kernel_registry_manager_,
                                             // need to keep the initializers if saving the optimized model
                                             !saving_model,
                                             saving_ort_format));

#if !defined(ORT_MINIMAL_BUILD)
    if (saving_model) {
      if (session_state_->GetFuncMgr().NumFuncs() > 0) {
        ORT_RETURN_IF_ERROR_SESSIONID_(
            ORT_MAKE_STATUS(ONNXRUNTIME, FAIL,
                            "Unable to serialize model as it contains compiled nodes. "
                            "Please disable any execution providers which generate compiled nodes."));
      }

      // add a warning if the NchwcTransformer was enabled, as it contains the hardware specific logic
      if (session_options_.graph_optimization_level >= TransformerLevel::Level3 &&
          optimizers_to_disable_.find("NchwcTransformer") == optimizers_to_disable_.cend()) {
        LOGS(*session_logger_, WARNING)
            << "Serializing optimized model with Graph Optimization level greater than ORT_ENABLE_EXTENDED and the "
               "NchwcTransformer enabled. The generated model may contain hardware specific optimizations, and "
               "should only be used in the same environment the model was optimized in.";
      }

      if (saving_ort_format) {
        ORT_RETURN_IF_ERROR_SESSIONID_(SaveToOrtFormat(session_options_.optimized_model_filepath));
      } else {
        ORT_RETURN_IF_ERROR_SESSIONID_(Model::Save(*model_, session_options_.optimized_model_filepath));
      }
    }

    std::vector<TuningResults> tuning_results;
    bool found_tuning_results = false;
    ORT_RETURN_IF_ERROR_SESSIONID_(inference_session_utils::ParseTuningResultsFromModelMetadata(
        model_metadata_, tuning_results, found_tuning_results));
    if (found_tuning_results) {
      ORT_RETURN_IF_ERROR_SESSIONID_(SetTuningResults(tuning_results, /*error_on_invalid*/ false, /*auto_enable*/ true));
    }
#endif  // !defined(ORT_MINIMAL_BUILD)

    // Resolve memory pattern flags of the main graph and subgraph session states
    ResolveMemoryPatternFlags(*session_state_);

    is_inited_ = true;

    if (!using_ort_model_bytes_for_initializers_) {
      ort_format_model_bytes_ = gsl::span<const uint8_t>();
      std::vector<uint8_t>().swap(ort_format_model_bytes_data_holder_);
    }

    // once the model is saved, we may remove unnecessary attributes for inference
    session_state_->PruneRemovableAttributes();

    // and log telemetry
    bool model_has_fp16_inputs = ModelHasFP16Inputs(graph);
    env.GetTelemetryProvider().LogSessionCreation(
        session_id_, model_->IrVersion(), model_->ProducerName(), model_->ProducerVersion(), model_->Domain(),
        model_->MainGraph().DomainToVersionMap(), model_->MainGraph().Name(), model_->MetaData(),
        telemetry_.event_name_, execution_providers_.GetIds(), model_has_fp16_inputs);

    LOGS(*session_logger_, INFO) << "Session successfully initialized.";
  }
  ORT_CATCH(const NotImplementedException& ex) {
    ORT_HANDLE_EXCEPTION([&]() {
      status = ORT_MAKE_STATUS(ONNXRUNTIME, NOT_IMPLEMENTED, "Exception during initialization: ", ex.what());
      LOGS(*session_logger_, ERROR) << status.ErrorMessage();
    });
  }
  ORT_CATCH(const std::exception& ex) {
    ORT_HANDLE_EXCEPTION([&]() {
      status = ORT_MAKE_STATUS(ONNXRUNTIME, RUNTIME_EXCEPTION, "Exception during initialization: ", ex.what());
      LOGS(*session_logger_, ERROR) << status.ErrorMessage();
    });
  }
  ORT_CATCH(...) {
    status = ORT_MAKE_STATUS(ONNXRUNTIME, RUNTIME_EXCEPTION, "Encountered unknown exception in Initialize()");
    LOGS(*session_logger_, ERROR) << status.ErrorMessage();
  }

  if (session_profiler_.IsEnabled()) {
    session_profiler_.EndTimeAndRecordEvent(profiling::SESSION_EVENT, "session_initialization", tp);
  }

  if (status.IsOK()) {
    for (auto& xp : execution_providers_) {
      auto end_status = xp->OnSessionInitializationEnd();
      if (status.IsOK()) {
        status = end_status;
      }
    }
  }

  return status;
}
#if defined(_MSC_VER) && !defined(__clang__)
#pragma warning(pop)
#endif

// This method should be called from within Initialize() only and before the creation of the session state.
// This ensures all providers have been registered in the session and the session state is consistent with the providers.
void InferenceSession::UpdateProvidersWithSharedAllocators() {
  const auto& provider_ids = execution_providers_.GetIds();
  for (const auto& one_shared_alloc : environment_.GetRegisteredSharedAllocators()) {
    for (const auto& id : provider_ids) {
      auto* provider_ptr = execution_providers_.Get(id);
      provider_ptr->ReplaceAllocator(one_shared_alloc);
    }
  }
}

int InferenceSession::GetCurrentNumRuns() const {
  return current_num_runs_.load();
}

const std::vector<std::string>& InferenceSession::GetRegisteredProviderTypes() const {
  return execution_providers_.GetIds();
}

const ProviderOptionsMap& InferenceSession::GetAllProviderOptions() const {
  return execution_providers_.GetAllProviderOptions();
}

const SessionOptions& InferenceSession::GetSessionOptions() const {
  return session_options_;
}

const DataTransferManager& InferenceSession::GetDataTransferManager() const {
  return data_transfer_mgr_;
}

common::Status InferenceSession::CheckShapes(const std::string& input_name, const TensorShape& input_shape,
                                             const TensorShape& expected_shape) const {
  auto input_shape_sz = input_shape.NumDimensions();
  auto expected_shape_sz = expected_shape.NumDimensions();
  if (input_shape_sz != expected_shape_sz) {
    std::ostringstream ostr;
    ostr << "Invalid rank for input: " << input_name << " Got: " << input_shape_sz << " Expected: " << expected_shape_sz
         << " Please fix either the inputs or the model.";
    return Status(ONNXRUNTIME, INVALID_ARGUMENT, ostr.str());
  }

  std::vector<size_t> invalid_dim_indices;
  for (size_t i = 0; i < input_shape_sz; ++i) {
    if (expected_shape[i] < 0) {
      continue;  // this represents a symbolic shape dimension
    }
    if (input_shape[i] != expected_shape[i]) {
      invalid_dim_indices.push_back(i);
    }
  }

  if (!invalid_dim_indices.empty()) {
    std::ostringstream ostr;
    ostr << "Got invalid dimensions for input: " << input_name << " for the following indices\n";
    for (size_t i = 0, end = invalid_dim_indices.size(); i < end; ++i) {
      size_t idx = invalid_dim_indices[i];
      ostr << " index: " << idx << " Got: " << input_shape[idx] << " Expected: " << expected_shape[idx] << "\n";
    }
    ostr << " Please fix either the inputs or the model.";
    return Status(ONNXRUNTIME, INVALID_ARGUMENT, ostr.str());
  }
  return Status::OK();
}

static common::Status CheckTypes(MLDataType actual, MLDataType expected, const std::string& base_type) {
  if (actual == expected) {
    return Status::OK();
  }
  std::ostringstream ostr;
  ostr << "Unexpected input data type. Actual: (";
  ostr << base_type;
  ostr << "(";
  ostr << DataTypeImpl::ToString(actual);
  ostr << ")) , expected: (";
  ostr << base_type;
  ostr << "(";
  ostr << DataTypeImpl::ToString(expected);
  ostr << "))";

  return Status(common::ONNXRUNTIME, common::INVALID_ARGUMENT, ostr.str());
}

common::Status InferenceSession::ValidateInputs(gsl::span<const std::string> feed_names,
                                                gsl::span<const OrtValue> feeds) const {
  if (feed_names.size() != feeds.size()) {
    return ORT_MAKE_STATUS(ONNXRUNTIME, INVALID_ARGUMENT, "Size mismatch: feed_names has ", feed_names.size(),
                           "elements, but feeds has ", feeds.size(), " elements.");
  }

  for (size_t i = 0; i < feeds.size(); ++i) {
    const auto& feed_name = feed_names[i];

    auto iter = input_def_map_.find(feed_name);
    if (input_def_map_.end() == iter) {
      return ORT_MAKE_STATUS(ONNXRUNTIME, INVALID_ARGUMENT, "Invalid Feed Input Name:", feed_name);
    }

    auto expected_type = iter->second.ml_data_type;
    auto& input_ml_value = feeds[i];
    if (input_ml_value.IsTensor()) {
      if (!expected_type->IsTensorType()
#if !defined(DISABLE_OPTIONAL_TYPE)
          && !utils::IsOptionalTensor(expected_type)
#endif
      ) {
        return ORT_MAKE_STATUS(ONNXRUNTIME, INVALID_ARGUMENT, "Input with name: ", feed_name,
                               " is not expected to be of type tensor.");
      }

      // check for type
#if !defined(DISABLE_OPTIONAL_TYPE)
      auto expected_element_type = expected_type->IsTensorType()
                                       ? expected_type
                                             ->AsTensorType()
                                             ->GetElementType()
                                       : utils::GetElementTypeFromOptionalTensor(expected_type);
#else
      auto expected_element_type = expected_type->AsTensorType()->GetElementType();
#endif

      auto input_element_type = input_ml_value.Get<Tensor>().DataType();
      ORT_RETURN_IF_ERROR_SESSIONID_(CheckTypes(input_element_type, expected_element_type, "tensor"));

      // check for shape
      const auto& expected_shape = iter->second.tensor_shape;
      if (expected_shape.NumDimensions() > 0) {
        const auto& input_shape = input_ml_value.Get<Tensor>().Shape();
        ORT_RETURN_IF_ERROR_SESSIONID_(CheckShapes(feed_name, input_shape, expected_shape));
      }
    } else if (input_ml_value.IsSparseTensor()) {
#if !defined(DISABLE_SPARSE_TENSORS)
      if (!expected_type->IsSparseTensorType()) {
        return ORT_MAKE_STATUS(ONNXRUNTIME, INVALID_ARGUMENT, "Input with name: ", feed_name,
                               " is not expected to be of type sparse tensor.");
      }
      auto expected_element_type = expected_type->AsSparseTensorType()->GetElementType();
      const SparseTensor& sparse_tensor = input_ml_value.Get<SparseTensor>();
      auto input_element_type = sparse_tensor.DataType();
      ORT_RETURN_IF_ERROR_SESSIONID_(CheckTypes(input_element_type, expected_element_type, "sparse_tensor"));
      // Check shape
      const auto& expected_shape = iter->second.tensor_shape;
      if (expected_shape.NumDimensions() > 0) {
        const auto& input_shape = sparse_tensor.DenseShape();
        ORT_RETURN_IF_ERROR_SESSIONID_(CheckShapes(feed_name, input_shape, expected_shape));
      }
#else
      return ORT_MAKE_STATUS(ONNXRUNTIME, INVALID_ARGUMENT, "Input with name ", feed_name,
                             " is a sparse tensor, which is not supported in this build.");
#endif

    } else if (input_ml_value.IsTensorSequence()) {
      if (!expected_type->IsTensorSequenceType()
#if !defined(DISABLE_OPTIONAL_TYPE)
          && !utils::IsOptionalSeqTensor(expected_type)
#endif
      ) {
        return ORT_MAKE_STATUS(ONNXRUNTIME, INVALID_ARGUMENT, "Input with name: ", feed_name,
                               " is not expected to be of type tensor sequence.");
      }

#if !defined(DISABLE_OPTIONAL_TYPE)
      auto expected_element_type = expected_type->IsTensorSequenceType()
                                       ? expected_type
                                             ->AsSequenceTensorType()
                                             ->GetElementType()
                                       : utils::GetElementTypeFromOptionalSeqTensor(expected_type);
#else
      auto expected_element_type = expected_type->AsSequenceTensorType()->GetElementType();
#endif

      auto input_element_type = input_ml_value.Get<TensorSeq>().DataType();
      ORT_RETURN_IF_ERROR_SESSIONID_(CheckTypes(input_element_type, expected_element_type, "seq"));
    } else {
      auto input_type = input_ml_value.Type();
      ORT_RETURN_IF_ERROR_SESSIONID_(CheckTypes(input_type, expected_type, ""));
    }
  }

  return Status::OK();
}

common::Status InferenceSession::ValidateOutputs(gsl::span<const std::string> output_names,
                                                 const std::vector<OrtValue>* p_fetches) const {
  if (p_fetches == nullptr) {
    return common::Status(common::ONNXRUNTIME, common::INVALID_ARGUMENT, "Output vector pointer is NULL");
  }

  if (output_names.empty()) {
    return common::Status(common::ONNXRUNTIME, common::INVALID_ARGUMENT, "At least one output should be requested.");
  }

  if (!p_fetches->empty() && (output_names.size() != p_fetches->size())) {
    std::ostringstream ostr;
    ostr << "Output vector incorrectly sized: output_names.size(): " << output_names.size()
         << "p_fetches->size(): " << p_fetches->size();
    return common::Status(common::ONNXRUNTIME, common::INVALID_ARGUMENT, ostr.str());
  }

  for (const auto& name : output_names) {
    if (model_output_names_.find(name) == model_output_names_.end()) {
      return common::Status(common::ONNXRUNTIME, common::INVALID_ARGUMENT, "Invalid Output Name:" + name);
    }
  }

  // TODO add more validation here like checking shape of the allocated buffers

  return common::Status::OK();
}

#ifdef ENABLE_TRAINING
Status InferenceSession::PartialRun(onnxruntime::RunOptions& run_options,
                                    const std::vector<OrtValue>& feeds,
                                    std::vector<OrtValue>& fetches,
                                    PartialGraphExecutionState& state,
                                    FeedsFetchesManager& feeds_fetches_manager,
                                    const OrtValueCachePtr& cache,
                                    int32_t partial_graph_index) {
  Status retval = Status::OK();
  std::vector<IExecutionProvider*> exec_providers_to_stop;
  exec_providers_to_stop.reserve(execution_providers_.NumProviders());

  ORT_TRY {
    if (!is_inited_) {
      LOGS(*session_logger_, ERROR) << "Session was not initialized";
      return Status(common::ONNXRUNTIME, common::FAIL, "Session not initialized.");
    }

    if (!run_options.run_tag.empty()) {
      LOGS(*session_logger_, INFO) << "Running with tag: " << run_options.run_tag;
    }

    // scope of owned_run_logger is just the call to Execute.
    // If Execute ever becomes async we need a different approach
    std::unique_ptr<logging::Logger> owned_run_logger;
    auto run_logger = CreateLoggerForRun(run_options, owned_run_logger);

    // info all execution providers InferenceSession:Run started
    // TODO: only call OnRunStart for all providers in-use
    for (auto& xp : execution_providers_) {
      // call OnRunStart and add to exec_providers_to_stop if successful
      auto start_func = [&xp, &exec_providers_to_stop]() {
        auto status = xp->OnRunStart();
        if (status.IsOK())
          exec_providers_to_stop.push_back(xp.get());

        return status;
      };

      ORT_CHECK_AND_SET_RETVAL(start_func());
    }

    ORT_ENFORCE(run_options.only_execute_path_to_fetches == false, "only_execute_path_to_fetches is not supported.");

    ORT_ENFORCE(session_options_.execution_mode == ExecutionMode::ORT_SEQUENTIAL, "Only sequential mode is supported.");

    // execute the graph
#ifdef DEBUG_NODE_INPUTS_OUTPUTS
    if (state.GetProgramCounterStart() == 0) {
      session_state_->IncrementGraphExecutionCounter();
    }
#endif
    ORT_CHECK_AND_SET_RETVAL(utils::ExecutePartialGraph(*session_state_, feeds_fetches_manager, feeds, fetches,
                                                        run_logger, state, cache, run_options.terminate,
                                                        partial_graph_index,
                                                        /*parent stream*/ nullptr));
  }
  ORT_CATCH(const std::exception& e) {
    ORT_HANDLE_EXCEPTION([&]() {
      retval = Status(common::ONNXRUNTIME, common::FAIL, e.what());
    });
  }
  ORT_CATCH(...) {
    retval = Status(common::ONNXRUNTIME, common::RUNTIME_EXCEPTION, "Encountered unknown exception in Run()");
  }

  // info all execution providers InferenceSession:Run ended
  for (auto* xp : exec_providers_to_stop) {
    auto status = xp->OnRunEnd(/*sync_stream*/ false);
    ORT_CHECK_AND_SET_RETVAL(status);
  }

  return retval;
}
#endif

namespace {
// Concurrent runs counting and thread-pool spin control
struct ThreadPoolSpinningSwitch {
  concurrency::ThreadPool* intra_tp_{nullptr};
  concurrency::ThreadPool* inter_tp_{nullptr};
  std::atomic<int>& concurrent_num_runs_;
  // __Ctor Refcounting and spinning control
  ThreadPoolSpinningSwitch(concurrency::ThreadPool* intra_tp,
                           concurrency::ThreadPool* inter_tp,
                           std::atomic<int>& ref) noexcept
      : intra_tp_(intra_tp), inter_tp_(inter_tp), concurrent_num_runs_(ref) {
    if (concurrent_num_runs_.fetch_add(1, std::memory_order_relaxed) == 0) {
      if (intra_tp_) intra_tp_->EnableSpinning();
      if (inter_tp_) inter_tp_->EnableSpinning();
    }
  }
  ~ThreadPoolSpinningSwitch() {
    if (1 == concurrent_num_runs_.fetch_sub(1, std::memory_order_acq_rel)) {
      if (intra_tp_) intra_tp_->DisableSpinning();
      if (inter_tp_) inter_tp_->DisableSpinning();
    }
  }
};
}  // namespace

Status InferenceSession::Run(const RunOptions& run_options,
                             gsl::span<const std::string> feed_names, gsl::span<const OrtValue> feeds,
                             gsl::span<const std::string> output_names, std::vector<OrtValue>* p_fetches,
                             const std::vector<OrtDevice>* p_fetches_device_info) {
  TimePoint tp;
  if (session_profiler_.IsEnabled()) {
    tp = session_profiler_.Start();
  }

#ifdef ONNXRUNTIME_ENABLE_INSTRUMENT
  TraceLoggingActivity<telemetry_provider_handle> ortrun_activity;
  ortrun_activity.SetRelatedActivity(session_activity);
  TraceLoggingWriteStart(ortrun_activity, "OrtRun");
#endif
  Status retval = Status::OK();
  const Env& env = Env::Default();

  // Increment/decrement concurrent_num_runs_ and control
  // session threads spinning as configured. Do nothing for graph replay except the counter.
  const bool control_spinning = use_per_session_threads_ &&
                                force_spinning_stop_between_runs_ &&
                                !cached_execution_provider_for_graph_replay_.IsGraphCaptured();
  auto* intra_tp = (control_spinning) ? thread_pool_.get() : nullptr;
  auto* inter_tp = (control_spinning) ? inter_op_thread_pool_.get() : nullptr;
  ThreadPoolSpinningSwitch runs_refcounter_and_tp_spin_control(intra_tp, inter_tp, current_num_runs_);

  // Check if this Run() is simply going to be a CUDA Graph replay.
  if (cached_execution_provider_for_graph_replay_.IsGraphCaptured()) {
    LOGS(*session_logger_, INFO) << "Replaying the captured "
                                 << cached_execution_provider_for_graph_replay_.Type()
                                 << " CUDA Graph for this model with tag: " << run_options.run_tag;
    ORT_RETURN_IF_ERROR_SESSIONID_(cached_execution_provider_for_graph_replay_.ReplayGraph());
  } else {
    InlinedVector<IExecutionProvider*> exec_providers_to_stop;
    exec_providers_to_stop.reserve(execution_providers_.NumProviders());

    InlinedVector<AllocatorPtr> arenas_to_shrink;

    ORT_TRY {
      if (!is_inited_) {
        LOGS(*session_logger_, ERROR) << "Session was not initialized";
        return Status(common::ONNXRUNTIME, common::FAIL, "Session not initialized.");
      }

      // log evaluation start to trace logging provider
      env.GetTelemetryProvider().LogEvaluationStart();

      ORT_RETURN_IF_ERROR_SESSIONID_(ValidateInputs(feed_names, feeds));
      ORT_RETURN_IF_ERROR_SESSIONID_(ValidateOutputs(output_names, p_fetches));

      // shrink certain default memory arenas if the user has requested for it
      const std::string& shrink_memory_arenas =
          run_options.config_options.GetConfigOrDefault(kOrtRunOptionsConfigEnableMemoryArenaShrinkage, "");

      if (!shrink_memory_arenas.empty()) {
        ORT_RETURN_IF_ERROR_SESSIONID_(ValidateAndParseShrinkArenaString(shrink_memory_arenas, arenas_to_shrink));
      }

      FeedsFetchesInfo info(feed_names, output_names, session_state_->GetOrtValueNameIdxMap());
      FeedsFetchesManager feeds_fetches_manager{std::move(info)};

      if (p_fetches_device_info) {
        // populate the target device info. ignored if pre-allocated fetches are provided
        const auto& fetch_device_info = *p_fetches_device_info;
        auto& fetch_info = feeds_fetches_manager.GetMutableFetchesDeviceCopyInfo();

        for (size_t i = 0, end = output_names.size(); i < end; ++i) {
          fetch_info[i].target_device = fetch_device_info[i];
        }
      }

      if (!run_options.run_tag.empty()) {
        LOGS(*session_logger_, INFO) << "Running with tag: " << run_options.run_tag;
      }

      // scope of owned_run_logger is just the call to Execute.
      // If Execute ever becomes async we need a different approach
      std::unique_ptr<logging::Logger> owned_run_logger;
      const auto& run_logger = CreateLoggerForRun(run_options, owned_run_logger);

      std::optional<std::lock_guard<OrtMutex>> sequential_run_lock;
      if (is_concurrent_run_supported_ == false) {
        sequential_run_lock.emplace(session_mutex_);
      }

      // info all execution providers InferenceSession:Run started
      // TODO: only call OnRunStart for all providers in-use
      for (auto& xp : execution_providers_) {
        // call OnRunStart and add to exec_providers_to_stop if successful
        auto start_func = [&xp, &exec_providers_to_stop]() {
          auto status = xp->OnRunStart();
          if (status.IsOK())
            exec_providers_to_stop.push_back(xp.get());

          return status;
        };

        ORT_CHECK_AND_SET_RETVAL(start_func());
      }

#ifdef ENABLE_TRAINING
      if (run_options.only_execute_path_to_fetches) {
        // TODO: this method is not thread safe, if multiple Run happened in parallel we might hit race condition issue.
        // currently it only used in training, there is no parallel run execution in training so it is ok.
        // but it is better we can fix it with a better solution.
        session_state_->UpdateToBeExecutedRange(feeds_fetches_manager.GetFeedsFetchesInfo().fetches_mlvalue_idxs);
      }
#endif

      // execute the graph
#ifdef DEBUG_NODE_INPUTS_OUTPUTS
      session_state_->IncrementGraphExecutionCounter();
#endif

#ifdef ORT_ENABLE_STREAM
      DeviceStreamCollectionHolder device_stream_collection_holder(session_state_.get());
#endif

      if (retval.IsOK()) {
        retval = utils::ExecuteGraph(*session_state_, feeds_fetches_manager, feeds, *p_fetches,
                                     session_options_.execution_mode,
                                     run_options,
#ifdef ORT_ENABLE_STREAM
                                     device_stream_collection_holder,
#endif
                                     run_logger);
      }

      // info all execution providers InferenceSession:Run ended
      for (auto* xp : exec_providers_to_stop) {
        bool synchronize_execution_providers = run_options.config_options.GetConfigOrDefault(kOrtRunOptionsConfigDisableSynchronizeExecutionProviders, "0") == "0";
        auto status = xp->OnRunEnd(synchronize_execution_providers);
        ORT_CHECK_AND_SET_RETVAL(status);
      }

      // Move stream cleanup from ExecuteGraph to here for cuda graph capture.
      // Cleanup will call cudaStreamSyncronize, which is not allowed for graph capture.
      // Note that graph capture ends when we call xp->OnRunEnd() in the above code so it is safe here.
#ifdef ORT_ENABLE_STREAM
      DeviceStreamCollection* device_stream_collection = device_stream_collection_holder.p_.get();
      if (device_stream_collection) {
        bool sync_execution_provider = run_options.config_options.GetConfigOrDefault(kOrtRunOptionsConfigDisableSynchronizeExecutionProviders, "0") == "0";
        ORT_CHECK_AND_SET_RETVAL(device_stream_collection->CleanUp(sync_execution_provider));
      }
#endif
    }
    ORT_CATCH(const std::exception& e) {
      ORT_HANDLE_EXCEPTION([&]() {
        retval = Status(common::ONNXRUNTIME, common::FAIL, e.what());
      });
    }
    ORT_CATCH(...) {
      retval = Status(common::ONNXRUNTIME, common::RUNTIME_EXCEPTION, "Encountered unknown exception in Run()");
    }

    if (!arenas_to_shrink.empty()) {
      ShrinkMemoryArenas(arenas_to_shrink);
    }
  }

  // keep track of telemetry
  ++telemetry_.total_runs_since_last_;
  telemetry_.total_run_duration_since_last_ += TimeDiffMicroSeconds(tp);

  // time to send telemetry?
  if (TimeDiffMicroSeconds(telemetry_.time_sent_last_) > Telemetry::kDurationBetweenSending) {
    // send the telemetry
    env.GetTelemetryProvider().LogRuntimePerf(session_id_, telemetry_.total_runs_since_last_,
                                              telemetry_.total_run_duration_since_last_);
    // reset counters
    telemetry_.time_sent_last_ = std::chrono::high_resolution_clock::now();
    telemetry_.total_runs_since_last_ = 0;
    telemetry_.total_run_duration_since_last_ = 0;
  }

  // log evaluation stop to trace logging provider
  env.GetTelemetryProvider().LogEvaluationStop();

  // send out profiling events (optional)
  if (session_profiler_.IsEnabled()) {
    session_profiler_.EndTimeAndRecordEvent(profiling::SESSION_EVENT, "model_run", tp);
  }
#ifdef ONNXRUNTIME_ENABLE_INSTRUMENT
  TraceLoggingWriteStop(ortrun_activity, "OrtRun");
#endif

  // As N+1 inference runs (N for memory allocation and 1 for graph capturing)
  // are needed before replaying the captured graph, here run N inference runs recursively until graph captured,
  // so that users just need one session run to capture the graph.
  // N is defined in min_num_runs_before_cuda_graph_capture_ for CUDA EP, and the value could be different for other EP.
  if (retval.IsOK() && cached_execution_provider_for_graph_replay_.IsGraphCaptureEnabled() &&
      !cached_execution_provider_for_graph_replay_.IsGraphCaptured()) {
    LOGS(*session_logger_, INFO) << "Start another run for necessary memory allocation or graph capture.";
    ORT_RETURN_IF_ERROR(Run(run_options, feed_names, feeds, output_names, p_fetches, p_fetches_device_info));
  }
  return retval;
}

common::Status InferenceSession::Run(const NameMLValMap& feeds, gsl::span<const std::string> output_names,
                                     std::vector<OrtValue>* p_fetches) {
  return Run(RunOptions(), feeds, output_names, p_fetches);
}

common::Status InferenceSession::Run(const RunOptions& run_options, const NameMLValMap& feeds_map,
                                     gsl::span<const std::string> output_names, std::vector<OrtValue>* p_fetches) {
  InlinedVector<std::string> feed_names;
  InlinedVector<OrtValue> feeds;

  const auto num_feeds = feeds_map.size();
  feed_names.reserve(num_feeds);
  feeds.reserve(num_feeds);

  for (auto& pair : feeds_map) {
    feed_names.push_back(pair.first);
    feeds.push_back(pair.second);
  }

  return Run(run_options, feed_names, feeds, output_names, p_fetches, nullptr);
}

std::pair<common::Status, const ModelMetadata*> InferenceSession::GetModelMetadata() const {
  {
    std::lock_guard<onnxruntime::OrtMutex> l(session_mutex_);
    if (!is_model_loaded_) {
      LOGS(*session_logger_, ERROR) << "Model was not loaded";
      return std::make_pair(common::Status(common::ONNXRUNTIME, common::FAIL, "Model was not loaded."), nullptr);
    }
  }

  return std::make_pair(common::Status::OK(), &model_metadata_);
}

std::pair<common::Status, const InputDefList*> InferenceSession::GetModelInputs() const {
  {
    std::lock_guard<onnxruntime::OrtMutex> l(session_mutex_);
    if (!is_model_loaded_) {
      LOGS(*session_logger_, ERROR) << "Model was not loaded";
      return std::make_pair(common::Status(common::ONNXRUNTIME, common::FAIL, "Model was not loaded."), nullptr);
    }
  }

  // return required inputs (excludes any inputs used for overriding initializers)
  return std::make_pair(common::Status::OK(), &model_->MainGraph().GetInputs());
}

std::pair<common::Status, const InputDefList*> InferenceSession::GetOverridableInitializers() const {
  {
    std::lock_guard<onnxruntime::OrtMutex> l(session_mutex_);
    if (!is_model_loaded_) {
      LOGS(*session_logger_, ERROR) << "Model was not loaded";
      return std::make_pair(common::Status(common::ONNXRUNTIME, common::FAIL, "Model was not loaded."), nullptr);
    }
  }

  // returns a list of initializers that can be overriden.
  return std::make_pair(common::Status::OK(), &model_->MainGraph().GetOverridableInitializers());
}

std::pair<common::Status, const OutputDefList*> InferenceSession::GetModelOutputs() const {
  {
    std::lock_guard<onnxruntime::OrtMutex> l(session_mutex_);
    if (!is_model_loaded_) {
      LOGS(*session_logger_, ERROR) << "Model was not loaded";
      return std::make_pair(common::Status(common::ONNXRUNTIME, common::FAIL, "Model was not loaded."), nullptr);
    }
  }

  return std::make_pair(common::Status::OK(), &output_def_list_);
}

common::Status InferenceSession::NewIOBinding(std::unique_ptr<IOBinding>* io_binding) {
  {
    std::lock_guard<onnxruntime::OrtMutex> l(session_mutex_);
    if (!is_inited_) {
      LOGS(*session_logger_, ERROR) << "Session was not initialized";
      return common::Status(common::ONNXRUNTIME, common::FAIL, "Session not initialized.");
    }
  }

  *io_binding = std::make_unique<IOBinding>(*session_state_);
  return Status::OK();
}

common::Status InferenceSession::Run(const RunOptions& run_options, IOBinding& io_binding) {
  // TODO should Run() call io_binding.SynchronizeInputs() or should it let the callers do it?
  // io_binding.SynchronizeInputs();
  return Run(run_options, io_binding.GetInputNames(), io_binding.GetInputs(), io_binding.GetOutputNames(),
             &io_binding.GetOutputs(), &io_binding.GetOutputsDeviceInfo());
}

common::Status InferenceSession::Run(IOBinding& io_binding) {
  RunOptions run_options;
  return Run(run_options, io_binding);
}

template <typename T>
void InferenceSession::StartProfiling(const std::basic_string<T>& file_prefix) {
  std::basic_ostringstream<T> ss;
  ss << file_prefix << "_" << GetCurrentTimeString<T>() << ".json";
  session_profiler_.StartProfiling(ss.str());
}

void InferenceSession::StartProfiling(const std::string& file_prefix) {
  StartProfiling<char>(file_prefix);
}

#ifdef _WIN32
void InferenceSession::StartProfiling(const std::wstring& file_prefix) {
  StartProfiling<PATH_CHAR_TYPE>(file_prefix);
}
#endif

void InferenceSession::StartProfiling(const logging::Logger* logger_ptr) {
  session_profiler_.StartProfiling(logger_ptr);
}

std::string InferenceSession::EndProfiling() {
  if (is_model_loaded_) {
    if (session_profiler_.IsEnabled()) {
      return session_profiler_.EndProfiling();
    } else {
      LOGS(*session_logger_, VERBOSE) << "Profiler is disabled.";
      return std::string();
    }
  }
  LOGS(*session_logger_, ERROR) << "Could not write a profile because no model was loaded.";
  return std::string();
}

const profiling::Profiler& InferenceSession::GetProfiling() const {
  return session_profiler_;
}

#if !defined(ORT_MINIMAL_BUILD)
std::vector<TuningResults> InferenceSession::GetTuningResults() const {
  std::vector<TuningResults> ret;
  for (const auto& provider : execution_providers_) {
    const auto* tuning_ctx = provider->GetTuningContext();
    if (tuning_ctx != nullptr) {
      ret.emplace_back(tuning_ctx->GetTuningResults());
    }
  }
  return ret;
}

Status InferenceSession::SetTuningResults(
    const std::vector<TuningResults>& trs,
    bool error_on_invalid,
    bool auto_enable) {
  std::string msg;

  for (size_t i = 0; i < trs.size(); i++) {
    const auto& tr = trs[i];
    auto* provider = execution_providers_.Get(tr.ep);
    if (provider == nullptr) {
      msg = MakeString("Cannot find execution provider ", tr.ep);
      ORT_RETURN_IF(error_on_invalid, msg);
      LOGS(*session_logger_, WARNING) << msg;
      continue;
    }

    auto* tuning_ctx = provider->GetTuningContext();
    if (tuning_ctx == nullptr) {
      msg = MakeString("Invalid TuningResults (index=", i, "). ", tr.ep, " does not support TunableOp.");
      ORT_RETURN_IF(error_on_invalid, msg);
      LOGS(*session_logger_, WARNING) << msg;
      continue;
    }

    auto status = tuning_ctx->LoadTuningResults(tr);
    if (!status.IsOK()) {
      msg = MakeString("Failed to load TuningResults (index=", i, "). Reason: ", status.ErrorMessage());
      ORT_RETURN_IF(error_on_invalid, msg);
      LOGS(*session_logger_, WARNING) << msg;
      continue;
    }

    if (auto_enable) {
      LOGS(*session_logger_, INFO) << "Correctly set TuningResults for " << tr.ep << ", enable TunableOp for using";
      tuning_ctx->EnableTunableOp();
    }
  }
  return Status::OK();
}
#endif  // !defined(ORT_MINIMAL_BUILD)

AllocatorPtr InferenceSession::GetAllocator(const OrtMemoryInfo& mem_info) const {
  return session_state_->GetAllocator(mem_info);
}

common::Status InferenceSession::ValidateAndParseShrinkArenaString(const std::string& ort_device_list,
                                                                   /*out*/ InlinedVector<AllocatorPtr>& arenas_to_shrink) const {
  arenas_to_shrink.reserve(5);  // Allocate some memory for the container (we are unlikely to see more than 5 memory arena shrink requests)

  std::istringstream ss_1(ort_device_list);
  std::string device_id_pair;

  // Process all device-id pair(s)
  while (std::getline(ss_1, device_id_pair, ';')) {
    std::istringstream ss_2(device_id_pair);
    std::string device_id_component;

    // default values
    OrtDevice::DeviceType device_type = -1;
    OrtDevice::MemoryType memory_type = OrtDevice::MemType::DEFAULT;
    OrtDevice::DeviceId device_id = 0;

    int iter = 0;
    // Process this device-id pair
    while (std::getline(ss_2, device_id_component, ':')) {
      if (iter == 0) {  // this component corresponds to device
        if (device_id_component == "cpu") {
          device_type = OrtDevice::CPU;
        } else if (device_id_component == "gpu") {
          device_type = OrtDevice::GPU;
        } else {
          return ORT_MAKE_STATUS(ONNXRUNTIME, INVALID_ARGUMENT, "Unsupported device specified in the memory arena shrink list: ",
                                 device_id_component);
        }
      } else if (iter == 1) {  // This component corresponds to device id
        if (!TryParseStringWithClassicLocale<OrtDevice::DeviceId>(device_id_component, device_id)) {
          return ORT_MAKE_STATUS(ONNXRUNTIME, INVALID_ARGUMENT, "Unsupported device id in the memory arena shrink list: ",
                                 device_id_component);
        }
      }

      ++iter;
    }

    // Shrink if it is an arena based allocator
    auto alloc = session_state_->GetAllocator(OrtDevice(device_type, memory_type, device_id));

    if (alloc == nullptr) {
      return ORT_MAKE_STATUS(ONNXRUNTIME, INVALID_ARGUMENT, "Did not find an arena based allocator registered for device-id ",
                             " combination in the memory arena shrink list: ", device_id_pair);
    }

    if (alloc->Info().alloc_type != OrtAllocatorType::OrtArenaAllocator) {
      return ORT_MAKE_STATUS(ONNXRUNTIME, INVALID_ARGUMENT, "The registered allocator for device-id ",
                             " combination is not an arena based allocator: ", device_id_pair);
    }

    arenas_to_shrink.push_back(std::move(alloc));
  }

  return Status::OK();
}

void InferenceSession::ShrinkMemoryArenas(gsl::span<const AllocatorPtr> arenas_to_shrink) {
  for (auto& alloc : arenas_to_shrink) {
    auto status = static_cast<BFCArena*>(alloc.get())->Shrink();

    if (!status.IsOK()) {
      LOGS(*session_logger_, WARNING) << "Unable to shrink arena: " << alloc->Info().ToString()
                                      << " error message: " << status.ErrorMessage();
    }
  }
}

#if !defined(ORT_MINIMAL_BUILD)
// assumes model has already been loaded before
common::Status InferenceSession::DoPostLoadProcessing(onnxruntime::Model& model) {
  // TODO add other post load processing here
  common::Status status = SaveModelMetadata(model);
  return status;
}
#endif

common::Status InferenceSession::SaveModelMetadata(const onnxruntime::Model& model) {
  VLOGS(*session_logger_, 1) << "Saving model metadata";
  const onnxruntime::Graph& graph = model.MainGraph();

  // save model metadata
  model_metadata_.producer_name = model.ProducerName();
  model_metadata_.description = model.DocString();
  model_metadata_.graph_description = model.GraphDocString();
  model_metadata_.domain = model.Domain();
  model_metadata_.version = model.ModelVersion();
  model_metadata_.custom_metadata_map = model.MetaData();
  model_metadata_.graph_name = graph.Name();

  required_inputs_.clear();
  for (auto input : graph.GetInputs()) {
    required_inputs_.insert(input->Name());
  }

  auto add_inputs = [this](const InputDefList& inputs) {
    input_def_map_.clear();
    input_def_map_.reserve(inputs.size());
    for (auto elem : inputs) {
      auto elem_type = utils::GetMLDataType(*elem);
      auto elem_shape_proto = elem->Shape();
      input_def_map_.insert(
          {elem->Name(),
           InputDefMetaData(
               elem, elem_type,
               elem_shape_proto ? utils::GetTensorShapeFromTensorShapeProto(*elem_shape_proto) : TensorShape())});
    }
  };

  if (graph.CanOverrideInitializer()) {
    // for IR 4 or higher it is optional to have a matching graph input for an initializer, and if one exists the
    // initializer is explicitly overridable.
    add_inputs(graph.GetInputsIncludingInitializers());
  } else {
    // for IR < 4 we don't allow overriding initializers so that they can be treated as constant. exclude them from
    // the list of valid inputs by just using the GetInputs() list.
    add_inputs(graph.GetInputs());
  }

  // save outputs
  const auto& outputs = graph.GetOutputs();
  output_def_list_ = outputs;  // A direct copy of outputs

  model_output_names_.clear();
  model_output_names_.reserve(outputs.size());
  for (const auto& elem : outputs) {
    model_output_names_.insert(elem->Name());
  }

  VLOGS(*session_logger_, 1) << "Done saving model metadata";
  return common::Status::OK();
}

// Create a Logger for a single execution if possible. Otherwise use the default logger.
// If a new logger is created, it will also be stored in new_run_logger,
// which must remain valid for the duration of the execution.
// If the default logger is used, new_run_logger will remain empty.
// The returned value should be used in the execution.
const logging::Logger& InferenceSession::CreateLoggerForRun(const RunOptions& run_options,
                                                            std::unique_ptr<logging::Logger>& new_run_logger) {
  const logging::Logger* run_logger;

  // create a per-run logger if we can
  if (logging_manager_ != nullptr) {
    std::string run_log_id{session_options_.session_logid};

    if (!session_options_.session_logid.empty() && !run_options.run_tag.empty()) {
      run_log_id += ":";
    }

    run_log_id += run_options.run_tag;

    logging::Severity severity = logging::Severity::kWARNING;
    if (run_options.run_log_severity_level == -1) {
      severity = session_logger_->GetSeverity();
    } else {
      ORT_ENFORCE(run_options.run_log_severity_level >= 0 &&
                      run_options.run_log_severity_level <= static_cast<int>(logging::Severity::kFATAL),
                  "Invalid run log severity level. Not a valid onnxruntime::logging::Severity value: ",
                  run_options.run_log_severity_level);
      severity = static_cast<logging::Severity>(run_options.run_log_severity_level);
    }

    new_run_logger = logging_manager_->CreateLogger(run_log_id, severity, false, run_options.run_log_verbosity_level);

    run_logger = new_run_logger.get();
    VLOGS(*run_logger, 1) << "Created logger for run with id of " << run_log_id;
  } else {
    // fallback to using default logger. this does NOT have any session or run specific id/tag in it
    run_logger = session_logger_;
    VLOGS(*run_logger, 1) << "Using default logger for run " << run_options.run_tag;
  }

  return *run_logger;
}

void InferenceSession::InitLogger(logging::LoggingManager* logging_manager) {
  // create logger for session, using provided logging manager if possible
  if (logging_manager != nullptr) {
    logging::Severity severity = logging::Severity::kWARNING;
    if (session_options_.session_log_severity_level == -1) {
      severity = logging::LoggingManager::DefaultLogger().GetSeverity();
    } else {
      ORT_ENFORCE(session_options_.session_log_severity_level >= 0 &&
                      session_options_.session_log_severity_level <= static_cast<int>(logging::Severity::kFATAL),
                  "Invalid session log severity level. Not a valid onnxruntime::logging::Severity value: ",
                  session_options_.session_log_severity_level);
      severity = static_cast<logging::Severity>(session_options_.session_log_severity_level);
    }

    owned_session_logger_ = logging_manager_->CreateLogger(session_options_.session_logid, severity, false,
                                                           session_options_.session_log_verbosity_level);
    session_logger_ = owned_session_logger_.get();
  } else {
    session_logger_ = &logging::LoggingManager::DefaultLogger();
  }
}

#if !defined(ORT_MINIMAL_BUILD)

// Registers all the predefined transformers with transformer manager
common::Status InferenceSession::AddPredefinedTransformers(
    GraphTransformerManager& transformer_manager,
    TransformerLevel graph_optimization_level,
    MinimalBuildOptimizationHandling minimal_build_optimization_handling,
    RecordRuntimeOptimizationProducedNodeOpSchemaFn record_runtime_optimization_produced_op_schema_fn) const {
  const auto& cpu_ep = *execution_providers_.Get(onnxruntime::kCpuExecutionProvider);
  for (int i = static_cast<int>(TransformerLevel::Level1); i <= static_cast<int>(TransformerLevel::MaxLevel); i++) {
    TransformerLevel level = static_cast<TransformerLevel>(i);
    if (graph_optimization_level >= level) {
      // Generate and register transformers for level
      auto transformers_to_register = [&]() {
        const bool use_full_build_optimizations =
            level == TransformerLevel::Level1 ||
            minimal_build_optimization_handling == MinimalBuildOptimizationHandling::ApplyFullBuildOptimizations;

        if (use_full_build_optimizations) {
          return optimizer_utils::GenerateTransformers(level, session_options_, cpu_ep,
                                                       optimizers_to_disable_);
        } else {
          const auto sat_context =
              minimal_build_optimization_handling ==
                      MinimalBuildOptimizationHandling::SaveMinimalBuildRuntimeOptimizations
                  ? SatApplyContextVariant{SatRuntimeOptimizationSaveContext{
                        record_runtime_optimization_produced_op_schema_fn}}
                  : SatApplyContextVariant{SatDirectApplicationContext{}};
          return optimizer_utils::GenerateTransformersForMinimalBuild(level, session_options_, sat_context, cpu_ep,
                                                                      optimizers_to_disable_);
        }
      }();

      for (auto& entry : transformers_to_register) {
        ORT_RETURN_IF_ERROR(transformer_manager.Register(std::move(entry), level));
      }
    }
  }
  return Status::OK();
}

#endif  // !defined(ORT_MINIMAL_BUILD)

common::Status InferenceSession::WaitForNotification(Notification* p_executor_done, int64_t timeout_in_ms) {
  if (timeout_in_ms > 0) {
    ORT_NOT_IMPLEMENTED(__FUNCTION__, "timeout_in_ms >0 is not supported");  // TODO
  }
  p_executor_done->Wait();

  return Status::OK();
}

SessionIOBinding::SessionIOBinding(InferenceSession* session) : sess_(session) {
  ORT_ENFORCE(session->NewIOBinding(&binding_).IsOK());
}

const InferenceSession* SessionIOBinding::GetInferenceSession() const {
  return sess_;
}

InferenceSession* SessionIOBinding::GetInferenceSession() {
  return sess_;
}

const IOBinding* SessionIOBinding::Get() const {
  return binding_.get();
}

IOBinding* SessionIOBinding::Get() {
  return binding_.get();
}

}  // namespace onnxruntime<|MERGE_RESOLUTION|>--- conflicted
+++ resolved
@@ -1582,46 +1582,6 @@
       // Then the CUDA EP is cached for triggering a ReplayGraph() in Run().
       auto* cuda_ep = execution_providers_.Get(onnxruntime::kCudaExecutionProvider);
       if (cuda_ep && cuda_ep->IsGraphCaptureEnabled()) {
-<<<<<<< HEAD
-        if (cuda_ep->IsGraphCaptureEnabled()) {
-          if (HasControlflowNodes(graph)) {
-            LOGS(*session_logger_, ERROR) << "This session cannot use the CUDA Graph feature as requested by the user "
-                                          << " as the model has control flow nodes which can't be supported by CUDA Graphs.";
-
-            // Return error status as we don't want the session initialization to complete successfully
-            // if the user has requested usage of CUDA Graph feature and we cannot honor that.
-            ORT_RETURN_IF_ERROR_SESSIONID_(
-                ORT_MAKE_STATUS(ONNXRUNTIME, FAIL,
-                                "This session cannot use the CUDA Graph feature as requested by the user "
-                                " as the model has control flow nodes which can't be supported by CUDA Graphs."));
-          }
-
-          auto res = AreAllComputeNodesAssignedToCudaEp(graph);
-
-          if (!res.first) {
-            LOGS(*session_logger_, ERROR) << "This session cannot use the CUDA Graph feature as requested by the user "
-                                          << " as all the graph nodes have not been partitioned to the CUDA EP.";
-
-            // Return error status as we don't want the session initialization to complete successfully
-            // if the user has requested usage of CUDA Graph feature and we cannot honor that.
-            ORT_RETURN_IF_ERROR_SESSIONID_(
-                ORT_MAKE_STATUS(ONNXRUNTIME, FAIL,
-                                "This session cannot use the CUDA Graph feature as requested by the user "
-                                " as all the graph nodes have not been partitioned to the CUDA EP."));
-          }
-
-          if (res.second > 0) {
-            LOGS(*session_logger_, WARNING) << "This model has shape massaging nodes that will execute on CPU. "
-                                            << "Use the CUDA Graph feature with caution. "
-                                            << "As long as the intermediate shapes produced in the model "
-                                            << "using the representative input used to capture the CUDA graph, "
-                                            << "will match the shapes produced in the model for other inputs "
-                                            << "of the same shape as the representative input (common case), "
-                                            << "it is safe to use the CUDA Graph feature.";
-          }
-
-          // We can use the CUDA Graph feature
-=======
         if (HasControlflowNodes(graph)) {
           LOGS(*session_logger_, ERROR) << "This session cannot use the CUDA Graph feature as requested by the user "
                                         << " as the model has control flow nodes which can't be supported by CUDA Graphs.";
@@ -1632,22 +1592,34 @@
               ORT_MAKE_STATUS(ONNXRUNTIME, FAIL,
                               "This session cannot use the CUDA Graph feature as requested by the user "
                               " as the model has control flow nodes which can't be supported by CUDA Graphs."));
-        } else if (!AreAllNodesInMainGraphAssignedToOneEp(graph, onnxruntime::kCudaExecutionProvider)) {
+        }
+
+        auto res = AreAllComputeNodesAssignedToCudaEp(graph);
+
+        if (!res.first) {
           LOGS(*session_logger_, ERROR) << "This session cannot use the CUDA Graph feature as requested by the user "
-                                        << " as all the graph nodes have not been partitioned to the CUDA EP.";
+                                        << " as all compute graph nodes have not been partitioned to the CUDA EP.";
 
           // Return error status as we don't want the session initialization to complete successfully
           // if the user has requested usage of CUDA Graph feature and we cannot honor that.
           ORT_RETURN_IF_ERROR_SESSIONID_(
               ORT_MAKE_STATUS(ONNXRUNTIME, FAIL,
                               "This session cannot use the CUDA Graph feature as requested by the user "
-                              " as all the graph nodes have not been partitioned to the CUDA EP."));
-
-        } else {
->>>>>>> 9be13323
-          LOGS(*session_logger_, INFO) << "This session will use the CUDA Graph feature as requested by the user.";
-          cached_execution_provider_for_graph_replay_.SetExecutionProvider(cuda_ep);
+                              " as all compute graph nodes have not been partitioned to the CUDA EP."));
         }
+
+        if (res.second > 0) {
+          LOGS(*session_logger_, WARNING) << "This model has shape massaging nodes that will execute on CPU. "
+                                          << "Use the CUDA Graph feature with caution. "
+                                          << "As long as the intermediate shapes produced in the model "
+                                          << "using the representative input used to capture the CUDA graph, "
+                                          << "will match the shapes produced in the model for other inputs "
+                                          << "of the same shape as the representative input (common case), "
+                                          << "it is safe to use the CUDA Graph feature.";
+        }
+
+        LOGS(*session_logger_, INFO) << "This session will use the CUDA Graph feature as requested by the user.";
+        cached_execution_provider_for_graph_replay_.SetExecutionProvider(cuda_ep);
       }
 
       const bool disable_cpu_ep_fallback = session_options_.config_options.GetConfigOrDefault(

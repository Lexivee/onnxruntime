--- conflicted
+++ resolved
@@ -37,11 +37,8 @@
 #include "core/framework/session_state.h"
 #include "core/framework/session_state_initializer.h"
 #include "core/framework/tensorprotoutils.h"
-<<<<<<< HEAD
 #include "core/framework/tensorutils.h"
 #include "core/framework/tensor_type_and_shape.h"
-=======
->>>>>>> 8e0fff7b
 #include "core/framework/utils.h"
 #include "core/optimizer/transformer_memcpy.h"
 #include "core/optimizer/graph_transformer.h"
@@ -62,7 +59,6 @@
 const onnxruntime::DataTypeImpl* TensorElementDataTypeToMLDataType(ONNXTensorElementDataType type);
 
 namespace onnxruntime {
-<<<<<<< HEAD
 const char* ElementTypeToString(MLDataType type) {
   if (type == DataTypeImpl::GetType<float>()) {
     return "tensor(float)";
@@ -131,39 +127,6 @@
 }
 
 namespace onnxruntime {
-
-struct CustomOpKernel : OpKernel {
-  CustomOpKernel(const OpKernelInfo& info, OrtCustomOp& op) : OpKernel(info), op_(op) {
-    op_.CreateKernel(&op_, reinterpret_cast<OrtKernelInfo*>(const_cast<OpKernelInfo*>(&info)), &op_kernel_);
-  }
-
-  ~CustomOpKernel() {
-    op_.KernelDestroy(op_kernel_);
-  }
-
-  Status Compute(OpKernelContext* ctx) const override {
-    std::vector<OrtValue*> input_tensors;
-    auto input_count = ctx->InputCount();
-    for (int i = 0; i < input_count; i++)
-      input_tensors.emplace_back(const_cast<OrtValue*>(reinterpret_cast<const OrtValue*>(ctx->GetInputMLValue(i))));
-
-    std::vector<OrtValue*> output_tensors;
-    auto output_count = ctx->OutputCount();
-    for (int i = 0; i < output_count; i++) {
-      OrtTensorTypeAndShapeInfo info;
-      op_.KernelGetOutputShape(op_kernel_, input_tensors.data(), input_tensors.size(), i, &info);
-      output_tensors.emplace_back(reinterpret_cast<OrtValue*>(ctx->OutputMLValue(0, info.shape)));
-    }
-
-    op_.KernelCompute(op_kernel_, input_tensors.data(), input_tensors.size(), output_tensors.data(), output_tensors.size());
-    return Status::OK();
-  }
-
- private:
-  OrtCustomOp& op_;
-  void* op_kernel_;
-};
-=======
 namespace {
 template <typename T>
 const T* GetDateFormatString();
@@ -186,7 +149,6 @@
   auto now = std::chrono::system_clock::now();
   auto in_time_t = std::chrono::system_clock::to_time_t(now);
   std::tm local_tm;  // NOLINT
->>>>>>> 8e0fff7b
 
 #ifdef _WIN32
   ORT_ENFORCE(localtime_s(&local_tm, &in_time_t) == 0);
@@ -199,6 +161,38 @@
   return std::basic_string<T>(time_str);
 }
 }  // namespace
+struct CustomOpKernel : OpKernel {
+  CustomOpKernel(const OpKernelInfo& info, OrtCustomOp& op) : OpKernel(info), op_(op) {
+    op_.CreateKernel(&op_, reinterpret_cast<OrtKernelInfo*>(const_cast<OpKernelInfo*>(&info)), &op_kernel_);
+  }
+
+  ~CustomOpKernel() {
+    op_.KernelDestroy(op_kernel_);
+  }
+
+  Status Compute(OpKernelContext* ctx) const override {
+    std::vector<OrtValue*> input_tensors;
+    auto input_count = ctx->InputCount();
+    for (int i = 0; i < input_count; i++)
+      input_tensors.emplace_back(const_cast<OrtValue*>(reinterpret_cast<const OrtValue*>(ctx->GetInputMLValue(i))));
+
+    std::vector<OrtValue*> output_tensors;
+    auto output_count = ctx->OutputCount();
+    for (int i = 0; i < output_count; i++) {
+      OrtTensorTypeAndShapeInfo info;
+      op_.KernelGetOutputShape(op_kernel_, input_tensors.data(), input_tensors.size(), i, &info);
+      output_tensors.emplace_back(reinterpret_cast<OrtValue*>(ctx->OutputMLValue(0, info.shape)));
+    }
+
+    op_.KernelCompute(op_kernel_, input_tensors.data(), input_tensors.size(), output_tensors.data(), output_tensors.size());
+    return Status::OK();
+  }
+
+ private:
+  OrtCustomOp& op_;
+  void* op_kernel_;
+};
+
 class InferenceSession::Impl {
  public:
   Impl(const SessionOptions& session_options, logging::LoggingManager* logging_manager)

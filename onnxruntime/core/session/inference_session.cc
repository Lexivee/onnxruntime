// Copyright (c) Microsoft Corporation. All rights reserved.
// Licensed under the MIT License.

#include "core/graph/onnx_protobuf.h"
#include "core/session/inference_session.h"

#include <memory>
#include <sstream>
#include <list>
#include <string>
#include <thread>
#include <queue>

#include "core/common/denormal.h"
#include "core/common/logging/logging.h"
#include "core/common/parse_string.h"
#include "core/common/path_string.h"
#include "core/flatbuffers/flatbuffers_utils.h"
#include "core/flatbuffers/ort_format_version.h"
#include "core/framework/bfc_arena.h"
#include "core/framework/error_code_helper.h"
#include "core/framework/execution_frame.h"
#include "core/framework/feeds_fetches_manager.h"
#include "core/framework/graph_partitioner.h"
#include "core/framework/kernel_def_builder.h"
#include "core/framework/kernel_registry.h"
#include "core/framework/kernel_type_str_resolver.h"
#include "core/framework/kernel_type_str_resolver_utils.h"
#include "core/framework/mldata_type_utils.h"
#include "core/framework/TensorSeq.h"
#include "core/framework/tensorprotoutils.h"
#include "core/framework/tensor_type_and_shape.h"
#include "core/framework/op_kernel_context_internal.h"
#include "core/framework/ort_value_pattern_planner.h"
#include "core/framework/transform_layout_functions.h"
#include "core/framework/utils.h"
#include "core/graph/graph_viewer.h"
#include "core/graph/model.h"
#include "core/optimizer/graph_transformer_utils.h"
#include "core/optimizer/graph_transformer.h"
#include "core/optimizer/insert_cast_transformer.h"
#include "core/optimizer/qdq_transformer/ensure_unique_dq_for_node_unit.h"
#include "core/optimizer/rule_based_graph_transformer.h"
#include "core/optimizer/selectors_actions/selector_action_transformer_apply_contexts.h"
#include "core/optimizer/transformer_memcpy.h"
#include "core/optimizer/transpose_optimizer/optimizer_utils.h"
#include "core/platform/Barrier.h"
#include "core/platform/ort_mutex.h"
#include "core/platform/threadpool.h"
#include "core/providers/cpu/controlflow/utils.h"
#include "core/providers/cpu/cpu_execution_provider.h"
#ifdef USE_DML  // TODO: This is necessary for the workaround in TransformGraph
#include "core/providers/dml/DmlExecutionProvider/src/DmlGraphFusionTransformer.h"
#include "core/providers/dml/DmlExecutionProvider/src/GraphTransformer.h"
#include "core/providers/dml/dml_session_options_config_keys.h"
#endif
#include "core/session/environment.h"
#include "core/session/IOBinding.h"
#include "core/session/inference_session_utils.h"
#include "core/session/onnxruntime_session_options_config_keys.h"
#include "core/session/onnxruntime_run_options_config_keys.h"
#include "core/util/protobuf_parsing_utils.h"
#include "core/util/thread_utils.h"

// custom ops are not available in a minimal build unless ORT_MINIMAL_BUILD_CUSTOM_OPS is set
#if !defined(ORT_MINIMAL_BUILD) || defined(ORT_MINIMAL_BUILD_CUSTOM_OPS)
#include "core/framework/customregistry.h"
#include "core/session/custom_ops.h"
#endif
#ifdef ENABLE_TRAINING
#include "core/framework/partial_graph_execution_state.h"
#include "core/framework/stream_execution_context.h"
#endif

using namespace ONNX_NAMESPACE;
using namespace onnxruntime::common;

namespace onnxruntime {
namespace {
template <typename T>
const T* GetDateFormatString();

template <>
inline const char* GetDateFormatString<char>() {
  return "%Y-%m-%d_%H-%M-%S";
}
#ifdef _WIN32
template <>
inline const wchar_t* GetDateFormatString<wchar_t>() {
  return L"%Y-%m-%d_%H-%M-%S";
}
#endif
// TODO: use LoggingManager::GetTimestamp and date::operator<<
// (see ostream_sink.cc for an example)
// to simplify this and match the log file timestamp format.
template <typename T>
inline std::basic_string<T> GetCurrentTimeString() {
  auto now = std::chrono::system_clock::now();
  auto in_time_t = std::chrono::system_clock::to_time_t(now);
  std::tm local_tm;  // NOLINT

#ifdef _WIN32
  ORT_ENFORCE(localtime_s(&local_tm, &in_time_t) == 0);
#else
  localtime_r(&in_time_t, &local_tm);
#endif

  T time_str[32];
  OrtStrftime<T>(time_str, sizeof(time_str), GetDateFormatString<T>(), &local_tm);
  return std::basic_string<T>(time_str);
}

#if !defined(ORT_MINIMAL_BUILD)

static bool HasControlflowNodes(const Graph& graph) {
  for (const auto& node : graph.Nodes()) {
    if (node.ContainsSubgraph()) {
      return true;
    }
  }

  return false;
}

static bool HasMemcpyNodes(const Graph& graph) {
  for (const auto& node : graph.Nodes()) {
    if (node.OpType() == "MemcpyFromHost" || node.OpType() == "MemcpyToHost") {
      return true;
    }
  }

  return false;
}

static bool AreAllComputeNodesAssignedToCudaEp(const Graph& graph) {
  bool nodes_on_cpu_and_cuda_eps_only = true;

  for (const auto& node : graph.Nodes()) {
    const auto& node_provider = node.GetExecutionProviderType();

    // Empty node provider means CPU EP
    if (!node_provider.empty() &&
        node_provider != kCudaExecutionProvider &&
        node_provider != kCpuExecutionProvider) {
      nodes_on_cpu_and_cuda_eps_only = false;
      break;
    }
  }

  // If we see nodes assigned to EPs other than CPU or CUDA
  // (or) if there are Memcpy nodes, then all compute nodes have
  // not been parititoned to the CUDA EP.
  // We allow CPU EPs to show up in the EP list as long as thre is no Memcpy
  // involved as shape subgraphs will be forced onto CPU and these will not have
  // Memcpy nodes involved.
  return nodes_on_cpu_and_cuda_eps_only && !HasMemcpyNodes(graph);
}

static bool AreAllNodesInMainGraphAssignedToOneEp(const Graph& graph, ProviderType provider) {
  for (const auto& node : graph.Nodes()) {
    const auto& node_provider = node.GetExecutionProviderType();

    if (node_provider.empty() || node_provider != provider) {
      return false;
    }
  }

  return true;
}

static bool HasShapeSubgraphNodes(const Graph& graph) {
  bool has_shape_nodes = false;
  bool has_cpu_ep_nodes = false;

  for (const auto& node : graph.Nodes()) {
    if (node.OpType() == "Shape") {
      has_shape_nodes = true;
      break;
    }
  }

  for (const auto& node : graph.Nodes()) {
    const auto& node_provider = node.GetExecutionProviderType();

    if (node_provider.empty() || node_provider == kCpuExecutionProvider) {
      has_cpu_ep_nodes = true;
      break;
    }
  }

  return has_shape_nodes && has_cpu_ep_nodes;
}

Status GetMinimalBuildOptimizationHandling(
    std::string_view config_value, bool saving_ort_format,
    InferenceSession::MinimalBuildOptimizationHandling& minimal_build_optimization_handling) {
  if (config_value == "save") {
    if (saving_ort_format) {
      minimal_build_optimization_handling =
          InferenceSession::MinimalBuildOptimizationHandling::SaveMinimalBuildRuntimeOptimizations;
      return Status::OK();
    }
    return ORT_MAKE_STATUS(ONNXRUNTIME, INVALID_ARGUMENT,
                           kOrtSessionOptionsConfigMinimalBuildOptimizations,
                           " value of 'save' is only valid when saving an ORT format model.");
  }

  if (config_value == "apply") {
    minimal_build_optimization_handling =
        InferenceSession::MinimalBuildOptimizationHandling::OnlyApplyMinimalBuildOptimizations;
    return Status::OK();
  }

  if (config_value.empty()) {
    minimal_build_optimization_handling =
        InferenceSession::MinimalBuildOptimizationHandling::ApplyFullBuildOptimizations;
    return Status::OK();
  }

  return ORT_MAKE_STATUS(ONNXRUNTIME, INVALID_ARGUMENT,
                         "Invalid value for ", kOrtSessionOptionsConfigMinimalBuildOptimizations, ": ", config_value);
};

#endif  // !defined(ORT_MINIMAL_BUILD)

}  // namespace

std::atomic<uint32_t> InferenceSession::global_session_id_{1};

static Status FinalizeSessionOptions(const SessionOptions& user_provided_session_options,
                                     const ONNX_NAMESPACE::ModelProto& model_proto,
                                     bool is_model_proto_parsed,
                                     /*out*/ SessionOptions& finalized_session_options) {
#if !defined(ORT_MINIMAL_BUILD)
  const logging::Logger& default_logger = logging::LoggingManager::DefaultLogger();

  // By now the environment should have initialized. (It is enforced prior to this.)
  const Env& env_instance = Env::Default();

  bool session_options_from_model = false;

  // Get the value held by the environment variable - kOrtLoadConfigFromModelEnvVar
  const std::string load_config_from_model_env_var_value =
      env_instance.GetEnvironmentVar(inference_session_utils::kOrtLoadConfigFromModelEnvVar);

  // Ascertain if the model is to be read for the ORT config from the afore parsed env var
  if (!load_config_from_model_env_var_value.empty()) {
    // Check if the env var contains an unsupported value
    if (load_config_from_model_env_var_value.length() > 1 ||
        (load_config_from_model_env_var_value[0] != '0' && load_config_from_model_env_var_value[0] != '1')) {
      std::ostringstream oss;
      oss << "The only supported values for the environment variable "
          << inference_session_utils::kOrtLoadConfigFromModelEnvVar << " are '0' and '1'. "
          << "The environment variable contained the value: " << load_config_from_model_env_var_value;
      return ORT_MAKE_STATUS(ONNXRUNTIME, INVALID_ARGUMENT, oss.str());
    }

    if (load_config_from_model_env_var_value[0] == '1') {
      LOGS(default_logger, INFO) << "Reading the provided model for the ORT config";
      session_options_from_model = true;
    }
  }

  // The model is to be read for an ORT config json that may hold some/all session options
  if (session_options_from_model) {
    SessionOptions constructed_session_options;

    // In theory we should not hit this condition unless this internal class' APIs are being called incorrectly.
    // This is a good sanity check to enforce that the model has been parsed prior to looking into it for ort config.
    ORT_ENFORCE(is_model_proto_parsed, "ModelProto needs to be parsed to check for ORT config within it");

    // Use default logger as the session_logger_ hasn't been initialized yet.
    inference_session_utils::JsonConfigParser config_parser(default_logger);

    auto status = config_parser.ParseOrtConfigJsonInModelProto(model_proto);
    if (!status.IsOK()) {
      return status;
    }

    status = config_parser.ParseSessionOptionsFromModelProto(constructed_session_options);
    if (!status.IsOK()) {
      return status;
    }

    // use the constructed session options
    finalized_session_options = constructed_session_options;
  } else {
    // use user provided session options instance
    finalized_session_options = user_provided_session_options;
  }
#else
  ORT_UNUSED_PARAMETER(model_proto);
  ORT_UNUSED_PARAMETER(is_model_proto_parsed);
  finalized_session_options = user_provided_session_options;
#endif  // !defined(ORT_MINIMAL_BUILD)

  return Status::OK();
}

void InferenceSession::ConstructorCommon(const SessionOptions& session_options,
                                         const Environment& session_env) {
  auto status = FinalizeSessionOptions(session_options, model_proto_, is_model_proto_parsed_, session_options_);
  // a monotonically increasing session id for use in telemetry
  session_id_ = global_session_id_.fetch_add(1);
  ORT_ENFORCE(status.IsOK(), "Could not finalize session options while constructing the inference session. Error Message: ",
              status.ErrorMessage());

  // The call to InitLogger depends on the final state of session_options_. Hence it should be invoked
  // after the invocation of FinalizeSessionOptions.
  InitLogger(logging_manager_);  // this sets session_logger_ so that it can be used for logging after this point.

#if !defined(ORT_MINIMAL_BUILD)
  // Update the number of steps for the graph transformer manager using the "finalized" session options
  ORT_ENFORCE(graph_transformer_mgr_.SetSteps(session_options_.max_num_graph_transformation_steps).IsOK());
#endif

  bool set_denormal_as_zero =
      session_options_.config_options.GetConfigOrDefault(kOrtSessionOptionsConfigSetDenormalAsZero, "0") == "1";

  // The only first session option for flush-to-zero and denormal-as-zero is effective to main thread and OpenMP threads.
  {
    static std::once_flag once;

    std::call_once(once, [&] {
      SetDenormalAsZero(set_denormal_as_zero);

      LOGS(*session_logger_, INFO) << "Flush-to-zero and denormal-as-zero are " << ((set_denormal_as_zero) ? "on" : "off");
    });
  }

  use_per_session_threads_ = session_options.use_per_session_threads;
  force_spinning_stop_between_runs_ = session_options_.config_options.GetConfigOrDefault(kOrtSessionOptionsConfigForceSpinningStop, "0") == "1";

  if (use_per_session_threads_) {
    LOGS(*session_logger_, INFO) << "Creating and using per session threadpools since use_per_session_threads_ is true";
    {
      if (!external_intra_op_thread_pool_) {
        bool allow_intra_op_spinning =
            session_options_.config_options.GetConfigOrDefault(kOrtSessionOptionsConfigAllowIntraOpSpinning, "1") == "1";
        OrtThreadPoolParams to = session_options_.intra_op_param;
        std::basic_stringstream<ORTCHAR_T> ss;
        if (to.name) {
          ss << to.name << ORT_TSTR("-");
        }
        ss << ORT_TSTR("session-") << session_id_ << ORT_TSTR("-intra-op");
        thread_pool_name_ = ss.str();
        to.name = thread_pool_name_.c_str();
        to.set_denormal_as_zero = set_denormal_as_zero;
        // If the thread pool can use all the processors, then
        // we set affinity of each thread to each processor.
        to.allow_spinning = allow_intra_op_spinning;
        to.dynamic_block_base_ = std::stoi(session_options_.config_options.GetConfigOrDefault(kOrtSessionOptionsConfigDynamicBlockBase, "0"));
        LOGS(*session_logger_, INFO) << "Dynamic block base set to " << to.dynamic_block_base_;

        // Set custom threading functions
        to.custom_create_thread_fn = session_options_.custom_create_thread_fn;
        to.custom_thread_creation_options = session_options.custom_thread_creation_options;
        to.custom_join_thread_fn = session_options_.custom_join_thread_fn;
        if (session_options_.config_options.TryGetConfigEntry(kOrtSessionOptionsConfigIntraOpThreadAffinities, to.affinity_str)) {
          ORT_ENFORCE(!to.affinity_str.empty(), "Affinity string must not be empty");
        }
        to.auto_set_affinity = to.thread_pool_size == 0 &&
                               session_options_.execution_mode == ExecutionMode::ORT_SEQUENTIAL &&
                               to.affinity_str.empty();

        if (to.custom_create_thread_fn) {
          ORT_ENFORCE(to.custom_join_thread_fn, "custom join thread function not set for intra op thread pool");
        }

        thread_pool_ =
            concurrency::CreateThreadPool(&Env::Default(), to, concurrency::ThreadPoolType::INTRA_OP);
      }
    }
    if (session_options_.execution_mode == ExecutionMode::ORT_PARALLEL) {
      if (!external_inter_op_thread_pool_) {
        bool allow_inter_op_spinning =
            session_options_.config_options.GetConfigOrDefault(kOrtSessionOptionsConfigAllowInterOpSpinning, "1") == "1";
        OrtThreadPoolParams to = session_options_.inter_op_param;
        to.auto_set_affinity = to.thread_pool_size == 0 && session_options_.execution_mode == ExecutionMode::ORT_SEQUENTIAL;
        std::basic_stringstream<ORTCHAR_T> ss;
        if (to.name) {
          ss << to.name << ORT_TSTR("-");
        }
        ss << ORT_TSTR("session-") << session_id_ << ORT_TSTR("-inter-op");
        inter_thread_pool_name_ = ss.str();
        to.name = inter_thread_pool_name_.c_str();
        to.set_denormal_as_zero = set_denormal_as_zero;
        to.allow_spinning = allow_inter_op_spinning;
        to.dynamic_block_base_ = std::stoi(session_options_.config_options.GetConfigOrDefault(kOrtSessionOptionsConfigDynamicBlockBase, "0"));

        // Set custom threading functions
        to.custom_create_thread_fn = session_options_.custom_create_thread_fn;
        to.custom_thread_creation_options = session_options.custom_thread_creation_options;
        to.custom_join_thread_fn = session_options_.custom_join_thread_fn;

        if (to.custom_create_thread_fn) {
          ORT_ENFORCE(to.custom_join_thread_fn, "custom join thread function not set for inter op thread pool");
        }
        inter_op_thread_pool_ =
            concurrency::CreateThreadPool(&Env::Default(), to, concurrency::ThreadPoolType::INTER_OP);
        if (inter_op_thread_pool_ == nullptr) {
          LOGS(*session_logger_, INFO) << "Failed to create the inter-op thread pool for the parallel executor, setting ExecutionMode to SEQUENTIAL";
          session_options_.execution_mode = ExecutionMode::ORT_SEQUENTIAL;
        }
      }
    }
  } else {
    LOGS(*session_logger_, INFO) << "Using global/env threadpools since use_per_session_threads_ is false";
    intra_op_thread_pool_from_env_ = session_env.GetIntraOpThreadPool();
    inter_op_thread_pool_from_env_ = session_env.GetInterOpThreadPool();
    ORT_ENFORCE(session_env.EnvCreatedWithGlobalThreadPools(),
                "When the session is not configured to use per session"
                " threadpools, the env must be created with the the CreateEnvWithGlobalThreadPools API.");
  }

  session_profiler_.Initialize(session_logger_);
  if (session_options_.enable_profiling) {
    StartProfiling(session_options_.profile_file_prefix);
  }

  telemetry_ = {};
}

InferenceSession::InferenceSession(const SessionOptions& session_options, const Environment& session_env)
    :
#if !defined(ORT_MINIMAL_BUILD)
      graph_transformer_mgr_(session_options.max_num_graph_transformation_steps),
#endif
      logging_manager_(session_env.GetLoggingManager()),
      environment_(session_env) {
  // Initialize assets of this session instance
  ConstructorCommon(session_options, session_env);
}

InferenceSession::InferenceSession(const SessionOptions& session_options,
                                   const Environment& session_env,
                                   onnxruntime::concurrency::ThreadPool* external_intra_op_thread_pool,
                                   onnxruntime::concurrency::ThreadPool* external_inter_op_thread_pool)
    :
#if !defined(ORT_MINIMAL_BUILD)
      graph_transformer_mgr_(session_options.max_num_graph_transformation_steps),
#endif
      logging_manager_(session_env.GetLoggingManager()),
      external_intra_op_thread_pool_(external_intra_op_thread_pool),
      external_inter_op_thread_pool_(external_inter_op_thread_pool),
      environment_(session_env) {
  // Initialize assets of this session instance
  ConstructorCommon(session_options, session_env);
}

#if !defined(ORT_MINIMAL_BUILD)
InferenceSession::InferenceSession(const SessionOptions& session_options, const Environment& session_env,
                                   const PathString& model_uri)
    : model_location_(model_uri),
      graph_transformer_mgr_(session_options.max_num_graph_transformation_steps),
      logging_manager_(session_env.GetLoggingManager()),
      environment_(session_env) {
  auto status = Model::Load(model_location_, model_proto_);
  ORT_ENFORCE(status.IsOK(), "Given model could not be parsed while creating inference session. Error message: ",
              status.ErrorMessage());
  is_model_proto_parsed_ = true;
  // Finalize session options and initialize assets of this session instance
  ConstructorCommon(session_options, session_env);
}

#ifdef _WIN32
InferenceSession::InferenceSession(const SessionOptions& session_options,
                                   const Environment& session_env,
                                   const std::string& model_uri)
    : InferenceSession(session_options, session_env, ToPathString(model_uri)) {
}
#endif

InferenceSession::InferenceSession(const SessionOptions& session_options, const Environment& session_env,
                                   std::istream& model_istream)
    : graph_transformer_mgr_(session_options.max_num_graph_transformation_steps),
      logging_manager_(session_env.GetLoggingManager()),
      environment_(session_env) {
  Status st = Model::Load(model_istream, &model_proto_);
  ORT_ENFORCE(st.IsOK(), "Could not parse model successfully while constructing the inference session");
  is_model_proto_parsed_ = true;
  // Finalize session options and initialize assets of this session instance
  ConstructorCommon(session_options, session_env);
}

InferenceSession::InferenceSession(const SessionOptions& session_options, const Environment& session_env,
                                   const void* model_data, int model_data_len)
    : graph_transformer_mgr_(session_options.max_num_graph_transformation_steps),
      logging_manager_(session_env.GetLoggingManager()),
      environment_(session_env) {
  const bool result = model_proto_.ParseFromArray(model_data, model_data_len);
  ORT_ENFORCE(result, "Could not parse model successfully while constructing the inference session");
  is_model_proto_parsed_ = true;
  // Finalize session options and initialize assets of this session instance
  ConstructorCommon(session_options, session_env);
}

#endif  // !defined(ORT_MINIMAL_BUILD)

InferenceSession::~InferenceSession() {
  if (session_options_.enable_profiling) {
    ORT_TRY {
      EndProfiling();
    }
    ORT_CATCH(const std::exception& e) {
      // TODO: Currently we have no way to transport this error to the API user
      // Maybe this should be refactored, so that profiling must be explicitly
      // started and stopped via C-API functions.
      // And not like now a session option and therefore profiling must be started
      // and stopped implicitly.
      ORT_HANDLE_EXCEPTION([&]() {
        LOGS(*session_logger_, ERROR) << "Error during EndProfiling(): " << e.what();
      });
    }
    ORT_CATCH(...) {
      LOGS(*session_logger_, ERROR) << "Unknown error during EndProfiling()";
    }
  }

#ifdef ONNXRUNTIME_ENABLE_INSTRUMENT
  if (session_activity_started_)
    TraceLoggingWriteStop(session_activity, "OrtInferenceSessionActivity");
#endif
#if !defined(ORT_MINIMAL_BUILD) && defined(ORT_MEMORY_PROFILE)
  GetMemoryProfiler().GenerateMemoryProfile();
#endif
}

common::Status InferenceSession::RegisterExecutionProvider(const std::shared_ptr<IExecutionProvider>& p_exec_provider) {
  if (p_exec_provider == nullptr) {
    return Status(common::ONNXRUNTIME, common::FAIL, "Received nullptr for exec provider");
  }

  std::lock_guard<onnxruntime::OrtMutex> l(session_mutex_);

  if (is_inited_) {
    // adding an EP is pointless as the graph as already been partitioned so no nodes will be assigned to
    // the new EP
    LOGS(*session_logger_, ERROR) << "Execution providers must be registered before the session is initialized. ";
    return common::Status(common::ONNXRUNTIME, common::FAIL,
                          "Execution providers must be registered before the session is initialized.");
  }

  const std::string& provider_type = p_exec_provider->Type();

  // Some session option values (default or user provided) may not work with some EPs.
  // Rather than put the onus on the user to know these, make the appropriate change while logging the change.
  if (provider_type == onnxruntime::kDmlExecutionProvider) {
    // DML's memory is not byte addressable and hence mem pattern doesn't work.
    if (session_options_.enable_mem_pattern) {
      LOGS(*session_logger_, INFO)
          << "Having memory pattern enabled is not supported while using the DML Execution Provider. "
          << "So disabling it for this session since it uses the DML Execution Provider.";
      session_options_.enable_mem_pattern = false;
    }

    // Default this option to true when the DML EP is registered.
    // This should be removed if QDQ is supported for DML through QDQSelectorActionTransformer and the DML EP does not
    // rely on the constant folding pass for DequantizeLinear.
    optional<std::string> disable_quant_qdq = session_options_.config_options.GetConfigEntry(kOrtSessionOptionsDisableQuantQDQ);

    if (disable_quant_qdq == std::nullopt) {
      LOGS(*session_logger_, INFO)
          << "QDQ quantization is not supported while using the DML Execution Provider. "
          << "So disabling it for this session since it uses the DML Execution Provider.";

      auto st = session_options_.config_options.AddConfigEntry(kOrtSessionOptionsDisableQuantQDQ, "1");
      if (!st.IsOK()) {
        return st;
      }
    } else if (*disable_quant_qdq != "1") {
      LOGS(*session_logger_, WARNING)
          << "QDQ quantization is not supported while using the DML Execution Provider. "
          << "It is enabled within session options which may result in lower performance.";
    }

    // Parallel execution mode does not support DML EP
    if (session_options_.execution_mode != ExecutionMode::ORT_SEQUENTIAL) {
      LOGS(*session_logger_, INFO)
          << "Parallel execution mode does not support the DML Execution Provider. "
          << "So making the execution mode sequential for this session since it uses the DML Execution Provider.";

      session_options_.execution_mode = ExecutionMode::ORT_SEQUENTIAL;
    }
  }

#if !defined(ORT_MINIMAL_BUILD) || defined(ORT_MINIMAL_BUILD_CUSTOM_OPS)
  // Create Custom Op if EP requests it
  std::vector<OrtCustomOpDomain*> custom_op_domains;
  p_exec_provider->GetCustomOpDomainList(custom_op_domains);

  if (!custom_op_domains.empty()) {
    if (AddCustomOpDomains(custom_op_domains) != Status::OK()) {
      LOGS(*session_logger_, WARNING) << "Can't register custom op domains with ORT for " << provider_type;
    }
  }
#endif

  // if any EPs do not support concurrent calls to Run we add locking around graph execution
  if (p_exec_provider->ConcurrentRunSupported() == false) {
    is_concurrent_run_supported_ = false;
  }

  VLOGS(*session_logger_, 1) << "Adding execution provider of type: " << provider_type;
  auto p_data_xfr = p_exec_provider->GetDataTransfer();
  if (p_data_xfr) {
    auto st = data_transfer_mgr_.RegisterDataTransfer(std::move(p_data_xfr));
    if (!st.IsOK()) {
      return st;
    }
  }

  p_exec_provider->SetLogger(session_logger_);
  session_profiler_.AddEpProfilers(p_exec_provider->GetProfiler());
  return execution_providers_.Add(provider_type, p_exec_provider);
}

// Custom Op support
#if !defined(ORT_MINIMAL_BUILD) || defined(ORT_MINIMAL_BUILD_CUSTOM_OPS)
common::Status InferenceSession::AddCustomOpDomains(gsl::span<OrtCustomOpDomain* const> op_domains) {
  std::shared_ptr<CustomRegistry> custom_registry;
  ORT_RETURN_IF_ERROR_SESSIONID_(CreateCustomRegistry(op_domains, custom_registry));
  ORT_RETURN_IF_ERROR_SESSIONID_(RegisterCustomRegistry(custom_registry));
  return Status::OK();
}

common::Status InferenceSession::RegisterCustomRegistry(std::shared_ptr<CustomRegistry> custom_registry) {
  if (custom_registry == nullptr) {
    return Status(common::ONNXRUNTIME, common::FAIL, "Received nullptr for custom registry");
  }

  custom_registries_.push_back(custom_registry);

  // Insert session-level customized kernel registry.
  kernel_registry_manager_.RegisterKernelRegistry(custom_registry->GetKernelRegistry());

#if !defined(ORT_MINIMAL_BUILD)
  custom_schema_registries_.push_back(custom_registry->GetOpschemaRegistry());
#endif
  return Status::OK();
}
#endif  // !defined(ORT_MINIMAL_BUILD) || defined(ORT_MINIMAL_BUILD_CUSTOM_OPS)

#if !defined(ORT_MINIMAL_BUILD)
common::Status InferenceSession::RegisterGraphTransformer(
    std::unique_ptr<onnxruntime::GraphTransformer> p_graph_transformer, TransformerLevel level) {
  if (p_graph_transformer == nullptr) {
    return Status(common::ONNXRUNTIME, common::FAIL, "Received nullptr for graph transformer");
  }

  std::lock_guard<onnxruntime::OrtMutex> l(session_mutex_);

  if (is_inited_) {
    // adding a transformer now is pointless as the graph as already been transformed
    LOGS(*session_logger_, ERROR) << "Graph transformers must be registered before the session is initialized.";
    return common::Status(common::ONNXRUNTIME, common::FAIL,
                          "Graph transformers must be registered before the session is initialized.");
  }

  return graph_transformer_mgr_.Register(std::move(p_graph_transformer), level);
}

common::Status InferenceSession::SaveToOrtFormat(const PathString& filepath) const {
  ORT_RETURN_IF_NOT(FLATBUFFERS_LITTLEENDIAN, "ort format only supports little-endian machines");

  // Get the byte size of the ModelProto and round it to the next MB and use it as flatbuffers' init_size
  // TODO: Investigate whether we should set a max size, and clarify the cost of having a buffer smaller than
  // what the total flatbuffers serialized size will be.
  constexpr size_t m_bytes = 1024 * 1024;
  size_t fbs_buffer_size = std::max(m_bytes, model_->ToProto().ByteSizeLong());
  fbs_buffer_size = ((fbs_buffer_size + m_bytes - 1) / m_bytes) * m_bytes;
  flatbuffers::FlatBufferBuilder builder(fbs_buffer_size);

  auto ort_model_version = builder.CreateString(std::to_string(kOrtModelVersion));
  flatbuffers::Offset<fbs::Model> fbs_model;
  ORT_RETURN_IF_ERROR(
      model_->SaveToOrtFormat(builder, fbs_model));

  flatbuffers::Offset<fbs::KernelTypeStrResolver> fbs_kernel_type_str_resolver;
  KernelTypeStrResolver kernel_type_str_resolver{};
  ORT_RETURN_IF_ERROR(kernel_type_str_resolver.RegisterGraphNodeOpSchemas(model_->MainGraph()));
  ORT_RETURN_IF_ERROR(standalone::RegisterCustomOpNodeSchemas(kernel_type_str_resolver, model_->MainGraph()));

  for (const auto op_schema : saved_runtime_optimization_produced_node_op_schemas_) {
    ORT_RETURN_IF_ERROR(kernel_type_str_resolver.RegisterOpSchema(*op_schema));
  }

  ORT_RETURN_IF_ERROR(
      kernel_type_str_resolver.SaveToOrtFormat(builder, fbs_kernel_type_str_resolver));

  fbs::InferenceSessionBuilder sb(builder);
  sb.add_ort_version(ort_model_version);
  sb.add_model(fbs_model);
  sb.add_kernel_type_str_resolver(fbs_kernel_type_str_resolver);
  auto session = sb.Finish();
  builder.Finish(session, fbs::InferenceSessionIdentifier());

  {
    std::ofstream file(filepath, std::ios::binary);
    uint8_t* buf = builder.GetBufferPointer();
    int size = builder.GetSize();
    file.write(reinterpret_cast<const char*>(buf), size);
    ORT_RETURN_IF_NOT(file, "Failed to save ORT format model to file: ", ToUTF8String(filepath));
  }

  return Status::OK();
}

common::Status InferenceSession::LoadWithLoader(std::function<common::Status(std::shared_ptr<Model>&)> loader,
                                                const std::string& event_name) {
  Status status = Status::OK();
  TimePoint tp;
  if (session_profiler_.IsEnabled()) {
    tp = session_profiler_.Start();
  }
  ORT_TRY {
    std::lock_guard<onnxruntime::OrtMutex> l(session_mutex_);
    if (is_model_loaded_) {  // already loaded
      LOGS(*session_logger_, ERROR) << "This session already contains a loaded model.";
      return common::Status(common::ONNXRUNTIME, common::MODEL_LOADED, "This session already contains a loaded model.");
    }

    std::shared_ptr<onnxruntime::Model> p_tmp_model;
    status = loader(p_tmp_model);
    ORT_RETURN_IF_ERROR_SESSIONID_(status);

    model_ = p_tmp_model;

    status = DoPostLoadProcessing(*model_);
    ORT_RETURN_IF_ERROR_SESSIONID_(status);

    // all steps complete, mark the model as loaded.
    is_model_loaded_ = true;

    telemetry_.event_name_ = event_name;
  }
  ORT_CATCH(const std::exception& ex) {
    ORT_HANDLE_EXCEPTION([&]() {
      status = Status(common::ONNXRUNTIME, common::FAIL, "Exception during loading: " + std::string(ex.what()));
    });
  }
  ORT_CATCH(...) {
    LOGS(*session_logger_, ERROR) << "Unknown exception";
    status = Status(common::ONNXRUNTIME, common::RUNTIME_EXCEPTION,
                    "Encountered unknown exception in LoadWithLoader()");
  }

  if (session_profiler_.IsEnabled()) {
    session_profiler_.EndTimeAndRecordEvent(profiling::SESSION_EVENT, event_name, tp);
  }

  return status;
}

common::Status InferenceSession::LoadOnnxModel(const PathString& model_uri) {
  model_location_ = model_uri;
  auto loader = [this](std::shared_ptr<onnxruntime::Model>& model) {
#ifdef ENABLE_LANGUAGE_INTEROP_OPS
    LoadInterOp(model_location_, interop_domains_, [&](const char* msg) { LOGS(*session_logger_, WARNING) << msg; });
    InlinedVector<OrtCustomOpDomain*> domain_ptrs;
    domain_ptrs.reserve(interop_domains_.size());
    std::copy(std::begin(interop_domains_), std::end(interop_domains_), std::back_inserter(domain_ptrs));
    ORT_RETURN_IF_ERROR(AddCustomOpDomains(domain_ptrs));
#endif
    const bool strict_shape_type_inference = session_options_.config_options.GetConfigOrDefault(
                                                 kOrtSessionOptionsConfigStrictShapeTypeInference, "0") == "1";
    return onnxruntime::Model::Load(model_location_, model, HasLocalSchema() ? &custom_schema_registries_ : nullptr,
                                    *session_logger_,
                                    ModelOptions(true, strict_shape_type_inference));
  };

  common::Status st = LoadWithLoader(loader, "model_loading_uri");
  if (!st.IsOK()) {
    std::ostringstream oss;
    oss << "Load model from " << ToUTF8String(model_uri) << " failed:" << st.ErrorMessage();
    return common::Status(st.Category(), st.Code(), oss.str());
  }
  return Status::OK();
}

#endif  // !defined(ORT_MINIMAL_BUILD)

#if !defined(ORT_MINIMAL_BUILD) || defined(ORT_EXTENDED_MINIMAL_BUILD)
common::Status InferenceSession::FilterEnabledOptimizers(InlinedHashSet<std::string>&& optimizers_to_disable) {
  optimizers_to_disable_ = std::move(optimizers_to_disable);
  return Status::OK();
}
#endif  // !defined(ORT_MINIMAL_BUILD) || defined(ORT_EXTENDED_MINIMAL_BUILD)

common::Status InferenceSession::Load(const PathString& model_uri) {
  std::string model_type = session_options_.config_options.GetConfigOrDefault(kOrtSessionOptionsConfigLoadModelFormat, "");
  bool has_explicit_type = !model_type.empty();

  if ((has_explicit_type && model_type == "ORT") ||
      (!has_explicit_type && fbs::utils::IsOrtFormatModel(model_uri))) {
    return LoadOrtModel(model_uri);
  }

#if !defined(ORT_MINIMAL_BUILD)
  if (is_model_proto_parsed_) {
    return ORT_MAKE_STATUS(ONNXRUNTIME, FAIL,
                           "ModelProto corresponding to the model to be loaded has already been parsed. "
                           "Invoke Load().");
  }

  return LoadOnnxModel(model_uri);
#else
  return ORT_MAKE_STATUS(ONNXRUNTIME, INVALID_ARGUMENT, "ONNX format model is not supported in this build.");
#endif
}

#ifdef _WIN32
common::Status InferenceSession::Load(const std::string& model_uri) {
  return Load(ToPathString(model_uri));
}
#endif

common::Status InferenceSession::Load(const void* model_data, int model_data_len) {
  std::string model_type = session_options_.config_options.GetConfigOrDefault(kOrtSessionOptionsConfigLoadModelFormat, "");
  bool has_explicit_type = !model_type.empty();

  if ((has_explicit_type && model_type == "ORT") ||
      (!has_explicit_type &&
       fbs::utils::IsOrtFormatModelBytes(model_data, model_data_len))) {
    return LoadOrtModel(model_data, model_data_len);
  }

#if !defined(ORT_MINIMAL_BUILD)
  if (is_model_proto_parsed_) {
    return ORT_MAKE_STATUS(ONNXRUNTIME, FAIL,
                           "ModelProto corresponding to the model to be loaded has already been parsed. "
                           "Invoke Load().");
  }

  auto loader = [this, model_data, model_data_len](std::shared_ptr<onnxruntime::Model>& model) {
    ModelProto model_proto;

    const bool result = model_proto.ParseFromArray(model_data, model_data_len);
    if (!result) {
      return Status(common::ONNXRUNTIME, common::INVALID_PROTOBUF,
                    "Failed to load model because protobuf parsing failed.");
    }
#ifdef ENABLE_LANGUAGE_INTEROP_OPS
    LoadInterOp(model_proto, interop_domains_, [&](const char* msg) { LOGS(*session_logger_, WARNING) << msg; });
    InlinedVector<OrtCustomOpDomain*> domain_ptrs;
    domain_ptrs.reserve(interop_domains_.size());
    std::copy(std::begin(interop_domains_), std::end(interop_domains_), std::back_inserter(domain_ptrs));
    ORT_RETURN_IF_ERROR(AddCustomOpDomains(domain_ptrs));
#endif

    const bool strict_shape_type_inference = session_options_.config_options.GetConfigOrDefault(
                                                 kOrtSessionOptionsConfigStrictShapeTypeInference, "0") == "1";
    return onnxruntime::Model::Load(std::move(model_proto), PathString(), model,
                                    HasLocalSchema() ? &custom_schema_registries_ : nullptr, *session_logger_,
                                    ModelOptions(true, strict_shape_type_inference));
  };

  return LoadWithLoader(loader, "model_loading_array");
#else
  return ORT_MAKE_STATUS(ONNXRUNTIME, INVALID_ARGUMENT, "ONNX format model is not supported in this build.");
#endif
}

#if !defined(ORT_MINIMAL_BUILD)

common::Status InferenceSession::LoadOnnxModel(ModelProto model_proto) {
  if (is_model_proto_parsed_) {
    return ORT_MAKE_STATUS(ONNXRUNTIME, FAIL,
                           "ModelProto corresponding to the model to be loaded has already been parsed. "
                           "Invoke Load().");
  }

  auto loader = [this, &model_proto](std::shared_ptr<onnxruntime::Model>& model) {
#ifdef ENABLE_LANGUAGE_INTEROP_OPS
    LoadInterOp(model_proto, interop_domains_, [&](const char* msg) { LOGS(*session_logger_, WARNING) << msg; });
    InlinedVector<OrtCustomOpDomain*> domain_ptrs;
    domain_ptrs.reserve(interop_domains_.size());
    std::copy(std::begin(interop_domains_), std::end(interop_domains_), std::back_inserter(domain_ptrs));
    ORT_RETURN_IF_ERROR(AddCustomOpDomains(domain_ptrs));
#endif
    const bool strict_shape_type_inference = session_options_.config_options.GetConfigOrDefault(
                                                 kOrtSessionOptionsConfigStrictShapeTypeInference, "0") == "1";
    // This call will move model_proto to the constructed model instance
    return onnxruntime::Model::Load(std::move(model_proto), PathString(), model,
                                    HasLocalSchema() ? &custom_schema_registries_ : nullptr, *session_logger_,
                                    ModelOptions(true, strict_shape_type_inference));
  };

  return LoadWithLoader(loader, "model_loading_proto");
}

common::Status InferenceSession::LoadOnnxModel(std::unique_ptr<ModelProto> p_model_proto) {
  return LoadOnnxModel(std::move(*p_model_proto));
}

common::Status InferenceSession::Load(std::istream& model_istream, bool allow_released_opsets_only) {
  if (is_model_proto_parsed_) {
    return ORT_MAKE_STATUS(ONNXRUNTIME, FAIL,
                           "ModelProto corresponding to the model to be loaded has already been parsed. "
                           "Invoke Load().");
  }

  auto loader = [this, &model_istream, &allow_released_opsets_only](std::shared_ptr<onnxruntime::Model>& model) {
    ModelProto model_proto;
    Status st = Model::Load(model_istream, &model_proto);
    if (!st.IsOK()) {
      return st;
    }
#ifdef ENABLE_LANGUAGE_INTEROP_OPS
    LoadInterOp(model_proto, interop_domains_, [&](const char* msg) { LOGS(*session_logger_, WARNING) << msg; });
    InlinedVector<OrtCustomOpDomain*> domain_ptrs;
    domain_ptrs.reserve(interop_domains_.size());
    std::copy(std::begin(interop_domains_), std::end(interop_domains_), std::back_inserter(domain_ptrs));
    ORT_RETURN_IF_ERROR(AddCustomOpDomains(domain_ptrs));
#endif
    const bool strict_shape_type_inference = session_options_.config_options.GetConfigOrDefault(
                                                 kOrtSessionOptionsConfigStrictShapeTypeInference, "0") == "1";
    ModelOptions model_opts(allow_released_opsets_only,
                            strict_shape_type_inference);
    return onnxruntime::Model::Load(std::move(model_proto), PathString(), model,
                                    HasLocalSchema() ? &custom_schema_registries_ : nullptr,
                                    *session_logger_, model_opts);
  };

  return LoadWithLoader(loader, "model_loading_istream");
}

common::Status InferenceSession::Load() {
  if (!is_model_proto_parsed_) {
    return ORT_MAKE_STATUS(ONNXRUNTIME, FAIL,
                           "ModelProto corresponding to the model to be loaded has not been parsed yet. "
                           "This API should be called in conjunction with a ctor that takes a model abstraction.");
  }

  auto loader = [this](std::shared_ptr<onnxruntime::Model>& model) {
#ifdef ENABLE_LANGUAGE_INTEROP_OPS
    LoadInterOp(this->model_proto_, interop_domains_, [&](const char* msg) { LOGS(*session_logger_, WARNING) << msg; });
    InlinedVector<OrtCustomOpDomain*> domain_ptrs;
    domain_ptrs.reserve(interop_domains_.size());
    std::copy(std::begin(interop_domains_), std::end(interop_domains_), std::back_inserter(domain_ptrs));
    ORT_RETURN_IF_ERROR(AddCustomOpDomains(domain_ptrs));
#endif
    const bool strict_shape_type_inference = session_options_.config_options.GetConfigOrDefault(
                                                 kOrtSessionOptionsConfigStrictShapeTypeInference, "0") == "1";
    const bool allow_released_opsets_only = session_options_.config_options.GetConfigOrDefault(
                                                kOrtSessionOptionsConfigStrictAllowReleasedOpsetsOnly, "1") == "1";

    // Pass on ownership of the parsed ModelProto to the Model instance (its job here is done by this stage)
    return Model::Load(std::move(this->model_proto_), model_location_, model,
                       HasLocalSchema() ? &custom_schema_registries_ : nullptr, *session_logger_,
                       ModelOptions(allow_released_opsets_only, strict_shape_type_inference));
  };

  return LoadWithLoader(loader, "model_loading_from_saved_proto");
}

common::Status InferenceSession::TransformGraph(onnxruntime::Graph& graph, bool saving_model_in_ort_format) {
  // The transformer order:
  // 1. ensure potential QDQ node units have unique DQ nodes (required transformer).
  //    - This is a required transformer as the ORT code has a hard requirement there are no overlapping QDQ node units.
  //    - We run it here in case optimizers are disabled.
  // 2. run level 1 optimizations. these only use ONNX operators.
  // 3. partition nodes based on EP capabilities. EPs may fuse nodes during this process.
  // 4. run level 2+ optimizations. level 2 and 3 optimizations use contrib ops.
  // 5. insert cast nodes (required transformer).
  // 6. insert copy nodes (required transformer).

  auto apply_transformer_once = [](const GraphTransformer& transformer, const logging::Logger& logger,
                                   Graph& graph) {
    bool modified = false;
    return transformer.Apply(graph, modified, logger);
  };

  // ensure potential QDQ node units have unique DQ nodes
  if (const bool disable_quant_qdq =
          session_options_.config_options.GetConfigOrDefault(kOrtSessionOptionsDisableQuantQDQ, "0") == "1";
      !disable_quant_qdq) {
    EnsureUniqueDQForNodeUnit ensure_unique_dq_for_node_unit{};
    ORT_RETURN_IF_ERROR_SESSIONID_(apply_transformer_once(ensure_unique_dq_for_node_unit, *session_logger_, graph));
  }

  // apply execution provider independent level 1 graph optimizations.
  ORT_RETURN_IF_ERROR_SESSIONID_(graph_transformer_mgr_.ApplyTransformers(graph, TransformerLevel::Level1, *session_logger_));

  // if saving model to ORT format we only assign nodes a custom EP can handle and don't compile them.
  // we do this to preserve the original nodes in the model but prevent optimizers from changing them.
  // at runtime, the ORT format model will re-do the partitioning/compilation of these nodes, which may change
  // to cover fewer nodes due to device capabilities.
  auto mode = saving_model_in_ort_format ? GraphPartitioner::Mode::kAssignOnly
                                         : GraphPartitioner::Mode::kNormal;

  layout_transformer::TransformLayoutFunction transform_layout_fn = nullptr;

  // only provide NCWH to NHWC layout transformer if supported
  if (layout_transformer::IsSupportedOpset(graph)) {
    // we want to run L1 transformers after the layout transform primarily to constant fold any initializers
    // that get converted to an alternative layout.
    // create a lambda to combine the two operations in the layout transformation function
    transform_layout_fn = [this](Graph& graph_to_transform, bool& modified,
                                 const IExecutionProvider& execution_provider,
                                 const layout_transformer::DebugGraphFn& debug_graph_fn) -> Status {
      AllocatorPtr cpu_allocator = std::make_shared<CPUAllocator>();
      ORT_RETURN_IF_ERROR_SESSIONID_(
          layout_transformer::TransformLayoutForEP(graph_to_transform, modified, execution_provider,
                                                   std::move(cpu_allocator), debug_graph_fn));

      if (modified) {
        ORT_RETURN_IF_ERROR_SESSIONID_(
            graph_transformer_mgr_.ApplyTransformers(graph_to_transform, TransformerLevel::Level1, *session_logger_));

        // debug the graph after the L1 transformers have run against any layout transformation changes.
        // this is prior to GraphPartitioner::GetCapabilityForEP calling IExecutionProvider::GetCapability the second
        // time to validate the EP that requested the layout transformation can take all nodes using the new layout.
        // if that fails, this allows debugging the graph used in that GetCapability call.
        if (debug_graph_fn) {
          debug_graph_fn(graph_to_transform);
        }
      }

      return Status::OK();
    };
  }

  // debug infrastructure for layout transformation. it's extremely difficult to trace the transpose optimizer changes
  // manually, so dumping out the model so it can be viewed in Netron makes it far easier
  layout_transformer::DebugGraphFn debug_graph_fn;
  if (transform_layout_fn) {
    bool enable_debug = session_options_.config_options.GetConfigOrDefault(kDebugLayoutTransformation, "0") == "1";

    if (enable_debug) {
      // init counter to 1 to match to documentation and have a more natural output filename of '..._step_1.onnx'
      // for the result of the first step in layout transformation
      debug_graph_fn = [counter = 1, this](const Graph& graph) mutable {
        if (graph.GraphProtoSyncNeeded()) {
          ORT_THROW_IF_ERROR(
              Model::Save(*model_, "post_layout_transform_step_" + std::to_string(counter) + ".onnx"));
        }

        // counter is used to denote the step, so increment regardless of whether we wrote out the model in this step.
        ++counter;
      };
    }
  }

  // Do partitioning based on execution providers' capabilities.
  GraphPartitioner partitioner(kernel_registry_manager_, execution_providers_);
  ORT_RETURN_IF_ERROR_SESSIONID_(partitioner.Partition(graph, session_state_->GetMutableFuncMgr(), transform_layout_fn,
                                                       mode, debug_graph_fn));

  // apply Level2 and higher transformers.
  // we do not run Level 1 again as those transformers assume partitioning will run later to do node assignment.
  for (int i = static_cast<int>(TransformerLevel::Level2); i <= static_cast<int>(TransformerLevel::MaxLevel); i++) {
    ORT_RETURN_IF_ERROR_SESSIONID_(
        graph_transformer_mgr_.ApplyTransformers(graph, static_cast<TransformerLevel>(i), *session_logger_));
  }

  // Insert cast node/s.
  {
    const InlinedVector<gsl::not_null<const KernelRegistry*>> kernel_regs =
        kernel_registry_manager_.GetKernelRegistriesByProviderType(kCpuExecutionProvider);
    const KernelRegistry* cpu_regs = nullptr;
    if (!kernel_regs.empty()) {
      cpu_regs = kernel_regs[0];
    }
    InsertCastTransformer insert_cast_transformer{"CastFloat16Transformer", cpu_regs};
    ORT_RETURN_IF_ERROR_SESSIONID_(apply_transformer_once(insert_cast_transformer, *session_logger_, graph));
  }

  // Insert copy node/s.
  {
    std::vector<std::string> provider_types;
    for (auto& provider_ptr : execution_providers_) {
      provider_types.push_back(provider_ptr->Type());
    }

    MemcpyTransformer copy_transformer{provider_types, kernel_registry_manager_};
    ORT_RETURN_IF_ERROR_SESSIONID_(apply_transformer_once(copy_transformer, *session_logger_, graph));
  }

  return Status::OK();
}
#endif  // !defined(ORT_MINIMAL_BUILD)

static Status LoadOrtModelBytes(const PathString& model_uri,
                                gsl::span<const uint8_t>& bytes,
                                std::vector<uint8_t>& bytes_data_holder) {
  size_t num_bytes = 0;
  ORT_RETURN_IF_ERROR(Env::Default().GetFileLength(model_uri.c_str(), num_bytes));

  bytes_data_holder.resize(num_bytes);

  std::ifstream bytes_stream(model_uri, std::ifstream::in | std::ifstream::binary);
  bytes_stream.read(reinterpret_cast<char*>(bytes_data_holder.data()), num_bytes);

  if (!bytes_stream) {
    return ORT_MAKE_STATUS(ONNXRUNTIME, FAIL,
                           "Load model from ", ToUTF8String(model_uri), " failed. Only ",
                           bytes_stream.gcount(), "/", num_bytes, " bytes were able to be read.");
  }

  bytes = gsl::span<const uint8_t>(bytes_data_holder.data(), num_bytes);

  return Status::OK();
}

Status InferenceSession::LoadOrtModel(const PathString& model_uri) {
  return LoadOrtModelWithLoader(
      [&]() {
        model_location_ = model_uri;
        ORT_RETURN_IF_ERROR(
            LoadOrtModelBytes(model_location_, ort_format_model_bytes_, ort_format_model_bytes_data_holder_));
        return Status::OK();
      });
}

Status InferenceSession::LoadOrtModel(const void* model_data, int model_data_len) {
  return LoadOrtModelWithLoader([&]() {
    const auto& config_options = GetSessionOptions().config_options;
    const auto use_ort_model_bytes_directly =
        config_options.GetConfigOrDefault(kOrtSessionOptionsConfigUseORTModelBytesDirectly, "0") == "1";

    if (!use_ort_model_bytes_directly) {
      // copy bytes as we need them to be available when InferenceSession::Initialize is called later.
      ort_format_model_bytes_data_holder_.resize(model_data_len);
      std::copy_n(reinterpret_cast<const uint8_t*>(model_data), model_data_len,
                  ort_format_model_bytes_data_holder_.data());
      ort_format_model_bytes_ = gsl::span<const uint8_t>(ort_format_model_bytes_data_holder_.data(), model_data_len);
    } else {
      // Use the model_data directly to reduce memory consumption
      // This will require the model_data to be alive until the InferenceSession is initialized
      ort_format_model_bytes_ = gsl::span<const uint8_t>(reinterpret_cast<const uint8_t*>(model_data), model_data_len);
    }
    return Status::OK();
  });
}

Status InferenceSession::LoadOrtModelWithLoader(std::function<Status()> load_ort_format_model_bytes) {
  static_assert(FLATBUFFERS_LITTLEENDIAN, "ORT format only supports little-endian machines");

  std::lock_guard<onnxruntime::OrtMutex> l(session_mutex_);

  if (is_model_loaded_) {  // already loaded
    Status status(common::ONNXRUNTIME, common::MODEL_LOADED, "This session already contains a loaded model.");
    LOGS(*session_logger_, ERROR) << status.ErrorMessage();
    return status;
  }

  if (is_inited_) {
    Status status(common::ONNXRUNTIME, common::MODEL_LOADED, "This session has already been initialized.");
    LOGS(*session_logger_, ERROR) << status.ErrorMessage();
    return status;
  }

  ORT_RETURN_IF_ERROR(load_ort_format_model_bytes());

  // Verify the ort_format_model_bytes_ is a valid InferenceSessionBuffer before we access the data
  flatbuffers::Verifier verifier(ort_format_model_bytes_.data(), ort_format_model_bytes_.size());
  ORT_RETURN_IF_NOT(fbs::VerifyInferenceSessionBuffer(verifier), "ORT model verification failed.");

  const auto* fbs_session = fbs::GetInferenceSession(ort_format_model_bytes_.data());
  ORT_RETURN_IF(nullptr == fbs_session, "InferenceSession is null. Invalid ORT format model.");

  // Check version mismatch, for now we will only proceed when runtime version matches the model's ort version
  const auto* fbs_ort_model_version = fbs_session->ort_version();
  ORT_RETURN_IF(fbs_ort_model_version == nullptr, "Serialized version info is null. Invalid ORT format model.");

  const auto model_version = std::stoi(fbs_ort_model_version->str());
  const bool is_supported = IsOrtModelVersionSupported(model_version);

  OrtFormatLoadOptions load_options{};

#if defined(ORT_MINIMAL_BUILD)
  // Note about the ORT format version 5 breaking change.
  // TODO This change was introduced in 1.13. Remove this note a few releases later, e.g., 1.15.
  constexpr auto* kOrtFormatVersion5BreakingChangeNote =
      "This build doesn't support ORT format models older than version 5. "
      "See: https://github.com/microsoft/onnxruntime/blob/rel-1.14.0/docs/ORT_Format_Update_in_1.13.md";

  ORT_RETURN_IF(!is_supported,
                "The ORT format model version [", fbs_ort_model_version->string_view(),
                "] is not supported in this build ", ORT_VERSION, ". ",
                kOrtFormatVersion5BreakingChangeNote);
#else   // ^^ defined(ORT_MINIMAL_BUILD) ^^ / vv !defined(ORT_MINIMAL_BUILD) vv
  const auto has_saved_runtime_optimizations = [](const fbs::InferenceSession& fbs_session) -> bool {
    if (const auto* fbs_model = fbs_session.model()) {
      if (const auto* fbs_graph = fbs_model->graph()) {
        if (const auto* fbs_runtime_opts = fbs_graph->runtime_optimizations()) {
          if (const auto* fbs_runtime_opt_records = fbs_runtime_opts->records()) {
            return fbs_runtime_opt_records->size() > 0;
          }
        }
      }
    }
    return false;
  };

  // models prior to v5 can be handled by inserting the kernel constraints in a full build
  const bool is_supported_with_update = model_version < 5;

  if (is_supported_with_update && has_saved_runtime_optimizations(*fbs_session)) {
    LOGS(*session_logger_, WARNING)
        << "The old ORT format model (version " << fbs_ort_model_version->string_view()
        << ") has saved runtime optimizations. They will be ignored.";
    load_options.ignore_saved_runtime_optimizations = true;
  }

  ORT_RETURN_IF_NOT(is_supported || is_supported_with_update,
                    "The ORT format model version [", fbs_ort_model_version->string_view(),
                    "] is not supported in this build ", ORT_VERSION, ".");
#endif  // !defined(ORT_MINIMAL_BUILD)

  const auto* fbs_model = fbs_session->model();
  ORT_RETURN_IF(nullptr == fbs_model, "Missing Model. Invalid ORT format model.");

  // if we're using the bytes directly because kOrtSessionOptionsConfigUseORTModelBytesDirectly was set and the user
  // provided an existing buffer of bytes when creating the InferenceSession, ort_format_model_bytes_data_holder_
  // will be empty.
  // if that is the case we also allow creating initializers that directly use those bytes.
  const auto& config_options = session_options_.config_options;
  using_ort_model_bytes_for_initializers_ =
      load_options.can_use_flatbuffer_for_initializers =
          ort_format_model_bytes_data_holder_.empty() &&
          config_options.GetConfigOrDefault(kOrtSessionOptionsConfigUseORTModelBytesForInitializers, "0") == "1";

  // need to go from unique_ptr to shared_ptr when moving into model_
  std::unique_ptr<Model> tmp_model;
#if !defined(ORT_MINIMAL_BUILD)
  ORT_RETURN_IF_ERROR(Model::LoadFromOrtFormat(*fbs_model,
                                               HasLocalSchema() ? &custom_schema_registries_ : nullptr,
                                               load_options, *session_logger_, tmp_model));
#else
  ORT_RETURN_IF_ERROR(Model::LoadFromOrtFormat(*fbs_model, load_options, *session_logger_, tmp_model));
#endif

  ORT_RETURN_IF_ERROR(SaveModelMetadata(*tmp_model));
  model_ = std::move(tmp_model);

  KernelTypeStrResolver kernel_type_str_resolver{};
  if (const auto* fbs_kernel_type_str_resolver = fbs_session->kernel_type_str_resolver();
      fbs_kernel_type_str_resolver != nullptr) {
    ORT_RETURN_IF_ERROR(kernel_type_str_resolver.LoadFromOrtFormat(*fbs_kernel_type_str_resolver));
  } else {
#if !defined(ORT_MINIMAL_BUILD)
    // insert the kernel type constraints if we're updating an old model that had kernel hashes.
    if (is_supported_with_update) {
      ORT_RETURN_IF_ERROR(kernel_type_str_resolver.RegisterGraphNodeOpSchemas(model_->MainGraph()));
    }
#endif
  }

#if !defined(ORT_MINIMAL_BUILD) || defined(ORT_EXTENDED_MINIMAL_BUILD)
  ORT_RETURN_IF_ERROR(
      kernel_type_str_resolver_utils::AddLayoutTransformationRequiredOpsToKernelTypeStrResolver(
          kernel_type_str_resolver));
#endif  // !defined(ORT_MINIMAL_BUILD) || defined(ORT_EXTENDED_MINIMAL_BUILD)
  kernel_registry_manager_.SetKernelTypeStrResolver(std::move(kernel_type_str_resolver));

  is_model_loaded_ = true;

  return Status::OK();
}

bool InferenceSession::IsInitialized() const {
  std::lock_guard<onnxruntime::OrtMutex> l(session_mutex_);
  return is_inited_;
}

static bool ModelHasFP16InputsHelper(const onnx::TypeProto& type_proto) {
  switch (type_proto.value_case()) {
    case ::onnx::TypeProto::ValueCase::kTensorType: {
      if (type_proto.has_tensor_type()) {
        auto& tensor_type = type_proto.tensor_type();
        if (tensor_type.elem_type() == ONNX_NAMESPACE::TensorProto_DataType::TensorProto_DataType_FLOAT16) {
          return true;
        }
      }
      break;
    }
    case ::onnx::TypeProto::ValueCase::kSequenceType: {
      if (type_proto.has_sequence_type()) {
        auto& sequence_type = type_proto.sequence_type();
        return ModelHasFP16InputsHelper(sequence_type.elem_type());
      }
      break;
    }
    case ::onnx::TypeProto::ValueCase::kMapType: {
      if (type_proto.has_map_type()) {
        auto& map_type = type_proto.map_type();
        return ModelHasFP16InputsHelper(map_type.value_type());
      }
      break;
    }
    default:
      break;
  }
  return false;
}

static bool ModelHasFP16Inputs(const Graph& graph) {
  for (auto& input : graph.GetInputs()) {
    if (input->Exists() && ModelHasFP16InputsHelper(*(input->TypeAsProto()))) {
      return true;
    }
  }
  return false;
}

common::Status InferenceSession::AddPrePackedWeightsContainer(PrepackedWeightsContainer* prepacked_weights_container) {
  if (prepacked_weights_container == nullptr) {
    return ORT_MAKE_STATUS(ONNXRUNTIME, INVALID_ARGUMENT,
                           "The provided PrePackedWeightsContainer instance to be added to the session is null");
  }

  if (prepacked_weights_container_ != nullptr) {
    return ORT_MAKE_STATUS(ONNXRUNTIME, INVALID_ARGUMENT,
                           "The session already has a PrePackedWeightsContainer instance");
  }

  prepacked_weights_container_ = prepacked_weights_container;

  return Status::OK();
}

namespace {
Status PartitionOrtFormatModel(onnxruntime::Graph& graph,
                               const ExecutionProviders& providers,
                               KernelRegistryManager& kernel_registry_manager,
                               SessionState& session_state) {
  layout_transformer::TransformLayoutFunction transform_layout_fn = nullptr;

#if !defined(ORT_MINIMAL_BUILD) || defined(ORT_EXTENDED_MINIMAL_BUILD)
  // only provide NCWH to NHWC layout transformer if supported
  if (layout_transformer::IsSupportedOpset(graph)) {
    transform_layout_fn =
        [](Graph& graph_to_transform, bool& modified,
           const IExecutionProvider& execution_provider,
           const layout_transformer::DebugGraphFn& debug_graph_fn) -> Status {
      AllocatorPtr cpu_allocator = std::make_shared<CPUAllocator>();
      return layout_transformer::TransformLayoutForEP(graph_to_transform, modified, execution_provider,
                                                      std::move(cpu_allocator), debug_graph_fn);
    };
  }
#endif  // !defined(ORT_MINIMAL_BUILD) || defined(ORT_EXTENDED_MINIMAL_BUILD)

  GraphPartitioner partitioner(kernel_registry_manager, providers);
  ORT_RETURN_IF_ERROR(partitioner.Partition(graph,
                                            session_state.GetMutableFuncMgr(),
                                            transform_layout_fn,
                                            GraphPartitioner::Mode::kOrtFormatLoad));

  return Status::OK();
}

#if !defined(ORT_MINIMAL_BUILD) || defined(ORT_EXTENDED_MINIMAL_BUILD)
Status ApplyOrtFormatModelRuntimeOptimizations(
    onnxruntime::Graph& graph, const logging::Logger& logger, const SessionOptions& session_options,
    const InlinedHashSet<std::string>& optimizers_to_disable, const IExecutionProvider& cpu_ep) {
  bool modified = false;

  for (int level = static_cast<int>(TransformerLevel::Level2);
       level <= static_cast<int>(session_options.graph_optimization_level);
       ++level) {
    const auto transformers = optimizer_utils::GenerateTransformersForMinimalBuild(
        static_cast<TransformerLevel>(level), session_options, SatRuntimeOptimizationLoadContext{}, cpu_ep,
        optimizers_to_disable);

    for (const auto& transformer : transformers) {
      ORT_RETURN_IF_ERROR(transformer->Apply(graph, modified, logger));
    }
  }

  return Status::OK();
}
#endif  // !defined(ORT_MINIMAL_BUILD) || defined(ORT_EXTENDED_MINIMAL_BUILD)
}  // namespace

static void ResolveMemoryPatternFlags(SessionState& session_state) {
  session_state.ResolveMemoryPatternFlag();

  for (const auto& entry : session_state.GetSubgraphSessionStateMap()) {
    for (const auto& name_to_subgraph_session_state : entry.second) {
      ResolveMemoryPatternFlags(*name_to_subgraph_session_state.second);
    }
  }
}
#if defined(_MSC_VER) && !defined(__clang__)
#pragma warning(push)
// VC++ reports: "Releasing unheld lock 'l' in function 'onnxruntime::InferenceSession::Initialize'". But I don't see anything wrong.
#pragma warning(disable : 26117)
#endif
common::Status InferenceSession::Initialize() {
  Status status = Status::OK();
  TimePoint tp;
  if (session_profiler_.IsEnabled()) {
    tp = session_profiler_.Start();
  }

  ORT_TRY {
    LOGS(*session_logger_, INFO) << "Initializing session.";
    const Env& env = Env::Default();
    env.GetTelemetryProvider().LogSessionCreationStart();

    bool have_cpu_ep = false;

    {
      std::lock_guard<onnxruntime::OrtMutex> initial_guard(session_mutex_);

      if (!is_model_loaded_) {
        LOGS(*session_logger_, ERROR) << "Model was not loaded";
        return common::Status(common::ONNXRUNTIME, common::FAIL, "Model was not loaded.");
      }

      if (is_inited_) {  // already initialized
        LOGS(*session_logger_, INFO) << "Session has already been initialized.";
        return common::Status::OK();
      }

      have_cpu_ep = execution_providers_.Get(onnxruntime::kCpuExecutionProvider) != nullptr;
    }

    // Verify that there are no external initializers in the graph if external data is disabled.
    onnxruntime::Graph& graph = model_->MainGraph();
#ifdef DISABLE_EXTERNAL_INITIALIZERS
    const InitializedTensorSet& initializers = graph.GetAllInitializedTensors();
    for (const auto& it : initializers) {
      if (utils::HasExternalData(*it.second)) {
        return common::Status(common::ONNXRUNTIME, common::FAIL,
                              "Initializer tensors with external data is not allowed.");
      }
    }
#endif

    // Register default CPUExecutionProvider if user didn't provide it through the Register() calls.
    // RegisterExecutionProvider locks the session_mutex_ so we can't be holding it when we call that
    if (!have_cpu_ep) {
      LOGS(*session_logger_, INFO) << "Adding default CPU execution provider.";
      CPUExecutionProviderInfo epi{session_options_.enable_cpu_mem_arena};
      auto p_cpu_exec_provider = std::make_unique<CPUExecutionProvider>(epi, true /* delay allocator registration to allow sharing */);
      ORT_RETURN_IF_ERROR_SESSIONID_(RegisterExecutionProvider(std::move(p_cpu_exec_provider)));
      execution_providers_.SetCpuProviderWasImplicitlyAdded(true);
    }

    // re-acquire mutex
    std::lock_guard<onnxruntime::OrtMutex> l(session_mutex_);

#if !defined(DISABLE_EXTERNAL_INITIALIZERS) && !defined(ORT_MINIMAL_BUILD)
    if (!session_options_.external_initializers.empty()) {
      ORT_RETURN_IF_ERROR_SESSIONID_(graph.InjectExternalInitializedTensors(session_options_.external_initializers));
      InlinedHashMap<std::string, OrtValue>{}.swap(session_options_.external_initializers);
    }
#endif

#ifdef ONNXRUNTIME_ENABLE_INSTRUMENT
    TraceLoggingWriteStart(session_activity, "OrtInferenceSessionActivity");
    session_activity_started_ = true;
#endif

    // now that we have all the execution providers, create the session state
    session_state_ = std::make_unique<SessionState>(
        model_->MainGraph(),
        execution_providers_,
        GetIntraOpThreadPoolToUse(),
        GetInterOpThreadPoolToUse(),
        data_transfer_mgr_,
        *session_logger_,
        session_profiler_,
        session_options_,
        prepacked_weights_container_);

    bool use_env_allocators =
        session_options_.config_options.GetConfigOrDefault(kOrtSessionOptionsConfigUseEnvAllocators, "0") == "1";
    if (use_env_allocators) {
      LOGS(*session_logger_, INFO) << "This session will use the allocator registered with the environment.";
      session_state_->UpdateAllocatorsWithEnvAllocators(environment_.GetRegisteredSharedAllocators());
    }

#if !defined(ORT_MINIMAL_BUILD) && defined(ORT_MEMORY_PROFILE)
    // Don't want to pollute SessionState constructor since memory profile is enabled optionally.
    session_state_->SetMemoryProfiler(&memory_profiler_);
#endif

    // Collect the kernel registries from execution provider instances;
    // There are 2 kinds of kernel registries with priority from high to low as below,
    // 1. Custom execution provider type specific kernel registries.
    // 2. common execution provider type specific kernel registries.
    // Kernel registries are shared across sessions.
    // The 1st ones should have already been registered via session-level API into KernelRegistryManager.
    //
    // Register 2nd registries into KernelRegistryManager.
    ORT_RETURN_IF_ERROR_SESSIONID_(kernel_registry_manager_.RegisterKernels(execution_providers_));

    const bool loading_ort_format = !ort_format_model_bytes_.empty();
    const bool saving_model = !session_options_.optimized_model_filepath.empty();
    const bool saving_ort_format = [&]() {
      if (saving_model) {
        const std::string model_type = session_options_.config_options.GetConfigOrDefault(kOrtSessionOptionsConfigSaveModelFormat, "");
        const bool has_explicit_type = !model_type.empty();
        return ((has_explicit_type && model_type == "ORT") ||
                (!has_explicit_type &&
                 fbs::utils::IsOrtFormatModel(session_options_.optimized_model_filepath)));
      }
      return false;
    }();

    if (!loading_ort_format) {
#if !defined(ORT_MINIMAL_BUILD)
      const auto minimal_build_opt_config_value = session_options_.config_options.GetConfigOrDefault(
          kOrtSessionOptionsConfigMinimalBuildOptimizations, "");
      MinimalBuildOptimizationHandling minimal_build_optimization_handling{};
      ORT_RETURN_IF_ERROR_SESSIONID_(GetMinimalBuildOptimizationHandling(minimal_build_opt_config_value,
                                                                         saving_ort_format,
                                                                         minimal_build_optimization_handling));

      auto record_runtime_optimization_produced_op_schema = [this](const ONNX_NAMESPACE::OpSchema& op_schema) {
        saved_runtime_optimization_produced_node_op_schemas_.insert(&op_schema);
        return Status::OK();
      };

      // add predefined transformers
      ORT_RETURN_IF_ERROR_SESSIONID_(AddPredefinedTransformers(graph_transformer_mgr_,
                                                               session_options_.graph_optimization_level,
                                                               minimal_build_optimization_handling,
                                                               record_runtime_optimization_produced_op_schema));

#ifdef USE_DML
      if (execution_providers_.Get(kDmlExecutionProvider)) {
        // DML graph fusion is an important runtime optimization that cannot be done ahead of time; it must be disabled
        // when running in "offline mode" and saving an optimized model to disk. To support users that want to optimize
        // models offline, and then disable graph optimizations when running "online", this transformer ignores the ORT
        // graph optimization level and is generally always applied.
        bool dml_graph_fusion_enabled = session_options_.optimized_model_filepath.empty() &&
                                        session_options_.config_options.GetConfigOrDefault(kOrtSessionOptionsConfigDisableDmlGraphFusion, "0") == "0";

        if (dml_graph_fusion_enabled) {
          std::unique_ptr<onnxruntime::GraphTransformer> dmlGraphFusionTransformer = std::make_unique<Dml::DmlGraphFusionTransformer>("DmlGraphFusionTransformer",
                                                                                                                                      execution_providers_.Get(kDmlExecutionProvider));
          if (dmlGraphFusionTransformer == nullptr) {
            return Status(common::ONNXRUNTIME, common::FAIL, "DmlGraphFusionTransformer is nullptr");
          }
          ORT_RETURN_IF_ERROR_SESSIONID_(graph_transformer_mgr_.Register(std::move(dmlGraphFusionTransformer), onnxruntime::TransformerLevel::Level3));
        }

        // This transformer applies DML-specific fusions that go beyond what ORT offers by default
        bool dml_operator_fusion_enabled = session_options_.graph_optimization_level >= TransformerLevel::Level2;
        if (dml_operator_fusion_enabled) {
          std::unique_ptr<onnxruntime::GraphTransformer> dmlOperatorFusionTransformer = std::make_unique<Dml::GraphTransformer>("DmlOperatorFusionTransformer");
          if (dmlOperatorFusionTransformer == nullptr) {
            return Status(common::ONNXRUNTIME, common::FAIL, "DmlOperatorFusionTransformer is nullptr");
          }
          ORT_RETURN_IF_ERROR_SESSIONID_(graph_transformer_mgr_.Register(std::move(dmlOperatorFusionTransformer), onnxruntime::TransformerLevel::Level2));
        }
      }
#endif

      // apply any transformations to the main graph and any subgraphs
      ORT_RETURN_IF_ERROR_SESSIONID_(TransformGraph(graph, saving_ort_format));

      // now that all the transforms are done, call Resolve on the main graph. this will recurse into the subgraphs.
      ORT_RETURN_IF_ERROR_SESSIONID_(graph.Resolve());

      // Currently CUDA graph is only considered by CUDA EP and TRT EP.
      //
      // Check for CUDA EP:
      // If the CUDA EP is part of the providers list for this session AND
      // The CUDA EP is configured to do a graph capture AND
      // All the "compute" graph nodes have been assigned to the CUDA EP,
      // Then the CUDA EP is cached for triggering a ReplayGraph() in Run().
      //
      // Check for TRT EP:
      // If the TRT EP is part of the providers list for this session AND
      // The TRT EP is configured to do a graph capture AND
      // All the graph nodes have been assigned to the TRT EP,
      // Then the TRT EP is cached for triggering a ReplayGraph() in Run().
      std::vector<const char*> cuda_graph_support_ep_list = {onnxruntime::kTensorrtExecutionProvider, onnxruntime::kCudaExecutionProvider};

      for (auto& it : cuda_graph_support_ep_list) {
        auto* target_ep = execution_providers_.Get(it);

        if (target_ep && target_ep->IsGraphCaptureEnabled()) {
          // CUDA Graphs can't work with control flow nodes
          if (HasControlflowNodes(graph)) {
            LOGS(*session_logger_, ERROR) << "This session cannot use the CUDA Graph feature as requested by the user "
                                          << "as the model has control flow nodes which can't be supported by CUDA Graphs.";

            ORT_RETURN_IF_ERROR_SESSIONID_(
                ORT_MAKE_STATUS(ONNXRUNTIME, FAIL,
                                "This session cannot use the CUDA Graph feature as requested by the user "
                                "as the model has control flow nodes which can't be supported by CUDA Graphs."));
          }

          if (strcmp(target_ep->Type().c_str(), onnxruntime::kCudaExecutionProvider) == 0) {
            // Ensure that all nodes have been partitioned to CUDA or CPU EP && there are no memcpy nodes
            // The reasoning behind this logic is that certain shape nodes will be forced onto CPU
            // and as long as there are no memcpy nodes this is confirmation that no compute nodes have been placed on the CPU EP
            // which is all we care about.
            if (!AreAllComputeNodesAssignedToCudaEp(graph)) {
              LOGS(*session_logger_, ERROR) << "This session cannot use the CUDA Graph feature as requested by the user "
                                            << " as all compute graph nodes have not been partitioned to the CUDA EP.";

              ORT_RETURN_IF_ERROR_SESSIONID_(
                  ORT_MAKE_STATUS(ONNXRUNTIME, FAIL,
                                  "This session cannot use the CUDA Graph feature as requested by the user "
                                  " as all compute graph nodes have not been partitioned to the CUDA EP."));
            }

            // Log a warning for the user to know that there are shape subgraphs that will execute on CPU
            if (HasShapeSubgraphNodes(graph)) {
              LOGS(*session_logger_, WARNING) << "This model has shape massaging nodes that will execute on CPU. "
                                              << "Use the CUDA Graph feature with caution. "
                                              << "As long as the intermediate shapes produced in the model "
                                              << "using the representative input used to capture the CUDA graph, "
                                              << "will match the shapes produced in the model for other inputs "
                                              << "of the same shape as the representative input (common case), "
                                              << "it is safe to use the CUDA Graph feature.";
            }
          } else {
            // Following code path is for TRT EP currently.
            if (!AreAllNodesInMainGraphAssignedToOneEp(graph, target_ep->Type())) {
              LOGS(*session_logger_, ERROR) << "This session cannot use the CUDA Graph feature as requested by the user "
                                            << "as all the graph nodes have not been assigned to "
                                            << target_ep->Type();

              // Return error status as we don't want the session initialization to complete successfully
              // if the user has requested usage of CUDA Graph feature and we cannot honor that.
              ORT_RETURN_IF_ERROR_SESSIONID_(
                  ORT_MAKE_STATUS(ONNXRUNTIME, FAIL,
                                  "This session cannot use the CUDA Graph feature as requested by the user "
                                  "as all the graph nodes have not been assigned to " +
                                      target_ep->Type()));
            }
          }

          LOGS(*session_logger_, INFO) << "This session will use the CUDA Graph feature as requested by the user.";
          cached_execution_provider_for_graph_replay_.SetExecutionProvider(target_ep);
          break;  // Make sure only one ep can run CUDA graph.
        }
      }

      const bool disable_cpu_ep_fallback = session_options_.config_options.GetConfigOrDefault(
                                               kOrtSessionOptionsDisableCPUEPFallback, "0") == "1";

      // Handle the option to disable the fallback of graph nodes to the CPU EP.
      // If the user disabled fallback, but also explicitly added the CPU EP to the session, return an error status.
      // If the user disabled fallback and any graph node is assigned to the CPU EP, return an error status.
      if (disable_cpu_ep_fallback) {
        // Returns true if any graph nodes have been assigned to the CPU EP.
        auto are_nodes_assigned_to_cpu_ep = [](const Graph& graph) -> bool {
          for (const auto& node : graph.Nodes()) {
            const auto& node_provider = node.GetExecutionProviderType();

            if (node_provider.empty() || node_provider == onnxruntime::kCpuExecutionProvider) {
              return true;
            }
          }

          return false;
        };

        if (!execution_providers_.GetCpuProviderWasImplicitlyAdded()) {
          const char* err_msg =
              "Conflicting session configuration: explicitly added the CPU EP to the "
              "session, but also disabled fallback to the CPU EP via session configuration options.";

          LOGS(*session_logger_, ERROR) << err_msg;
          ORT_RETURN_IF_ERROR_SESSIONID_(ORT_MAKE_STATUS(ONNXRUNTIME, INVALID_ARGUMENT, err_msg));
        } else if (are_nodes_assigned_to_cpu_ep(graph)) {
          const char* err_msg =
              "This session contains graph nodes that are assigned to the default CPU EP, "
              "but fallback to CPU EP has been explicitly disabled by the user.";
          LOGS(*session_logger_, ERROR) << err_msg;
          ORT_RETURN_IF_ERROR_SESSIONID_(ORT_MAKE_STATUS(ONNXRUNTIME, FAIL, err_msg));
        }
      }

      // Update temporary copies of metadata, input- and output definitions to the same state as the resolved graph
      ORT_RETURN_IF_ERROR_SESSIONID_(SaveModelMetadata(*model_));
#else   // !defined(ORT_MINIMAL_BUILD)
      ORT_RETURN_IF_ERROR_SESSIONID_(
          ORT_MAKE_STATUS(ONNXRUNTIME, FAIL,
                          "Loading anything other than ORT format models is not enabled in this build."));
#endif  // !defined(ORT_MINIMAL_BUILD)
    } else {
      ORT_RETURN_IF_ERROR_SESSIONID_(PartitionOrtFormatModel(graph, execution_providers_, kernel_registry_manager_,
                                                             *session_state_));

#if !defined(ORT_MINIMAL_BUILD) || defined(ORT_EXTENDED_MINIMAL_BUILD)
      const auto& cpu_ep = *execution_providers_.Get(onnxruntime::kCpuExecutionProvider);
      ORT_RETURN_IF_ERROR_SESSIONID_(
          ApplyOrtFormatModelRuntimeOptimizations(graph, *session_logger_, session_options_, optimizers_to_disable_, cpu_ep));
#endif  // !defined(ORT_MINIMAL_BUILD) || defined(ORT_EXTENDED_MINIMAL_BUILD)
    }

    ORT_RETURN_IF_ERROR_SESSIONID_(
        session_state_->FinalizeSessionState(model_location_, kernel_registry_manager_,
                                             // need to keep the initializers if saving the optimized model
                                             !saving_model,
                                             saving_ort_format));

#if !defined(ORT_MINIMAL_BUILD)
    if (saving_model) {
      if (session_state_->GetFuncMgr().NumFuncs() > 0) {
        ORT_RETURN_IF_ERROR_SESSIONID_(
            ORT_MAKE_STATUS(ONNXRUNTIME, FAIL,
                            "Unable to serialize model as it contains compiled nodes. "
                            "Please disable any execution providers which generate compiled nodes."));
      }

      // add a warning if the NchwcTransformer was enabled, as it contains the hardware specific logic
      if (session_options_.graph_optimization_level >= TransformerLevel::Level3 &&
          optimizers_to_disable_.find("NchwcTransformer") == optimizers_to_disable_.cend()) {
        LOGS(*session_logger_, WARNING)
            << "Serializing optimized model with Graph Optimization level greater than ORT_ENABLE_EXTENDED and the "
               "NchwcTransformer enabled. The generated model may contain hardware specific optimizations, and "
               "should only be used in the same environment the model was optimized in.";
      }

      if (saving_ort_format) {
        ORT_RETURN_IF_ERROR_SESSIONID_(SaveToOrtFormat(session_options_.optimized_model_filepath));
      } else {
        const std::string optimized_model_external_initializers_file_name =
            session_options_.config_options.GetConfigOrDefault(
                kOrtSessionOptionsOptimizedModelExternalInitializersFileName, "");
        if (optimized_model_external_initializers_file_name.empty()) {
          ORT_RETURN_IF_ERROR_SESSIONID_(Model::Save(*model_, session_options_.optimized_model_filepath));
        } else {
          const size_t optimized_model_external_initializers_min_size_in_bytes =
              ParseStringWithClassicLocale<size_t>(session_options_.config_options.GetConfigOrDefault(
                  kOrtSessionOptionsOptimizedModelExternalInitializersMinSizeInBytes, "1024"));
          ORT_RETURN_IF_ERROR_SESSIONID_(Model::SaveWithExternalInitializers(*model_,
                                                                             session_options_.optimized_model_filepath,
                                                                             optimized_model_external_initializers_file_name,
                                                                             optimized_model_external_initializers_min_size_in_bytes));
        }
      }
    }

    std::vector<TuningResults> tuning_results;
    bool found_tuning_results = false;
    ORT_RETURN_IF_ERROR_SESSIONID_(inference_session_utils::ParseTuningResultsFromModelMetadata(
        model_metadata_, tuning_results, found_tuning_results));
    if (found_tuning_results) {
      ORT_RETURN_IF_ERROR_SESSIONID_(SetTuningResults(tuning_results, /*error_on_invalid*/ false, /*auto_enable*/ true));
    }
#endif  // !defined(ORT_MINIMAL_BUILD)

    // Resolve memory pattern flags of the main graph and subgraph session states
    ResolveMemoryPatternFlags(*session_state_);

    is_inited_ = true;

    if (!using_ort_model_bytes_for_initializers_) {
      ort_format_model_bytes_ = gsl::span<const uint8_t>();
      std::vector<uint8_t>().swap(ort_format_model_bytes_data_holder_);
    }

    // once the model is saved, we may remove unnecessary attributes for inference
    session_state_->PruneRemovableAttributes();

    // and log telemetry
    bool model_has_fp16_inputs = ModelHasFP16Inputs(graph);
    env.GetTelemetryProvider().LogSessionCreation(
        session_id_, model_->IrVersion(), model_->ProducerName(), model_->ProducerVersion(), model_->Domain(),
        model_->MainGraph().DomainToVersionMap(), model_->MainGraph().Name(), model_->MetaData(),
        telemetry_.event_name_, execution_providers_.GetIds(), model_has_fp16_inputs);

    LOGS(*session_logger_, INFO) << "Session successfully initialized.";
  }
  ORT_CATCH(const NotImplementedException& ex) {
    ORT_HANDLE_EXCEPTION([&]() {
      status = ORT_MAKE_STATUS(ONNXRUNTIME, NOT_IMPLEMENTED, "Exception during initialization: ", ex.what());
      LOGS(*session_logger_, ERROR) << status.ErrorMessage();
    });
  }
  ORT_CATCH(const std::exception& ex) {
    ORT_HANDLE_EXCEPTION([&]() {
      status = ORT_MAKE_STATUS(ONNXRUNTIME, RUNTIME_EXCEPTION, "Exception during initialization: ", ex.what());
      LOGS(*session_logger_, ERROR) << status.ErrorMessage();
    });
  }
  ORT_CATCH(...) {
    status = ORT_MAKE_STATUS(ONNXRUNTIME, RUNTIME_EXCEPTION, "Encountered unknown exception in Initialize()");
    LOGS(*session_logger_, ERROR) << status.ErrorMessage();
  }

  if (session_profiler_.IsEnabled()) {
    session_profiler_.EndTimeAndRecordEvent(profiling::SESSION_EVENT, "session_initialization", tp);
  }

  if (status.IsOK()) {
    for (auto& xp : execution_providers_) {
      auto end_status = xp->OnSessionInitializationEnd();
      if (status.IsOK()) {
        status = end_status;
      }
    }
  }

  return status;
}
#if defined(_MSC_VER) && !defined(__clang__)
#pragma warning(pop)
#endif

int InferenceSession::GetCurrentNumRuns() const {
  return current_num_runs_.load();
}

const std::vector<std::string>& InferenceSession::GetRegisteredProviderTypes() const {
  return execution_providers_.GetIds();
}

const ProviderOptionsMap& InferenceSession::GetAllProviderOptions() const {
  return execution_providers_.GetAllProviderOptions();
}

const SessionOptions& InferenceSession::GetSessionOptions() const {
  return session_options_;
}

const DataTransferManager& InferenceSession::GetDataTransferManager() const {
  return data_transfer_mgr_;
}

common::Status InferenceSession::CheckShapes(const std::string& input_name, const TensorShape& input_shape,
                                             const TensorShape& expected_shape) const {
  auto input_shape_sz = input_shape.NumDimensions();
  auto expected_shape_sz = expected_shape.NumDimensions();
  if (input_shape_sz != expected_shape_sz) {
    std::ostringstream ostr;
    ostr << "Invalid rank for input: " << input_name << " Got: " << input_shape_sz << " Expected: " << expected_shape_sz
         << " Please fix either the inputs or the model.";
    return Status(ONNXRUNTIME, INVALID_ARGUMENT, ostr.str());
  }

  std::vector<size_t> invalid_dim_indices;
  for (size_t i = 0; i < input_shape_sz; ++i) {
    if (expected_shape[i] < 0) {
      continue;  // this represents a symbolic shape dimension
    }
    if (input_shape[i] != expected_shape[i]) {
      invalid_dim_indices.push_back(i);
    }
  }

  if (!invalid_dim_indices.empty()) {
    std::ostringstream ostr;
    ostr << "Got invalid dimensions for input: " << input_name << " for the following indices\n";
    for (size_t i = 0, end = invalid_dim_indices.size(); i < end; ++i) {
      size_t idx = invalid_dim_indices[i];
      ostr << " index: " << idx << " Got: " << input_shape[idx] << " Expected: " << expected_shape[idx] << "\n";
    }
    ostr << " Please fix either the inputs or the model.";
    return Status(ONNXRUNTIME, INVALID_ARGUMENT, ostr.str());
  }
  return Status::OK();
}

static common::Status CheckTypes(MLDataType actual, MLDataType expected, const std::string& base_type) {
  if (actual == expected) {
    return Status::OK();
  }
  std::ostringstream ostr;
  ostr << "Unexpected input data type. Actual: (";
  ostr << base_type;
  ostr << "(";
  ostr << DataTypeImpl::ToString(actual);
  ostr << ")) , expected: (";
  ostr << base_type;
  ostr << "(";
  ostr << DataTypeImpl::ToString(expected);
  ostr << "))";

  return Status(common::ONNXRUNTIME, common::INVALID_ARGUMENT, ostr.str());
}

common::Status InferenceSession::ValidateInputs(gsl::span<const std::string> feed_names,
                                                gsl::span<const OrtValue> feeds) const {
  if (feed_names.size() != feeds.size()) {
    return ORT_MAKE_STATUS(ONNXRUNTIME, INVALID_ARGUMENT, "Size mismatch: feed_names has ", feed_names.size(),
                           "elements, but feeds has ", feeds.size(), " elements.");
  }

  for (size_t i = 0; i < feeds.size(); ++i) {
    const auto& feed_name = feed_names[i];

    auto iter = input_def_map_.find(feed_name);
    if (input_def_map_.end() == iter) {
      return ORT_MAKE_STATUS(ONNXRUNTIME, INVALID_ARGUMENT, "Invalid Feed Input Name:", feed_name);
    }

    auto expected_type = iter->second.ml_data_type;
    auto& input_ml_value = feeds[i];
    if (input_ml_value.IsTensor()) {
      if (!expected_type->IsTensorType()
#if !defined(DISABLE_OPTIONAL_TYPE)
          && !utils::IsOptionalTensor(expected_type)
#endif
      ) {
        return ORT_MAKE_STATUS(ONNXRUNTIME, INVALID_ARGUMENT, "Input with name: ", feed_name,
                               " is not expected to be of type tensor.");
      }

      // check for type
#if !defined(DISABLE_OPTIONAL_TYPE)
      auto expected_element_type = expected_type->IsTensorType()
                                       ? expected_type
                                             ->AsTensorType()
                                             ->GetElementType()
                                       : utils::GetElementTypeFromOptionalTensor(expected_type);
#else
      auto expected_element_type = expected_type->AsTensorType()->GetElementType();
#endif

      auto input_element_type = input_ml_value.Get<Tensor>().DataType();
      ORT_RETURN_IF_ERROR_SESSIONID_(CheckTypes(input_element_type, expected_element_type, "tensor"));

      // check for shape
      const auto& expected_shape = iter->second.tensor_shape;
      if (expected_shape.NumDimensions() > 0) {
        const auto& input_shape = input_ml_value.Get<Tensor>().Shape();
        ORT_RETURN_IF_ERROR_SESSIONID_(CheckShapes(feed_name, input_shape, expected_shape));
      }
    } else if (input_ml_value.IsSparseTensor()) {
#if !defined(DISABLE_SPARSE_TENSORS)
      if (!expected_type->IsSparseTensorType()) {
        return ORT_MAKE_STATUS(ONNXRUNTIME, INVALID_ARGUMENT, "Input with name: ", feed_name,
                               " is not expected to be of type sparse tensor.");
      }
      auto expected_element_type = expected_type->AsSparseTensorType()->GetElementType();
      const SparseTensor& sparse_tensor = input_ml_value.Get<SparseTensor>();
      auto input_element_type = sparse_tensor.DataType();
      ORT_RETURN_IF_ERROR_SESSIONID_(CheckTypes(input_element_type, expected_element_type, "sparse_tensor"));
      // Check shape
      const auto& expected_shape = iter->second.tensor_shape;
      if (expected_shape.NumDimensions() > 0) {
        const auto& input_shape = sparse_tensor.DenseShape();
        ORT_RETURN_IF_ERROR_SESSIONID_(CheckShapes(feed_name, input_shape, expected_shape));
      }
#else
      return ORT_MAKE_STATUS(ONNXRUNTIME, INVALID_ARGUMENT, "Input with name ", feed_name,
                             " is a sparse tensor, which is not supported in this build.");
#endif

    } else if (input_ml_value.IsTensorSequence()) {
      if (!expected_type->IsTensorSequenceType()
#if !defined(DISABLE_OPTIONAL_TYPE)
          && !utils::IsOptionalSeqTensor(expected_type)
#endif
      ) {
        return ORT_MAKE_STATUS(ONNXRUNTIME, INVALID_ARGUMENT, "Input with name: ", feed_name,
                               " is not expected to be of type tensor sequence.");
      }

#if !defined(DISABLE_OPTIONAL_TYPE)
      auto expected_element_type = expected_type->IsTensorSequenceType()
                                       ? expected_type
                                             ->AsSequenceTensorType()
                                             ->GetElementType()
                                       : utils::GetElementTypeFromOptionalSeqTensor(expected_type);
#else
      auto expected_element_type = expected_type->AsSequenceTensorType()->GetElementType();
#endif

      auto input_element_type = input_ml_value.Get<TensorSeq>().DataType();
      ORT_RETURN_IF_ERROR_SESSIONID_(CheckTypes(input_element_type, expected_element_type, "seq"));
    } else {
      auto input_type = input_ml_value.Type();
      ORT_RETURN_IF_ERROR_SESSIONID_(CheckTypes(input_type, expected_type, ""));
    }
  }

  return Status::OK();
}

common::Status InferenceSession::ValidateOutputs(gsl::span<const std::string> output_names,
                                                 const std::vector<OrtValue>* p_fetches) const {
  if (p_fetches == nullptr) {
    return common::Status(common::ONNXRUNTIME, common::INVALID_ARGUMENT, "Output vector pointer is NULL");
  }

  if (output_names.empty()) {
    return common::Status(common::ONNXRUNTIME, common::INVALID_ARGUMENT, "At least one output should be requested.");
  }

  if (!p_fetches->empty() && (output_names.size() != p_fetches->size())) {
    std::ostringstream ostr;
    ostr << "Output vector incorrectly sized: output_names.size(): " << output_names.size()
         << "p_fetches->size(): " << p_fetches->size();
    return common::Status(common::ONNXRUNTIME, common::INVALID_ARGUMENT, ostr.str());
  }

  for (const auto& name : output_names) {
    if (model_output_names_.find(name) == model_output_names_.end()) {
      return common::Status(common::ONNXRUNTIME, common::INVALID_ARGUMENT, "Invalid Output Name:" + name);
    }
  }

  // TODO add more validation here like checking shape of the allocated buffers

  return common::Status::OK();
}

#ifdef ENABLE_TRAINING
Status InferenceSession::PartialRun(onnxruntime::RunOptions& run_options,
                                    const std::vector<OrtValue>& feeds,
                                    std::vector<OrtValue>& fetches,
                                    PartialGraphExecutionState& state,
                                    FeedsFetchesManager& feeds_fetches_manager,
                                    const OrtValueCachePtr& cache,
                                    int32_t partial_graph_index) {
  Status retval = Status::OK();
  std::vector<IExecutionProvider*> exec_providers_to_stop;
  exec_providers_to_stop.reserve(execution_providers_.NumProviders());

  ORT_TRY {
    if (!is_inited_) {
      LOGS(*session_logger_, ERROR) << "Session was not initialized";
      return Status(common::ONNXRUNTIME, common::FAIL, "Session not initialized.");
    }

    if (!run_options.run_tag.empty()) {
      LOGS(*session_logger_, INFO) << "Running with tag: " << run_options.run_tag;
    }

    // scope of owned_run_logger is just the call to Execute.
    // If Execute ever becomes async we need a different approach
    std::unique_ptr<logging::Logger> owned_run_logger;
    auto run_logger = CreateLoggerForRun(run_options, owned_run_logger);

    // info all execution providers InferenceSession:Run started
    // TODO: only call OnRunStart for all providers in-use
    for (auto& xp : execution_providers_) {
      // call OnRunStart and add to exec_providers_to_stop if successful
      auto start_func = [&xp, &exec_providers_to_stop]() {
        auto status = xp->OnRunStart();
        if (status.IsOK())
          exec_providers_to_stop.push_back(xp.get());

        return status;
      };

      ORT_CHECK_AND_SET_RETVAL(start_func());
    }

    ORT_ENFORCE(run_options.only_execute_path_to_fetches == false, "only_execute_path_to_fetches is not supported.");

    ORT_ENFORCE(session_options_.execution_mode == ExecutionMode::ORT_SEQUENTIAL, "Only sequential mode is supported.");

    // execute the graph
#ifdef DEBUG_NODE_INPUTS_OUTPUTS
    if (state.GetProgramCounterStart() == 0) {
      session_state_->IncrementGraphExecutionCounter();
    }
#endif
    ORT_CHECK_AND_SET_RETVAL(utils::ExecutePartialGraph(*session_state_, feeds_fetches_manager, feeds, fetches,
                                                        run_logger, state, cache, run_options.terminate,
                                                        partial_graph_index,
                                                        /*parent stream*/ nullptr));
  }
  ORT_CATCH(const std::exception& e) {
    ORT_HANDLE_EXCEPTION([&]() {
      retval = Status(common::ONNXRUNTIME, common::FAIL, e.what());
    });
  }
  ORT_CATCH(...) {
    retval = Status(common::ONNXRUNTIME, common::RUNTIME_EXCEPTION, "Encountered unknown exception in Run()");
  }

  // info all execution providers InferenceSession:Run ended
  for (auto* xp : exec_providers_to_stop) {
    auto status = xp->OnRunEnd(/*sync_stream*/ false);
    ORT_CHECK_AND_SET_RETVAL(status);
  }

  return retval;
}
#endif

namespace {
// Concurrent runs counting and thread-pool spin control
struct ThreadPoolSpinningSwitch {
  concurrency::ThreadPool* intra_tp_{nullptr};
  concurrency::ThreadPool* inter_tp_{nullptr};
  std::atomic<int>& concurrent_num_runs_;
  // __Ctor Refcounting and spinning control
  ThreadPoolSpinningSwitch(concurrency::ThreadPool* intra_tp,
                           concurrency::ThreadPool* inter_tp,
                           std::atomic<int>& ref) noexcept
      : intra_tp_(intra_tp), inter_tp_(inter_tp), concurrent_num_runs_(ref) {
    if (concurrent_num_runs_.fetch_add(1, std::memory_order_relaxed) == 0) {
      if (intra_tp_) intra_tp_->EnableSpinning();
      if (inter_tp_) inter_tp_->EnableSpinning();
    }
  }
  ~ThreadPoolSpinningSwitch() {
    if (1 == concurrent_num_runs_.fetch_sub(1, std::memory_order_acq_rel)) {
      if (intra_tp_) intra_tp_->DisableSpinning();
      if (inter_tp_) inter_tp_->DisableSpinning();
    }
  }
};
}  // namespace

Status InferenceSession::Run(const RunOptions& run_options,
                             gsl::span<const std::string> feed_names, gsl::span<const OrtValue> feeds,
                             gsl::span<const std::string> output_names, std::vector<OrtValue>* p_fetches,
                             const std::vector<OrtDevice>* p_fetches_device_info) {
  TimePoint tp;
  if (session_profiler_.IsEnabled()) {
    tp = session_profiler_.Start();
  }

#ifdef ONNXRUNTIME_ENABLE_INSTRUMENT
  TraceLoggingActivity<telemetry_provider_handle> ortrun_activity;
  ortrun_activity.SetRelatedActivity(session_activity);
  TraceLoggingWriteStart(ortrun_activity, "OrtRun");
#endif
  Status retval = Status::OK();
  const Env& env = Env::Default();

  // Increment/decrement concurrent_num_runs_ and control
  // session threads spinning as configured. Do nothing for graph replay except the counter.
  const bool control_spinning = use_per_session_threads_ &&
                                force_spinning_stop_between_runs_ &&
                                !cached_execution_provider_for_graph_replay_.IsGraphCaptured();
  auto* intra_tp = (control_spinning) ? thread_pool_.get() : nullptr;
  auto* inter_tp = (control_spinning) ? inter_op_thread_pool_.get() : nullptr;
  ThreadPoolSpinningSwitch runs_refcounter_and_tp_spin_control(intra_tp, inter_tp, current_num_runs_);

  // Check if this Run() is simply going to be a CUDA Graph replay.
  if (cached_execution_provider_for_graph_replay_.IsGraphCaptured()) {
    LOGS(*session_logger_, INFO) << "Replaying the captured "
                                 << cached_execution_provider_for_graph_replay_.Type()
                                 << " CUDA Graph for this model with tag: " << run_options.run_tag;
    ORT_RETURN_IF_ERROR_SESSIONID_(cached_execution_provider_for_graph_replay_.ReplayGraph());
  } else {
    InlinedVector<IExecutionProvider*> exec_providers_to_stop;
    exec_providers_to_stop.reserve(execution_providers_.NumProviders());

    InlinedVector<AllocatorPtr> arenas_to_shrink;

    ORT_TRY {
      if (!is_inited_) {
        LOGS(*session_logger_, ERROR) << "Session was not initialized";
        return Status(common::ONNXRUNTIME, common::FAIL, "Session not initialized.");
      }

      // log evaluation start to trace logging provider
      env.GetTelemetryProvider().LogEvaluationStart();

      ORT_RETURN_IF_ERROR_SESSIONID_(ValidateInputs(feed_names, feeds));
      ORT_RETURN_IF_ERROR_SESSIONID_(ValidateOutputs(output_names, p_fetches));

      // shrink certain default memory arenas if the user has requested for it
      const std::string& shrink_memory_arenas =
          run_options.config_options.GetConfigOrDefault(kOrtRunOptionsConfigEnableMemoryArenaShrinkage, "");

      if (!shrink_memory_arenas.empty()) {
        ORT_RETURN_IF_ERROR_SESSIONID_(ValidateAndParseShrinkArenaString(shrink_memory_arenas, arenas_to_shrink));
      }

      FeedsFetchesInfo info(feed_names, output_names, session_state_->GetOrtValueNameIdxMap());
      FeedsFetchesManager feeds_fetches_manager{std::move(info)};

      if (p_fetches_device_info) {
        // populate the target device info. ignored if pre-allocated fetches are provided
        const auto& fetch_device_info = *p_fetches_device_info;
        auto& fetch_info = feeds_fetches_manager.GetMutableFetchesDeviceCopyInfo();

        for (size_t i = 0, end = output_names.size(); i < end; ++i) {
          fetch_info[i].target_device = fetch_device_info[i];
        }
      }

      if (!run_options.run_tag.empty()) {
        LOGS(*session_logger_, INFO) << "Running with tag: " << run_options.run_tag;
      }

      // scope of owned_run_logger is just the call to Execute.
      // If Execute ever becomes async we need a different approach
      std::unique_ptr<logging::Logger> owned_run_logger;
      const auto& run_logger = CreateLoggerForRun(run_options, owned_run_logger);

      std::optional<std::lock_guard<OrtMutex>> sequential_run_lock;
      if (is_concurrent_run_supported_ == false) {
        sequential_run_lock.emplace(session_mutex_);
      }

      // info all execution providers InferenceSession:Run started
      // TODO: only call OnRunStart for all providers in-use
      for (auto& xp : execution_providers_) {
        // call OnRunStart and add to exec_providers_to_stop if successful
        auto start_func = [&xp, &exec_providers_to_stop]() {
          auto status = xp->OnRunStart();
          if (status.IsOK())
            exec_providers_to_stop.push_back(xp.get());

          return status;
        };

        ORT_CHECK_AND_SET_RETVAL(start_func());
      }

#ifdef ENABLE_TRAINING
      if (run_options.only_execute_path_to_fetches) {
        // TODO: this method is not thread safe, if multiple Run happened in parallel we might hit race condition issue.
        // currently it only used in training, there is no parallel run execution in training so it is ok.
        // but it is better we can fix it with a better solution.
        session_state_->UpdateToBeExecutedRange(feeds_fetches_manager.GetFeedsFetchesInfo().fetches_mlvalue_idxs);
      }
#endif

      // execute the graph
#ifdef DEBUG_NODE_INPUTS_OUTPUTS
      session_state_->IncrementGraphExecutionCounter();
#endif

#ifdef ORT_ENABLE_STREAM
      DeviceStreamCollectionHolder device_stream_collection_holder(session_state_.get());
#endif

      if (retval.IsOK()) {
        retval = utils::ExecuteGraph(*session_state_, feeds_fetches_manager, feeds, *p_fetches,
                                     session_options_.execution_mode,
                                     run_options,
#ifdef ORT_ENABLE_STREAM
                                     device_stream_collection_holder,
#endif
                                     run_logger);
      }

      // info all execution providers InferenceSession:Run ended
      for (auto* xp : exec_providers_to_stop) {
        bool synchronize_execution_providers = run_options.config_options.GetConfigOrDefault(kOrtRunOptionsConfigDisableSynchronizeExecutionProviders, "0") == "0";
        auto status = xp->OnRunEnd(synchronize_execution_providers);
        ORT_CHECK_AND_SET_RETVAL(status);
      }

      // Move stream cleanup from ExecuteGraph to here for cuda graph capture.
      // Cleanup will call cudaStreamSyncronize, which is not allowed for graph capture.
      // Note that graph capture ends when we call xp->OnRunEnd() in the above code so it is safe here.
#ifdef ORT_ENABLE_STREAM
      DeviceStreamCollection* device_stream_collection = device_stream_collection_holder.p_.get();
      if (device_stream_collection) {
        bool sync_execution_provider = run_options.config_options.GetConfigOrDefault(kOrtRunOptionsConfigDisableSynchronizeExecutionProviders, "0") == "0";
        ORT_CHECK_AND_SET_RETVAL(device_stream_collection->CleanUp(sync_execution_provider));
      }
#endif
    }
    ORT_CATCH(const std::exception& e) {
      ORT_HANDLE_EXCEPTION([&]() {
        retval = Status(common::ONNXRUNTIME, common::FAIL, e.what());
      });
    }
    ORT_CATCH(...) {
      retval = Status(common::ONNXRUNTIME, common::RUNTIME_EXCEPTION, "Encountered unknown exception in Run()");
    }

    if (!arenas_to_shrink.empty()) {
      ShrinkMemoryArenas(arenas_to_shrink);
    }
  }

  // keep track of telemetry
  ++telemetry_.total_runs_since_last_;
  telemetry_.total_run_duration_since_last_ += TimeDiffMicroSeconds(tp);

  // time to send telemetry?
  if (TimeDiffMicroSeconds(telemetry_.time_sent_last_) > Telemetry::kDurationBetweenSending) {
    // send the telemetry
    env.GetTelemetryProvider().LogRuntimePerf(session_id_, telemetry_.total_runs_since_last_,
                                              telemetry_.total_run_duration_since_last_);
    // reset counters
    telemetry_.time_sent_last_ = std::chrono::high_resolution_clock::now();
    telemetry_.total_runs_since_last_ = 0;
    telemetry_.total_run_duration_since_last_ = 0;
  }

  // log evaluation stop to trace logging provider
  env.GetTelemetryProvider().LogEvaluationStop();

  // send out profiling events (optional)
  if (session_profiler_.IsEnabled()) {
    session_profiler_.EndTimeAndRecordEvent(profiling::SESSION_EVENT, "model_run", tp);
  }
#ifdef ONNXRUNTIME_ENABLE_INSTRUMENT
  TraceLoggingWriteStop(ortrun_activity, "OrtRun");
#endif

  // As N+1 inference runs (N for memory allocation and 1 for graph capturing)
  // are needed before replaying the captured graph, here run N inference runs recursively until graph captured,
  // so that users just need one session run to capture the graph.
  // N is defined in min_num_runs_before_cuda_graph_capture_ for CUDA EP, and the value could be different for other EP.
  if (retval.IsOK() && cached_execution_provider_for_graph_replay_.IsGraphCaptureEnabled() &&
      !cached_execution_provider_for_graph_replay_.IsGraphCaptured()) {
    LOGS(*session_logger_, INFO) << "Start another run for necessary memory allocation or graph capture.";
    ORT_RETURN_IF_ERROR(Run(run_options, feed_names, feeds, output_names, p_fetches, p_fetches_device_info));
  }
  return retval;
}

Status InferenceSession::Run(const OrtRunOptions* run_options,
                             const char* const* input_names,
                             const OrtValue* const* input, size_t input_len,
                             const char* const* output_names, size_t output_names_len,
                             OrtValue** output) {
  InlinedVector<std::string> feed_names;
  feed_names.reserve(input_len);
  InlinedVector<OrtValue> feeds;
  feeds.reserve(input_len);

  for (size_t i = 0; i != input_len; ++i) {
    if (input_names[i] == nullptr || input_names[i][0] == '\0') {
      return ORT_MAKE_STATUS(ONNXRUNTIME, INVALID_ARGUMENT, "input name cannot be empty");
    }

    if (!input[i]) {
      return ORT_MAKE_STATUS(ONNXRUNTIME, INVALID_ARGUMENT, MakeString("NULL input supplied for input ", input_names[i]).c_str());
    }

    feed_names.emplace_back(input_names[i]);
    feeds.emplace_back(*input[i]);
  }

  // Create output feed
  InlinedVector<std::string> output_name_vec;
  output_name_vec.reserve(output_names_len);
  for (size_t i = 0; i != output_names_len; ++i) {
    if (output_names[i] == nullptr || output_names[i][0] == '\0') {
      return ORT_MAKE_STATUS(ONNXRUNTIME, INVALID_ARGUMENT, "output name cannot be empty");
    }
    output_name_vec.emplace_back(output_names[i]);
  }

  std::vector<OrtValue> fetches;
  fetches.reserve(output_names_len);
  for (size_t i = 0; i != output_names_len; ++i) {
    if (output[i] != nullptr) {
      fetches.emplace_back(*output[i]);
    } else {
      fetches.emplace_back();
    }
  }

  Status status;
  if (run_options == nullptr) {
    OrtRunOptions op;
    status = Run(op, feed_names, feeds, output_name_vec, &fetches, nullptr);
  } else {
    status = Run(*run_options, feed_names, feeds, output_name_vec, &fetches, nullptr);
  }

  if (!status.IsOK())
    return status;

  // We do it in two loops to make sure copy __ctors does not throw
  InlinedVector<std::unique_ptr<OrtValue>> output_unique_ptrs;
  output_unique_ptrs.reserve(output_names_len);
  for (size_t i = 0; i != output_names_len; ++i) {
    if (output[i] == nullptr) {
      output_unique_ptrs.emplace_back(std::make_unique<OrtValue>(fetches[i]));
    } else {
      output_unique_ptrs.emplace_back();
    }
  }

  ORT_ENFORCE(output_unique_ptrs.size() == output_names_len);

  for (size_t i = 0; i != output_names_len; ++i) {
    if (output[i] == nullptr) {
      ORT_ENFORCE(output_unique_ptrs[i] != nullptr);
      output[i] = output_unique_ptrs[i].release();
    }
  }
  return Status::OK();
}

Status InferenceSession::RunAsync(const OrtRunOptions* run_options, const char* const* input_names,
                                  const OrtValue* const* input, size_t input_len,
                                  const char* const* output_name, size_t output_names_len,
                                  RunAsyncCallbackFn callback, void* user_data) {
  if (!thread_pool_.get() || concurrency::ThreadPool::DegreeOfParallelism(thread_pool_.get()) < 2) {
    return ORT_MAKE_STATUS(ONNXRUNTIME, INVALID_ARGUMENT, "intra op thread pool must have at least one thread for RunAsync");
  }

  InferenceSession* sess = this;
  std::function<void()> run_fn = [=]() {
    ORT_TRY {
      using OrtValuePtr = OrtValue*;
      InlinedVector<OrtValuePtr> outputs(output_names_len, nullptr);
      auto status = sess->Run(run_options, input_names, input, input_len, output_name, output_names_len, outputs.data());
      if (status.IsOK()) {
        callback(user_data, outputs.data(), output_names_len, {});
      } else {
        callback(user_data, {}, 0, ToOrtStatus(status));
      }
    }
    ORT_CATCH(const std::exception& e) {
      std::string what = "unknown exception";
      ORT_HANDLE_EXCEPTION([&]() { what = e.what(); });
      callback(user_data, {}, 0, ToOrtStatus(ORT_MAKE_STATUS(ONNXRUNTIME, RUNTIME_EXCEPTION, what.c_str())));
    }
    ORT_CATCH(...) {
      callback(user_data, {}, 0, ToOrtStatus(ORT_MAKE_STATUS(ONNXRUNTIME, RUNTIME_EXCEPTION, "unknown exception")));
    }
<<<<<<< HEAD
  }; // run_fn
=======
  };
>>>>>>> a736acbc

  ORT_TRY {
    concurrency::ThreadPool::Schedule(thread_pool_.get(), run_fn);
  }
  ORT_CATCH(...) {
    return ORT_MAKE_STATUS(ONNXRUNTIME, RUNTIME_EXCEPTION, "failed to schedule task for RunAsync");
  }

  return Status::OK();
}

common::Status InferenceSession::Run(const NameMLValMap& feeds, gsl::span<const std::string> output_names,
                                     std::vector<OrtValue>* p_fetches) {
  return Run(RunOptions(), feeds, output_names, p_fetches);
}

common::Status InferenceSession::Run(const RunOptions& run_options, const NameMLValMap& feeds_map,
                                     gsl::span<const std::string> output_names, std::vector<OrtValue>* p_fetches) {
  InlinedVector<std::string> feed_names;
  InlinedVector<OrtValue> feeds;

  const auto num_feeds = feeds_map.size();
  feed_names.reserve(num_feeds);
  feeds.reserve(num_feeds);

  for (auto& pair : feeds_map) {
    feed_names.push_back(pair.first);
    feeds.push_back(pair.second);
  }

  return Run(run_options, feed_names, feeds, output_names, p_fetches, nullptr);
}

std::pair<common::Status, const ModelMetadata*> InferenceSession::GetModelMetadata() const {
  {
    std::lock_guard<onnxruntime::OrtMutex> l(session_mutex_);
    if (!is_model_loaded_) {
      LOGS(*session_logger_, ERROR) << "Model was not loaded";
      return std::make_pair(common::Status(common::ONNXRUNTIME, common::FAIL, "Model was not loaded."), nullptr);
    }
  }

  return std::make_pair(common::Status::OK(), &model_metadata_);
}

std::pair<common::Status, const InputDefList*> InferenceSession::GetModelInputs() const {
  {
    std::lock_guard<onnxruntime::OrtMutex> l(session_mutex_);
    if (!is_model_loaded_) {
      LOGS(*session_logger_, ERROR) << "Model was not loaded";
      return std::make_pair(common::Status(common::ONNXRUNTIME, common::FAIL, "Model was not loaded."), nullptr);
    }
  }

  // return required inputs (excludes any inputs used for overriding initializers)
  return std::make_pair(common::Status::OK(), &model_->MainGraph().GetInputs());
}

std::pair<common::Status, const InputDefList*> InferenceSession::GetOverridableInitializers() const {
  {
    std::lock_guard<onnxruntime::OrtMutex> l(session_mutex_);
    if (!is_model_loaded_) {
      LOGS(*session_logger_, ERROR) << "Model was not loaded";
      return std::make_pair(common::Status(common::ONNXRUNTIME, common::FAIL, "Model was not loaded."), nullptr);
    }
  }

  // returns a list of initializers that can be overriden.
  return std::make_pair(common::Status::OK(), &model_->MainGraph().GetOverridableInitializers());
}

std::pair<common::Status, const OutputDefList*> InferenceSession::GetModelOutputs() const {
  {
    std::lock_guard<onnxruntime::OrtMutex> l(session_mutex_);
    if (!is_model_loaded_) {
      LOGS(*session_logger_, ERROR) << "Model was not loaded";
      return std::make_pair(common::Status(common::ONNXRUNTIME, common::FAIL, "Model was not loaded."), nullptr);
    }
  }

  return std::make_pair(common::Status::OK(), &output_def_list_);
}

common::Status InferenceSession::NewIOBinding(std::unique_ptr<IOBinding>* io_binding) {
  {
    std::lock_guard<onnxruntime::OrtMutex> l(session_mutex_);
    if (!is_inited_) {
      LOGS(*session_logger_, ERROR) << "Session was not initialized";
      return common::Status(common::ONNXRUNTIME, common::FAIL, "Session not initialized.");
    }
  }

  *io_binding = std::make_unique<IOBinding>(*session_state_);
  return Status::OK();
}

common::Status InferenceSession::Run(const RunOptions& run_options, IOBinding& io_binding) {
  // TODO should Run() call io_binding.SynchronizeInputs() or should it let the callers do it?
  // io_binding.SynchronizeInputs();
  return Run(run_options, io_binding.GetInputNames(), io_binding.GetInputs(), io_binding.GetOutputNames(),
             &io_binding.GetOutputs(), &io_binding.GetOutputsDeviceInfo());
}

common::Status InferenceSession::Run(IOBinding& io_binding) {
  RunOptions run_options;
  return Run(run_options, io_binding);
}

template <typename T>
void InferenceSession::StartProfiling(const std::basic_string<T>& file_prefix) {
  std::basic_ostringstream<T> ss;
  ss << file_prefix << "_" << GetCurrentTimeString<T>() << ".json";
  session_profiler_.StartProfiling(ss.str());
}

void InferenceSession::StartProfiling(const std::string& file_prefix) {
  StartProfiling<char>(file_prefix);
}

#ifdef _WIN32
void InferenceSession::StartProfiling(const std::wstring& file_prefix) {
  StartProfiling<PATH_CHAR_TYPE>(file_prefix);
}
#endif

void InferenceSession::StartProfiling(const logging::Logger* logger_ptr) {
  session_profiler_.StartProfiling(logger_ptr);
}

std::string InferenceSession::EndProfiling() {
  if (is_model_loaded_) {
    if (session_profiler_.IsEnabled()) {
      return session_profiler_.EndProfiling();
    } else {
      LOGS(*session_logger_, VERBOSE) << "Profiler is disabled.";
      return std::string();
    }
  }
  LOGS(*session_logger_, ERROR) << "Could not write a profile because no model was loaded.";
  return std::string();
}

const profiling::Profiler& InferenceSession::GetProfiling() const {
  return session_profiler_;
}

#if !defined(ORT_MINIMAL_BUILD)
std::vector<TuningResults> InferenceSession::GetTuningResults() const {
  std::vector<TuningResults> ret;
  for (const auto& provider : execution_providers_) {
    const auto* tuning_ctx = provider->GetTuningContext();
    if (tuning_ctx != nullptr) {
      ret.emplace_back(tuning_ctx->GetTuningResults());
    }
  }
  return ret;
}

Status InferenceSession::SetTuningResults(
    const std::vector<TuningResults>& trs,
    bool error_on_invalid,
    bool auto_enable) {
  std::string msg;

  for (size_t i = 0; i < trs.size(); i++) {
    const auto& tr = trs[i];
    auto* provider = execution_providers_.Get(tr.ep);
    if (provider == nullptr) {
      msg = MakeString("Cannot find execution provider ", tr.ep);
      ORT_RETURN_IF(error_on_invalid, msg);
      LOGS(*session_logger_, WARNING) << msg;
      continue;
    }

    auto* tuning_ctx = provider->GetTuningContext();
    if (tuning_ctx == nullptr) {
      msg = MakeString("Invalid TuningResults (index=", i, "). ", tr.ep, " does not support TunableOp.");
      ORT_RETURN_IF(error_on_invalid, msg);
      LOGS(*session_logger_, WARNING) << msg;
      continue;
    }

    auto status = tuning_ctx->LoadTuningResults(tr);
    if (!status.IsOK()) {
      msg = MakeString("Failed to load TuningResults (index=", i, "). Reason: ", status.ErrorMessage());
      ORT_RETURN_IF(error_on_invalid, msg);
      LOGS(*session_logger_, WARNING) << msg;
      continue;
    }

    if (auto_enable) {
      LOGS(*session_logger_, INFO) << "Correctly set TuningResults for " << tr.ep << ", enable TunableOp for using";
      tuning_ctx->EnableTunableOp();
    }
  }
  return Status::OK();
}
#endif  // !defined(ORT_MINIMAL_BUILD)

AllocatorPtr InferenceSession::GetAllocator(const OrtMemoryInfo& mem_info) const {
  return session_state_->GetAllocator(mem_info);
}

common::Status InferenceSession::ValidateAndParseShrinkArenaString(const std::string& ort_device_list,
                                                                   /*out*/ InlinedVector<AllocatorPtr>& arenas_to_shrink) const {
  arenas_to_shrink.reserve(5);  // Allocate some memory for the container (we are unlikely to see more than 5 memory arena shrink requests)

  std::istringstream ss_1(ort_device_list);
  std::string device_id_pair;

  // Process all device-id pair(s)
  while (std::getline(ss_1, device_id_pair, ';')) {
    std::istringstream ss_2(device_id_pair);
    std::string device_id_component;

    // default values
    OrtDevice::DeviceType device_type = -1;
    OrtDevice::MemoryType memory_type = OrtDevice::MemType::DEFAULT;
    OrtDevice::DeviceId device_id = 0;

    int iter = 0;
    // Process this device-id pair
    while (std::getline(ss_2, device_id_component, ':')) {
      if (iter == 0) {  // this component corresponds to device
        if (device_id_component == "cpu") {
          device_type = OrtDevice::CPU;
        } else if (device_id_component == "gpu") {
          device_type = OrtDevice::GPU;
        } else {
          return ORT_MAKE_STATUS(ONNXRUNTIME, INVALID_ARGUMENT, "Unsupported device specified in the memory arena shrink list: ",
                                 device_id_component);
        }
      } else if (iter == 1) {  // This component corresponds to device id
        if (!TryParseStringWithClassicLocale<OrtDevice::DeviceId>(device_id_component, device_id)) {
          return ORT_MAKE_STATUS(ONNXRUNTIME, INVALID_ARGUMENT, "Unsupported device id in the memory arena shrink list: ",
                                 device_id_component);
        }
      }

      ++iter;
    }

    // Shrink if it is an arena based allocator
    auto alloc = session_state_->GetAllocator(OrtDevice(device_type, memory_type, device_id));

    if (alloc == nullptr) {
      return ORT_MAKE_STATUS(ONNXRUNTIME, INVALID_ARGUMENT, "Did not find an arena based allocator registered for device-id ",
                             " combination in the memory arena shrink list: ", device_id_pair);
    }

    if (alloc->Info().alloc_type != OrtAllocatorType::OrtArenaAllocator) {
      return ORT_MAKE_STATUS(ONNXRUNTIME, INVALID_ARGUMENT, "The registered allocator for device-id ",
                             " combination is not an arena based allocator: ", device_id_pair);
    }

    arenas_to_shrink.push_back(std::move(alloc));
  }

  return Status::OK();
}

void InferenceSession::ShrinkMemoryArenas(gsl::span<const AllocatorPtr> arenas_to_shrink) {
  for (auto& alloc : arenas_to_shrink) {
    auto status = static_cast<BFCArena*>(alloc.get())->Shrink();

    if (!status.IsOK()) {
      LOGS(*session_logger_, WARNING) << "Unable to shrink arena: " << alloc->Info().ToString()
                                      << " error message: " << status.ErrorMessage();
    }
  }
}

#if !defined(ORT_MINIMAL_BUILD)
// assumes model has already been loaded before
common::Status InferenceSession::DoPostLoadProcessing(onnxruntime::Model& model) {
  // TODO add other post load processing here
  common::Status status = SaveModelMetadata(model);
  return status;
}
#endif

common::Status InferenceSession::SaveModelMetadata(const onnxruntime::Model& model) {
  VLOGS(*session_logger_, 1) << "Saving model metadata";
  const onnxruntime::Graph& graph = model.MainGraph();

  // save model metadata
  model_metadata_.producer_name = model.ProducerName();
  model_metadata_.description = model.DocString();
  model_metadata_.graph_description = model.GraphDocString();
  model_metadata_.domain = model.Domain();
  model_metadata_.version = model.ModelVersion();
  model_metadata_.custom_metadata_map = model.MetaData();
  model_metadata_.graph_name = graph.Name();

  required_inputs_.clear();
  for (auto input : graph.GetInputs()) {
    required_inputs_.insert(input->Name());
  }

  auto add_inputs = [this](const InputDefList& inputs) {
    input_def_map_.clear();
    input_def_map_.reserve(inputs.size());
    for (auto elem : inputs) {
      auto elem_type = utils::GetMLDataType(*elem);
      auto elem_shape_proto = elem->Shape();
      input_def_map_.insert(
          {elem->Name(),
           InputDefMetaData(
               elem, elem_type,
               elem_shape_proto ? utils::GetTensorShapeFromTensorShapeProto(*elem_shape_proto) : TensorShape())});
    }
  };

  if (graph.CanOverrideInitializer()) {
    // for IR 4 or higher it is optional to have a matching graph input for an initializer, and if one exists the
    // initializer is explicitly overridable.
    add_inputs(graph.GetInputsIncludingInitializers());
  } else {
    // for IR < 4 we don't allow overriding initializers so that they can be treated as constant. exclude them from
    // the list of valid inputs by just using the GetInputs() list.
    add_inputs(graph.GetInputs());
  }

  // save outputs
  const auto& outputs = graph.GetOutputs();
  output_def_list_ = outputs;  // A direct copy of outputs

  model_output_names_.clear();
  model_output_names_.reserve(outputs.size());
  for (const auto& elem : outputs) {
    model_output_names_.insert(elem->Name());
  }

  VLOGS(*session_logger_, 1) << "Done saving model metadata";
  return common::Status::OK();
}

// Create a Logger for a single execution if possible. Otherwise use the default logger.
// If a new logger is created, it will also be stored in new_run_logger,
// which must remain valid for the duration of the execution.
// If the default logger is used, new_run_logger will remain empty.
// The returned value should be used in the execution.
const logging::Logger& InferenceSession::CreateLoggerForRun(const RunOptions& run_options,
                                                            std::unique_ptr<logging::Logger>& new_run_logger) {
  const logging::Logger* run_logger;

  // create a per-run logger if we can
  if (logging_manager_ != nullptr) {
    std::string run_log_id{session_options_.session_logid};

    if (!session_options_.session_logid.empty() && !run_options.run_tag.empty()) {
      run_log_id += ":";
    }

    run_log_id += run_options.run_tag;

    logging::Severity severity = logging::Severity::kWARNING;
    if (run_options.run_log_severity_level == -1) {
      severity = session_logger_->GetSeverity();
    } else {
      ORT_ENFORCE(run_options.run_log_severity_level >= 0 &&
                      run_options.run_log_severity_level <= static_cast<int>(logging::Severity::kFATAL),
                  "Invalid run log severity level. Not a valid onnxruntime::logging::Severity value: ",
                  run_options.run_log_severity_level);
      severity = static_cast<logging::Severity>(run_options.run_log_severity_level);
    }

    new_run_logger = logging_manager_->CreateLogger(run_log_id, severity, false, run_options.run_log_verbosity_level);

    run_logger = new_run_logger.get();
    VLOGS(*run_logger, 1) << "Created logger for run with id of " << run_log_id;
  } else {
    // fallback to using default logger. this does NOT have any session or run specific id/tag in it
    run_logger = session_logger_;
    VLOGS(*run_logger, 1) << "Using default logger for run " << run_options.run_tag;
  }

  return *run_logger;
}

void InferenceSession::InitLogger(logging::LoggingManager* logging_manager) {
  // create logger for session, using provided logging manager if possible
  if (logging_manager != nullptr) {
    logging::Severity severity = logging::Severity::kWARNING;
    if (session_options_.session_log_severity_level == -1) {
      severity = logging::LoggingManager::DefaultLogger().GetSeverity();
    } else {
      ORT_ENFORCE(session_options_.session_log_severity_level >= 0 &&
                      session_options_.session_log_severity_level <= static_cast<int>(logging::Severity::kFATAL),
                  "Invalid session log severity level. Not a valid onnxruntime::logging::Severity value: ",
                  session_options_.session_log_severity_level);
      severity = static_cast<logging::Severity>(session_options_.session_log_severity_level);
    }

    owned_session_logger_ = logging_manager_->CreateLogger(session_options_.session_logid, severity, false,
                                                           session_options_.session_log_verbosity_level);
    session_logger_ = owned_session_logger_.get();
  } else {
    session_logger_ = &logging::LoggingManager::DefaultLogger();
  }
}

#if !defined(ORT_MINIMAL_BUILD)

// Registers all the predefined transformers with transformer manager
common::Status InferenceSession::AddPredefinedTransformers(
    GraphTransformerManager& transformer_manager,
    TransformerLevel graph_optimization_level,
    MinimalBuildOptimizationHandling minimal_build_optimization_handling,
    RecordRuntimeOptimizationProducedNodeOpSchemaFn record_runtime_optimization_produced_op_schema_fn) const {
  const auto& cpu_ep = *execution_providers_.Get(onnxruntime::kCpuExecutionProvider);
  for (int i = static_cast<int>(TransformerLevel::Level1); i <= static_cast<int>(TransformerLevel::MaxLevel); i++) {
    TransformerLevel level = static_cast<TransformerLevel>(i);
    if (graph_optimization_level >= level) {
      // Generate and register transformers for level
      auto transformers_to_register = [&]() {
        const bool use_full_build_optimizations =
            level == TransformerLevel::Level1 ||
            minimal_build_optimization_handling == MinimalBuildOptimizationHandling::ApplyFullBuildOptimizations;

        if (use_full_build_optimizations) {
          return optimizer_utils::GenerateTransformers(level, session_options_, cpu_ep,
                                                       optimizers_to_disable_);
        } else {
          const auto sat_context =
              minimal_build_optimization_handling ==
                      MinimalBuildOptimizationHandling::SaveMinimalBuildRuntimeOptimizations
                  ? SatApplyContextVariant{SatRuntimeOptimizationSaveContext{
                        record_runtime_optimization_produced_op_schema_fn}}
                  : SatApplyContextVariant{SatDirectApplicationContext{}};
          return optimizer_utils::GenerateTransformersForMinimalBuild(level, session_options_, sat_context, cpu_ep,
                                                                      optimizers_to_disable_);
        }
      }();

      for (auto& entry : transformers_to_register) {
        ORT_RETURN_IF_ERROR(transformer_manager.Register(std::move(entry), level));
      }
    }
  }
  return Status::OK();
}

#endif  // !defined(ORT_MINIMAL_BUILD)

common::Status InferenceSession::WaitForNotification(Notification* p_executor_done, int64_t timeout_in_ms) {
  if (timeout_in_ms > 0) {
    ORT_NOT_IMPLEMENTED(__FUNCTION__, "timeout_in_ms >0 is not supported");  // TODO
  }
  p_executor_done->Wait();

  return Status::OK();
}

SessionIOBinding::SessionIOBinding(InferenceSession* session) : sess_(session) {
  ORT_ENFORCE(session->NewIOBinding(&binding_).IsOK());
}

const InferenceSession* SessionIOBinding::GetInferenceSession() const {
  return sess_;
}

InferenceSession* SessionIOBinding::GetInferenceSession() {
  return sess_;
}

const IOBinding* SessionIOBinding::Get() const {
  return binding_.get();
}

IOBinding* SessionIOBinding::Get() {
  return binding_.get();
}

}  // namespace onnxruntime<|MERGE_RESOLUTION|>--- conflicted
+++ resolved
@@ -2403,19 +2403,8 @@
     ORT_CATCH(...) {
       callback(user_data, {}, 0, ToOrtStatus(ORT_MAKE_STATUS(ONNXRUNTIME, RUNTIME_EXCEPTION, "unknown exception")));
     }
-<<<<<<< HEAD
-  }; // run_fn
-=======
   };
->>>>>>> a736acbc
-
-  ORT_TRY {
-    concurrency::ThreadPool::Schedule(thread_pool_.get(), run_fn);
-  }
-  ORT_CATCH(...) {
-    return ORT_MAKE_STATUS(ONNXRUNTIME, RUNTIME_EXCEPTION, "failed to schedule task for RunAsync");
-  }
-
+  concurrency::ThreadPool::Schedule(thread_pool_.get(), run_fn);
   return Status::OK();
 }
 

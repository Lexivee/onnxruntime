--- conflicted
+++ resolved
@@ -880,22 +880,19 @@
 
     // now that all the transforms are done, call Resolve on the main graph. this will recurse into the subgraphs.
     ORT_RETURN_IF_ERROR_SESSIONID_(graph.Resolve());
+    
+    // Update temporary copies of metadata, input- and output definitions to the same state as the resolved graph
+    ORT_RETURN_IF_ERROR_SESSIONID_(SaveModelMetadata(*model_));
 #endif  // !defined(ORT_MINIMAL_BUILD)
 
     // need to keep the initializers if we're going to save the optimized model
     bool keep_initializers = !session_options_.optimized_model_filepath.empty();
 
-<<<<<<< HEAD
-    // Update temporary copies of metadata, input- and output definitions to the same state as the resolved graph
-    ORT_RETURN_IF_ERROR_SESSIONID_(SaveModelMetadata(*model_));
-
-=======
     ORT_RETURN_IF_ERROR_SESSIONID_(session_state_->FinalizeSessionState(model_location_, kernel_registry_manager_,
                                                                         session_options_,
                                                                         !keep_initializers));
 
 #if !defined(ORT_MINIMAL_BUILD)
->>>>>>> eb05db5a
     if (!session_options_.optimized_model_filepath.empty()) {
       // Serialize optimized ONNX model.
       ORT_RETURN_IF_ERROR_SESSIONID_(Model::Save(*model_, session_options_.optimized_model_filepath));

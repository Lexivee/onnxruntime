--- conflicted
+++ resolved
@@ -1000,16 +1000,10 @@
     transform_layout_fn = [this](Graph& graph_to_transform, bool& modified,
                                  const IExecutionProvider& execution_provider,
                                  const layout_transformation::DebugGraphFn& debug_graph_fn) -> Status {
-<<<<<<< HEAD
-      ORT_RETURN_IF_ERROR_SESSIONID_(
-          layout_transformation::TransformLayoutForEP(graph_to_transform, modified, execution_provider,
-                                                      debug_graph_fn));
-=======
       AllocatorPtr cpu_allocator = std::make_shared<CPUAllocator>();
       ORT_RETURN_IF_ERROR_SESSIONID_(
           layout_transformation::TransformLayoutForEP(graph_to_transform, modified, execution_provider,
                                                       std::move(cpu_allocator), debug_graph_fn));
->>>>>>> a0af8ed2
 
       if (modified) {
         ORT_RETURN_IF_ERROR_SESSIONID_(
@@ -1337,13 +1331,6 @@
 
 #if !defined(ORT_MINIMAL_BUILD) || defined(ORT_EXTENDED_MINIMAL_BUILD)
   // only provide NCWH to NHWC layout transformer if supported
-<<<<<<< HEAD
-  layout_transformation::TransformLayoutFunction transform_layout_fn = layout_transformation::IsSupportedOpset(graph)
-                                                                           ? layout_transformation::TransformLayoutForEP
-                                                                           : nullptr;
-#else   // !defined(ORT_MINIMAL_BUILD) || defined(ORT_EXTENDED_MINIMAL_BUILD)
-  layout_transformation::TransformLayoutFunction transform_layout_fn{};
-=======
   if (layout_transformation::IsSupportedOpset(graph)) {
     transform_layout_fn =
         [](Graph& graph_to_transform, bool& modified,
@@ -1354,7 +1341,6 @@
                                                          std::move(cpu_allocator), debug_graph_fn);
     };
   }
->>>>>>> a0af8ed2
 #endif  // !defined(ORT_MINIMAL_BUILD) || defined(ORT_EXTENDED_MINIMAL_BUILD)
 
   GraphPartitioner partitioner(kernel_registry_manager, providers);

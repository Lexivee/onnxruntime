// Copyright (c) Microsoft Corporation. All rights reserved.
// Licensed under the MIT License.

#pragma once

#include <string>
#include <unordered_map>

#include "core/common/common.h"
#include "core/common/logging/logging.h"
#include "core/common/profiler.h"
#include "core/common/status.h"
#include "core/framework/execution_providers.h"
#include "core/framework/framework_common.h"
#include "core/framework/iexecutor.h"
#include "core/framework/kernel_registry_manager.h"
#include "core/framework/session_state.h"
#include "core/graph/basic_types.h"
#include "core/optimizer/graph_transformer_level.h"
#include "core/optimizer/graph_transformer_mgr.h"
#include "core/optimizer/insert_cast_transformer.h"
#include "core/framework/session_options.h"
#ifdef ENABLE_LANGUAGE_INTEROP_OPS
#include "core/language_interop_ops/language_interop_ops.h"
#endif
#ifdef ONNXRUNTIME_ENABLE_INSTRUMENT
#include "core/platform/tracing.h"
#include <TraceLoggingActivity.h>
#endif

namespace onnxruntime {  // forward declarations
class GraphTransformer;
class Environment;
}  // namespace onnxruntime

namespace ONNX_NAMESPACE {
class ModelProto;
}  // namespace ONNX_NAMESPACE

struct OrtCustomOpDomain {
  std::string domain_;
  std::vector<OrtCustomOp*> custom_ops_;
};

namespace onnxruntime {
class IExecutionProvider;  // forward decl
class IOBinding;
class CustomRegistry;
struct Notification;

namespace logging {
class LoggingManager;
}

/**
  * Pre-defined and custom metadata about the model.
  */
struct ModelMetadata {
  ModelMetadata() = default;
  ModelMetadata(const ModelMetadata& other)
      : producer_name(other.producer_name), graph_name(other.graph_name), domain(other.domain), description(other.description), version(other.version), custom_metadata_map(other.custom_metadata_map) {
  }
  ~ModelMetadata() = default;
  ModelMetadata& operator=(const ModelMetadata&) = delete;

  std::string producer_name;
  std::string graph_name;
  std::string domain;
  std::string description;
  int64_t version = 0;
  std::unordered_map<std::string, std::string> custom_metadata_map;
};

/**
 * @brief This is the main class used to Run a model.
 * Sample simple usage:
 *  CPUExecutionProviderInfo epi;
 *  ProviderOption po{"CPUExecutionProvider", epi};
 *  SessionOptions so(vector<ProviderOption>{po});
 *  string log_id = "Foo";
 *  auto logging_manager = std::make_unique<LoggingManager>
                (std::unique_ptr<ISink>{new CLogSink{}},
                                  static_cast<Severity>(lm_info.default_warning_level),
                                  false,
                                  LoggingManager::InstanceType::Default,
                                  &log_id)
 *  Environment::Create(std::move(logging_manager), env)
 *  InferenceSession session_object{so,env};
 *  common::Status status = session_object.Load(MODEL_URI);
 *  common::Status status = session_object.Initialize();
 *
 *  NameMLValMap feeds;
 *  feeds.insert({});
 *  ...
 *  std::vector<std::string> output_names;
 *  output_names.insert(...);
 *  ...
 *  std::vector<OrtValue> fetches;
 *  common::Status status = session_object.Run(run_options, feeds, output_names, &fetches);
 *  process the output here...
 */

class InferenceSession {
 public:
  /**
    Create a new InferenceSession
    @param session_options Session options.
    @param session_env This represents the context for the session and contains the logger and the global threadpools.
    */
  explicit InferenceSession(const SessionOptions& session_options,
                            const Environment& session_env);

#if !defined(ORT_MINIMAL_BUILD)

  /**
    Create a new InferenceSession
    @param session_options Session options.
    @param model_uri absolute path of the model file.
    @param session_env This represents the context for the session and contains the logger and the global threadpools.
    This ctor will throw on encountering model parsing issues.
    */
  InferenceSession(const SessionOptions& session_options,
                   const Environment& session_env,
                   const std::string& model_uri);
#ifdef _WIN32
  InferenceSession(const SessionOptions& session_options,
                   const Environment& session_env,
                   const std::wstring& model_uri);
#endif

  /**
    Create a new InferenceSession
    @param session_options Session options.
    @param istream object of the model.
    @param session_env This represents the context for the session and contains the logger and the global threadpools.
    This ctor will throw on encountering model parsing issues.
    */
  InferenceSession(const SessionOptions& session_options,
                   const Environment& session_env,
                   std::istream& model_istream);

  /**
    Create a new InferenceSession
    @param session_options Session options.
    @param model_data Model data buffer.
    @param model_data_len Model data buffer size.
    @param session_env This represents the context for the session and contains the logger and the global threadpools.
    This ctor will throw on encountering model parsing issues.
    */
  InferenceSession(const SessionOptions& session_options,
                   const Environment& session_env,
                   const void* model_data,
                   int model_data_len);

#endif  // !defined(ORT_MINIMAL_BUILD)

  virtual ~InferenceSession();

  /**
    * Register an execution provider. If you've one to register, call this before invoking Initialize().
    * The order of invocation indicates the preference order as well. In other words call this method
    * on your most preferred execution provider first followed by the less preferred ones.
    * Calling this API is optional in which case onnxruntime will use its internal CPU execution provider.
    * @return OK if success.
    */
  common::Status RegisterExecutionProvider(std::unique_ptr<IExecutionProvider> p_exec_provider) ORT_MUST_USE_RESULT;

#if !defined(ORT_MINIMAL_BUILD)
  /**
    * Register a graph transformer. If you've one to register, call this before invoking Initialize().
    * Calling this API is optional.
    * @param[in] - providers Optional. If providers is non-empty this transformer will only to
      applied to nodes which are assigned to given providers.
    * @param[in] - level Optional. Level to which this transformer should be registered. Default is set to 2.
    * @return OK if success.
    */
  common::Status RegisterGraphTransformer(std::unique_ptr<onnxruntime::GraphTransformer> p_graph_transformer,
                                          TransformerLevel level = TransformerLevel::Level2) ORT_MUST_USE_RESULT;

  /**
    * Enable a custom set of transformers. Call this before invoking Initialize().
    * Calling this API is optional.
    * When this list is provided ORT ignores the levels set in session options.
    * @return OK if success.
    */
  common::Status AddCustomTransformerList(const std::vector<std::string>& transformers_to_enable) ORT_MUST_USE_RESULT;

  /**
    * Add custom ops. This API is not thread safe.
    */
  common::Status AddCustomOpDomains(const std::vector<OrtCustomOpDomain*>& ops) ORT_MUST_USE_RESULT;

  /**
    * Register a custom registry for operator schema and kernels.  If you've one to register,
    * call this before invoking Initialize().
    * The order of invocation indicates the reversed preference order: Register your most
    * preferred registry at the end.
    * Calling this API is optional.
    * This API is not thread safe.
    * @return OK if success.
    */
  common::Status RegisterCustomRegistry(std::shared_ptr<CustomRegistry> custom_registry) ORT_MUST_USE_RESULT;

  /**
    * Load an ONNX model.
    * @param model_uri absolute path of the model file.
    * @return OK if success.
    */
  common::Status Load(const std::string& model_uri) ORT_MUST_USE_RESULT;
#ifdef _WIN32
  common::Status Load(const std::wstring& model_uri) ORT_MUST_USE_RESULT;
#endif
  /**
    * Load an ONNX model.
    * @param istream object of the model.
    * @return OK if success.
    */
  common::Status Load(std::istream& model_istream) ORT_MUST_USE_RESULT;

  /**
    * Load an ONNX model.
    * @param model_data Model data buffer
    * @param model_data_len Model data buffer size
    * @return OK if success.
    */
  common::Status Load(const void* model_data, int model_data_len) ORT_MUST_USE_RESULT;

  /**
    * Load an ONNX model from the member model_proto_.
    * To be called only in conjunction with a ctor that takes in a model path/ model stream/ model array
    * @return OK if success.
    */
  common::Status Load() ORT_MUST_USE_RESULT;

#endif  // !defined(ORT_MINIMAL_BUILD)

  /**
    * Initializes a previously loaded model. Initialization includes but is not
    * limited to graph transformations, construction of kernels, etc.
    * This method assumes that a method has been loaded previously.
    * This API is thread-safe.
    * @return OK if success
    */
  common::Status Initialize() ORT_MUST_USE_RESULT;

  common::Status Run(const RunOptions& run_options, const std::vector<std::string>& feed_names,
                     const std::vector<OrtValue>& feeds, const std::vector<std::string>& output_names,
                     std::vector<OrtValue>* p_fetches,
                     const std::vector<OrtDevice>* p_fetches_device_info = nullptr) ORT_MUST_USE_RESULT;

  /**
    * Run a pre-loaded and pre-intialized model.
    * Multiple threads are allowed to run this function; hence its thread-safe.
    * @param feeds named inputs owned by client code and should not be changed during
    *        execution of this function.
    * @param output_names output names
    * @param p_fetches output values in the order specified by output_names.
    *        This should not be changed during execution of this function.
    * @return OK if success.
    */
  common::Status Run(const NameMLValMap& feeds, const std::vector<std::string>& output_names,
                     std::vector<OrtValue>* p_fetches) ORT_MUST_USE_RESULT;

  /**
   * See Run(const NameMLValMap& feeds, const std::vector<std::string>& output_names, std::vector<OrtValue>* p_fetches)
   * for details.
   * @param run_options use this to tune the Run call to your needs.
   */
  common::Status Run(const RunOptions& run_options, const NameMLValMap& feeds,
                     const std::vector<std::string>& output_names,
                     std::vector<OrtValue>* p_fetches) ORT_MUST_USE_RESULT;

  /**
  * Creates a new binding object for binding inputs and outputs.
  * @param provider_type specifies the location where the inputs need to be potentially copied.
  * See IOBinding class for more info.
  */
  common::Status NewIOBinding(std::unique_ptr<IOBinding>* io_binding) ORT_MUST_USE_RESULT;

  virtual common::Status Run(const RunOptions& run_options, IOBinding& io_binding) ORT_MUST_USE_RESULT;
  common::Status Run(IOBinding& io_binding) ORT_MUST_USE_RESULT;

  /**
    * @return pair.first = OK; FAIL otherwise. pair.second is non-NULL when pair.first = OK.
    * @note lifetime of the returned pointer is valid as long as the Session object is live.
    */
  std::pair<common::Status, const ModelMetadata*> GetModelMetadata() const;

  /**
    * Get all input definitions of the model. This does not include weights. Use this
    * to get the name/type/shapes of the inputs.
    * @return pair.first = OK; FAIL otherwise. pair.second is non-NULL when pair.first = OK.
    * @note lifetime of the returned pointer is valid as long as the Session object is live.
    */
  std::pair<common::Status, const InputDefList*> GetModelInputs() const;

  /**
    * Get all definitions of the model for overridable initializers.
    * This does not include weights. Use this to get the name/type/shapes of the overridable initializers.
    * @return pair.first = OK; FAIL otherwise. pair.second is non-NULL when pair.first = OK.
    * @note lifetime of the returned pointer is valid as long as the Session object is live.
    * @note for IR < 4 returned list will always be empty.
    */
  std::pair<common::Status, const InputDefList*> GetOverridableInitializers() const;

  /**
    * Get all output definitions of the model. Use this to get the name/type/shapes of the outputs.
    * @return pair.first = OK; FAIL otherwise. pair.second is non-NULL when pair.first = OK.
    * @note lifetime of the returned pointer is valid as long as the Session object is live.
    */
  std::pair<common::Status, const OutputDefList*> GetModelOutputs() const;

  /**
    * Get the current number of in-progress concurrent Run calls.
    */
  int GetCurrentNumRuns() const;

  /**
    * Get the names of registered Execution Providers. The returned vector is ordered by Execution Provider
    * priority. The first provider in the vector has the highest priority.
    */
  const std::vector<std::string>& GetRegisteredProviderTypes() const;

  /*
   * Get the options this session was initialized with.
   */
  const SessionOptions& GetSessionOptions() const;

  /*
   * Get the DataTransferManager associated with this session
   */
  const DataTransferManager& GetDataTransferManager() const;

  /*
   * Get all the providers' options this session was initialized with.
   */
  const ProviderOptionsMap& GetAllProviderOptions() const;
<<<<<<< HEAD

=======
>>>>>>> e00ad83f
  /**
    * Start profiling on this inference session. This simply turns on profiling events to be
    * recorded. A corresponding EndProfiling has to follow to write profiling data to a file.
    *@param file_prefix is the prefix of the profile file. It can include a directory path.
    */
  void StartProfiling(const std::string& file_prefix);
#ifdef _WIN32
  void StartProfiling(const std::wstring& file_prefix);
#endif
  /**
    * Start profiling on this inference session. This simply turns on profiling events to be
    * recorded. A corresponding EndProfiling has to follow to send profiling events through the logger's ISink.
    *@param logger_ptr is pointer to the logger where profiling events will be sent to.
    */
  void StartProfiling(const logging::Logger* logger_ptr);

  /**
    * Write captured profile events in chromium format.
    @return the name of the profile file.
    */
  std::string EndProfiling();

  /**
    * Search registered execution providers for an allocator that has characteristics
    * specified within mem_info
    * @param mem_info is a reference to OrtMemoryInfo that contains required specs
    * @return a ptr to the allocator or nullptr if not available
    */
  AllocatorPtr GetAllocator(const OrtMemoryInfo& mem_info) const;

  /** 
    *Get InferenceSession logger.
    */
  const logging::Logger* GetLogger() const { return session_logger_; };

 protected:
#if !defined(ORT_MINIMAL_BUILD)
  /**
    * Load an ONNX model.
    * @param protobuf object corresponding to the model file. model_proto will be copied by the API.
    * @return OK if success.
    */
  common::Status Load(const ONNX_NAMESPACE::ModelProto& model_proto) ORT_MUST_USE_RESULT;

  /**
    * Load an ONNX model.
    * @param protobuf object corresponding to the model file. This is primarily to support large models.
    * @return OK if success.
    */
  common::Status Load(std::unique_ptr<ONNX_NAMESPACE::ModelProto> p_model_proto) ORT_MUST_USE_RESULT;

  common::Status DoPostLoadProcessing(onnxruntime::Model& model) ORT_MUST_USE_RESULT;

#endif  // !defined(ORT_MINIMAL_BUILD)

  bool IsInitialized() const;

  const SessionState& GetSessionState() const {
    ORT_ENFORCE(session_state_ != nullptr, "Session must be initialized to create session state.");
    return *session_state_;
  }

  // Use these 2 threadpool methods to get access to the threadpools since they rely on
  // specific flags in session options
  // These methods assume that session options have been finalized before the call.
  onnxruntime::concurrency::ThreadPool* GetIntraOpThreadPoolToUse() const {
    return session_options_.use_per_session_threads ? thread_pool_.get() : intra_op_thread_pool_from_env_;
  }

  onnxruntime::concurrency::ThreadPool* GetInterOpThreadPoolToUse() const {
    return session_options_.use_per_session_threads ? inter_op_thread_pool_.get() : inter_op_thread_pool_from_env_;
  }

  /// convenience pointer to logger. should always be the same as session_state_.Logger();
  const logging::Logger* session_logger_;

  // The model served by this inference session instance.
  // Currently this has to be a shared ptr because the Model::Load method
  // returns a shared_ptr only. Ideally factory functions should always return
  // unique_ptr for maximum flexibility. Client can always upgrade it to shared_ptr
  // if they need.
  std::shared_ptr<onnxruntime::Model> model_;

  // names of model outputs used for quick validation.
  std::unordered_set<std::string> model_output_names_;

  // The file path of where the model was loaded. e.g. /tmp/test_squeezenet/model.onnx
  std::basic_string<ORTCHAR_T> model_location_;

 private:
  ORT_DISALLOW_COPY_ASSIGNMENT_AND_MOVE(InferenceSession);

  void ConstructorCommon(const SessionOptions& session_options,
                         const Environment& session_env);

  common::Status SaveModelMetadata(const onnxruntime::Model& model) ORT_MUST_USE_RESULT;

  // Create a Logger for a single execution if possible. Otherwise use the default logger.
  // If a new logger is created, it will also be stored in new_run_logger,
  // which must remain valid for the duration of the execution.
  // If the default logger is used, new_run_logger will remain empty.
  // The returned value should be used in the execution.
  const logging::Logger& CreateLoggerForRun(const RunOptions& run_options,
                                            std::unique_ptr<logging::Logger>& new_run_logger);

#if !defined(ORT_MINIMAL_BUILD)
  common::Status Load(std::function<common::Status(std::shared_ptr<Model>&)> loader,
                      const std::string& event_name) ORT_MUST_USE_RESULT;

  template <typename T>
  common::Status Load(const std::basic_string<T>& model_uri) ORT_MUST_USE_RESULT;

  bool HasLocalSchema() const {
    return !custom_schema_registries_.empty();
  }
#endif
  void InitLogger(logging::LoggingManager* logging_manager);

  common::Status CheckShapes(const std::string& input_name, const TensorShape& input_shape,
                             const TensorShape& expected_shape) const ORT_MUST_USE_RESULT;

  common::Status ValidateInputs(const std::vector<std::string>& feed_names,
                                const std::vector<OrtValue>& feeds) const ORT_MUST_USE_RESULT;

  common::Status ValidateOutputs(const std::vector<std::string>& output_names,
                                 const std::vector<OrtValue>* p_fetches) const ORT_MUST_USE_RESULT;

  common::Status WaitForNotification(Notification* p_executor_done, int64_t timeout_in_ms) ORT_MUST_USE_RESULT;

  template <typename T>
  void StartProfiling(const std::basic_string<T>& file_prefix);

#if !defined(ORT_MINIMAL_BUILD)
  virtual void AddPredefinedTransformers(GraphTransformerManager& transformer_manager,
                                         TransformerLevel graph_optimization_level,
                                         const std::vector<std::string>& custom_list);

  common::Status TransformGraph(onnxruntime::Graph& graph,
                                const onnxruntime::GraphTransformerManager& graph_transformer_mgr,
                                const ExecutionProviders& providers, KernelRegistryManager& kernel_registry_manager,
                                const InsertCastTransformer& insert_cast_transformer,
                                SessionState& session_state) ORT_MUST_USE_RESULT;

  onnxruntime::GraphTransformerManager graph_transformation_mgr_;

  InsertCastTransformer insert_cast_transformer_;

  // List of transformers to run. When this list is not empty only the transformers in this list
  // will be run regardless of the level set.
  // .i.e This list overrides both SessionOptions.graph_optimization_level and predefined transformers.
  std::vector<std::string> transformers_to_enable_;
#endif

  SessionOptions session_options_;

  /// Logging manager if provided.
  logging::LoggingManager* const logging_manager_;

  /// Logger for this session. WARNING: Will contain nullptr if logging_manager_ is nullptr.
  std::unique_ptr<logging::Logger> owned_session_logger_ = nullptr;

  // Profiler for this session.
  profiling::Profiler session_profiler_;

<<<<<<< HEAD
 protected:
  bool IsInitialized() const;

  const SessionState& GetSessionState() const {
    ORT_ENFORCE(session_state_ != nullptr, "Session must be initialized to create session state.");
    return *session_state_;
  }

  // Use these 2 threadpool methods to get access to the threadpools since they rely on
  // specific flags in session options
  // These methods assume that session options have been finalized before the call.
  onnxruntime::concurrency::ThreadPool* GetIntraOpThreadPoolToUse() const {
    return session_options_.use_per_session_threads ? thread_pool_.get() : intra_op_thread_pool_from_env_;
  }

  onnxruntime::concurrency::ThreadPool* GetInterOpThreadPoolToUse() const {
    return session_options_.use_per_session_threads ? inter_op_thread_pool_.get() : inter_op_thread_pool_from_env_;
  }

  // The list of execution providers.
  ExecutionProviders execution_providers_;  // protected to allow access to training session

 private:
  void UpdateProvidersWithSharedAllocators();
=======
  // The list of execution providers.
  ExecutionProviders execution_providers_;
>>>>>>> e00ad83f

  // Immutable state for each op in the model. Shared by all executors.
  // It has a dependency on execution_providers_.
  std::unique_ptr<SessionState> session_state_;

  // Threadpools per session. These are initialized and used for the entire duration of the session
  // when use_per_session_threads is true.
  std::unique_ptr<onnxruntime::concurrency::ThreadPool> thread_pool_;
  std::unique_ptr<onnxruntime::concurrency::ThreadPool> inter_op_thread_pool_;

  // Global threadpools. These are intialized and used when use_per_session_threads is false *and*
  // the environment is created with create_global_thread_pools = true.
  onnxruntime::concurrency::ThreadPool* intra_op_thread_pool_from_env_{};
  onnxruntime::concurrency::ThreadPool* inter_op_thread_pool_from_env_{};

  // initialized from session options
  // Determines which threadpools will be intialized and used for the duration of this session.
  // If true, use the per session ones, or else the global threadpools.
  bool use_per_session_threads_;

  KernelRegistryManager kernel_registry_manager_;

#if !defined(ORT_MINIMAL_BUILD)
  std::list<std::shared_ptr<onnxruntime::IOnnxRuntimeOpSchemaCollection>> custom_schema_registries_;

  //CustomRegistry objects own the corresponding KernelRegistry and OnnxRuntimeOpSchemaRegistry objects.
  //So its lifetime should be same as its constituents. This vector is to extend the lifetime of the owner.
  std::vector<std::shared_ptr<CustomRegistry>> custom_registries_;
#endif

  ModelMetadata model_metadata_;
  std::unordered_set<std::string> required_inputs_;

  struct InputDefMetaData {
    InputDefMetaData(const NodeArg* node_arg0, MLDataType ml_data_type0, TensorShape&& tensor_shape0)
        : node_arg(node_arg0), ml_data_type(ml_data_type0), tensor_shape(std::move(tensor_shape0)) {
    }
    const NodeArg* node_arg;
    MLDataType ml_data_type;
    TensorShape tensor_shape;  // not applicable if the input is non-tensor type
  };

  std::unordered_map<std::string, InputDefMetaData> input_def_map_;
  OutputDefList output_def_list_;

  // Data transfer manager.
  DataTransferManager data_transfer_mgr_;

  // Number of concurrently running executors
  std::atomic<int> current_num_runs_;

  mutable onnxruntime::OrtMutex session_mutex_;  // to ensure only one thread can invoke Load/Initialize
  bool is_model_loaded_ = false;                 // GUARDED_BY(session_mutex_)
  bool is_inited_ = false;                       // GUARDED_BY(session_mutex_)

#ifdef ENABLE_LANGUAGE_INTEROP_OPS
  InterOpDomains interop_domains_;
#endif
  // used to support platform telemetry
  static std::atomic<uint32_t> global_session_id_;  // a monotonically increasing session id
  uint32_t session_id_;                             // the current session's id

  struct Telemetry {
    Telemetry() : time_sent_last_(), time_sent_last_evalutation_start_() {}
    uint32_t total_runs_since_last_ = 0;           // the total number of Run() calls since the last report
    long long total_run_duration_since_last_ = 0;  // the total duration (us) of Run() calls since the last report
    std::string event_name_;                       // where the model is loaded from: ["model_loading_uri", "model_loading_proto", "model_loading_istream"]

    TimePoint time_sent_last_;  // the TimePoint of the last report
    TimePoint time_sent_last_evalutation_start_;
    // Event Rate per provider < 20 peak events per second
    constexpr static long long kDurationBetweenSending = 1000 * 1000 * 60 * 10;     // duration in (us).  send a report every 10 mins
    constexpr static long long kDurationBetweenSendingEvaluationStart = 1000 * 50;  // duration in (us). send a EvaluationStop Event every 50 ms;

    bool isEvaluationStart = false;
  } telemetry_;

#ifdef ONNXRUNTIME_ENABLE_INSTRUMENT
  bool session_activity_started_ = false;
  TraceLoggingActivity<telemetry_provider_handle> session_activity;
#endif

  // used to hold the ModelProto parsed in an applicable ctor to be used while calling parameter-less Load()
  ONNX_NAMESPACE::ModelProto model_proto_;

  // Flag indicating if ModelProto has been parsed in an applicable ctor
  bool is_model_proto_parsed_ = false;
  const Environment& environment_;
};

struct SessionIOBinding {
 public:
  SessionIOBinding(InferenceSession* session);

  IOBinding* Get();
  InferenceSession* GetInferenceSession();

 private:
  InferenceSession* sess_;
  std::unique_ptr<IOBinding> binding_;
};

}  // namespace onnxruntime<|MERGE_RESOLUTION|>--- conflicted
+++ resolved
@@ -335,10 +335,7 @@
    * Get all the providers' options this session was initialized with.
    */
   const ProviderOptionsMap& GetAllProviderOptions() const;
-<<<<<<< HEAD
-
-=======
->>>>>>> e00ad83f
+
   /**
     * Start profiling on this inference session. This simply turns on profiling events to be
     * recorded. A corresponding EndProfiling has to follow to write profiling data to a file.
@@ -427,6 +424,9 @@
 
   // The file path of where the model was loaded. e.g. /tmp/test_squeezenet/model.onnx
   std::basic_string<ORTCHAR_T> model_location_;
+
+  // The list of execution providers.
+  ExecutionProviders execution_providers_;
 
  private:
   ORT_DISALLOW_COPY_ASSIGNMENT_AND_MOVE(InferenceSession);
@@ -471,6 +471,9 @@
   template <typename T>
   void StartProfiling(const std::basic_string<T>& file_prefix);
 
+  // Updates all providers with the allocators from the env based on OrtMemoryInfo
+  void UpdateProvidersWithSharedAllocators();
+
 #if !defined(ORT_MINIMAL_BUILD)
   virtual void AddPredefinedTransformers(GraphTransformerManager& transformer_manager,
                                          TransformerLevel graph_optimization_level,
@@ -502,36 +505,6 @@
 
   // Profiler for this session.
   profiling::Profiler session_profiler_;
-
-<<<<<<< HEAD
- protected:
-  bool IsInitialized() const;
-
-  const SessionState& GetSessionState() const {
-    ORT_ENFORCE(session_state_ != nullptr, "Session must be initialized to create session state.");
-    return *session_state_;
-  }
-
-  // Use these 2 threadpool methods to get access to the threadpools since they rely on
-  // specific flags in session options
-  // These methods assume that session options have been finalized before the call.
-  onnxruntime::concurrency::ThreadPool* GetIntraOpThreadPoolToUse() const {
-    return session_options_.use_per_session_threads ? thread_pool_.get() : intra_op_thread_pool_from_env_;
-  }
-
-  onnxruntime::concurrency::ThreadPool* GetInterOpThreadPoolToUse() const {
-    return session_options_.use_per_session_threads ? inter_op_thread_pool_.get() : inter_op_thread_pool_from_env_;
-  }
-
-  // The list of execution providers.
-  ExecutionProviders execution_providers_;  // protected to allow access to training session
-
- private:
-  void UpdateProvidersWithSharedAllocators();
-=======
-  // The list of execution providers.
-  ExecutionProviders execution_providers_;
->>>>>>> e00ad83f
 
   // Immutable state for each op in the model. Shared by all executors.
   // It has a dependency on execution_providers_.

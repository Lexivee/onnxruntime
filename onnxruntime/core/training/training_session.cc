--- conflicted
+++ resolved
@@ -11,157 +11,6 @@
 namespace onnxruntime {
 namespace training {
 
-<<<<<<< HEAD
-class TrainingSessionImpl : public InferenceSession::Impl {
- public:
-  TrainingSessionImpl(const SessionOptions& session_options,
-                      logging::LoggingManager* logging_manager = nullptr)
-      : InferenceSession::Impl(session_options, logging_manager) {}
-
-  ~TrainingSessionImpl() {}
-
-  Status Load(const string& model_uri) {
-    original_model_uri_ = model_uri;
-    return InferenceSession::Impl::Load(model_uri);
-  }
-
-  Status AddLossFuncion(const LossFunctionInfo& loss_func_info) {
-    loss_func_info_ = loss_func_info;
-
-    try {
-      ORT_RETURN_IF_ERROR(AddLossFuncion(model_->MainGraph(), loss_func_info_));
-    } catch (const OnnxRuntimeException& exp) {
-      return ORT_MAKE_STATUS(ONNXRUNTIME, FAIL, "Failed to add loss function:", exp.what());
-    }
-    return DoPostLoadProcessing(*model_);
-  }
-
-  Status BuildGradientGraph(const vector<string>& weights_to_train, const std::string& loss_function_output_name) {
-    // Fill weights_to_train_ according to weights_to_train
-    weights_to_train_ = weights_to_train;
-
-    ORT_RETURN_IF_ERROR(BuildGradientGraph(model_->MainGraph(),
-                                           loss_function_output_name,
-                                           weights_to_train_));
-
-    return DoPostLoadProcessing(*model_);
-  }
-
-  Status Initialize() {
-    return InferenceSession::Impl::Initialize();
-  }
-
-  Status Run(const RunOptions& run_options,
-             const std::vector<std::string>& feed_names,
-             const std::vector<MLValue>& feeds,
-             const std::vector<std::string>& output_names,
-             std::vector<MLValue>* p_fetches) {
-    return InferenceSession::Impl::Run(run_options, feed_names, feeds, output_names, p_fetches);
-  }
-
-  NameMLValMap GetWeights() const {
-    return session_state_.GetInitializedTensors(weights_to_train_);
-  }
-
-  Status UpdateWeights(const NameMLValMap& new_weights) {
-    session_state_.UpdateInitializedTensors(new_weights);
-    VLOGS(*session_logger_, 1) << "Done updating weights";
-    return Status::OK();
-  }
-
-  Status Save(const string& model_uri, TrainingSession::SaveOption opt) {
-    // Delete the old file before saving.
-    std::remove(model_uri.c_str());
-
-    if (opt == TrainingSession::SaveOption::NO_RELOAD) {
-      return Model::Save(*model_, model_uri);
-    }
-
-    // Have to load the original model again.
-    // Because after Initialize(), the model has been optimized and the saved graph doesn't look like what we expect.
-    shared_ptr<Model> new_model;
-    ORT_RETURN_IF_ERROR(Model::Load(original_model_uri_, new_model));
-    ORT_RETURN_IF_ERROR(new_model->UpdateWeights(GetWeights()));
-
-    if (opt == TrainingSession::SaveOption::WITH_UPDATED_WEIGHTS_AND_LOSS_FUNC /* with weights and loss func*/ ||
-        opt == TrainingSession::SaveOption::WITH_UPDATED_WEIGHTS_AND_LOSS_FUNC_AND_GRADIENTS /*with everything*/) {
-      ORT_RETURN_IF_ERROR(AddLossFuncion(new_model->MainGraph(), loss_func_info_));
-    }
-
-    if (opt == TrainingSession::SaveOption::WITH_UPDATED_WEIGHTS_AND_LOSS_FUNC_AND_GRADIENTS) {
-      ORT_RETURN_IF_ERROR(BuildGradientGraph(new_model->MainGraph(),
-                                             loss_func_info_.loss_name_,
-                                             weights_to_train_));
-    }
-
-    return Model::Save(*new_model, model_uri);
-  }
-
-  std::unordered_set<std::string> GetModelInputNames() const {
-    return model_input_names_;
-  }
-
-  std::unordered_set<std::string> GetModelOutputNames() const {
-    return model_output_names_;
-  }
-
-  std::unordered_set<std::string> GetModelInitializers() const {
-    const auto& initialized_tensors = model_->MainGraph().GetAllInitializedTensors();
-    std::unordered_set<std::string> model_initializers_;
-    std::transform(initialized_tensors.begin(),
-                   initialized_tensors.end(),
-                   std::inserter(model_initializers_, model_initializers_.end()),
-                   [](const auto& pair) { return pair.first; });
-
-    return model_initializers_;
-  }
-
- private:
-  static Status AddLossFuncion(Graph& graph,
-                               const LossFunctionInfo& loss_func_info) {
-    return GraphAugmenter::AugmentGraph(graph, LossFunctionBuilder().Build(graph, loss_func_info));
-  }
-
-  Status BuildGradientGraph(Graph& graph,
-                            const std::string& loss_function_output_name,
-                            const std::vector<std::string>& node_arg_names_to_train) {
-    // TODO: maybe use a light weigth graph_transformation_mgr_ for just the pre-train
-    // transofomration
-    // Initialize also re-apply the transformation
-    ORT_RETURN_IF_ERROR(graph_transformation_mgr_.ApplyAll(graph));
-
-    // Compute the gradient graph def.
-    GradientGraphBuilder grad_graph_builder(&graph,
-                                            {loss_function_output_name},
-                                            node_arg_names_to_train,
-                                            loss_function_output_name);
-    GraphAugmenter::GraphDefs gradient_graph_def;
-    ORT_RETURN_IF_ERROR(grad_graph_builder.Build(gradient_graph_def));
-
-    return GraphAugmenter::AugmentGraph(graph, gradient_graph_def);
-  }
-
-  vector<string> weights_to_train_;
-  string original_model_uri_;
-
-  LossFunctionInfo loss_func_info_;
-};
-
-TrainingSession::TrainingSession(const SessionOptions& session_options,
-                                 logging::LoggingManager* logging_manager)
-    : impl_(make_unique<TrainingSessionImpl>(session_options, logging_manager)) {
-}
-
-TrainingSession::~TrainingSession() {
-}
-
-Status TrainingSession::RegisterGraphTransformer(std::unique_ptr<onnxruntime::GraphTransformer> p_graph_transformer) {
-  return impl_->RegisterGraphTransformer(std::move(p_graph_transformer));
-}
-
-Status TrainingSession::Load(const string& model_uri) {
-  return impl_->Load(model_uri);
-=======
 static Status AddLossFuncionInternal(Graph& graph,
                                      const LossFunctionInfo& loss_func_info) {
   return GraphAugmenter::AugmentGraph(graph, LossFunctionBuilder().Build(graph, loss_func_info));
@@ -179,7 +28,6 @@
   ORT_RETURN_IF_ERROR(grad_graph_builder.Build(gradient_graph_def));
 
   return GraphAugmenter::AugmentGraph(graph, gradient_graph_def);
->>>>>>> 2d80294c
 }
 
 Status TrainingSession::AddLossFuncion(const LossFunctionInfo& loss_func_info) {
@@ -194,6 +42,12 @@
 }
 
 Status TrainingSession::BuildGradientGraph(const vector<string>& weights_to_train, const std::string& loss_function_output_name) {
+  // TODO: maybe use a light weigth graph_transformation_mgr_ for just the pre-train
+  // transofomration
+  // Initialize also re-apply the transformation
+  //ORT_RETURN_IF_ERROR(
+  //pre_training_graph_transformation_mgr_.ApplyTransformers(model_->MainGraph(), TransformerLevel::Default);
+
   // Fill weights_to_train_ according to weights_to_train
   weights_to_train_ = weights_to_train;
 
@@ -217,6 +71,10 @@
 Status TrainingSession::Save(const string& model_uri, TrainingSession::SaveOption opt) {
   // Delete the old file before saving.
   std::remove(model_uri.c_str());
+
+  if (opt == TrainingSession::SaveOption::NO_RELOAD) {
+    return Model::Save(*model_, model_uri);
+  }
 
   // Have to load the original model again.
   // Because after Initialize(), the model has been optimized and the saved graph doesn't look like what we expect.

--- conflicted
+++ resolved
@@ -74,11 +74,8 @@
         provider != onnxruntime::kNGraphExecutionProvider &&
         provider != onnxruntime::kNupharExecutionProvider &&
         provider != onnxruntime::kOpenVINOExecutionProvider &&
-<<<<<<< HEAD
-	provider != onnxruntime::kIntelExecutionProvider) {
-=======
+	      provider != onnxruntime::kIntelExecutionProvider &&
         provider != onnxruntime::kAclExecutionProvider) {
->>>>>>> 58e6aaa4
       TransformerMemcpyImpl copy_impl(graph, provider);
       auto current_modified = copy_impl.ModifyGraph(registry_manager_);
       modified = modified || current_modified;

// Copyright (c) Microsoft Corporation. All rights reserved.
// Licensed under the MIT License.

#include "dynamic_quantize_matmul_fusion.h"

#include "core/graph/graph_utils.h"
#include "core/optimizer/initializer.h"
#include "core/optimizer/utils.h"
#include <deque>

using namespace ONNX_NAMESPACE;
using namespace ::onnxruntime::common;
namespace onnxruntime {

/**
DynamicQuantizeMatMulFusion will fuse subgraph like below into DynamicQuantizeMatMul:
      (input)
         |
         v
  DynamicQuantizeLinear       B,B_Scale,B_Zero      Bias                          (input)                B,B_Scale,B_Zero      Bias
   |        |        |               |               |                              |                           |               |
   |        |        |               |               |                              |                           |               |
  A| A_Scale| A_Zero |               |               |                              |                           |               |
   |        |        |               |               |                              |                           |               |
   v        v        v               |               |                              |                           |               |
  MatMulIntegerToFloat <-------------+---------------+           ---->       DynamicQuantizeMatMul<-------------+---------------+
         |                                                                          |
         v                                                                          v
      (output)                                                                   (output)
 */
Status DynamicQuantizeMatMulFusion::ApplyImpl(Graph& graph, bool& modified, int graph_level, const logging::Logger& logger) const {
  GraphViewer graph_viewer(graph);
  const auto& node_topology_list = graph_viewer.GetNodesInTopologicalOrder();
  std::vector<std::reference_wrapper<Node>> nodes_to_remove;

  for (auto node_index : node_topology_list) {
    auto* node_ptr = graph.GetNode(node_index);
    if (nullptr == node_ptr)
      continue;  // node was removed

    auto& matmul_integer_to_float_node = *node_ptr;

    ORT_RETURN_IF_ERROR(Recurse(matmul_integer_to_float_node, modified, graph_level, logger));

    auto& mtf_input_args = matmul_integer_to_float_node.MutableInputDefs();
    if (!graph_utils::IsSupportedOptypeVersionAndDomain(matmul_integer_to_float_node, "MatMulIntegerToFloat", {1}, kMSDomain) ||
        !graph_utils::IsSupportedProvider(matmul_integer_to_float_node, GetCompatibleExecutionProviders()) ||
        mtf_input_args.size() < 5 /*A zero point can not be optional*/) {
      continue;
    }

    const Node* p_dynamic_quant_linear = graph_utils::GetInputNode(matmul_integer_to_float_node, 0 /*arg_index*/);
    if (p_dynamic_quant_linear == nullptr) {
      continue;
    }

    Node& dynamic_quant_linear = *graph.GetNode(p_dynamic_quant_linear->Index());
    auto& dql_output_args = dynamic_quant_linear.MutableOutputDefs();
<<<<<<< HEAD
    if (!optimizer_utils::CheckOutputEdges(graph, dynamic_quant_linear, dql_output_args.size())) {
=======
    if (!graph_utils::IsSupportedOptypeVersionAndDomain(dynamic_quant_linear, "DynamicQuantizeLinear", {11}) ||
        !optimizer_utils::CheckOutputEdges(graph, dynamic_quant_linear, dql_output_args.size())) {
>>>>>>> a74e41e4
      continue;
    }

    auto& dql_Y_scale = dql_output_args[1];
    auto& dql_Y_zp = dql_output_args[2];
    auto& mtf_A_scale = mtf_input_args[2];
    auto& mtf_A_zp = mtf_input_args[4];
    if (dql_Y_scale != mtf_A_scale ||
        dql_Y_zp != mtf_A_zp) {
      continue;
    }

    NodeArg optional_node_arg("", nullptr);
    std::string op_type_to_fuse = "DynamicQuantizeMatMul";
    std::vector<NodeArg*> input_defs{
        dynamic_quant_linear.MutableInputDefs()[0],
        mtf_input_args[1],  // B of MatmulIntegerToFloat
        mtf_input_args[3],  // B_Scale of MatmulIntegerToFloat
        &optional_node_arg,
        &optional_node_arg};

    // B_ZeroPoint of MatmulIntegerToFloat
    if (mtf_input_args.size() >= 6) {
      input_defs[3] = mtf_input_args[5];

      // Bias of MatmulIntegerToFloat
      if (mtf_input_args.size() >= 7) {
        input_defs[4] = mtf_input_args[6];
      }
    }

    Node* fused_node = &graph.AddNode(matmul_integer_to_float_node.Name(),
                                      op_type_to_fuse,
                                      "",
                                      input_defs,
                                      matmul_integer_to_float_node.MutableOutputDefs(),
                                      nullptr,
                                      kMSDomain);

    // Assign provider to this new node. Provider should be same as the provider for old node.
    fused_node->SetExecutionProviderType(matmul_integer_to_float_node.GetExecutionProviderType());

    nodes_to_remove.push_back(dynamic_quant_linear);
    nodes_to_remove.push_back(matmul_integer_to_float_node);
  }

  modified = !nodes_to_remove.empty();

  for (const auto& node : nodes_to_remove) {
    graph_utils::RemoveNodeOutputEdges(graph, node);
    graph.RemoveNode(node.get().Index());
  }

  return Status::OK();
}
}  // namespace onnxruntime<|MERGE_RESOLUTION|>--- conflicted
+++ resolved
@@ -56,12 +56,8 @@
 
     Node& dynamic_quant_linear = *graph.GetNode(p_dynamic_quant_linear->Index());
     auto& dql_output_args = dynamic_quant_linear.MutableOutputDefs();
-<<<<<<< HEAD
-    if (!optimizer_utils::CheckOutputEdges(graph, dynamic_quant_linear, dql_output_args.size())) {
-=======
     if (!graph_utils::IsSupportedOptypeVersionAndDomain(dynamic_quant_linear, "DynamicQuantizeLinear", {11}) ||
         !optimizer_utils::CheckOutputEdges(graph, dynamic_quant_linear, dql_output_args.size())) {
->>>>>>> a74e41e4
       continue;
     }
 

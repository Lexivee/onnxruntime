--- conflicted
+++ resolved
@@ -67,12 +67,8 @@
                     Reshape
 */
 bool ReshapeFusion::Fuse_Subgraph1(Node& reshape, Graph& graph, const logging::Logger& logger) {
-<<<<<<< HEAD
-  const NodeArg* root_def = reshape.InputDefs()[0];
-=======
   // The root could be either a graph input or a node so use node arg to compare.
   const NodeArg& root_input = *(reshape.InputDefs()[0]);
->>>>>>> 58f53966
 
   const Node* p_concat = graph_utils::GetInputNode(reshape, 1);
   if (nullptr == p_concat) {
@@ -95,14 +91,8 @@
   enum class NodeType { Unsqueeze, Gather, Shape };
   std::set<std::pair<NodeType, NodeIndex>> candidates_for_removal;
   for (int i = 0; i < concat_input_count; ++i) {
-<<<<<<< HEAD
-    // First check if the i-th argument is an initializer.
-    if (graph_utils::IsConstantInitializer(graph, concat.InputDefs()[i]->Name()) &&
-      optimizer_utils::AppendTensorFromInitializer(graph, *(concat.InputDefs()[i]), shape_value)) {
-=======
     // First check if the i-th argument is a constant initializer.
     if (optimizer_utils::AppendTensorFromInitializer(graph, *(concat.InputDefs()[i]), shape_value, true)) {
->>>>>>> 58f53966
       continue;
     }
 
@@ -121,12 +111,8 @@
     const Node& gather = edges[1]->GetNode();
     const Node& shape = edges[2]->GetNode();
 
-<<<<<<< HEAD
-    if (shape.InputDefs()[0] != root_def) {
-=======
     const NodeArg& shape_input = *(shape.InputDefs()[0]);
     if (shape_input.Name() != root_input.Name()) {
->>>>>>> 58f53966
       return false;
     }
 

// Copyright (c) Microsoft Corporation. All rights reserved.
// Licensed under the MIT License.

#pragma once

#include "core/optimizer/rewrite_rule.h"

namespace onnxruntime {

class UnsqueezeElimination : public RewriteRule {
 public:
  UnsqueezeElimination() noexcept : RewriteRule("UnsqueezeElimination", "Eliminate unsqueeze node") {}

 private:
<<<<<<< HEAD
  Status ApplyImpl(Graph& graph, bool& modified, int graph_level) const override;
=======
  /** Apply rule when op type is the following. */
  const std::string included_op_type_ = "Unsqueeze";

  bool SatisfyCondition(const Graph& graph, const Node& node) override;

  Status Apply(Graph& graph, Node& node, bool& modified, bool& deleted) override;
>>>>>>> a872ba78
};

}  // namespace onnxruntime<|MERGE_RESOLUTION|>--- conflicted
+++ resolved
@@ -12,16 +12,12 @@
   UnsqueezeElimination() noexcept : RewriteRule("UnsqueezeElimination", "Eliminate unsqueeze node") {}
 
  private:
-<<<<<<< HEAD
-  Status ApplyImpl(Graph& graph, bool& modified, int graph_level) const override;
-=======
   /** Apply rule when op type is the following. */
   const std::string included_op_type_ = "Unsqueeze";
 
   bool SatisfyCondition(const Graph& graph, const Node& node) override;
 
   Status Apply(Graph& graph, Node& node, bool& modified, bool& deleted) override;
->>>>>>> a872ba78
 };
 
 }  // namespace onnxruntime
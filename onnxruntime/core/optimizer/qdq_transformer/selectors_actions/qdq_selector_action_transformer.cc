// Copyright (c) Microsoft Corporation. All rights reserved.
// Licensed under the MIT License.

#include "core/optimizer/qdq_transformer/selectors_actions/qdq_selector_action_transformer.h"
#include "core/mlas/inc/mlas.h"

#include "core/optimizer/qdq_transformer/selectors_actions/qdq_actions.h"
#if !defined(ORT_MINIMAL_BUILD)
#include "core/optimizer/qdq_transformer/selectors_actions/qdq_selectors.h"
#endif

namespace onnxruntime {

namespace {

using NTO = onnxruntime::NodesToOptimize;

// create rules for ops that don't change the data
void DropQDQNodesRules(SelectorsAndActions& qdq_selectors_and_actions) {
  // 3 nodes. DQ, target, Q. Merge into target and remove DQ and Q.
  const std::string action_name{"drop"};
  NTO::NodeLocation dq{NTO::NodeType::kInput, 0};
  NTO::NodeLocation q{NTO::NodeType::kOutput, 0};

  // Move DQ input 0 to target input 0.
  // Move Q output 0 to target output 0.
  std::vector<NodeAndMoveInfo> moves{
      MoveToSlot(dq, ArgType::kInput, 0, ArgType::kInput, 0),
      MoveToSlot(q, ArgType::kOutput, 0, ArgType::kOutput, 0)};

  std::unique_ptr<Action> action = std::make_unique<MergeIntoTarget>(std::move(moves));

#if !defined(ORT_MINIMAL_BUILD)
  std::unique_ptr<NodeSelector> selector = std::make_unique<QDQ::DropDQDNodesSelector>();
  qdq_selectors_and_actions.RegisterSelectorAndAction(action_name,
                                                      SelectorAndAction::OpVersionsMap{{"Gather", {}},
                                                                                       {"Reshape", {}},
                                                                                       {"Transpose", {}},
                                                                                       {"MaxPool", {12}},
                                                                                       {"Resize", {}}},
                                                      std::move(selector),
                                                      std::move(action));
#else
  qdq_selectors_and_actions.RegisterAction(action_name, std::move(action));
#endif
}

void UnaryOpQDQRules(SelectorsAndActions& qdq_selectors_and_actions) {
  // 3 nodes. DQ, target, Q
  // Replace with internal QLinear version of operator. Delete all original nodes.
  const std::string action_name{"1DQ"};
  std::unique_ptr<Action> action = std::make_unique<QDQ::UnaryReplaceWithQLinear>(kMSDomain);

#if !defined(ORT_MINIMAL_BUILD)
<<<<<<< HEAD
  std::unique_ptr<NodeSelector> selector(new QDQ::UnarySelector());
=======
  std::unique_ptr<NodeSelector> selector = std::make_unique<QDQ::UnarySelector>(is_int8_allowed);
>>>>>>> 28ce2a5a
  qdq_selectors_and_actions.RegisterSelectorAndAction(action_name,
                                                      SelectorAndAction::OpVersionsMap{{"AveragePool", {}},
                                                                                       {"LeakyRelu", {}}},
                                                      std::move(selector),
                                                      std::move(action));
#else
  qdq_selectors_and_actions.RegisterAction(action_name, std::move(action));
#endif
}

void BinaryOpQDQRules(SelectorsAndActions& qdq_selectors_and_actions) {
  // 4 nodes. 2 x DQ for inputs, target, Q
  // Replace with internal QLinear version of operator. Delete all original nodes.
  const std::string action_name{"2DQ"};
  std::unique_ptr<Action> action = std::make_unique<QDQ::BinaryReplaceWithQLinear>(kMSDomain);

#if !defined(ORT_MINIMAL_BUILD)
  std::unique_ptr<NodeSelector> selector = std::make_unique<QDQ::BinarySelector>();
  qdq_selectors_and_actions.RegisterSelectorAndAction(action_name,
                                                      SelectorAndAction::OpVersionsMap{{"Add", {}},
                                                                                       {"Mul", {}}},
                                                      std::move(selector),
                                                      std::move(action));

#else
  qdq_selectors_and_actions.RegisterAction(action_name, std::move(action));
#endif
}

void VariadicOpQDQRules(SelectorsAndActions& qdq_selectors_and_actions) {
  // 0=variadic DQ nodes 2=target, 3=Q
  // Replace with QLinear version of operator. Delete all original nodes.
  const std::string action_name{"*DQ"};
  std::unique_ptr<Action> action = std::make_unique<QDQ::VariadicReplaceWithQLinear>(kMSDomain);

#if !defined(ORT_MINIMAL_BUILD)
  std::unique_ptr<NodeSelector> selector = std::make_unique<QDQ::VariadicSelector>();

  qdq_selectors_and_actions.RegisterSelectorAndAction(action_name,
                                                      SelectorAndAction::OpVersionsMap{{"Concat", {}}},
                                                      std::move(selector),
                                                      std::move(action));

#else
  qdq_selectors_and_actions.RegisterAction(action_name, std::move(action));
#endif
}

void ConvQDQRules(SelectorsAndActions& qdq_selectors_and_actions, bool is_int8_allowed = false) {
  // 4 or 5 Nodes. 0=DQ X, 1=DQ W, 2=DQ B (optional), 3=Conv, 4=Q
  // Handle the DQ input for the Bias being optional.
  // Replace Conv with QLinearConv
  // Delete all original nodes
  const std::string action_name{"Conv"};
  std::unique_ptr<Action> action = std::make_unique<QDQ::ConvReplaceWithQLinear>();

#if !defined(ORT_MINIMAL_BUILD)
  std::unique_ptr<NodeSelector> selector = std::make_unique<QDQ::ConvSelector>(is_int8_allowed);

  qdq_selectors_and_actions.RegisterSelectorAndAction(action_name,
                                                      SelectorAndAction::OpVersionsMap{{"Conv", {}}},
                                                      std::move(selector),
                                                      std::move(action));

#else
  ORT_UNUSED_PARAMETER(is_int8_allowed);
  qdq_selectors_and_actions.RegisterAction(action_name, std::move(action));
#endif
}

void MatMulQDQRules(SelectorsAndActions& qdq_selectors_and_actions, bool is_int8_allowed = false) {
  // 3 or 4 nodes. 2 x DQ for inputs, target, optional Q
  // Replace with QLinearMatMul if Q found, or MatMulIntegerToFloat if not.
  // Delete all original nodes.
  const std::string action_name{"MatMul"};

  std::unique_ptr<Action> action = std::make_unique<QDQ::MatMulReplaceWithQLinear>();

#if !defined(ORT_MINIMAL_BUILD)
  std::unique_ptr<NodeSelector> selector = std::make_unique<QDQ::MatMulSelector>(is_int8_allowed);
  qdq_selectors_and_actions.RegisterSelectorAndAction(action_name,
                                                      SelectorAndAction::OpVersionsMap{{"MatMul", {}}},
                                                      std::move(selector),
                                                      std::move(action));

#else
  ORT_UNUSED_PARAMETER(is_int8_allowed);
  qdq_selectors_and_actions.RegisterAction(action_name, std::move(action));
#endif
}

SelectorsAndActions CreateSelectorsAndActions(bool is_int8_allowed) {
  SelectorsAndActions qdq_selectors_and_actions;

  DropQDQNodesRules(qdq_selectors_and_actions);
  UnaryOpQDQRules(qdq_selectors_and_actions);
  BinaryOpQDQRules(qdq_selectors_and_actions);
  VariadicOpQDQRules(qdq_selectors_and_actions);
  ConvQDQRules(qdq_selectors_and_actions, is_int8_allowed);
  MatMulQDQRules(qdq_selectors_and_actions, is_int8_allowed);

  return qdq_selectors_and_actions;
}

}  // namespace

QDQSelectorActionTransformer::QDQSelectorActionTransformer(std::optional<RuntimeOptimizationSaveContext> save_context)
    : SelectorActionTransformer{
          "QDQSelectorActionTransformer",
          CreateSelectorsAndActions(QDQIsInt8Allowed()),
          std::move(save_context)} {
}

}  // namespace onnxruntime<|MERGE_RESOLUTION|>--- conflicted
+++ resolved
@@ -52,11 +52,7 @@
   std::unique_ptr<Action> action = std::make_unique<QDQ::UnaryReplaceWithQLinear>(kMSDomain);
 
 #if !defined(ORT_MINIMAL_BUILD)
-<<<<<<< HEAD
-  std::unique_ptr<NodeSelector> selector(new QDQ::UnarySelector());
-=======
-  std::unique_ptr<NodeSelector> selector = std::make_unique<QDQ::UnarySelector>(is_int8_allowed);
->>>>>>> 28ce2a5a
+  std::unique_ptr<NodeSelector> selector = std::make_unique<QDQ::UnarySelector>();
   qdq_selectors_and_actions.RegisterSelectorAndAction(action_name,
                                                       SelectorAndAction::OpVersionsMap{{"AveragePool", {}},
                                                                                        {"LeakyRelu", {}}},

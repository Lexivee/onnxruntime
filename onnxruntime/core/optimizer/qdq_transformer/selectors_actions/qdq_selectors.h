// Copyright (c) Microsoft Corporation. All rights reserved.
// Licensed under the MIT License.

#pragma once

#if !defined(ORT_MINIMAL_BUILD) || defined(ORT_EXTENDED_MINIMAL_BUILD)

#include <utility>
#include "core/framework/node_unit.h"
#include "core/optimizer/selectors_actions/selector_action_transformer.h"

namespace onnxruntime {
class Graph;
class Node;

namespace QDQ {

class NodeGroupSelector {
 public:
  // This is a QDQ Selectors only function, will return QDQ::NodeGroup instead of NodesToOptimizeIndices
  // Can be used in QDQ handling in EPs such as NNAPI
  std::optional<NodeGroup> GetQDQSelection(const GraphViewer& graph_viewer, const Node& node) const;

  virtual ~NodeGroupSelector() = default;

 protected:
  // base check that we have the expected number of QDQ inputs/outputs, and `node` isn't producing a graph output.
  // num_dq_inputs defaults to the number of inputs `node` has if not explicitly specified
  bool CheckQDQNodes(const GraphViewer& graph_viewer, const Node& node,
                     const std::vector<const Node*>& dq_nodes,
                     const std::vector<const Node*>& q_nodes,
                     int num_dq_inputs = -1,
                     bool is_empty_q_nodes_allowed = false) const;

 private:
  // derived classes should implement this check
  bool virtual Check(const GraphViewer& graph_viewer, const Node& node,
                     const std::vector<const Node*>& dq_nodes,
                     const std::vector<const Node*>& q_nodes) const = 0;
};

/*
 * NodeGroup selectors. These are general purpose and used in both the QDQ SelectorActionTransformer setup that the
 * CPU EP has, and directly in compiling EPs such as NNAPI and CoreML.
 */

// Single DQ -> node that does not change data -> Q.
// Zero point and scale are constant scalars and must match
class DropQDQNodeGroupSelector : public NodeGroupSelector {
 public:
<<<<<<< HEAD
  explicit DropQDQNodeGroupSelector(bool allow_16bit = true, bool allow_4bit = true, bool allow_nonpositive_scale = true)
=======
  explicit DropQDQNodeGroupSelector(bool allow_16bit = true, bool allow_4bit = true,
                                    bool allow_nonpositive_scale = true)
>>>>>>> b0753e43
      : allow_16bit_(allow_16bit), allow_4bit_(allow_4bit), allow_nonpositive_scale_(allow_nonpositive_scale) {}

 private:
  bool Check(const GraphViewer& graph_viewer, const Node& node,
             const std::vector<const Node*>& dq_nodes,
             const std::vector<const Node*>& q_nodes) const override;

  bool allow_16bit_;
  bool allow_4bit_;
  bool allow_nonpositive_scale_;
};

// Single DQ -> node.
class DropDQNodeGroupSelector : public NodeGroupSelector {
 public:
  explicit DropDQNodeGroupSelector(bool allow_16bit = true, bool allow_4bit = true)
      : allow_16bit_(allow_16bit), allow_4bit_(allow_4bit) {}

 private:
  bool Check(const GraphViewer& graph_viewer, const Node& node,
             const std::vector<const Node*>& dq_nodes,
             const std::vector<const Node*>& q_nodes) const override;

  bool allow_16bit_;
  bool allow_4bit_;
};

// single input. default is to only support uint8.
class UnaryNodeGroupSelector : public NodeGroupSelector {
 public:
  explicit UnaryNodeGroupSelector(bool allow_16bit = true, bool allow_4bit = true)
      : allow_16bit_(allow_16bit), allow_4bit_(allow_4bit) {}

 private:
  bool Check(const GraphViewer& graph_viewer, const Node& node,
             const std::vector<const Node*>& dq_nodes,
             const std::vector<const Node*>& q_nodes) const override;

  bool allow_16bit_;
  bool allow_4bit_;
};

// 2 DQ nodes providing input -> node -> Q
class BinaryNodeGroupSelector : public NodeGroupSelector {
 public:
  explicit BinaryNodeGroupSelector(bool allow_16bit = true, bool allow_4bit = true)
      : allow_16bit_(allow_16bit), allow_4bit_(allow_4bit) {}

 private:
  bool Check(const GraphViewer& graph_viewer, const Node& node,
             const std::vector<const Node*>& dq_nodes,
             const std::vector<const Node*>& q_nodes) const override;

  bool allow_16bit_;
  bool allow_4bit_;
};

// Variadic DQ nodes -> node -> Q
class VariadicNodeGroupSelector : public NodeGroupSelector {
 public:
  explicit VariadicNodeGroupSelector(bool allow_16bit = true, bool allow_4bit = true)
      : allow_16bit_(allow_16bit), allow_4bit_(allow_4bit) {}

 private:
  bool Check(const GraphViewer& graph_viewer, const Node& node,
             const std::vector<const Node*>& dq_nodes,
             const std::vector<const Node*>& q_nodes) const override;

  bool allow_16bit_;
  bool allow_4bit_;
};

// DQ node -> Split -> multiple Q nodes with equal quantization types.
// Optionally, the selector can require all input and output quantization parameters to be
// equal and constant.
class SplitNodeGroupSelector : public NodeGroupSelector {
 public:
  explicit SplitNodeGroupSelector(bool req_equal_quant_params = false, bool allow_4bit = true)
      : req_equal_quant_params_(req_equal_quant_params), allow_4bit_(allow_4bit) {}

 private:
  bool Check(const GraphViewer& graph_viewer, const Node& node,
             const std::vector<const Node*>& dq_nodes,
             const std::vector<const Node*>& q_nodes) const override;

  bool req_equal_quant_params_;  // If true, only selects a node group if the input and output
                                 // quantization parameters are all equal/constant, which enables the
                                 // optimizer to drop the Q/DQ ops if the group is assigned to the CPU EP.
  bool allow_4bit_;
};

// DQ nodes for X, W and optionally B -> node -> Q
class ConvNodeGroupSelector : public NodeGroupSelector {
 public:
  // default to 'true'
  ConvNodeGroupSelector(bool int8_allowed = true, bool allow_16bit = true, bool allow_4bit_weight = true)
      : int8_allowed_(int8_allowed), allow_16bit_(allow_16bit), allow_4bit_weight_(allow_4bit_weight) {}

 private:
  bool Check(const GraphViewer& graph_viewer, const Node& node,
             const std::vector<const Node*>& dq_nodes,
             const std::vector<const Node*>& q_nodes) const override;

  bool int8_allowed_;
  bool allow_16bit_;
  bool allow_4bit_weight_;
};

class WhereNodeGroupSelector : public NodeGroupSelector {
 public:
  explicit WhereNodeGroupSelector(bool allow_16bit = true, bool allow_4bit = true)
      : allow_16bit_(allow_16bit), allow_4bit_(allow_4bit) {}

 private:
  bool Check(const GraphViewer& graph_viewer, const Node& node,
             const std::vector<const Node*>& dq_nodes,
             const std::vector<const Node*>& q_nodes) const override;

  bool allow_16bit_;
  bool allow_4bit_;
};

class PadNodeGroupSelector : public NodeGroupSelector {
 public:
  PadNodeGroupSelector() = default;

 private:
  bool Check(const GraphViewer& graph_viewer, const Node& node,
             const std::vector<const Node*>& dq_nodes,
             const std::vector<const Node*>& q_nodes) const override;
};

// 2 DQ nodes for input -> node -> optional Q if QLinearMatMul, MatMulIntegerToFloat if not
// The lack of a trailing Q isn't really a QDQ node group, so we default support for that to off.
class MatMulNodeGroupSelector : public NodeGroupSelector {
 public:
  MatMulNodeGroupSelector(bool int8_allowed = true,
                          bool matmulintegertofloat_allowed = false,
                          bool allow_16bit = true,
                          bool allow_4bit = true)
      : int8_allowed_(int8_allowed),
        matmulintegertofloat_allowed_(matmulintegertofloat_allowed),
        allow_16bit_(allow_16bit),
        allow_4bit_(allow_4bit) {
  }

 private:
  bool Check(const GraphViewer& graph_viewer, const Node& node,
             const std::vector<const Node*>& dq_nodes,
             const std::vector<const Node*>& q_nodes) const override;
  bool int8_allowed_;
  bool matmulintegertofloat_allowed_;
  bool allow_16bit_;
  bool allow_4bit_;
};

// Convert "1 DQ node for input B -> MatMul" to "MatMulNBits"
class DQMatMulNodeGroupSelector : public NodeGroupSelector {
 private:
  bool Check(const GraphViewer& graph_viewer, const Node& node,
             const std::vector<const Node*>& dq_nodes,
             const std::vector<const Node*>& q_nodes) const override;
};

// Input: DQ nodes for A, B and optional C
// Output: optional Q node for Y
class GemmNodeGroupSelector : public NodeGroupSelector {
 public:
  explicit GemmNodeGroupSelector(bool allow_16bit = true, bool allow_4bit = true)
      : allow_16bit_(allow_16bit), allow_4bit_(allow_4bit) {}

 private:
  bool Check(const GraphViewer& graph_viewer, const Node& node,
             const std::vector<const Node*>& dq_nodes,
             const std::vector<const Node*>& q_nodes) const override;

  bool allow_16bit_;
  bool allow_4bit_;
};

// Input: DQ nodes for input, scale, and B
// Output: Q node for output
class InstanceAndLayerNormalizationNodeGroupSelector : public NodeGroupSelector {
 private:
  bool Check(const GraphViewer& graph_viewer, const Node& node,
             const std::vector<const Node*>& dq_nodes,
             const std::vector<const Node*>& q_nodes) const override;
};

// DQ nodes for X, W and optionally B, not used for mean, var -> node -> Q
class BatchNormalizationNodeGroupSelector : public NodeGroupSelector {
 public:
  // default to 'true'
  BatchNormalizationNodeGroupSelector(bool int8_allowed = true) : int8_allowed_(int8_allowed) {}

 private:
  bool Check(const GraphViewer& graph_viewer, const Node& node,
             const std::vector<const Node*>& dq_nodes,
             const std::vector<const Node*>& q_nodes) const override;

  bool int8_allowed_;
};

// 2 DQ nodes providing input -> node with bool output tensor.
// Example: Equal, Less, Greater.
class LogicalComparisonNodeGroupSelector : public NodeGroupSelector {
  bool Check(const GraphViewer& graph_viewer, const Node& node,
             const std::vector<const Node*>& dq_nodes,
             const std::vector<const Node*>& q_nodes) const override;
};

// TopK has 1 DQ input node and 1 Q output node.
// Zero point and scale are constant scalars and must match
class TopKNodeGroupSelector : public NodeGroupSelector {
  bool Check(const GraphViewer& graph_viewer, const Node& node,
             const std::vector<const Node*>& dq_nodes,
             const std::vector<const Node*>& q_nodes) const override;
};

/*
 * NodeSelector instances for use in the QDQ::SelectorActionTransformer.
 */
// Base QDQ checker. Finds and provides the DQ and Q nodes to the operator specific checkers, as the QDQ optimizations
// always involve those nodes.
class BaseSelector : public NodeSelector {
 public:
  std::optional<NodesToOptimizeIndices> Select(const GraphViewer& graph_viewer, const Node& node) const override;

  // We std::move SelectorActionRegistry into the SelectorActionTransformer so this class needs to have a move ctor
  BaseSelector(BaseSelector&& rhs) noexcept
      : node_group_selector_{std::move(rhs.node_group_selector_)},
        compatible_providers_{std::move(rhs.compatible_providers_)} {
  }

 protected:
  BaseSelector(std::unique_ptr<NodeGroupSelector> node_group_selector, gsl::span<const char*> compatible_providers = {})
      : node_group_selector_{std::move(node_group_selector)},
        compatible_providers_(compatible_providers.begin(), compatible_providers.end()) {
  }

  // override if you need to adjust the values in NodesToOptimize.
  // e.g. add entries for missing optional DQ inputs or set num_inputs to handle variadic inputs
  // Called post-Check, if Check returned `true`
  virtual void UpdateBuilder(NodesToOptimizeIndicesBuilder&) const {}

 private:
  std::unique_ptr<NodeGroupSelector> node_group_selector_;
  std::vector<std::string> compatible_providers_;
};

class DropQDQNodesSelector : public BaseSelector {
 public:
  explicit DropQDQNodesSelector(bool allow_16bit = false, bool allow_4bit = false, bool allow_nonpositive_scale = true)
      : BaseSelector(std::make_unique<DropQDQNodeGroupSelector>(allow_16bit, allow_4bit, allow_nonpositive_scale)) {}
};

class DropDQNodesSelector : public BaseSelector {
 public:
  explicit DropDQNodesSelector(bool allow_16bit = false, bool allow_4bit = false)
      : BaseSelector(std::make_unique<DropDQNodeGroupSelector>(allow_16bit, allow_4bit)) {}
};

class UnarySelector : public BaseSelector {
 public:
  explicit UnarySelector(gsl::span<const char*> compatible_providers = {}, bool allow_16bit = false,
                         bool allow_4bit = false)
      : BaseSelector(std::make_unique<UnaryNodeGroupSelector>(allow_16bit, allow_4bit), compatible_providers) {}
};

class BinarySelector : public BaseSelector {
 public:
  explicit BinarySelector(gsl::span<const char*> compatible_providers = {}, bool allow_16bit = false,
                          bool allow_4bit = false)
      : BaseSelector(std::make_unique<BinaryNodeGroupSelector>(allow_16bit, allow_4bit), compatible_providers) {}
};

// Variadic DQ nodes -> node -> Q
class InputVariadicSelector : public BaseSelector {
 public:
  explicit InputVariadicSelector(bool allow_16bit = false, bool allow_4bit = false)
      : BaseSelector(std::make_unique<VariadicNodeGroupSelector>(allow_16bit, allow_4bit)) {}

  void UpdateBuilder(NodesToOptimizeIndicesBuilder&) const override;
};

//  DQ -> Split -> variadic Q nodes
class SplitSelector : public BaseSelector {
 public:
  SplitSelector(bool req_equal_quant_params = false, bool allow_4bit = false)
      : BaseSelector(std::make_unique<SplitNodeGroupSelector>(req_equal_quant_params, allow_4bit)) {}

  void UpdateBuilder(NodesToOptimizeIndicesBuilder&) const override;
};

// DQ nodes for X, W and optionally B -> node -> Q
class ConvSelector : public BaseSelector {
 public:
  ConvSelector(bool int8_allowed = false, bool allow_16bit = false, bool allow_4bit_weight = false)
      : BaseSelector(std::make_unique<ConvNodeGroupSelector>(int8_allowed, allow_16bit, allow_4bit_weight)) {}

  void UpdateBuilder(NodesToOptimizeIndicesBuilder&) const override;
};

class WhereSelector : public BaseSelector {
 public:
  explicit WhereSelector(gsl::span<const char*> compatible_providers = {}, bool allow_16bit = false,
                         bool allow_4bit = false)
      : BaseSelector(std::make_unique<WhereNodeGroupSelector>(allow_16bit, allow_4bit), compatible_providers) {}
};

// 2 DQ nodes for input -> node -> optional Q if QLinearMatMul, MatMulIntegerToFloat if not
class MatMulSelector : public BaseSelector {
 public:
  MatMulSelector(bool int8_allowed, bool allow_16bit = false, bool allow_4bit = false)
      : BaseSelector(std::make_unique<MatMulNodeGroupSelector>(int8_allowed, /*matmulintegertofloat_allowed*/ true,
                                                               allow_16bit, allow_4bit)) {}
};

// Convert "1 DQ node for input B -> MatMul" to "MatMulNBits"
class DQMatMulToMatMulNBitsSelector : public BaseSelector {
 public:
  explicit DQMatMulToMatMulNBitsSelector(gsl::span<const char*> compatible_providers = {})
      : BaseSelector(std::make_unique<DQMatMulNodeGroupSelector>(), compatible_providers) {}
};

// Input: DQ nodes for A, B and optional C
// Output: optional Q node for Y
class GemmSelector : public BaseSelector {
 public:
  explicit GemmSelector(gsl::span<const char*> compatible_providers = {}, bool allow_16bit = false,
                        bool allow_4bit = false)
      : BaseSelector(std::make_unique<GemmNodeGroupSelector>(allow_16bit, allow_4bit), compatible_providers) {}

  void UpdateBuilder(NodesToOptimizeIndicesBuilder&) const override;
};

}  // namespace QDQ
}  // namespace onnxruntime

#endif  // !defined(ORT_MINIMAL_BUILD) || defined(ORT_EXTENDED_MINIMAL_BUILD)<|MERGE_RESOLUTION|>--- conflicted
+++ resolved
@@ -48,12 +48,8 @@
 // Zero point and scale are constant scalars and must match
 class DropQDQNodeGroupSelector : public NodeGroupSelector {
  public:
-<<<<<<< HEAD
-  explicit DropQDQNodeGroupSelector(bool allow_16bit = true, bool allow_4bit = true, bool allow_nonpositive_scale = true)
-=======
   explicit DropQDQNodeGroupSelector(bool allow_16bit = true, bool allow_4bit = true,
                                     bool allow_nonpositive_scale = true)
->>>>>>> b0753e43
       : allow_16bit_(allow_16bit), allow_4bit_(allow_4bit), allow_nonpositive_scale_(allow_nonpositive_scale) {}
 
  private:

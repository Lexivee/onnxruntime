--- conflicted
+++ resolved
@@ -304,16 +304,11 @@
 
 class DropQDQNodesSelector : public BaseSelector {
  public:
-<<<<<<< HEAD
-  explicit DropQDQNodesSelector(bool allow_16bit = false, bool allow_4bit = false, bool allow_nonpositive_scale = true, const InlinedHashSet<std::string_view>& incompatible_execution_providers = {})
-      : BaseSelector(std::make_unique<DropQDQNodeGroupSelector>(allow_16bit, allow_4bit, allow_nonpositive_scale, incompatible_execution_providers)) {}
-=======
   explicit DropQDQNodesSelector(bool allow_16bit = false, bool allow_4bit = false,
                                 bool allow_nonpositive_scale = true,
                                 gsl::span<const char*> compatible_providers = {})
       : BaseSelector(std::make_unique<DropQDQNodeGroupSelector>(allow_16bit, allow_4bit, allow_nonpositive_scale),
                      compatible_providers) {}
->>>>>>> a5e85a95
 };
 
 class DropDQNodesSelector : public BaseSelector {

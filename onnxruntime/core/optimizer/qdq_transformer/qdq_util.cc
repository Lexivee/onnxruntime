// Copyright (c) Microsoft Corporation. All rights reserved.
// Licensed under the MIT License.

#include "core/optimizer/qdq_transformer/qdq_util.h"

#include <vector>

#include "core/common/common.h"
#include "core/common/span_utils.h"
#include "core/graph/graph.h"
#include "core/graph/graph_utils.h"
#include "core/optimizer/initializer.h"
#include "core/optimizer/utils.h"

namespace onnxruntime::QDQ {

bool IsQDQPairSupported(
    const Node& q_node, const Node& dq_node,
    const GetConstantInitializerFn& get_const_initializer,
<<<<<<< HEAD
    const std::filesystem::path& model_path) {
=======
    const Path& model_path,
    bool check_op_type) {
  if (check_op_type) {
    if (!MatchQNode(q_node) || !MatchDQNode(dq_node)) {
      return false;
    }
  }

>>>>>>> adaf0e81
  ConstPointerContainer<std::vector<NodeArg*>> dq_input_defs = dq_node.InputDefs();
  ConstPointerContainer<std::vector<NodeArg*>> q_input_defs = q_node.InputDefs();

  // Q/DQ contains optional input is not supported
  // non-scalar Q/DQ scale and zero point needs are not supported
  if (dq_input_defs.size() != InputIndex::TOTAL_COUNT ||
      q_input_defs.size() != InputIndex::TOTAL_COUNT ||
      !optimizer_utils::IsScalar(*q_input_defs[InputIndex::SCALE_ID]) ||
      !optimizer_utils::IsScalar(*q_input_defs[InputIndex::ZERO_POINT_ID]) ||
      !optimizer_utils::IsScalar(*dq_input_defs[InputIndex::SCALE_ID]) ||
      !optimizer_utils::IsScalar(*dq_input_defs[InputIndex::ZERO_POINT_ID])) {
    return false;
  }

  // if Q/DQ scale and zero point are not constant, return false
  const ONNX_NAMESPACE::TensorProto* dq_scale_tensor_proto =
      get_const_initializer(dq_input_defs[InputIndex::SCALE_ID]->Name());
  const ONNX_NAMESPACE::TensorProto* q_scale_tensor_proto =
      get_const_initializer(q_input_defs[InputIndex::SCALE_ID]->Name());
  const ONNX_NAMESPACE::TensorProto* dq_zp_tensor_proto =
      get_const_initializer(dq_input_defs[InputIndex::ZERO_POINT_ID]->Name());
  const ONNX_NAMESPACE::TensorProto* q_zp_tensor_proto =
      get_const_initializer(q_input_defs[InputIndex::ZERO_POINT_ID]->Name());
  if (nullptr == q_zp_tensor_proto ||
      nullptr == dq_zp_tensor_proto ||
      nullptr == q_scale_tensor_proto ||
      nullptr == dq_scale_tensor_proto) {
    return false;
  }

  // check Q/DQ have same scale and zero point
  Initializer q_zp(*q_zp_tensor_proto, model_path);
  Initializer q_scale(*q_scale_tensor_proto, model_path);
  Initializer dq_zp(*dq_zp_tensor_proto, model_path);
  Initializer dq_scale(*dq_scale_tensor_proto, model_path);

  if (q_zp.data_type() != dq_zp.data_type() ||
      q_scale.data_type() != q_scale.data_type() ||
      !SpanEq(q_zp.DataAsByteSpan(), dq_zp.DataAsByteSpan())) {
    return false;
  }

  switch (q_scale.data_type()) {
    case ONNX_NAMESPACE::TensorProto::FLOAT:
      return *q_scale.data<float>() == *dq_scale.data<float>();

    case ONNX_NAMESPACE::TensorProto::FLOAT16:
      return *q_scale.data<MLFloat16>() == *dq_scale.data<MLFloat16>();

    case ONNX_NAMESPACE::TensorProto::BFLOAT16:
      return *q_scale.data<BFloat16>() == *dq_scale.data<BFloat16>();

    default:
      assert(false);
      return false;
  }
}

bool IsDQQConversion(
    const Node& dq_node, const Node& q_node,
    const GetConstantInitializerFn& get_const_initializer,
    const std::filesystem::path& model_path) {
  ConstPointerContainer<std::vector<NodeArg*>> dq_input_defs = dq_node.InputDefs();
  ConstPointerContainer<std::vector<NodeArg*>> q_input_defs = q_node.InputDefs();

  // Q/DQ contains optional input is not supported
  // non-scalar Q/DQ scale and zero point needs are not supported
  if (dq_input_defs.size() != InputIndex::TOTAL_COUNT ||
      q_input_defs.size() != InputIndex::TOTAL_COUNT ||
      !optimizer_utils::IsScalar(*q_input_defs[InputIndex::SCALE_ID]) ||
      !optimizer_utils::IsScalar(*q_input_defs[InputIndex::ZERO_POINT_ID]) ||
      !optimizer_utils::IsScalar(*dq_input_defs[InputIndex::SCALE_ID]) ||
      !optimizer_utils::IsScalar(*dq_input_defs[InputIndex::ZERO_POINT_ID])) {
    return false;
  }

  // if Q/DQ scale and zero point are not constant, return false
  const ONNX_NAMESPACE::TensorProto* dq_scale_tensor_proto =
      get_const_initializer(dq_input_defs[InputIndex::SCALE_ID]->Name());
  const ONNX_NAMESPACE::TensorProto* q_scale_tensor_proto =
      get_const_initializer(q_input_defs[InputIndex::SCALE_ID]->Name());
  const ONNX_NAMESPACE::TensorProto* dq_zp_tensor_proto =
      get_const_initializer(dq_input_defs[InputIndex::ZERO_POINT_ID]->Name());
  const ONNX_NAMESPACE::TensorProto* q_zp_tensor_proto =
      get_const_initializer(q_input_defs[InputIndex::ZERO_POINT_ID]->Name());
  if (nullptr == q_zp_tensor_proto ||
      nullptr == dq_zp_tensor_proto ||
      nullptr == q_scale_tensor_proto ||
      nullptr == dq_scale_tensor_proto) {
    return false;
  }

  // check Q/DQ have same scale type and different zero point type
  Initializer q_zp(*q_zp_tensor_proto, model_path);
  Initializer q_scale(*q_scale_tensor_proto, model_path);
  Initializer dq_zp(*dq_zp_tensor_proto, model_path);
  Initializer dq_scale(*dq_scale_tensor_proto, model_path);

  return (dq_zp.data_type() != q_zp.data_type()) && (dq_scale.data_type() == q_scale.data_type());
}

bool IsDQSupported(const Node& dq_node, const GetConstantInitializerFn& get_const_initializer) {
  bool zero_point_exists = false;
  if (!QOrDQNodeHasConstantScalarScaleAndZeroPoint(dq_node, get_const_initializer, zero_point_exists)) {
    return false;
  }

  if (!zero_point_exists) {
    return false;
  }

  return true;
}

bool QOrDQNodeHasConstantScalarScaleAndZeroPoint(
    const Node& q_or_dq_node,
    const GetConstantInitializerFn& get_const_initializer,
    bool& zero_point_exists) {
  auto q_or_dq_input_defs = q_or_dq_node.InputDefs();

  ORT_ENFORCE(q_or_dq_input_defs.size() >= 2);

  zero_point_exists = q_or_dq_input_defs.size() > 2 &&
                      q_or_dq_input_defs[InputIndex::ZERO_POINT_ID]->Exists();

  auto is_constant_scalar = [&](const NodeArg& node_arg) {
    return optimizer_utils::IsScalar(node_arg) && get_const_initializer(node_arg.Name()) != nullptr;
  };

  if (!is_constant_scalar(*q_or_dq_input_defs[InputIndex::SCALE_ID])) {
    return false;
  }

  if (zero_point_exists &&
      !is_constant_scalar(*q_or_dq_input_defs[InputIndex::ZERO_POINT_ID])) {
    return false;
  }

  return true;
}

#if !defined(ORT_MINIMAL_BUILD) || defined(ORT_EXTENDED_MINIMAL_BUILD)

bool MatchQNode(const Node& node) {
  return graph_utils::IsSupportedOptypeVersionAndDomain(node, QOpName, {10, 13, 19, 21}) ||
         graph_utils::IsSupportedOptypeVersionAndDomain(node, QOpName, {1}, kMSDomain);
}

bool MatchDQNode(const Node& node) {
  return graph_utils::IsSupportedOptypeVersionAndDomain(node, DQOpName, {10, 13, 19, 21}) ||
         graph_utils::IsSupportedOptypeVersionAndDomain(node, DQOpName, {1}, kMSDomain);
}

#endif  // !defined(ORT_MINIMAL_BUILD) || defined(ORT_EXTENDED_MINIMAL_BUILD)

}  // namespace onnxruntime::QDQ<|MERGE_RESOLUTION|>--- conflicted
+++ resolved
@@ -17,10 +17,7 @@
 bool IsQDQPairSupported(
     const Node& q_node, const Node& dq_node,
     const GetConstantInitializerFn& get_const_initializer,
-<<<<<<< HEAD
-    const std::filesystem::path& model_path) {
-=======
-    const Path& model_path,
+    const std::filesystem::path& model_path,
     bool check_op_type) {
   if (check_op_type) {
     if (!MatchQNode(q_node) || !MatchDQNode(dq_node)) {
@@ -28,7 +25,6 @@
     }
   }
 
->>>>>>> adaf0e81
   ConstPointerContainer<std::vector<NodeArg*>> dq_input_defs = dq_node.InputDefs();
   ConstPointerContainer<std::vector<NodeArg*>> q_input_defs = q_node.InputDefs();
 

--- conflicted
+++ resolved
@@ -168,14 +168,8 @@
 
       transformers.emplace_back(onnxruntime::make_unique<FastGeluFusion>(cpu_cuda_rocm_execution_providers));
 
-<<<<<<< HEAD
-      if (enable_gelu_approximation) {
-        // Approximaion has side-effect that result is not exactly same. It could be enabled by session option configuration.
-        transformers.emplace_back(onnxruntime::make_unique<GeluApproximation>(cpu_cuda_execution_providers));
-=======
       if (enable_gelu_approximation){
         transformers.emplace_back(onnxruntime::make_unique<GeluApproximation>(cpu_cuda_rocm_execution_providers));
->>>>>>> ec6c5283
       }
 
       transformers.emplace_back(onnxruntime::make_unique<MatMulScaleFusion>(cpu_cuda_rocm_execution_providers));

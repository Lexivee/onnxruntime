
#include "core/optimizer/graph_transformer_utils.h"
#include "core/optimizer/identity_elimination.h"
#include "core/optimizer/slice_elimination.h"
#include "core/optimizer/conv_mul_fusion.h"
#include "core/optimizer/conv_bn_fusion.h"
#include "core/optimizer/conv_add_fusion.h"
#include "core/optimizer/constant_folding.h"
#include "core/optimizer/unsqueeze_elimination.h"
<<<<<<< HEAD
#include "core/optimizer/conv_activation_fusion.h"
#include "core/optimizer/gemm_activation_fusion.h"
#include "core/optimizer/matmul_add_fusion.h"
=======
#include "core/optimizer/rule_based_graph_transformer.h"
>>>>>>> a872ba78

namespace onnxruntime {

namespace transformer_utils {

std::vector<std::unique_ptr<RewriteRule>> GenerateRewriteRules(TransformerLevel level,
                                                               const std::vector<std::string>* rules_to_enable) {
  std::vector<std::unique_ptr<RewriteRule>> rules;
  switch (level) {
    case TransformerLevel::Level1:
      rules.push_back(std::make_unique<EliminateIdentity>());
      rules.push_back(std::make_unique<EliminateSlice>());
      // rules.push_back(std::make_unique<UnsqueezeElimination>());
      // rules.push_back(std::make_unique<ConstantFolding>());
      break;

    case TransformerLevel::Level2:
      break;
    default:
      ORT_ENFORCE(false, "Unsupported level" + std::to_string(static_cast<uint32_t>(level)));
  }

  if (rules_to_enable != nullptr && !rules_to_enable->empty()) {
    std::vector<std::unique_ptr<RewriteRule>> filtered_list;
    for (const auto& rule_name : *rules_to_enable) {
      std::for_each(rules.begin(), rules.end(), [&](std::unique_ptr<RewriteRule>& item) {
        if ((item != nullptr) && (item->Name() == rule_name)) {
          filtered_list.push_back(std::move(item));
        }
      });
    }
    return filtered_list;
  }

  return rules;
}

std::unique_ptr<RuleBasedGraphTransformer> GenerateRuleBasedGraphTransformer(TransformerLevel level,
                                                                             const std::vector<std::string>* rules_to_enable) {
  auto rewrite_rules_to_register = transformer_utils::GenerateRewriteRules(level, rules_to_enable);
  if (rewrite_rules_to_register.empty()) {
    return std::unique_ptr<RuleBasedGraphTransformer>{};
  }

  std::unique_ptr<RuleBasedGraphTransformer> rule_transformer =
      std::make_unique<RuleBasedGraphTransformer>(transformer_utils::GenerateRuleBasedTransformerName(level),
                                                  "Apply rewrite rules for Level" +
                                                      std::to_string(static_cast<uint32_t>(level)));
  for (auto& entry : rewrite_rules_to_register) {
    rule_transformer->Register(std::move(entry));
  }

  return rule_transformer;
}

std::vector<TransformerProviderSet> GenerateTransformers(TransformerLevel level,
                                                         std::vector<std::string>* transformers_and_rules_to_enable) {
  std::vector<TransformerProviderSet> transformers;

  // Generate rule-based transformer.
  bool non_empty_rule_transformer = false;
  std::unique_ptr<RuleBasedGraphTransformer> rule_transformer =
      transformer_utils::GenerateRuleBasedGraphTransformer(level, transformers_and_rules_to_enable);

  switch (level) {
<<<<<<< HEAD
    case TransformerLevel::Level1: 
        /* Right now we don't have any L1 Transformer. */
      break;

    case TransformerLevel::Level2: {
      std::vector<std::string> l2_execution_providers = {onnxruntime::kCpuExecutionProvider};
      std::vector<std::string> l2_global = {};
      transformers.emplace_back(std::make_unique<ConvBNFusion>(), l2_execution_providers);
      transformers.emplace_back(std::make_unique<GemmActivationFusion>(), l2_execution_providers);
      transformers.emplace_back(std::make_unique<MatMulAddFusion>(), l2_execution_providers);
      transformers.emplace_back(std::make_unique<ConvAddFusion>(), l2_global);
      transformers.emplace_back(std::make_unique<ConvMulFusion>(), l2_global);
=======
    case TransformerLevel::Level1: {
      std::vector<std::string> l1_execution_providers = {};
      if (rule_transformer) {
        transformers.emplace_back(std::move(rule_transformer), l1_execution_providers);
        non_empty_rule_transformer = true;
      }

      // At the moment, we have only a rule-based transformer for Level1.
    } break;

    case TransformerLevel::Level2: {
      std::vector<std::string> l2_execution_providers = {onnxruntime::kCpuExecutionProvider};
      if (rule_transformer) {
        transformers.emplace_back(std::move(rule_transformer), l2_execution_providers);
        non_empty_rule_transformer = true;
      }
      transformers.emplace_back(std::make_unique<ConvAddFusion>(), l2_execution_providers);
      transformers.emplace_back(std::make_unique<ConvBNFusion>(), l2_execution_providers);
      transformers.emplace_back(std::make_unique<ConvMulFusion>(), l2_execution_providers);
>>>>>>> a872ba78
    } break;

    default:
      ORT_ENFORCE(false, "Unsupported level " + std::to_string(static_cast<uint32_t>(level)));
      break;
  }

  // If the rule-based transformer is not empty, it should be included in the custom transformer list below.
  if (non_empty_rule_transformer) {
    transformers_and_rules_to_enable->push_back(transformer_utils::GenerateRuleBasedTransformerName(level));
  }
  if (transformers_and_rules_to_enable != nullptr && !transformers_and_rules_to_enable->empty()) {
    // pick custom transformers enabled for this session
    std::vector<TransformerProviderSet> filtered_list;
    for (const auto& t_name : *transformers_and_rules_to_enable) {
      std::for_each(transformers.begin(), transformers.end(),
                    [&](TransformerProviderSet& item) {
                      if ((item.first != nullptr) && (item.first->Name() == t_name)) {
                        filtered_list.push_back(std::move(item));
                      }
                    });
    }
    return filtered_list;
  }

  return transformers;
}

std::string GenerateRuleBasedTransformerName(TransformerLevel level) {
  return "Level" + std::to_string(static_cast<uint32_t>(level)) + "_RuleBasedTransformer";
}

}  // namespace transformer_utils
}  // namespace onnxruntime<|MERGE_RESOLUTION|>--- conflicted
+++ resolved
@@ -7,13 +7,10 @@
 #include "core/optimizer/conv_add_fusion.h"
 #include "core/optimizer/constant_folding.h"
 #include "core/optimizer/unsqueeze_elimination.h"
-<<<<<<< HEAD
+#include "core/optimizer/rule_based_graph_transformer.h"
 #include "core/optimizer/conv_activation_fusion.h"
 #include "core/optimizer/gemm_activation_fusion.h"
 #include "core/optimizer/matmul_add_fusion.h"
-=======
-#include "core/optimizer/rule_based_graph_transformer.h"
->>>>>>> a872ba78
 
 namespace onnxruntime {
 
@@ -79,20 +76,6 @@
       transformer_utils::GenerateRuleBasedGraphTransformer(level, transformers_and_rules_to_enable);
 
   switch (level) {
-<<<<<<< HEAD
-    case TransformerLevel::Level1: 
-        /* Right now we don't have any L1 Transformer. */
-      break;
-
-    case TransformerLevel::Level2: {
-      std::vector<std::string> l2_execution_providers = {onnxruntime::kCpuExecutionProvider};
-      std::vector<std::string> l2_global = {};
-      transformers.emplace_back(std::make_unique<ConvBNFusion>(), l2_execution_providers);
-      transformers.emplace_back(std::make_unique<GemmActivationFusion>(), l2_execution_providers);
-      transformers.emplace_back(std::make_unique<MatMulAddFusion>(), l2_execution_providers);
-      transformers.emplace_back(std::make_unique<ConvAddFusion>(), l2_global);
-      transformers.emplace_back(std::make_unique<ConvMulFusion>(), l2_global);
-=======
     case TransformerLevel::Level1: {
       std::vector<std::string> l1_execution_providers = {};
       if (rule_transformer) {
@@ -105,14 +88,16 @@
 
     case TransformerLevel::Level2: {
       std::vector<std::string> l2_execution_providers = {onnxruntime::kCpuExecutionProvider};
+      std::vector<std::string> l2_global = {};
       if (rule_transformer) {
         transformers.emplace_back(std::move(rule_transformer), l2_execution_providers);
         non_empty_rule_transformer = true;
       }
-      transformers.emplace_back(std::make_unique<ConvAddFusion>(), l2_execution_providers);
       transformers.emplace_back(std::make_unique<ConvBNFusion>(), l2_execution_providers);
-      transformers.emplace_back(std::make_unique<ConvMulFusion>(), l2_execution_providers);
->>>>>>> a872ba78
+      transformers.emplace_back(std::make_unique<GemmActivationFusion>(), l2_execution_providers);
+      transformers.emplace_back(std::make_unique<MatMulAddFusion>(), l2_execution_providers);
+      transformers.emplace_back(std::make_unique<ConvAddFusion>(), l2_global);
+      transformers.emplace_back(std::make_unique<ConvMulFusion>(), l2_global);
     } break;
 
     default:

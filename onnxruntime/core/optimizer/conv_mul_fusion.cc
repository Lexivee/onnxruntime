--- conflicted
+++ resolved
@@ -70,11 +70,7 @@
       return Status::OK();
     }
 
-<<<<<<< HEAD
-    conv_B = std::make_unique<Initializer>(conv_B_tensor_proto);
-=======
     conv_B = onnxruntime::make_unique<Initializer>(*conv_B_tensor_proto);
->>>>>>> 50faab30
   }
 
   // Calculate new value of initializers of conv node
@@ -101,13 +97,7 @@
 
   if (is_3d) {
     ONNX_NAMESPACE::TensorProto new_conv_B_tensor_proto(*conv_B_tensor_proto);
-<<<<<<< HEAD
-    conv_B->ToProto(&new_conv_B_tensor_proto);
-=======
     conv_B->ToProto(new_conv_B_tensor_proto);
-    graph_utils::ReplaceInitializer(graph, conv_inputs[2]->Name(), new_conv_B_tensor_proto);
-  }
->>>>>>> 50faab30
 
     auto new_B_name = graph.GenerateNodeArgName("ConvMulFusion_Mul_B_" + mul_B_tensor_proto->name());
     new_conv_B_tensor_proto.set_name(new_B_name);

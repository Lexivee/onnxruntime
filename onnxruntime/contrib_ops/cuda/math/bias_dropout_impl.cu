/**
* Copyright (c) 2016-present, Facebook, Inc.
*
* Licensed under the Apache License, Version 2.0 (the "License");
* you may not use this file except in compliance with the License.
* You may obtain a copy of the License at
*
*     http://www.apache.org/licenses/LICENSE-2.0
*
* Unless required by applicable law or agreed to in writing, software
* distributed under the License is distributed on an "AS IS" BASIS,
* WITHOUT WARRANTIES OR CONDITIONS OF ANY KIND, either express or implied.
* See the License for the specific language governing permissions and
* limitations under the License.
*/

/* Modifications Copyright (c) Microsoft. */

#include "core/providers/cuda/cu_inc/common.cuh"
#include "contrib_ops/cuda/math/bias_dropout.h"

#include <curand_kernel.h>
#include <algorithm>

namespace onnxruntime {
namespace contrib {
namespace cuda {

constexpr int UNROLL = 4;

template <typename T, bool has_same_shape_bias, bool has_residual>
__global__ void BiasDropoutKernel(
    const int64_t N,
    const fast_divmod fdm_dim,
    const float ratio,
    const std::pair<uint64_t, uint64_t> seeds,
    const T* X_data,
    const T* bias_data,
    const T* residual_data,
    T* Y_data,
    bool* mask_data) {
  const float p = 1.0f - ratio;
  const float scale = 1.0f / p;

  CUDA_LONG idx = blockDim.x * blockIdx.x + threadIdx.x;
  CUDA_LONG step_size = gridDim.x * blockDim.x * UNROLL;

  curandStatePhilox4_32_10_t state;
  curand_init(seeds.first, idx, seeds.second, &state);

  float4 rand;

  // We ensure every thread generates the same number of random numbers (by rounding
  // up the size) and at the same timestep (by syncing threads).
  // From CUDA curand documentation:
  //   The Philox_4x32_10 algorithm is closely tied to the thread and block count.
  //   Each thread computes 4 random numbers in the same time thus the most efficient
  //   use of Philox_4x32_10 is to generate a multiple of 4 times number of threads.
<<<<<<< HEAD
  for (CUDA_LONG id = idx; id < rounded_size; id += step_size) {
    float4 rand = curand_uniform4(&state);

  #pragma unroll
    for (CUDA_LONG i = 0; i < UNROLL; i++) {
      CUDA_LONG li = id + gridDim.x * blockDim.x * i;
      float bias;
=======
  for (CUDA_LONG id = idx * UNROLL; id < N; id += step_size) {
    rand = curand_uniform4(&state);
  
    // actual computation
    #pragma unroll
    for (int i = 0; i < UNROLL; i++) {
      CUDA_LONG li = id + i;
>>>>>>> ffca0b77
      if (li < N) {
        if (has_same_shape_bias) {
          bias = float(bias_data[li]);
        } else {
          int offset = fdm_dim.mod(li);
          bias = float(bias_data[offset]);
        }

        mask_data[li] = (&rand.x)[i] < p;
        float output_data = (float(X_data[li]) + bias) * mask_data[li] * scale;
        if (has_residual) {
          output_data += float(residual_data[li]);
        }

        Y_data[li] = T(output_data);
      }
    }

    __syncthreads();
  }

}


template <typename T, bool has_residual>
__global__ void BiasDropoutVectorizedKernel(
    const int64_t N,
    const fast_divmod fdm_dim,
    const float ratio,
    const std::pair<uint64_t, uint64_t> seeds,
    const T* X_data,
    const T* bias_data,
    const T* residual_data,
    T* Y_data,
    bool* mask_data) {
  const float p = 1.0f - ratio;
  const float scale = 1.0f / p;

  CUDA_LONG idx = blockDim.x * blockIdx.x + threadIdx.x;
  CUDA_LONG step_size = gridDim.x * blockDim.x * UNROLL;

  curandStatePhilox4_32_10_t state;
  curand_init(seeds.first, idx, seeds.second, &state);

  float4 rand;

  // using vectorized data load/store approach when N % 4 == 0 
  // since this is typical case for input shape size
  using LoadT = aligned_vector<T, UNROLL>;
  using MaskLoadT = aligned_vector<bool, UNROLL>;
  using ResidualLoadT = aligned_vector<T, UNROLL>;

  for (CUDA_LONG id = idx * UNROLL; id < N; id += step_size) {
    rand = curand_uniform4(&state);
  
    // vectorized load into storage
    T src[UNROLL];
    LoadT *value1 = reinterpret_cast<LoadT*>(&src);
    *value1 = *reinterpret_cast<const LoadT*>(&X_data[id]);

    T residual[UNROLL];
    if (has_residual) {
      ResidualLoadT *value2 = reinterpret_cast<ResidualLoadT*>(&residual);
      *value2 = *reinterpret_cast<const ResidualLoadT*>(&residual_data[id]);
    }

    T r[UNROLL];
    bool mask[UNROLL];

    // actual computation
    #pragma unroll
    for (int ii = 0; ii < UNROLL; ii++) {
      int offset = fdm_dim.mod(id + ii);
      float bias = float(bias_data[offset]);

      mask[ii] = (&rand.x)[ii] < p;
      float output_data = (float(src[ii]) + bias) * mask[ii] * scale;
      if (has_residual) {
        output_data += float(residual[ii]);
      }
      r[ii] = T(output_data);
    }
    // Vectorized writes for mask_data & Y_data
    *(reinterpret_cast<LoadT*>(&Y_data[id])) = *reinterpret_cast<LoadT*>(&r[0]);
    *(reinterpret_cast<MaskLoadT*>(&mask_data[id])) = *reinterpret_cast<MaskLoadT*>(&mask[0]);

    __syncthreads();
  }

}

template <typename T>
void BiasDropoutKernelImpl(
    const cudaDeviceProp& prop,
    cudaStream_t stream,
    const int64_t N,
    const fast_divmod fdm_dim,
    const float ratio,
    PhiloxGenerator& generator,
    const T* X_data,
    const T* bias_data,
    const T* residual_data,
    T* Y_data,
    bool* mask_data,
    bool bias_data_same_shape) {
  const int block_size = 256;
  const int blocks_per_sm = prop.maxThreadsPerMultiProcessor / block_size;
  const int grid_size = std::min(prop.multiProcessorCount * blocks_per_sm, static_cast<int>(CeilDiv(N, block_size * UNROLL)));

  // Compute the number of random numbers generated by each thread, and increment philox generator offset by that amount.
  const uint64_t counter_offset = static_cast<uint64_t>(((N - 1) / (block_size * grid_size * UNROLL) + 1) * UNROLL);
  auto seeds = generator.NextPhiloxSeeds(counter_offset);

<<<<<<< HEAD
  if (bias_data_same_shape) {
    if (residual_data == nullptr) {
      BiasDropoutKernel<T, true, false><<<grid_size, block_size, 0, stream>>>(N, fdm_dim, ratio, seeds, X_data, bias_data, residual_data, Y_data, mask_data);
    } else {
      BiasDropoutKernel<T, true, true><<<grid_size, block_size, 0, stream>>>(N, fdm_dim, ratio, seeds, X_data, bias_data, residual_data, Y_data, mask_data);
    }
  } else {
    if (residual_data == nullptr) {
      BiasDropoutKernel<T, false, false><<<grid_size, block_size, 0, stream>>>(N, fdm_dim, ratio, seeds, X_data, bias_data, residual_data, Y_data, mask_data);
    } else {
      BiasDropoutKernel<T, false, true><<<grid_size, block_size, 0, stream>>>(N, fdm_dim, ratio, seeds, X_data, bias_data, residual_data, Y_data, mask_data);
=======
  if (N % UNROLL != 0) {
    if (residual_data == nullptr) {
      BiasDropoutKernel<T, false><<<grid_size, block_size, 0, stream>>>(N, fdm_dim, ratio, seeds, X_data, bias_data, residual_data, Y_data, mask_data);
    } else {
      BiasDropoutKernel<T, true><<<grid_size, block_size, 0, stream>>>(N, fdm_dim, ratio, seeds, X_data, bias_data, residual_data, Y_data, mask_data);
    }
  } else {
    if (residual_data == nullptr) {
      BiasDropoutVectorizedKernel<T, false><<<grid_size, block_size, 0, stream>>>(N, fdm_dim, ratio, seeds, X_data, bias_data, residual_data, Y_data, mask_data);
    } else {
      BiasDropoutVectorizedKernel<T, true><<<grid_size, block_size, 0, stream>>>(N, fdm_dim, ratio, seeds, X_data, bias_data, residual_data, Y_data, mask_data);
>>>>>>> ffca0b77
    }
  }
}

#define SPECIALIZED_BIAS_DROPOUT_IMPL(T) \
  template void BiasDropoutKernelImpl(  \
      const cudaDeviceProp& prop,   \
      cudaStream_t stream,          \
      const int64_t N,              \
      const fast_divmod fdm_dim,    \
      const float ratio,            \
      PhiloxGenerator& generator,   \
      const T* X_data,              \
      const T* bias_data,           \
      const T* residual_data,       \
      T* Y_data,                    \
      bool* mask_data,              \
      bool bias_data_same_shape);


SPECIALIZED_BIAS_DROPOUT_IMPL(float)
SPECIALIZED_BIAS_DROPOUT_IMPL(double)
SPECIALIZED_BIAS_DROPOUT_IMPL(half)
#if CUDA_VERSION >= 11000 && (__CUDA_ARCH__ >= 800 || !defined(__CUDA_ARCH__))
SPECIALIZED_BIAS_DROPOUT_IMPL(nv_bfloat16)
#endif

}  // namespace cuda
}  // namespace contrib {
}  // namespace onnxruntime<|MERGE_RESOLUTION|>--- conflicted
+++ resolved
@@ -56,23 +56,13 @@
   //   The Philox_4x32_10 algorithm is closely tied to the thread and block count.
   //   Each thread computes 4 random numbers in the same time thus the most efficient
   //   use of Philox_4x32_10 is to generate a multiple of 4 times number of threads.
-<<<<<<< HEAD
-  for (CUDA_LONG id = idx; id < rounded_size; id += step_size) {
-    float4 rand = curand_uniform4(&state);
-
-  #pragma unroll
-    for (CUDA_LONG i = 0; i < UNROLL; i++) {
-      CUDA_LONG li = id + gridDim.x * blockDim.x * i;
-      float bias;
-=======
   for (CUDA_LONG id = idx * UNROLL; id < N; id += step_size) {
     rand = curand_uniform4(&state);
-  
+
     // actual computation
     #pragma unroll
     for (int i = 0; i < UNROLL; i++) {
       CUDA_LONG li = id + i;
->>>>>>> ffca0b77
       if (li < N) {
         if (has_same_shape_bias) {
           bias = float(bias_data[li]);
@@ -119,7 +109,7 @@
 
   float4 rand;
 
-  // using vectorized data load/store approach when N % 4 == 0 
+  // using vectorized data load/store approach when N % 4 == 0
   // since this is typical case for input shape size
   using LoadT = aligned_vector<T, UNROLL>;
   using MaskLoadT = aligned_vector<bool, UNROLL>;
@@ -127,7 +117,7 @@
 
   for (CUDA_LONG id = idx * UNROLL; id < N; id += step_size) {
     rand = curand_uniform4(&state);
-  
+
     // vectorized load into storage
     T src[UNROLL];
     LoadT *value1 = reinterpret_cast<LoadT*>(&src);
@@ -186,19 +176,6 @@
   const uint64_t counter_offset = static_cast<uint64_t>(((N - 1) / (block_size * grid_size * UNROLL) + 1) * UNROLL);
   auto seeds = generator.NextPhiloxSeeds(counter_offset);
 
-<<<<<<< HEAD
-  if (bias_data_same_shape) {
-    if (residual_data == nullptr) {
-      BiasDropoutKernel<T, true, false><<<grid_size, block_size, 0, stream>>>(N, fdm_dim, ratio, seeds, X_data, bias_data, residual_data, Y_data, mask_data);
-    } else {
-      BiasDropoutKernel<T, true, true><<<grid_size, block_size, 0, stream>>>(N, fdm_dim, ratio, seeds, X_data, bias_data, residual_data, Y_data, mask_data);
-    }
-  } else {
-    if (residual_data == nullptr) {
-      BiasDropoutKernel<T, false, false><<<grid_size, block_size, 0, stream>>>(N, fdm_dim, ratio, seeds, X_data, bias_data, residual_data, Y_data, mask_data);
-    } else {
-      BiasDropoutKernel<T, false, true><<<grid_size, block_size, 0, stream>>>(N, fdm_dim, ratio, seeds, X_data, bias_data, residual_data, Y_data, mask_data);
-=======
   if (N % UNROLL != 0) {
     if (residual_data == nullptr) {
       BiasDropoutKernel<T, false><<<grid_size, block_size, 0, stream>>>(N, fdm_dim, ratio, seeds, X_data, bias_data, residual_data, Y_data, mask_data);
@@ -210,7 +187,6 @@
       BiasDropoutVectorizedKernel<T, false><<<grid_size, block_size, 0, stream>>>(N, fdm_dim, ratio, seeds, X_data, bias_data, residual_data, Y_data, mask_data);
     } else {
       BiasDropoutVectorizedKernel<T, true><<<grid_size, block_size, 0, stream>>>(N, fdm_dim, ratio, seeds, X_data, bias_data, residual_data, Y_data, mask_data);
->>>>>>> ffca0b77
     }
   }
 }

--- conflicted
+++ resolved
@@ -32,14 +32,6 @@
 void LaunchAddBiasTranspose(
     cudaStream_t stream, const int num_matrices, const int format, const int max_threads_per_block,
     const int batch_size, const int sequence_length, const int num_heads, const int qk_head_size,
-<<<<<<< HEAD
-    const T* input, const T* biases, T* output, bool enable_half4, const int v_head_size);
-
-
-// Add (bias) and Transpose for separated inputs of Q, K and V, and output Trt format.
-//   output:  (batch_size, sequence_length, num_heads, num_matrices, head_size)
-// It assumes sequence_length == kv_sequence_length and head_size == v_head_size.
-=======
     const T* input, const T* biases, T* output, bool enable_half4, const int v_head_size, T* qkv_add_bias = nullptr,
     int total_matrix_count = -1);
 
@@ -50,15 +42,11 @@
 // For cross attention, output has Q and packed KV like the following:
 //        Q:  (batch_size, sequence_length, num_heads, head_size)
 //       KV:  (batch_size, kv_sequence_length, num_heads, 2, head_size)
->>>>>>> 8372c86e
 template <typename T>
 void LaunchAddBiasTransposeTrt(
     cudaStream_t stream, const int max_threads_per_block,
     const int batch_size, const int sequence_length,
     const int num_heads, const int head_size,
-<<<<<<< HEAD
-    const T* biases, const T* query, const T* key, const T* value, T* output);
-=======
     const T* biases, const T* query, const T* key, const T* value, T* output,
     bool is_cross_attention, int kv_sequence_length = -1);
 
@@ -72,7 +60,6 @@
     const int batch_size, const int sequence_length, const int kv_sequence_length,
     const int num_heads, const int head_size, const int v_head_size,
     const T* biases, const T* query, const T* key, const T* value, T* q, T* k, T* v);
->>>>>>> 8372c86e
 
 }  // namespace cuda
 }  // namespace contrib

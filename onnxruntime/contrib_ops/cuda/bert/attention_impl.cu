--- conflicted
+++ resolved
@@ -285,32 +285,6 @@
 }
 
 #if USE_FLASH_ATTENTION
-<<<<<<< HEAD
-  if (data.use_flash_attention) {
-    assert(qkv.format == AttentionQkvFormat::Q_K_V_BSNH);
-    assert(nullptr == data.mask_index);
-    assert(nullptr == data.relative_position_bias);
-    assert(parameters.head_size == parameters.v_head_size);
-
-    void* query = reinterpret_cast<void*>(qkv.q);
-    void* key = reinterpret_cast<void*>(qkv.k);
-    void* value = reinterpret_cast<void*>(qkv.v);
-    // For packed KV, we can use query input directly.
-    if (data.gemm_buffer == nullptr && data.key != nullptr && data.value == nullptr && data.bias == nullptr) {
-      query = reinterpret_cast<void*>(const_cast<T*>(data.query));
-    }
-
-    DUMP_TENSOR_INIT();
-    DUMP_TENSOR_D("q(BSNH)", reinterpret_cast<const T*>(query), batch_size, sequence_length, num_heads, qk_head_size);
-    DUMP_TENSOR_D("k(BSNH)", qkv.k, batch_size, parameters.total_sequence_length, num_heads, qk_head_size);
-    DUMP_TENSOR_D("v(BSNH)", qkv.v, batch_size, parameters.total_sequence_length, num_heads, v_head_size);
-
-    constexpr bool is_causal = false;
-    ORT_RETURN_IF_ERROR(onnxruntime::flash::mha_fwd(
-        device_prop, stream, query, key, value, data.output, reinterpret_cast<void*>(scratch1),
-        parameters.batch_size, parameters.num_heads, parameters.num_heads, parameters.head_size,
-        parameters.sequence_length, parameters.total_sequence_length, scale, is_causal));
-=======
 template <typename T>
 Status FlashAttention(
     const cudaDeviceProp& device_prop,
@@ -330,7 +304,6 @@
   if (data.gemm_buffer == nullptr && data.key != nullptr && data.value == nullptr && data.bias == nullptr) {
     query = reinterpret_cast<void*>(const_cast<T*>(data.query));
   }
->>>>>>> c65e8920
 
   DUMP_TENSOR_INIT();
   DUMP_TENSOR_D("q(BSNH)", reinterpret_cast<const T*>(query),

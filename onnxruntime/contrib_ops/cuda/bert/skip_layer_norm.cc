--- conflicted
+++ resolved
@@ -97,7 +97,6 @@
         (beta != nullptr) ? reinterpret_cast<const CudaT*>(beta->Data<T>()) : nullptr,  // beta
         reinterpret_cast<const CudaT*>(skip->Data<T>()),                                // skip or residual to add
         (bias != nullptr) ? reinterpret_cast<const CudaT*>(bias->Data<T>()) : nullptr,  // bias to add
-<<<<<<< HEAD
         skip_input_bias_add_output != nullptr ? reinterpret_cast<CudaT*>(skip_input_bias_add_output->MutableData<T>()) : nullptr);
   } else {
     LaunchSkipLayerNormKernel<CudaT, Simplified>(
@@ -111,39 +110,11 @@
         (bias != nullptr) ? reinterpret_cast<const CudaT*>(bias->Data<T>()) : nullptr,
         epsilon_,
         hidden_size,
-        row_count);
+        row_count,
+        skip_broadcasted,
+        skip_size);        
   }
 
-=======
-        skip_input_bias_add_output != nullptr ? reinterpret_cast<CudaT*>(skip_input_bias_add_output->MutableData<T>()) : nullptr,
-        skip_broadcasted,
-        skip_size);
-
-    CUDA_RETURN_IF_ERROR(cudaGetLastError());
-    return Status::OK();
-  }
-
-  int sequence_length = static_cast<int>(input_dims[1]);
-  int64_t element_count = input_dims[0] * sequence_length * hidden_size;
-  size_t element_size = sizeof(T);
-  typedef typename ToCudaType<T>::MappedType CudaT;
-  return LaunchSkipLayerNormKernel<CudaT, Simplified>(
-      Stream(ctx),
-      reinterpret_cast<CudaT*>(output->MutableData<T>()),
-      skip_input_bias_add_output != nullptr ? reinterpret_cast<CudaT*>(skip_input_bias_add_output->MutableData<T>()) : nullptr,
-      reinterpret_cast<const CudaT*>(input->Data<T>()),
-      reinterpret_cast<const CudaT*>(skip->Data<T>()),
-      reinterpret_cast<const CudaT*>(gamma->Data<T>()),
-      (beta != nullptr) ? reinterpret_cast<const CudaT*>(beta->Data<T>()) : nullptr,
-      (bias != nullptr) ? reinterpret_cast<const CudaT*>(bias->Data<T>()) : nullptr,
-      epsilon_,
-      hidden_size,
-      static_cast<int>(element_count),
-      element_size,
-      skip_broadcasted,
-      skip_size);
-
->>>>>>> 8a335b83
   CUDA_RETURN_IF_ERROR(cudaGetLastError());
   return Status::OK();
 }

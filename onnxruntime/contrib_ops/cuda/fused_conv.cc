--- conflicted
+++ resolved
@@ -37,10 +37,7 @@
   Status ComputeInternal(OpKernelContext* context) const override {
     CUDNN_RETURN_IF_ERROR(status_);
     std::lock_guard<OrtMutex> lock(Base::s_.mutex);
-<<<<<<< HEAD
-=======
     auto cudnnHandle = this->GetCudnnHandle(context);
->>>>>>> 8372c86e
     ORT_RETURN_IF_ERROR(Base::UpdateState(context, true));
     if (Base::s_.Y->Shape().Size() == 0) {
       return Status::OK();
@@ -50,13 +47,8 @@
     typedef typename onnxruntime::cuda::ToCudaType<T>::MappedType CudaT;
     const auto alpha = onnxruntime::cuda::Consts<CudaT>::One;
     const auto beta = onnxruntime::cuda::Consts<CudaT>::Zero;
-<<<<<<< HEAD
-    IAllocatorUniquePtr<void> workspace = Base::GetWorkSpace();
-    auto cudnn_status = cudnnConvolutionBiasActivationForward(Base::CudnnHandle(),
-=======
     IAllocatorUniquePtr<void> workspace = Base::GetWorkSpace(context->GetComputeStream());
     auto cudnn_status = cudnnConvolutionBiasActivationForward(cudnnHandle,
->>>>>>> 8372c86e
                                                               &alpha,
                                                               Base::s_.x_tensor,
                                                               Base::s_.x_data,
@@ -75,11 +67,7 @@
                                                               Base::s_.y_tensor,
                                                               Base::s_.y_data);
     if (CUDNN_STATUS_SUCCESS != cudnn_status) {
-<<<<<<< HEAD
-      CUDNN_RETURN_IF_ERROR(cudnnConvolutionForward(Base::CudnnHandle(),
-=======
       CUDNN_RETURN_IF_ERROR(cudnnConvolutionForward(cudnnHandle,
->>>>>>> 8372c86e
                                                     &alpha,
                                                     Base::s_.x_tensor,
                                                     Base::s_.x_data,
@@ -93,16 +81,6 @@
                                                     Base::s_.y_tensor,
                                                     Base::s_.y_data));
       if (has_b) {
-<<<<<<< HEAD
-        CUDNN_RETURN_IF_ERROR(cudnnAddTensor(Base::CudnnHandle(), &alpha, Base::s_.b_tensor, Base::s_.b_data,
-                                             &alpha, Base::s_.y_tensor, Base::s_.y_data));
-      }
-      if (has_z) {
-        CUDNN_RETURN_IF_ERROR(cudnnAddTensor(Base::CudnnHandle(), &alpha, Base::s_.z_tensor, Base::s_.z_data,
-                                             &alpha, Base::s_.y_tensor, Base::s_.y_data));
-      }
-      CUDNN_RETURN_IF_ERROR(cudnnActivationForward(Base::CudnnHandle(), activation_desc_, &alpha, Base::s_.y_tensor,
-=======
         CUDNN_RETURN_IF_ERROR(cudnnAddTensor(cudnnHandle, &alpha, Base::s_.b_tensor, Base::s_.b_data,
                                              &alpha, Base::s_.y_tensor, Base::s_.y_data));
       }
@@ -111,16 +89,11 @@
                                              &alpha, Base::s_.y_tensor, Base::s_.y_data));
       }
       CUDNN_RETURN_IF_ERROR(cudnnActivationForward(cudnnHandle, activation_desc_, &alpha, Base::s_.y_tensor,
->>>>>>> 8372c86e
                                                    Base::s_.y_data, &beta, Base::s_.y_tensor, Base::s_.y_data));
     }
     if (Base::s_.post_slicing_required) {
       ORT_RETURN_IF_ERROR(onnxruntime::cuda::SliceOutUnwantedOutputSection(
-<<<<<<< HEAD
-          this->Stream(), Base::s_.y_data, Base::s_.y_dims_with_adjusted_pads, Base::s_.Y->MutableDataRaw(),
-=======
           this->Stream(context), Base::s_.y_data, Base::s_.y_dims_with_adjusted_pads, Base::s_.Y->MutableDataRaw(),
->>>>>>> 8372c86e
           Base::s_.y_dims.GetDims(), Base::s_.slice_starts, Base::s_.slice_ends, Base::s_.slice_axes, Base::s_.element_size));
     }
     return Status::OK();

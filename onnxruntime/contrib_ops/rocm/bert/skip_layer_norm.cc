// Copyright (c) Microsoft Corporation. All rights reserved.
// Licensed under the MIT License.

#include "contrib_ops/rocm/bert/skip_layer_norm.h"

#include "core/providers/rocm/rocm_common.h"
#include "contrib_ops/rocm/bert/skip_layer_norm_impl.h"
#include "contrib_ops/rocm/bert/transformer_common.h"

namespace onnxruntime {
namespace contrib {
namespace rocm {

#define REGISTER_KERNEL_TYPED(T)                                  \
  ONNX_OPERATOR_TYPED_KERNEL_EX(                                  \
      SkipLayerNormalization,                                     \
      kMSDomain,                                                  \
      1,                                                          \
      T,                                                          \
      kRocmExecutionProvider,                                     \
      (*KernelDefBuilder::Create())                               \
          .TypeConstraint("T", DataTypeImpl::GetTensorType<T>()), \
      SkipLayerNorm<T>);

REGISTER_KERNEL_TYPED(float)
REGISTER_KERNEL_TYPED(MLFloat16)

using namespace ONNX_NAMESPACE;

template <typename T>
SkipLayerNorm<T>::SkipLayerNorm(const OpKernelInfo& op_kernel_info) : RocmKernel(op_kernel_info) {
  ORT_ENFORCE(op_kernel_info.GetAttr<float>("epsilon", &epsilon_).IsOK());
  ORT_ENFORCE(epsilon_ >= 0);
}

template <typename T>
Status SkipLayerNorm<T>::ComputeInternal(OpKernelContext* ctx) const {
  const Tensor* input = ctx->Input<Tensor>(0);
  const Tensor* skip = ctx->Input<Tensor>(1);
  const Tensor* gamma = ctx->Input<Tensor>(2);
  const Tensor* beta = ctx->Input<Tensor>(3);
  const Tensor* bias = ctx->Input<Tensor>(4);

  Tensor* output = ctx->Output(0, input->Shape());

  // For inferencing, we support one more optional output which is the sum
  // of the input and skip tensors
  Tensor* skip_input_bias_add_output = ctx->Output(3, input->Shape());

  if (input->Shape() != skip->Shape()) {
    return ORT_MAKE_STATUS(ONNXRUNTIME, INVALID_ARGUMENT,
                           "skip is expected to have same shape as input");
  }

  if (input->Shape().Size() == 0) {
    return Status::OK();
  }

  const auto& input_dims = input->Shape().GetDims();
  if (input_dims.size() != 3) {
    return ORT_MAKE_STATUS(ONNXRUNTIME, INVALID_ARGUMENT,
                           "input is expected to have 3 dimensions, got ", input_dims.size());
  }

  const auto& gamma_dims = gamma->Shape().GetDims();
  if (gamma_dims.size() != 1) {
    return ORT_MAKE_STATUS(ONNXRUNTIME, INVALID_ARGUMENT,
                           "gamma is expected to have 1 dimension, got ", gamma_dims.size());
  }
  if (gamma_dims[0] != input_dims[2]) {
    return ORT_MAKE_STATUS(ONNXRUNTIME, INVALID_ARGUMENT,
                           "Last dimension of gamma and input does not match");
  }

  if (nullptr != beta) {
    const auto& beta_dims = beta->Shape().GetDims();
    if (beta_dims.size() != 1) {
      return ORT_MAKE_STATUS(ONNXRUNTIME, INVALID_ARGUMENT,
                             "beta is expected to have 1 dimension, got ", beta_dims.size());
    }
    if (beta_dims[0] != input_dims[2]) {
      return ORT_MAKE_STATUS(ONNXRUNTIME, INVALID_ARGUMENT,
                             "Last dimension of beta and input does not match");
    }
  }

  if (nullptr != bias) {
    const auto& bias_dims = bias->Shape().GetDims();
    if (bias_dims.size() != 1) {
      return ORT_MAKE_STATUS(ONNXRUNTIME, INVALID_ARGUMENT,
                             "bias is expected to have 1 dimension, got ", bias_dims.size());
    }
    if (bias_dims[0] != input_dims[2]) {
      return ORT_MAKE_STATUS(ONNXRUNTIME, INVALID_ARGUMENT,
                             "Last dimension of bias and input does not match");
    }
  }

  int sequence_length = static_cast<int>(input_dims[1]);
  int hidden_size = static_cast<int>(input_dims[2]);
  int64_t element_count = input_dims[0] * sequence_length * hidden_size;
  typedef typename ToHipType<T>::MappedType HipT;

  return LaunchSkipLayerNormKernel<HipT>(
<<<<<<< HEAD
      IsTunableOpEnabled(),
      Stream(),
      reinterpret_cast<HipT*>(output->MutableData<T>()),
=======
      GetTuningContext(),
      Stream(ctx),
      reinterpret_cast<HipT*>(output->MutableData<T>()),
      skip_input_bias_add_output != nullptr ? reinterpret_cast<HipT*>(skip_input_bias_add_output->MutableData<T>()) : nullptr,
>>>>>>> 8372c86e
      reinterpret_cast<const HipT*>(input->Data<T>()),
      reinterpret_cast<const HipT*>(skip->Data<T>()),
      reinterpret_cast<const HipT*>(gamma->Data<T>()),
      (beta != nullptr) ? reinterpret_cast<const HipT*>(beta->Data<T>()) : nullptr,
      (bias != nullptr) ? reinterpret_cast<const HipT*>(bias->Data<T>()) : nullptr,
      epsilon_,
      hidden_size,
      static_cast<int>(element_count));
}

}  // namespace rocm
}  // namespace contrib
}  // namespace onnxruntime<|MERGE_RESOLUTION|>--- conflicted
+++ resolved
@@ -102,16 +102,10 @@
   typedef typename ToHipType<T>::MappedType HipT;
 
   return LaunchSkipLayerNormKernel<HipT>(
-<<<<<<< HEAD
-      IsTunableOpEnabled(),
-      Stream(),
-      reinterpret_cast<HipT*>(output->MutableData<T>()),
-=======
       GetTuningContext(),
       Stream(ctx),
       reinterpret_cast<HipT*>(output->MutableData<T>()),
       skip_input_bias_add_output != nullptr ? reinterpret_cast<HipT*>(skip_input_bias_add_output->MutableData<T>()) : nullptr,
->>>>>>> 8372c86e
       reinterpret_cast<const HipT*>(input->Data<T>()),
       reinterpret_cast<const HipT*>(skip->Data<T>()),
       reinterpret_cast<const HipT*>(gamma->Data<T>()),

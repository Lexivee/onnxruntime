// Copyright (c) Microsoft Corporation. All rights reserved.
// Licensed under the MIT License.

#include "contrib_ops/rocm/bert/gemm_fast_gelu.h"

#include "contrib_ops/rocm/bert/gemm_fast_gelu_impl.h"
#include "core/providers/cpu/math/matmul_helper.h"
#include "core/providers/rocm/rocm_common.h"

namespace onnxruntime {
namespace contrib {
namespace rocm {

using onnxruntime::rocm::ToHipType;

#define REGISTER_KERNEL_TYPED(T)                                  \
  ONNX_OPERATOR_TYPED_KERNEL_EX(                                  \
      GemmFastGelu,                                               \
      kMSDomain,                                                  \
      1,                                                          \
      T,                                                          \
      kRocmExecutionProvider,                                     \
      (*KernelDefBuilder::Create())                               \
          .TypeConstraint("T", DataTypeImpl::GetTensorType<T>()), \
      GemmFastGelu<T>);

REGISTER_KERNEL_TYPED(float)
REGISTER_KERNEL_TYPED(MLFloat16)
REGISTER_KERNEL_TYPED(BFloat16)

template <typename T>
Status GemmFastGelu<T>::ComputeInternal(OpKernelContext* ctx) const {
  typedef typename ToHipType<T>::MappedType HipT;

  const auto* X = ctx->Input<Tensor>(0);
  const auto* W = ctx->Input<Tensor>(1);
  const auto* bias = ctx->Input<Tensor>(2);

  bool transa = false;
  bool transb = false;
  bool trans_batch_a = false;
  bool trans_batch_b = false;

  MatMulComputeHelper helper;
  ORT_RETURN_IF_ERROR(helper.Compute(X->Shape(), W->Shape(), transa, transb, trans_batch_a, trans_batch_b, false));

<<<<<<< HEAD
  auto gemm_buffer = GetScratchBuffer<T>(helper.OutputShape().Size(), ctx->GetComputeStream());
=======
>>>>>>> f339e476
  Tensor* Y = ctx->Output(0, helper.OutputShape());

  // Bail out early if the output is going to be empty
  if (Y->Shape().Size() == 0)
    return Status::OK();

<<<<<<< HEAD
  const float alpha = 1.0f;
  const float zero = 0.0f;

  if (MatMulImpl<T>(this, helper, reinterpret_cast<const T*>(X->Data<T>()),
                    reinterpret_cast<const T*>(W->Data<T>()),
                    reinterpret_cast<T*>(gemm_buffer.get()),
                    X->Shape(), W->Shape(),
                    transa, transb, trans_batch_a, trans_batch_b, alpha, zero, ctx->GetComputeStream()) != Status::OK()) {
    return Status(common::ONNXRUNTIME, common::FAIL);
  }

  int64_t fast_gelu_input_length = Y->Shape().Size();
  int64_t bias_length = (nullptr == bias) ? 0 : bias->Shape().Size();

  return LaunchFastGeluKernel<HipT>(Stream(ctx),
                                  static_cast<int>(fast_gelu_input_length),
                                  static_cast<int>(bias_length),
                                  reinterpret_cast<HipT*>(gemm_buffer.get()),
                                  (nullptr != bias) ? reinterpret_cast<const HipT*>(bias->Data<T>()) : nullptr,
                                  reinterpret_cast<HipT*>(Y->MutableData<T>()),
                                  false);
=======
  // gemmfastgelu only support alpha == 1 and beta == 0
  const HipT alpha = ToHipType<T>::FromFloat(1.0f);
  const HipT beta = ToHipType<T>::FromFloat(0.0f);

  return LaunchGemmFastGeluKernel<HipT>(
      IsTunableOpEnabled(),
      Stream(), RocblasHandle(),
      transa, transb,
      static_cast<int64_t>(helper.M()), static_cast<int64_t>(helper.N()), static_cast<int64_t>(helper.K()),
      alpha,
      reinterpret_cast<const HipT*>(X->Data<T>()), static_cast<int64_t>(helper.Lda(transa)),
      reinterpret_cast<const HipT*>(W->Data<T>()), static_cast<int64_t>(helper.Ldb(transb)),
      (nullptr != bias) ? reinterpret_cast<const HipT*>(bias->Data<T>()) : nullptr,
      beta,
      reinterpret_cast<HipT*>(Y->MutableData<T>()), static_cast<int64_t>(helper.Ldc()));
>>>>>>> f339e476
}

}  // namespace rocm
}  // namespace contrib
}  // namespace onnxruntime<|MERGE_RESOLUTION|>--- conflicted
+++ resolved
@@ -44,46 +44,19 @@
   MatMulComputeHelper helper;
   ORT_RETURN_IF_ERROR(helper.Compute(X->Shape(), W->Shape(), transa, transb, trans_batch_a, trans_batch_b, false));
 
-<<<<<<< HEAD
-  auto gemm_buffer = GetScratchBuffer<T>(helper.OutputShape().Size(), ctx->GetComputeStream());
-=======
->>>>>>> f339e476
   Tensor* Y = ctx->Output(0, helper.OutputShape());
 
   // Bail out early if the output is going to be empty
   if (Y->Shape().Size() == 0)
     return Status::OK();
 
-<<<<<<< HEAD
-  const float alpha = 1.0f;
-  const float zero = 0.0f;
-
-  if (MatMulImpl<T>(this, helper, reinterpret_cast<const T*>(X->Data<T>()),
-                    reinterpret_cast<const T*>(W->Data<T>()),
-                    reinterpret_cast<T*>(gemm_buffer.get()),
-                    X->Shape(), W->Shape(),
-                    transa, transb, trans_batch_a, trans_batch_b, alpha, zero, ctx->GetComputeStream()) != Status::OK()) {
-    return Status(common::ONNXRUNTIME, common::FAIL);
-  }
-
-  int64_t fast_gelu_input_length = Y->Shape().Size();
-  int64_t bias_length = (nullptr == bias) ? 0 : bias->Shape().Size();
-
-  return LaunchFastGeluKernel<HipT>(Stream(ctx),
-                                  static_cast<int>(fast_gelu_input_length),
-                                  static_cast<int>(bias_length),
-                                  reinterpret_cast<HipT*>(gemm_buffer.get()),
-                                  (nullptr != bias) ? reinterpret_cast<const HipT*>(bias->Data<T>()) : nullptr,
-                                  reinterpret_cast<HipT*>(Y->MutableData<T>()),
-                                  false);
-=======
   // gemmfastgelu only support alpha == 1 and beta == 0
   const HipT alpha = ToHipType<T>::FromFloat(1.0f);
   const HipT beta = ToHipType<T>::FromFloat(0.0f);
 
   return LaunchGemmFastGeluKernel<HipT>(
       IsTunableOpEnabled(),
-      Stream(), RocblasHandle(),
+      Stream(ctx), GetRocblasHandle(ctx),
       transa, transb,
       static_cast<int64_t>(helper.M()), static_cast<int64_t>(helper.N()), static_cast<int64_t>(helper.K()),
       alpha,
@@ -92,7 +65,6 @@
       (nullptr != bias) ? reinterpret_cast<const HipT*>(bias->Data<T>()) : nullptr,
       beta,
       reinterpret_cast<HipT*>(Y->MutableData<T>()), static_cast<int64_t>(helper.Ldc()));
->>>>>>> f339e476
 }
 
 }  // namespace rocm

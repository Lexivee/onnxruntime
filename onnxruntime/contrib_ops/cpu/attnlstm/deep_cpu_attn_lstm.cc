--- conflicted
+++ resolved
@@ -204,7 +204,7 @@
   }
 
   auto ctx_internal = static_cast<OpKernelContextInternal*>(&context);
-  auto ttp = const_cast<concurrency::ThreadPool*>(ctx_internal->GetOperatorThreadPool());
+  auto tp = const_cast<concurrency::ThreadPool*>(ctx_internal->GetOperatorThreadPool());
 
   if (direction_ == Direction::kBidirectional) {
     // spans for second direction
@@ -254,11 +254,7 @@
         activation_funcs_.Entries()[0],
         activation_funcs_.Entries()[1],
         activation_funcs_.Entries()[2],
-<<<<<<< HEAD
-        clip_, *ttp);
-=======
         clip_, *tp);
->>>>>>> 15bcde50
 
     auto bam = std::make_unique<BahdanauAttention<T>>(
         alloc, logger, batch_size, max_memory_step, memory_depth, query_depth, am_attn_size, false, tp);
@@ -280,11 +276,7 @@
         activation_funcs_.Entries()[3],
         activation_funcs_.Entries()[4],
         activation_funcs_.Entries()[5],
-<<<<<<< HEAD
-        clip_, *ttp);
-=======
         clip_, *tp);
->>>>>>> 15bcde50
 
     fw->Compute(input, sequence_lens_span, num_directions_, input_weights_1, recurrent_weights_1, output_1, hidden_output_1, last_cell_1);
     bw->Compute(input, sequence_lens_span, num_directions_, input_weights_2, hidden_weights_2, output_2, hidden_output_2, last_cell_2);
@@ -310,11 +302,7 @@
         activation_funcs_.Entries()[0],
         activation_funcs_.Entries()[1],
         activation_funcs_.Entries()[2],
-<<<<<<< HEAD
-        clip_, *ttp);
-=======
         clip_, *tp);
->>>>>>> 15bcde50
 
     fw->Compute(input, sequence_lens_span, num_directions_, input_weights_1, recurrent_weights_1, output_1, hidden_output_1, last_cell_1);
   }

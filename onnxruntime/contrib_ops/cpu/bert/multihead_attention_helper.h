// Copyright (c) Microsoft Corporation. All rights reserved.
// Licensed under the MIT License.

#pragma once

#include "core/common/common.h"
#include "core/providers/common.h"
#include "contrib_ops/cpu/bert/attention_common.h"

namespace onnxruntime {
namespace contrib {
namespace multihead_attention_helper {

template <typename T>
Status CheckInputs(const T* query,
                   const T* key,
                   const T* value,
                   const T* bias,
                   const T* key_padding_mask,
                   const T* relative_position_bias,
                   const T* past_key,
                   const T* past_value,
                   const T* past_seq_len,
                   void* parameters,
                   int num_heads,
                   float mask_filter_value,
<<<<<<< HEAD
                   float scale) {
  //     key_padding_mask (K/V)     : (B) or (B, L) or None
=======
                   float scale,
                   bool past_present_share_buffer,
                   int max_threads_per_block) {
  //     key_padding_mask (K/V)     : (B) or (2*B + 1) or (B, L) or None
>>>>>>> 0fbf7158
  //     relative_position_bias     : (B, 1, S, L)
  //     past_key                   : (B, N, S*, H)
  //     past_value                 : (B, N, S*, H)
  // When no packing for q/k/v:
  //     query            (Q)       : (B, S, D)
  //     key              (K)       : (B, L, D) or (B, N, S*, H)
  //     value            (V)       : (B, L, D_v) or (B, N, S*, H)
  //     bias             (Q/K/V)   : (D + D + D_v)
  // When packed kv is used:
  //     query            (Q)       : (B, S, D)
  //     key              (K)       : (B, L, N, 2, H)
  //     value            (V)       : None
  //     bias             (Q/K/V)   : None
  // When packed qkv is used:
  //     query            (Q)       : (B, L, N, 3, H) or (B, L, Nx3xH)
  //     key              (K)       : None
  //     value            (V)       : None
  //     bias             (Q/K/V)   : None or (D + D + D_v)

  AttentionQkvFormat qkv_format;

  const auto& query_dims = query->Shape().GetDims();
  if (query_dims.size() != 3 && query_dims.size() != 5) {
    return ORT_MAKE_STATUS(ONNXRUNTIME, INVALID_ARGUMENT, "Input 'query' is expected to have 3 or 5 dimensions, got ",
                           query_dims.size());
  }

  int batch_size = static_cast<int>(query_dims[0]);
  int sequence_length = static_cast<int>(query_dims[1]);
  int hidden_size = 0;
  if (query_dims.size() == 3 && key == nullptr && value == nullptr && bias != nullptr) {
    hidden_size = static_cast<int>(query_dims[2]) / 3;
  }
  else {
    hidden_size = query_dims.size() == 3 ? static_cast<int>(query_dims[2]) : (num_heads * static_cast<int>(query_dims[4]));    
  }
  int head_size = static_cast<int>(hidden_size) / num_heads;
  int kv_sequence_length = sequence_length;

  int past_sequence_length = 0;
  int max_sequence_length = 0;
  if (past_key != nullptr && past_value != nullptr) {
    const auto& past_key_dims = past_key->Shape().GetDims();
    const auto& past_value_dims = past_value->Shape().GetDims();

    if (past_key_dims.size() != 4) {
      return ORT_MAKE_STATUS(ONNXRUNTIME, INVALID_ARGUMENT,
                             "Input 'past_key' is expected to have 4 dimensions, got ",
                             past_key_dims.size());
    }
    if (past_value_dims.size() != 4) {
      return ORT_MAKE_STATUS(ONNXRUNTIME, INVALID_ARGUMENT,
                             "Input 'past_value' is expected to have 4 dimensions, got ",
                             past_value_dims.size());
    }

    if (past_key_dims[0] != batch_size) {
      return ORT_MAKE_STATUS(ONNXRUNTIME, INVALID_ARGUMENT,
                             "Input 'past_key' dimension 0 should be batch_size, got ",
                             past_key_dims[0]);
    }
    if (past_value_dims[0] != batch_size) {
      return ORT_MAKE_STATUS(ONNXRUNTIME, INVALID_ARGUMENT,
                             "Input 'past_value' dimension 0 should be batch_size, got ",
                             past_value_dims[0]);
    }

    if (past_key_dims[1] != num_heads) {
      return ORT_MAKE_STATUS(ONNXRUNTIME, INVALID_ARGUMENT,
                             "Input 'past_key' dimension 1 should be same as number of heads, got ",
                             past_key_dims[1]);
    }
    if (past_value_dims[1] != num_heads) {
      return ORT_MAKE_STATUS(ONNXRUNTIME, INVALID_ARGUMENT,
                             "Input 'past_value' dimension 1 should be same as number of heads, got ",
                             past_value_dims[1]);
    }
    if (past_key_dims[2] != past_value_dims[2]) {
      return ORT_MAKE_STATUS(ONNXRUNTIME, INVALID_ARGUMENT,
                             "Input 'past_key' and 'past_value' shall have same dim 2 (past_sequence_length)");
    }
    if (past_key_dims[3] != head_size) {
      return ORT_MAKE_STATUS(ONNXRUNTIME, INVALID_ARGUMENT,
                             "Input 'past_key' dimension 3 should be same as head_size, got ",
                             past_key_dims[3]);
    }
    if (past_value_dims[3] != head_size) {
      return ORT_MAKE_STATUS(ONNXRUNTIME, INVALID_ARGUMENT,
                             "Input 'past_value' dimension 3 should be same as head_size, got ",
                             past_value_dims[3]);
    }
    past_sequence_length = static_cast<int>(past_key_dims[2]);
    max_sequence_length = static_cast<int>(past_key_dims[2]);
    if (past_present_share_buffer) {
      if (past_seq_len == nullptr || !onnxruntime::IsScalarOr1ElementVector(past_seq_len)) {
        return ORT_MAKE_STATUS(ONNXRUNTIME, INVALID_ARGUMENT,
                               "past_sequence_length tensor must be of one element when past_present_share_buffer is set");
      }
      past_sequence_length = *((*past_seq_len).template Data<int32_t>());
    }
  } else if (past_key != nullptr || past_value != nullptr) {
    return ORT_MAKE_STATUS(ONNXRUNTIME, INVALID_ARGUMENT,
                           "Input 'past_key' and 'past_value' shall be both present or both absent");
  }

  if (key != nullptr) {
    if (query_dims.size() != 3) {
      return ORT_MAKE_STATUS(ONNXRUNTIME, INVALID_ARGUMENT, "Input 'query' is expected to have 3 dimensions when key is given, got ",
                             query_dims.size());
    }

    const auto& key_dims = key->Shape().GetDims();
    if (key_dims.size() != 3 && key_dims.size() != 4 && key_dims.size() != 5) {
      return ORT_MAKE_STATUS(ONNXRUNTIME, INVALID_ARGUMENT, "Input 'key' is expected to have 3, 4, or 5 dimensions, got ",
                             key_dims.size());
    }
    if (query_dims[0] != key_dims[0]) {
      return ORT_MAKE_STATUS(ONNXRUNTIME, INVALID_ARGUMENT,
                             "Input 'query' and 'key' shall have same dim 0 (batch size)");
    }

    if (key_dims.size() == 3) {
      if (key_dims[2] != query_dims[2]) {
        return ORT_MAKE_STATUS(ONNXRUNTIME, INVALID_ARGUMENT,
                               "Input 'query' and 'key' shall have same dim 2 (hidden_size)");
      }

      qkv_format = Q_K_V_BSNH;
      kv_sequence_length = static_cast<int>(key_dims[1]);
    } else if (key_dims.size() == 5) {
      if (static_cast<int>(key_dims[2]) != num_heads || static_cast<int>(key_dims[3]) != 2 || static_cast<int>(key_dims[4]) != head_size) {
        return ORT_MAKE_STATUS(
            ONNXRUNTIME, INVALID_ARGUMENT,
            "Expect 'key' shape (batch_size, kv_sequence_length, num_heads, 2, head_size) for packed kv");
      }
      if (value != nullptr) {
        return ORT_MAKE_STATUS(ONNXRUNTIME, INVALID_ARGUMENT, "Expect 'value' be none when 'key' has packed kv format.");
      }

      qkv_format = Q_KV_BSNH_BSN2H;
      kv_sequence_length = static_cast<int>(key_dims[1]);
    } else { // key_dims.size() == 4 (cross-attention with past_key)
      if (static_cast<int>(key_dims[1]) != num_heads || static_cast<int>(key_dims[3]) != head_size) {
        return ORT_MAKE_STATUS(
            ONNXRUNTIME, INVALID_ARGUMENT,
            "Expect 'key' shape (batch_size, num_heads, kv_sequence_length, head_size) for past_key");
      }

      qkv_format = UNKNOWN;
      kv_sequence_length = static_cast<int>(key_dims[2]);
    }
  } else {  // packed QKV
    if (query_dims.size() == 3 && bias == nullptr) {
      return ORT_MAKE_STATUS(ONNXRUNTIME, INVALID_ARGUMENT, "'bias' is expected for packed qkv. ");
    }
    else if (query_dims.size() != 3 && query_dims.size() != 5) {
      return ORT_MAKE_STATUS(ONNXRUNTIME, INVALID_ARGUMENT, "Input 'query' is expected to have 3 or 5 dimensions when key is empty, got ",
                             query_dims.size());
    }
    if (query_dims.size() == 5 && (static_cast<int>(query_dims[2]) != num_heads || static_cast<int>(query_dims[3]) != 3)) {
      return ORT_MAKE_STATUS(
          ONNXRUNTIME, INVALID_ARGUMENT,
          "Expect 'query' shape (batch_size, kv_sequence_length, num_heads, 3, head_size) for packed kv");
    }

    qkv_format = QKV_BSN3H;
  }

  if (bias != nullptr) {
    const auto& bias_dims = bias->Shape().GetDims();
    if (bias_dims.size() != 1) {
      return ORT_MAKE_STATUS(ONNXRUNTIME, INVALID_ARGUMENT, "Input 'bias' is expected to have 1 dimension, got ",
                             bias_dims.size());
    }

    if (value == nullptr) {
      // Currently, bias is not allowed for packed KV. This constraint can be removed later.
      // Here we assume that fusion tool will not include bias for packed KV.
      if (query_dims.size() == 5 && query_dims[3] == 2) {
        return ORT_MAKE_STATUS(ONNXRUNTIME, INVALID_ARGUMENT, "'bias' is not allowed for packed kv. ");
      }
      // Bias is allowed for packed QKV.
      else if (query_dims.size() == 3 && query_dims[2] != bias_dims[0]) {
        return ORT_MAKE_STATUS(ONNXRUNTIME, INVALID_ARGUMENT, "Expect 'bias' shape (hidden_size + hidden_size + v_hidden_size) for packed qkv. ");
      }
    }
  }

  AttentionMaskType mask_type = AttentionMaskType::MASK_NONE;
  if (key_padding_mask != nullptr) {
    mask_type = AttentionMaskType::MASK_UNKNOWN;
    const auto& mask_dims = key_padding_mask->Shape().GetDims();
    if (mask_dims.size() == 1) {
      if (mask_dims[0] == static_cast<int64_t>(batch_size)) {
        mask_type = AttentionMaskType::MASK_1D_KEY_SEQ_LEN;
      } else if (mask_dims[0] == static_cast<int64_t>(3) * static_cast<int64_t>(batch_size) + static_cast<int64_t>(2)) {
        mask_type = AttentionMaskType::MASK_1D_KEY_SEQ_LEN_START;
      }
    } else if (mask_dims.size() == 2 && mask_dims[0] == static_cast<int64_t>(batch_size) && mask_dims[1] == static_cast<int64_t>(kv_sequence_length)) {
      mask_type = AttentionMaskType::MASK_2D_KEY_PADDING;
    }

    if (mask_type == AttentionMaskType::MASK_UNKNOWN) {
      return ORT_MAKE_STATUS(ONNXRUNTIME, INVALID_ARGUMENT,
                             "Input 'key_padding_mask' shape shall be (batch_size) or (batch_size, kv_sequence_length)");
    }
  }

  // NOTE: In Cross-Attention, we pass the past key and value to 'key' and 'value' instead of 'past_key' and 'past_value'.
  bool pass_past_in_kv = false;
  int v_hidden_size = hidden_size;
  if (value != nullptr) {
    const auto& value_dims = value->Shape().GetDims();
    if (value_dims.size() != 3 && value_dims.size() != 4) {
      return ORT_MAKE_STATUS(ONNXRUNTIME, INVALID_ARGUMENT, "Input 'value' is expected to have 3 or 4 dimensions, got ",
                             value_dims.size());
    }

    if (query_dims[0] != value_dims[0]) {
      return ORT_MAKE_STATUS(ONNXRUNTIME, INVALID_ARGUMENT,
                             "Input 'query' and 'value' shall have same dim 0 (batch_size)");
    }

    if (value_dims.size() == 3) {
      if (static_cast<int64_t>(kv_sequence_length) != value_dims[1]) {
        return ORT_MAKE_STATUS(ONNXRUNTIME, INVALID_ARGUMENT,
                               "Input 'key' and 'value' shall have the same dim 1 (kv_sequence_length)");
      }
      v_hidden_size = static_cast<int>(value_dims[2]);
    } else { // value_dims.size() == 4
      if (static_cast<int64_t>(kv_sequence_length) != value_dims[2]) {
        return ORT_MAKE_STATUS(ONNXRUNTIME, INVALID_ARGUMENT,
                               "Input 'past_key' and 'past_value' shall have the same dim 2 (kv_sequence_length)");
      }
      v_hidden_size = static_cast<int>(value_dims[1]) * static_cast<int>(value_dims[3]);
      pass_past_in_kv = true;
    }
  }

  int total_sequence_length = past_sequence_length + kv_sequence_length;
  bool broadcast_res_pos_bias = false;
  if (relative_position_bias != nullptr) {
    const auto& relative_position_bias_dims = relative_position_bias->Shape().GetDims();

    if (relative_position_bias_dims.size() != 4) {
      return ORT_MAKE_STATUS(ONNXRUNTIME, INVALID_ARGUMENT,
                             "Input 'relative_position_bias' is expected to have 4 dimensions, got ",
                             relative_position_bias_dims.size());
    }
    if (relative_position_bias_dims[0] != batch_size && relative_position_bias_dims[0] != 1) {
      return ORT_MAKE_STATUS(ONNXRUNTIME, INVALID_ARGUMENT,
                             "Input 'relative_position_bias' dimension 0 should be batch_size or 1, got ",
                             relative_position_bias_dims[0]);
    }
    if (relative_position_bias_dims[0] == 1) {
      broadcast_res_pos_bias = true;
    }
    if (relative_position_bias_dims[1] != num_heads) {
      return ORT_MAKE_STATUS(ONNXRUNTIME, INVALID_ARGUMENT,
                             "Input 'relative_position_bias' dimension 1 should be same as number of heads, got ",
                             relative_position_bias_dims[1]);
    }
    if (relative_position_bias_dims[2] != sequence_length) {
      return ORT_MAKE_STATUS(ONNXRUNTIME, INVALID_ARGUMENT,
                             "Input 'relative_position_bias' dimension 2 should be same as sequence_length, got ",
                             relative_position_bias_dims[2]);
    }
    if (relative_position_bias_dims[3] != total_sequence_length) {
      return ORT_MAKE_STATUS(ONNXRUNTIME, INVALID_ARGUMENT,
                             "Input 'relative_position_bias' dimension 3 should be same as total_sequence_length, got ",
                             relative_position_bias_dims[3]);
    }
  }

  // TODO: ORT_RETURN_IF(qkv_format == UNKNOWN, "Unrecognized QKV format");
  if (parameters != nullptr) {
    AttentionParameters* output_parameters = reinterpret_cast<AttentionParameters*>(parameters);
    output_parameters->batch_size = batch_size;
    output_parameters->sequence_length = sequence_length;
    output_parameters->past_sequence_length = past_sequence_length;
    output_parameters->kv_sequence_length = kv_sequence_length;
    output_parameters->total_sequence_length = total_sequence_length;
    output_parameters->max_sequence_length = max_sequence_length;
    output_parameters->input_hidden_size = 0;
    output_parameters->hidden_size = hidden_size;
    output_parameters->v_hidden_size = v_hidden_size;
    output_parameters->head_size = hidden_size / num_heads;
    output_parameters->v_head_size = v_hidden_size / num_heads;
    output_parameters->num_heads = num_heads;
    output_parameters->is_unidirectional = false;
    output_parameters->past_present_share_buffer = past_present_share_buffer;
    output_parameters->mask_filter_value = mask_filter_value;
    output_parameters->mask_type = mask_type;
    output_parameters->scale = scale;
    output_parameters->broadcast_res_pos_bias = broadcast_res_pos_bias;
    output_parameters->pass_past_in_kv = pass_past_in_kv;
    output_parameters->qkv_format = qkv_format;
  }

  return Status::OK();
}

template <typename T>
Status CheckInputs(const T* query,
                   const T* key,
                   const T* value,
                   const T* bias,
                   const T* key_padding_mask,
                   const T* relative_position_bias,
                   const T* past_key,
                   const T* past_value,
                   void* parameters,
                   int num_heads,
                   float mask_filter_value,
                   float scale,
                   int max_threads_per_block) {

  if (max_threads_per_block > 0 && num_heads > max_threads_per_block) {
    return ORT_MAKE_STATUS(ONNXRUNTIME, INVALID_ARGUMENT, "num_heads should be no larger than ", max_threads_per_block);
  }

  return CheckInputs(query, key, value, bias, key_padding_mask, relative_position_bias, 
                     past_key, past_value, parameters, num_heads, mask_filter_value, scale);
}

}  // namespace multihead_attention_helper
}  // namespace contrib
}  // namespace onnxruntime<|MERGE_RESOLUTION|>--- conflicted
+++ resolved
@@ -24,15 +24,9 @@
                    void* parameters,
                    int num_heads,
                    float mask_filter_value,
-<<<<<<< HEAD
-                   float scale) {
-  //     key_padding_mask (K/V)     : (B) or (B, L) or None
-=======
                    float scale,
-                   bool past_present_share_buffer,
-                   int max_threads_per_block) {
+                   bool past_present_share_buffer) {
   //     key_padding_mask (K/V)     : (B) or (2*B + 1) or (B, L) or None
->>>>>>> 0fbf7158
   //     relative_position_bias     : (B, 1, S, L)
   //     past_key                   : (B, N, S*, H)
   //     past_value                 : (B, N, S*, H)
@@ -344,18 +338,20 @@
                    const T* relative_position_bias,
                    const T* past_key,
                    const T* past_value,
+                   const T* past_seq_len,
                    void* parameters,
                    int num_heads,
                    float mask_filter_value,
                    float scale,
+                   bool past_present_share_buffer,
                    int max_threads_per_block) {
 
   if (max_threads_per_block > 0 && num_heads > max_threads_per_block) {
     return ORT_MAKE_STATUS(ONNXRUNTIME, INVALID_ARGUMENT, "num_heads should be no larger than ", max_threads_per_block);
   }
 
-  return CheckInputs(query, key, value, bias, key_padding_mask, relative_position_bias, 
-                     past_key, past_value, parameters, num_heads, mask_filter_value, scale);
+  return CheckInputs(query, key, value, bias, key_padding_mask, relative_position_bias, past_key, past_value,
+                     past_seq_len, parameters, num_heads, mask_filter_value, scale, past_present_share_buffer);
 }
 
 }  // namespace multihead_attention_helper

--- conflicted
+++ resolved
@@ -19,7 +19,6 @@
       : AttentionBase(info, require_same_hidden_size) {}
 
   template <typename T>
-<<<<<<< HEAD
   Status ApplyAttention(const T* Q,                           // Q data with shape BxNxSxH
                         const T* K,                           // K data with shape BxNxLxH
                         const T* V,                           // V value with size BxNxLxH_v
@@ -37,20 +36,6 @@
                         int v_head_size,                      // head size of V (H_v)
                         int v_hidden_size,                    // hidden size of V (D_v)
                         const Tensor* relative_position_bias, // bias addition in QK. Its size is BxNxSxT
-=======
-  Status ApplyAttention(const T* Q,                            // Q data with shape BxNxSxH
-                        const T* K,                            // K data with shape BxNxSxH
-                        const T* V,                            // V value with size BxNxSxH_v
-                        const Tensor* mask_index,              // mask index. nullptr if no mask or its size is B
-                        const Tensor* past,                    // past state
-                        Tensor* output,                        // output tensor
-                        int batch_size,                        // batch size (B)
-                        int sequence_length,                   // sequence length (S)
-                        int qk_head_size,                      // head size of Q or K (H)
-                        int v_head_size,                       // head size of V (H_v)
-                        int v_hidden_size,                     // hidden size of V (D_v)
-                        const Tensor* relative_position_bias,  // bias addition in QK. Its size is BxNxSxT
->>>>>>> 698e9f71
                         OpKernelContext* context) const {
 
     AllocatorPtr allocator;
@@ -253,18 +238,11 @@
                                T* present,                // present state
                                T* present_value,          // present value only (if not using present state)
                                ThreadPool* tp) const {
-<<<<<<< HEAD
     const int total_sequence_length = past_sequence_length + kv_sequence_length;                     // T = P + L
     const ptrdiff_t past_chunk_length = SafeInt<ptrdiff_t>(past_sequence_length) * v_head_size;      // P x H_v
     const ptrdiff_t q_input_chunk_length = SafeInt<ptrdiff_t>(sequence_length) * v_head_size;        // S x H_v
     const ptrdiff_t kv_input_chunk_length = SafeInt<ptrdiff_t>(kv_sequence_length) * v_head_size;    // L x H_v
     const ptrdiff_t present_chunk_length = past_chunk_length + kv_input_chunk_length;                // T x H_v
-=======
-    const int total_sequence_length = past_sequence_length + kv_sequence_length;                 // T = P + L
-    const ptrdiff_t past_chunk_length = SafeInt<ptrdiff_t>(past_sequence_length) * v_head_size;  // P x H_v
-    const ptrdiff_t input_chunk_length = SafeInt<ptrdiff_t>(kv_sequence_length) * v_head_size;   // L x H_v
-    const ptrdiff_t present_chunk_length = past_chunk_length + input_chunk_length;               // T x H_v
->>>>>>> 698e9f71
 
     // Move the pointer of past and present to start of v values.
     if (nullptr != past) {

--- conflicted
+++ resolved
@@ -81,11 +81,7 @@
             int max_length,
             int num_heads,
             int head_size,
-<<<<<<< HEAD
             bool has_decoder_masked_multihead_attention,
-=======
-            bool allocate_staging_buffer_for_past_state_reorder,
->>>>>>> d8d96f07
             bool is_cuda) {
     // below buffers are on cpu
     this->sequences_space = AllocateBuffer<int32_t>(cpu_allocator,
@@ -115,14 +111,9 @@
           this->topk_scores_buffer,
           this->topk_tokens_buffer);
 
-<<<<<<< HEAD
       // If at all we need to, we only need to re-order past state for CUDA as
       //`DecoderMaskedMultiheadAttention` is only supported on CUDA
       if (has_decoder_masked_multihead_attention) {
-=======
-      // If at all we need to, we only need to re-order past state for CUDA
-      if (allocate_staging_buffer_for_past_state_reorder) {
->>>>>>> d8d96f07
         TensorShape staging_for_past_state_reorder_buffer_shape = {batch_size, num_heads, max_length, head_size};
 
         Tensor temp(DataTypeImpl::GetType<T>(), staging_for_past_state_reorder_buffer_shape, allocator);

// Copyright (c) Microsoft Corporation. All rights reserved.
// Licensed under the MIT License.

#include "python/onnxruntime_pybind_exceptions.h"
#include "python/onnxruntime_pybind_mlvalue.h"
#include "python/onnxruntime_pybind_state_common.h"

#define NPY_NO_DEPRECATED_API NPY_1_7_API_VERSION
#define PY_ARRAY_UNIQUE_SYMBOL onnxruntime_python_ARRAY_API
#include <numpy/arrayobject.h>

#include "core/common/inlined_containers.h"
#include "core/common/logging/logging.h"
#include "core/common/logging/severity.h"
#include "core/common/narrow.h"
#include "core/common/optional.h"
#include "core/common/path_string.h"
#include "core/framework/arena_extend_strategy.h"
#include "core/framework/data_transfer_utils.h"
#include "core/framework/data_types_internal.h"
#include "core/framework/provider_options_utils.h"
#include "core/framework/random_seed.h"
#include "core/framework/sparse_tensor.h"
#include "core/framework/tensorprotoutils.h"
#include "core/framework/TensorSeq.h"
#include "core/graph/graph_viewer.h"
#include "core/platform/env.h"
#include "core/providers/get_execution_providers.h"
#include "core/providers/tensorrt/tensorrt_provider_options.h"
#include "core/session/IOBinding.h"
#include "core/session/abi_session_options_impl.h"
#include "core/session/onnxruntime_session_options_config_keys.h"
#include "core/session/provider_bridge_ort.h"
#include "core/providers/dml/dml_provider_options.h"

#ifdef ENABLE_ATEN
#include "contrib_ops/cpu/aten_ops/aten_op_executor.h"
#endif

#include <pybind11/functional.h>

// Explicitly provide a definition for the static const var 'GPU' in the OrtDevice struct,
// GCC 4.x doesn't seem to define this and it breaks the pipelines based on CentOS as it uses
// GCC 4.x.
// (This static var is referenced in GetCudaToHostMemCpyFunction())
const OrtDevice::DeviceType OrtDevice::GPU;

namespace onnxruntime {

}  // namespace onnxruntime

#if defined(_MSC_VER)
#pragma warning(disable : 4267 4996 4503 4003)
#endif  // _MSC_VER

#include <iterator>
#include <algorithm>

#if defined(_MSC_VER)
#pragma warning(disable : 4267 4996 4503 4003)
#endif  // _MSC_VER

namespace onnxruntime {
namespace python {

namespace py = pybind11;
using namespace onnxruntime;
using namespace onnxruntime::logging;

#if defined(_MSC_VER) && !defined(__clang__)
#pragma warning(push)
// "Global initializer calls a non-constexpr function." Therefore you can't use ORT APIs in the other global initializers.
// TODO: we may delay-init this variable
#pragma warning(disable : 26426)
#endif
static Env& platform_env = Env::Default();
#if defined(_MSC_VER) && !defined(__clang__)
#pragma warning(push)
#endif

using PyCallback = std::function<void(std::vector<py::object>, py::object user_data, std::string)>;

struct AsyncResource {
  std::vector<OrtValue> feeds;
  std::vector<const OrtValue*> feeds_raw;

  std::vector<std::string> feed_names;
  std::vector<const char*> feed_names_raw;

  std::vector<OrtValue*> fetches_raw;  // will be released during destruction

  std::vector<std::string> fetch_names;
  std::vector<const char*> fetch_names_raw;

  RunOptions default_run_option;
  PyCallback callback;
  py::object user_data;

  void ReserveFeeds(size_t sz) {
    feeds.reserve(sz);
    feeds_raw.reserve(sz);
    feed_names.reserve(sz);
    feed_names_raw.reserve(sz);
  }

  void ReserveFetches(size_t sz) {
    fetches_raw.reserve(sz);
    fetch_names.reserve(sz);
    fetch_names_raw.reserve(sz);
  }

  ~AsyncResource() {
    std::for_each(fetches_raw.begin(), fetches_raw.end(), [](const OrtValue* fetch) {
      if (fetch) {
        std::unique_ptr<const OrtValue> fetch_recycler(fetch);
      }
    });
    fetches_raw.clear();
  }
};

void AsyncCallback(void* user_data, OrtValue** outputs, size_t num_outputs, OrtStatusPtr ort_status) {
  ORT_ENFORCE(user_data, "user data must not be NULL for callback in python");

  auto invoke_callback = [&]() {
    std::unique_ptr<AsyncResource> async_resource{reinterpret_cast<AsyncResource*>(user_data)};
    Ort::Status status(ort_status);

    // return on error
    if (!status.IsOK()) {
      async_resource->callback({}, async_resource->user_data, status.GetErrorMessage());
      return;
    }

    std::vector<py::object> rfetch;
    rfetch.reserve(num_outputs);
    size_t pos = 0;
    for (size_t ith = 0; ith < num_outputs; ++ith) {
      const auto& fet = *outputs[ith];
      if (fet.IsAllocated()) {
        if (fet.IsTensor()) {
          rfetch.push_back(AddTensorAsPyObj(fet, nullptr, nullptr));
        } else if (fet.IsSparseTensor()) {
          rfetch.push_back(GetPyObjectFromSparseTensor(pos, fet, nullptr));
        } else {
          rfetch.push_back(AddNonTensorAsPyObj(fet, nullptr, nullptr));
        }
      } else {
        rfetch.push_back(py::none());
      }
      ++pos;
    }
    async_resource->callback(rfetch, async_resource->user_data, "");
  };

  if (PyGILState_Check()) {
    invoke_callback();
  } else {
    // acquire GIL to safely:
    // 1) invoke python callback
    // 2) create, manipulate, and destory python objects
    py::gil_scoped_acquire acquire;
    invoke_callback();
  }
}

template <typename T>
static py::object AddNonTensor(const OrtValue& val,
                               const DataTransferManager* /*data_transfer_manager*/,
                               const std::unordered_map<OrtDevice::DeviceType, MemCpyFunc>* /*mem_cpy_to_host_functions*/) {
  return py::cast(val.Get<T>());
}

// In all cases, we may not have access to a DataTransferManager, hence the user may specify functions that
// pretty much does what a DataTransferManager does - copy data from device(s) to the host
void GetPyObjFromTensor(const Tensor& rtensor, py::object& obj,
                        const DataTransferManager* data_transfer_manager,
                        const std::unordered_map<OrtDevice::DeviceType, MemCpyFunc>* mem_cpy_to_host_functions) {
  std::vector<npy_intp> npy_dims;
  const TensorShape& shape = rtensor.Shape();

  for (size_t n = 0; n < shape.NumDimensions(); ++n) {
    npy_dims.push_back(shape[n]);
  }

  MLDataType dtype = rtensor.DataType();
  const int numpy_type = OnnxRuntimeTensorToNumpyType(dtype);
  obj = py::reinterpret_steal<py::object>(PyArray_SimpleNew(
      narrow<int>(shape.NumDimensions()), npy_dims.data(), numpy_type));

  void* out_ptr = static_cast<void*>(
      PyArray_DATA(reinterpret_cast<PyArrayObject*>(obj.ptr())));

  if (numpy_type != NPY_OBJECT) {
    // if it is not cpu tensor, need to copy to host
    auto device_type = rtensor.Location().device.Type();
    if (device_type != OrtDevice::CPU) {
      if (!data_transfer_manager && !mem_cpy_to_host_functions)
        throw std::runtime_error(
            "GetPyObjFromTensor: Either data transfer manager or a "
            "function to copy data to the host is needed to convert non-CPU tensor to numpy array");
      static const OrtMemoryInfo cpu_alloc_info{onnxruntime::CPU, OrtDeviceAllocator};

      // Prefer DataTransferManager if available
      if (data_transfer_manager) {
        auto span = gsl::make_span<char>(reinterpret_cast<char*>(out_ptr), dtype->Size() * shape.Size());
        ORT_THROW_IF_ERROR(CopyTensorDataToByteSpan(
            *data_transfer_manager, rtensor, cpu_alloc_info, span));
      } else {
        auto mem_cpy_to_host = mem_cpy_to_host_functions->find(device_type);

        ORT_ENFORCE(mem_cpy_to_host != mem_cpy_to_host_functions->end(),
                    "Unable to locate a function that can copy data to the host from the device");

        ORT_ENFORCE(mem_cpy_to_host->second != 0,
                    "No function that can copy data to the host from the device provided");

        mem_cpy_to_host->second(out_ptr, rtensor.DataRaw(), dtype->Size() * shape.Size());
      }

    } else
      memcpy(out_ptr, rtensor.DataRaw(dtype), dtype->Size() * shape.Size());
  } else {
    // Handle string type.
    // Copying strings to cpu from device is currently not supported
    ORT_ENFORCE(rtensor.Location().device.Type() == OrtDevice::CPU,
                "Copying string tensors located on another device to the host is currently not supported");
    py::object* outObj = static_cast<py::object*>(out_ptr);
    const std::string* src = rtensor.Data<std::string>();
    for (int i = 0; i < rtensor.Shape().Size(); i++, src++) {
      outObj[i] = py::cast(*src);
    }
  }
}

const char* GetDeviceName(const OrtDevice& device) {
  switch (device.Type()) {
    case OrtDevice::CPU:
      return CPU;
    case OrtDevice::GPU:
#ifdef USE_DML
      return DML;
#else
      return CUDA;
#endif
    case OrtDevice::FPGA:
      return "FPGA";
    case OrtDevice::NPU:
#ifdef USE_CANN
      return CANN;
#else
      return "NPU";
#endif
    default:
      ORT_THROW("Unknown device type: ", device.Type());
  }
}

py::object GetPyObjectFromSparseTensor(size_t pos, const OrtValue& ort_value, const DataTransferManager* data_transfer_manager) {
#if !defined(DISABLE_SPARSE_TENSORS)
  if (!ort_value.IsSparseTensor()) {
    ORT_THROW("Must be a sparse tensor");
  }
  auto& logger = logging::LoggingManager::DefaultLogger();
  const SparseTensor& src_sparse_tensor = ort_value.Get<SparseTensor>();
  std::unique_ptr<PySparseTensor> py_sparse_tensor;
  auto device_type = src_sparse_tensor.Location().device.Type();
  if (device_type != OrtDevice::CPU) {
    if (!data_transfer_manager) {
      LOGS(logger, WARNING) << "Returned OrtValue with sparse tensor at position: " << pos << " is on GPU but no data_transfer_manager provided."
                            << " Returned it will have its data on GPU, you can copy it using numpy_array_to_cpu()";
      py_sparse_tensor = std::make_unique<PySparseTensor>(ort_value);
    } else {
      auto dst_sparse_tensor = std::make_unique<SparseTensor>(src_sparse_tensor.DataType(), src_sparse_tensor.DenseShape(), GetAllocator());
      auto status = src_sparse_tensor.Copy(*data_transfer_manager, *dst_sparse_tensor);
      OrtPybindThrowIfError(status);
      py_sparse_tensor = std::make_unique<PySparseTensor>(std::move(dst_sparse_tensor));
    }
  } else {
    py_sparse_tensor = std::make_unique<PySparseTensor>(ort_value);
  }

  py::object result = py::cast(py_sparse_tensor.get(), py::return_value_policy::take_ownership);
  py_sparse_tensor.release();
  return result;
#else
  ORT_UNUSED_PARAMETER(pos);
  ORT_UNUSED_PARAMETER(ort_value);
  ORT_UNUSED_PARAMETER(data_transfer_manager);
  ORT_THROW("SparseTensor support is disabled in this build.");
#endif  // !defined(DISABLE_SPARSE_TENSORS)
}

template <>
py::object AddNonTensor<TensorSeq>(const OrtValue& val,
                                   const DataTransferManager* data_transfer_manager,
                                   const std::unordered_map<OrtDevice::DeviceType, MemCpyFunc>* mem_cpy_to_host_functions) {
  const auto& seq_tensors = val.Get<TensorSeq>();
  py::list py_list;
  for (const auto& rtensor : seq_tensors) {
    py::object obj;
    GetPyObjFromTensor(rtensor.Get<Tensor>(), obj, data_transfer_manager, mem_cpy_to_host_functions);
    py_list.append(obj);
  }
  // XToolChain kills the build
  // local variable 'py_list' will be copied despite being returned by name [-Werror,-Wreturn-std-move]
  // call 'std::move' explicitly to avoid copying
  // We choose to cast it to object explicitly
  return py::cast<py::object>(py_list);
}

py::object AddNonTensorAsPyObj(const OrtValue& val,
                               const DataTransferManager* data_transfer_manager,
                               const std::unordered_map<OrtDevice::DeviceType, MemCpyFunc>* mem_cpy_to_host_functions) {
  // Should be in sync with core/framework/datatypes.h
  auto val_type = val.Type();
  if (val_type->IsTensorSequenceType()) {
    return AddNonTensor<TensorSeq>(val, data_transfer_manager, mem_cpy_to_host_functions);
  } else {
#if !defined(DISABLE_ML_OPS)
    utils::ContainerChecker c_checker(val_type);
    if (c_checker.IsMap()) {
      if (c_checker.IsMapOf<std::string, std::string>()) {
        return AddNonTensor<MapStringToString>(val, data_transfer_manager, mem_cpy_to_host_functions);
      } else if (c_checker.IsMapOf<std::string, int64_t>()) {
        return AddNonTensor<MapStringToInt64>(val, data_transfer_manager, mem_cpy_to_host_functions);
      } else if (c_checker.IsMapOf<std::string, float>()) {
        return AddNonTensor<MapStringToFloat>(val, data_transfer_manager, mem_cpy_to_host_functions);
      } else if (c_checker.IsMapOf<std::string, double>()) {
        return AddNonTensor<MapStringToDouble>(val, data_transfer_manager, mem_cpy_to_host_functions);
      } else if (c_checker.IsMapOf<int64_t, std::string>()) {
        return AddNonTensor<MapInt64ToString>(val, data_transfer_manager, mem_cpy_to_host_functions);
      } else if (c_checker.IsMapOf<int64_t, int64_t>()) {
        return AddNonTensor<MapInt64ToInt64>(val, data_transfer_manager, mem_cpy_to_host_functions);
      } else if (c_checker.IsMapOf<int64_t, float>()) {
        return AddNonTensor<MapInt64ToFloat>(val, data_transfer_manager, mem_cpy_to_host_functions);
      } else if (c_checker.IsMapOf<int64_t, double>()) {
        return AddNonTensor<MapInt64ToDouble>(val, data_transfer_manager, mem_cpy_to_host_functions);
      }

    } else {
      if (c_checker.IsSequenceOf<std::map<std::string, float>>()) {
        return AddNonTensor<VectorMapStringToFloat>(val, data_transfer_manager, mem_cpy_to_host_functions);
      } else if (c_checker.IsSequenceOf<std::map<int64_t, float>>()) {
        return AddNonTensor<VectorMapInt64ToFloat>(val, data_transfer_manager, mem_cpy_to_host_functions);
      }
    }
#endif
  }
  ORT_THROW("Non-tensor type is not supported in this build: ", val_type);
}

py::object AddTensorAsPyObj(const OrtValue& val, const DataTransferManager* data_transfer_manager,
                            const std::unordered_map<OrtDevice::DeviceType, MemCpyFunc>* mem_cpy_to_host_functions) {
  const Tensor& rtensor = val.Get<Tensor>();
  py::object obj;
  GetPyObjFromTensor(rtensor, obj, data_transfer_manager, mem_cpy_to_host_functions);
  return obj;
}

static std::unique_ptr<onnxruntime::IExecutionProvider> LoadExecutionProvider(
    const std::string& ep_shared_lib_path,
    const ProviderOptions& provider_options = {},
    const std::string& entry_symbol_name = "GetProvider") {
  void* handle;
  const auto path_str = ToPathString(ep_shared_lib_path);
  auto error = Env::Default().LoadDynamicLibrary(path_str, false, &handle);
  if (!error.IsOK()) {
    throw std::runtime_error(error.ErrorMessage());
  }

  Provider* (*PGetProvider)();
  OrtPybindThrowIfError(Env::Default().GetSymbolFromLibrary(handle, entry_symbol_name, (void**)&PGetProvider));

  Provider* provider = PGetProvider();
  std::shared_ptr<IExecutionProviderFactory> ep_factory = provider->CreateExecutionProviderFactory(&provider_options);
  return ep_factory->CreateProvider();
}

#ifdef USE_CUDA
const CUDAExecutionProviderInfo GetCudaExecutionProviderInfo(ProviderInfo_CUDA* cuda_provider_info,
                                                             const ProviderOptionsMap& provider_options_map) {
  ORT_ENFORCE(cuda_provider_info);
  const auto it = provider_options_map.find(kCudaExecutionProvider);
  CUDAExecutionProviderInfo info;
  if (it != provider_options_map.end())
    cuda_provider_info->CUDAExecutionProviderInfo__FromProviderOptions(it->second, info);
  else {
    info.device_id = cuda_device_id;
    info.gpu_mem_limit = gpu_mem_limit;
    info.arena_extend_strategy = arena_extend_strategy;
    info.cudnn_conv_algo_search = cudnn_conv_algo_search;
    info.do_copy_in_default_stream = do_copy_in_default_stream;
    info.external_allocator_info = external_allocator_info;
    info.tunable_op = tunable_op;
  }
  return info;
}
#endif

#ifdef USE_CANN
const CANNExecutionProviderInfo GetCannExecutionProviderInfo(ProviderInfo_CANN* cann_provider_info,
                                                             const ProviderOptionsMap& provider_options_map) {
  ORT_ENFORCE(cann_provider_info);
  const auto it = provider_options_map.find(kCannExecutionProvider);
  CANNExecutionProviderInfo info;
  if (it != provider_options_map.end())
    cann_provider_info->CANNExecutionProviderInfo__FromProviderOptions(it->second, info);
  return info;
}
#endif

#ifdef USE_ROCM
const ROCMExecutionProviderInfo GetRocmExecutionProviderInfo(ProviderInfo_ROCM* rocm_provider_info,
                                                             const ProviderOptionsMap& provider_options_map) {
  ORT_ENFORCE(rocm_provider_info);
  const auto it = provider_options_map.find(kRocmExecutionProvider);
  ROCMExecutionProviderInfo info;
  if (it != provider_options_map.end())
    rocm_provider_info->ROCMExecutionProviderInfo__FromProviderOptions(it->second, info);
  else {
    info.device_id = cuda_device_id;
    info.gpu_mem_limit = gpu_mem_limit;
    info.arena_extend_strategy = arena_extend_strategy;
    info.miopen_conv_exhaustive_search = miopen_conv_exhaustive_search;
    info.do_copy_in_default_stream = do_copy_in_default_stream;
    info.external_allocator_info = external_allocator_info;
    info.tunable_op = tunable_op;
  }
  return info;
}
#endif

#ifdef USE_TENSORRT
void RegisterTensorRTPluginsAsCustomOps(PySessionOptions& so, const ProviderOptions& options) {
  if (auto* tensorrt_provider_info = TryGetProviderInfo_TensorRT()) {
    std::string trt_extra_plugin_lib_paths = "";
    const auto it = options.find("trt_extra_plugin_lib_paths");
    if (it != options.end()) {
      trt_extra_plugin_lib_paths = it->second;
    }
    std::vector<OrtCustomOpDomain*> domain_list;
    tensorrt_provider_info->GetTensorRTCustomOpDomainList(domain_list, trt_extra_plugin_lib_paths);
    for (auto ptr : domain_list) {
      so.custom_op_domains_.push_back(ptr);
    }
  } else {
    ORT_THROW("Please install TensorRT libraries as mentioned in the GPU requirements page, make sure they're in the PATH or LD_LIBRARY_PATH, and that your GPU is supported.");
  }
}
#endif

std::unique_ptr<IExecutionProvider> CreateExecutionProviderInstance(
    const SessionOptions& session_options,
    const std::string& type,
    const ProviderOptionsMap& provider_options_map) {
  if (type == kCpuExecutionProvider) {
    return onnxruntime::CPUProviderFactoryCreator::Create(
               session_options.enable_cpu_mem_arena)
        ->CreateProvider();
  } else if (type == kTensorrtExecutionProvider) {
#ifdef USE_TENSORRT
    // If the environment variable 'ORT_TENSORRT_UNAVAILABLE' exists, then we do not load TensorRT. This is set by _ld_preload for the manylinux case
    // as in that case, trying to load the library itself will result in a crash due to the way that auditwheel strips dependencies.
    if (Env::Default().GetEnvironmentVar("ORT_TENSORRT_UNAVAILABLE").empty()) {
      // provider_options_map is just a reference to the ProviderOptionsMap instance, so it can be released anytime from application.
      // So we need these std::string variables defined here as they will be kept alive for the lifetime of TRT EP and we can still access them from OrtTensorRTProviderOptionsV2 instance.
      // (The reason is string copy is involved, for example params.trt_engine_cache_path = cache_path.c_str() and those std::string variable is referenced by OrtTensorRTProviderOptionsV2 instance
      // and TRT EP instance, so it won't be released.)
      std::string calibration_table, cache_path, lib_path, trt_tactic_sources, trt_extra_plugin_lib_paths, min_profile, max_profile, opt_profile;
      auto it = provider_options_map.find(type);
      if (it != provider_options_map.end()) {
        OrtTensorRTProviderOptionsV2 params;
        for (auto option : it->second) {
          if (option.first == "device_id") {
            if (!option.second.empty()) {
              params.device_id = std::stoi(option.second);
            } else {
              ORT_THROW("[ERROR] [TensorRT] The value for the key 'device_id' should be a number i.e. '0'.\n");
            }
          } else if (option.first == "trt_max_partition_iterations") {
            if (!option.second.empty()) {
              params.trt_max_partition_iterations = std::stoi(option.second);
            } else {
              ORT_THROW("[ERROR] [TensorRT] The value for the key 'trt_max_partition_iterations' should be a positive integer number i.e. '1000'.\n");
            }
          } else if (option.first == "trt_min_subgraph_size") {
            if (!option.second.empty()) {
              params.trt_min_subgraph_size = std::stoi(option.second);
            } else {
              ORT_THROW("[ERROR] [TensorRT] The value for the key 'trt_min_subgraph_size' should be a positive integer number i.e. '1'.\n");
            }
          } else if (option.first == "trt_max_workspace_size") {
            if (!option.second.empty()) {
              params.trt_max_workspace_size = std::stoull(option.second);
            } else {
              ORT_THROW("[ERROR] [TensorRT] The value for the key 'trt_max_workspace_size' should be a number in byte i.e. '1073741824'.\n");
            }
          } else if (option.first == "trt_fp16_enable") {
            if (option.second == "True" || option.second == "true") {
              params.trt_fp16_enable = true;
            } else if (option.second == "False" || option.second == "false") {
              params.trt_fp16_enable = false;
            } else {
              ORT_THROW("[ERROR] [TensorRT] The value for the key 'trt_fp16_enable' should be 'True' or 'False'. Default value is 'False'.\n");
            }
          } else if (option.first == "trt_int8_enable") {
            if (option.second == "True" || option.second == "true") {
              params.trt_int8_enable = true;
            } else if (option.second == "False" || option.second == "false") {
              params.trt_int8_enable = false;
            } else {
              ORT_THROW("[ERROR] [TensorRT] The value for the key 'trt_int8_enable' should be 'True' or 'False'. Default value is 'False'.\n");
            }
          } else if (option.first == "trt_int8_calibration_table_name") {
            if (!option.second.empty()) {
              calibration_table = option.second;
              params.trt_int8_calibration_table_name = calibration_table.c_str();
            } else {
              ORT_THROW("[ERROR] [TensorRT] The value for the key 'trt_int8_calibration_table_name' should be a file name i.e. 'cal_table'.\n");
            }
          } else if (option.first == "trt_int8_use_native_calibration_table") {
            if (option.second == "True" || option.second == "true") {
              params.trt_int8_use_native_calibration_table = true;
            } else if (option.second == "False" || option.second == "false") {
              params.trt_int8_use_native_calibration_table = false;
            } else {
              ORT_THROW("[ERROR] [TensorRT] The value for the key 'trt_int8_use_native_calibration_table' should be 'True' or 'False'. Default value is 'False'.\n");
            }
          } else if (option.first == "trt_dla_enable") {
            if (option.second == "True" || option.second == "true") {
              params.trt_dla_enable = true;
            } else if (option.second == "False" || option.second == "false") {
              params.trt_dla_enable = false;
            } else {
              ORT_THROW("[ERROR] [TensorRT] The value for the key 'trt_dla_enable' should be 'True' or 'False'. Default value is 'False'.\n");
            }
          } else if (option.first == "trt_dla_core") {
            if (!option.second.empty()) {
              params.trt_dla_core = std::stoi(option.second);
            } else {
              ORT_THROW("[ERROR] [TensorRT] The value for the key 'trt_dla_core' should be a positive integer number i.e. '0'.\n");
            }
          } else if (option.first == "trt_dump_subgraphs") {
            if (option.second == "True" || option.second == "true") {
              params.trt_dump_subgraphs = true;
            } else if (option.second == "False" || option.second == "false") {
              params.trt_dump_subgraphs = false;
            } else {
              ORT_THROW("[ERROR] [TensorRT] The value for the key 'trt_dump_subgraphs' should be 'True' or 'False'. Default value is 'False'.\n");
            }
          } else if (option.first == "trt_engine_cache_enable") {
            if (option.second == "True" || option.second == "true") {
              params.trt_engine_cache_enable = true;
            } else if (option.second == "False" || option.second == "false") {
              params.trt_engine_cache_enable = false;
            } else {
              ORT_THROW("[ERROR] [TensorRT] The value for the key 'trt_engine_cache_enable' should be 'True' or 'False'. Default value is 'False'.\n");
            }
          } else if (option.first == "trt_engine_cache_path") {
            if (!option.second.empty()) {
              cache_path = option.second;
              params.trt_engine_cache_path = cache_path.c_str();
            } else {
              ORT_THROW("[ERROR] [TensorRT] The value for the key 'trt_engine_cache_path' should be a path string i.e. 'engine_cache'.\n");
            }
          } else if (option.first == "trt_engine_decryption_enable") {
            if (option.second == "True" || option.second == "true") {
              params.trt_engine_decryption_enable = true;
            } else if (option.second == "False" || option.second == "false") {
              params.trt_engine_decryption_enable = false;
            } else {
              ORT_THROW("[ERROR] [TensorRT] The value for the key 'trt_engine_decryption_enable' should be 'True' or 'False'. Default value is 'False'.\n");
            }
          } else if (option.first == "trt_engine_decryption_lib_path") {
            if (!option.second.empty()) {
              lib_path = option.second;
              params.trt_engine_decryption_lib_path = lib_path.c_str();
            } else {
              ORT_THROW("[ERROR] [TensorRT] The value for the key 'trt_engine_decryption_lib_path' should be a path string i.e. 'decryption_lib'.\n");
            }
          } else if (option.first == "trt_force_sequential_engine_build") {
            if (option.second == "True" || option.second == "true") {
              params.trt_force_sequential_engine_build = true;
            } else if (option.second == "False" || option.second == "false") {
              params.trt_force_sequential_engine_build = false;
            } else {
              ORT_THROW("[ERROR] [TensorRT] The value for the key 'trt_force_sequential_engine_build' should be 'True' or 'False'. Default value is 'False'.\n");
            }
          } else if (option.first == "trt_context_memory_sharing_enable") {
            if (option.second == "True" || option.second == "true") {
              params.trt_context_memory_sharing_enable = true;
            } else if (option.second == "False" || option.second == "false") {
              params.trt_context_memory_sharing_enable = false;
            } else {
              ORT_THROW("[ERROR] [TensorRT] The value for the key 'trt_context_memory_sharing_enable' should be 'True' or 'False'. Default value is 'False'.\n");
            }
          } else if (option.first == "trt_layer_norm_fp32_fallback") {
            if (option.second == "True" || option.second == "true") {
              params.trt_layer_norm_fp32_fallback = true;
            } else if (option.second == "False" || option.second == "false") {
              params.trt_layer_norm_fp32_fallback = false;
            } else {
              ORT_THROW("[ERROR] [TensorRT] The value for the key 'trt_layer_norm_fp32_fallback' should be 'True' or 'False'. Default value is 'False'.\n");
            }
          } else if (option.first == "trt_timing_cache_enable") {
            if (option.second == "True" || option.second == "true") {
              params.trt_timing_cache_enable = true;
            } else if (option.second == "False" || option.second == "false") {
              params.trt_timing_cache_enable = false;
            } else {
              ORT_THROW("[ERROR] [TensorRT] The value for the key 'trt_timing_cache_enable' should be 'True' or 'False'. Default value is 'False'.\n");
            }
          } else if (option.first == "trt_force_timing_cache") {
            if (option.second == "True" || option.second == "true") {
              params.trt_force_timing_cache = true;
            } else if (option.second == "False" || option.second == "false") {
              params.trt_force_timing_cache = false;
            } else {
              ORT_THROW("[ERROR] [TensorRT] The value for the key 'trt_force_timing_cache' should be 'True' or 'False'. Default value is 'False'.\n");
            }
          } else if (option.first == "trt_detailed_build_log") {
            if (option.second == "True" || option.second == "true") {
              params.trt_detailed_build_log = true;
            } else if (option.second == "False" || option.second == "false") {
              params.trt_detailed_build_log = false;
            } else {
              ORT_THROW("[ERROR] [TensorRT] The value for the key 'trt_detailed_build_log' should be 'True' or 'False'. Default value is 'False'.\n");
            }
          } else if (option.first == "trt_build_heuristics_enable") {
            if (option.second == "True" || option.second == "true") {
              params.trt_build_heuristics_enable = true;
            } else if (option.second == "False" || option.second == "false") {
              params.trt_build_heuristics_enable = false;
            } else {
              ORT_THROW("[ERROR] [TensorRT] The value for the key 'trt_build_heuristics_enable' should be 'True' or 'False'. Default value is 'False'.\n");
            }
          } else if (option.first == "trt_sparsity_enable") {
            if (option.second == "True" || option.second == "true") {
              params.trt_sparsity_enable = true;
            } else if (option.second == "False" || option.second == "false") {
              params.trt_sparsity_enable = false;
            } else {
              ORT_THROW("[ERROR] [TensorRT] The value for the key 'trt_sparsity_enable' should be 'True' or 'False'. Default value is 'False'.\n");
            }
          } else if (option.first == "trt_builder_optimization_level") {
            if (!option.second.empty()) {
              params.trt_builder_optimization_level = std::stoi(option.second);
            } else {
              ORT_THROW("[ERROR] [TensorRT] The value for the key 'trt_builder_optimization_level' should be a number i.e. '0'.\n");
            }
          } else if (option.first == "trt_auxiliary_streams") {
            if (!option.second.empty()) {
              params.trt_auxiliary_streams = std::stoi(option.second);
            } else {
              ORT_THROW("[ERROR] [TensorRT] The value for the key 'trt_auxiliary_streams' should be a number i.e. '0'.\n");
            }
          } else if (option.first == "trt_tactic_sources") {
            if (!option.second.empty()) {
              trt_tactic_sources = option.second;
              params.trt_tactic_sources = trt_tactic_sources.c_str();
            } else {
              ORT_THROW("[ERROR] [TensorRT] The value for the key 'trt_tactic_sources' should be a string. e.g. \"-CUDNN,+CUBLAS\" available keys: \"CUBLAS\"|\"CUBLAS_LT\"|\"CUDNN\"|\"EDGE_MASK_CONVOLUTIONS\".\n");
            }
          } else if (option.first == "trt_extra_plugin_lib_paths") {
            if (!option.second.empty()) {
              trt_extra_plugin_lib_paths = option.second;
              params.trt_extra_plugin_lib_paths = trt_extra_plugin_lib_paths.c_str();
            } else {
              ORT_THROW("[ERROR] [TensorRT] The value for the key 'trt_extra_plugin_lib_paths' should be a path string.\n");
            }
          } else if (option.first == "trt_profile_min_shapes") {
            if (!option.second.empty()) {
              min_profile = option.second;
              params.trt_profile_min_shapes = min_profile.c_str();
            } else {
              ORT_THROW("[ERROR] [TensorRT] The value for the key 'trt_profile_min_shapes' should be a string of 'input1:dim1xdimd2...,input2:dim1xdim2...,...'.\n");
            }
          } else if (option.first == "trt_profile_max_shapes") {
            if (!option.second.empty()) {
              max_profile = option.second;
              params.trt_profile_max_shapes = max_profile.c_str();
            } else {
              ORT_THROW("[ERROR] [TensorRT] The value for the key 'trt_profile_max_shapes' should be a string of 'input1:dim1xdimd2...,input2:dim1xdim2...,...'.\n");
            }
          } else if (option.first == "trt_profile_opt_shapes") {
            if (!option.second.empty()) {
              opt_profile = option.second;
              params.trt_profile_opt_shapes = opt_profile.c_str();
            } else {
              ORT_THROW("[ERROR] [TensorRT] The value for the key 'trt_profile_opt_shapes' should be a string of 'input1:dim1xdimd2...,input2:dim1xdim2...,...'.\n");
            }
          } else if (option.first == "trt_cuda_graph_enable") {
            if (option.second == "True" || option.second == "true") {
              params.trt_cuda_graph_enable = true;
            } else if (option.second == "False" || option.second == "false") {
              params.trt_cuda_graph_enable = false;
            } else {
              ORT_THROW("[ERROR] [TensorRT] The value for the key 'trt_cuda_graph_enable' should be 'True' or 'False'. Default value is 'False'.\n");
            }
          } else {
            ORT_THROW("Invalid TensorRT EP option: ", option.first);
          }
        }
        if (std::shared_ptr<IExecutionProviderFactory> tensorrt_provider_factory = onnxruntime::TensorrtProviderFactoryCreator::Create(&params)) {
          return tensorrt_provider_factory->CreateProvider();
        }
      } else {
        if (std::shared_ptr<IExecutionProviderFactory> tensorrt_provider_factory = onnxruntime::TensorrtProviderFactoryCreator::Create(cuda_device_id)) {
          return tensorrt_provider_factory->CreateProvider();
        }
      }
    }
    LOGS_DEFAULT(WARNING) << "Failed to create " << type << ". Please reference https://onnxruntime.ai/docs/execution-providers/TensorRT-ExecutionProvider.html#requirements to ensure all dependencies are met.";
#endif
  } else if (type == kMIGraphXExecutionProvider) {
#ifdef USE_MIGRAPHX
    return onnxruntime::MIGraphXProviderFactoryCreator::Create(0)->CreateProvider();
#endif
  } else if (type == kCudaExecutionProvider) {
#ifdef USE_CUDA
    // If the environment variable 'CUDA_UNAVAILABLE' exists, then we do not load cuda. This is set by _ld_preload for the manylinux case
    // as in that case, trying to load the library itself will result in a crash due to the way that auditwheel strips dependencies.
    if (Env::Default().GetEnvironmentVar("ORT_CUDA_UNAVAILABLE").empty()) {
      if (auto* cuda_provider_info = TryGetProviderInfo_CUDA()) {
        const CUDAExecutionProviderInfo info = GetCudaExecutionProviderInfo(cuda_provider_info,
                                                                            provider_options_map);

        // This variable is never initialized because the APIs by which it should be initialized are deprecated, however they still
        // exist are are in-use. Neverthless, it is used to return CUDAAllocator, hence we must try to initialize it here if we can
        // since FromProviderOptions might contain external CUDA allocator.
        external_allocator_info = info.external_allocator_info;
        return cuda_provider_info->CreateExecutionProviderFactory(info)->CreateProvider();
      } else {
        if (!Env::Default().GetEnvironmentVar("CUDA_PATH").empty()) {
          ORT_THROW("CUDA_PATH is set but CUDA wasn't able to be loaded. Please install the correct version of CUDA and cuDNN as mentioned in the GPU requirements page (https://onnxruntime.ai/docs/execution-providers/CUDA-ExecutionProvider.html#requirements), make sure they're in the PATH, and that your GPU is supported.");
        }
      }
    }
    LOGS_DEFAULT(WARNING) << "Failed to create " << type << ". Please reference https://onnxruntime.ai/docs/execution-providers/CUDA-ExecutionProvider.html#requirements to ensure all dependencies are met.";
#endif
  } else if (type == kRocmExecutionProvider) {
#ifdef USE_ROCM
    if (auto* rocm_provider_info = TryGetProviderInfo_ROCM()) {
      const ROCMExecutionProviderInfo info = GetRocmExecutionProviderInfo(rocm_provider_info,
                                                                          provider_options_map);

      // This variable is never initialized because the APIs by which is it should be initialized are deprecated, however they still
      // exist are are in-use. Neverthless, it is used to return ROCMAllocator, hence we must try to initialize it here if we can
      // since FromProviderOptions might contain external ROCM allocator.
      external_allocator_info = info.external_allocator_info;
      return rocm_provider_info->CreateExecutionProviderFactory(info)->CreateProvider();
    } else {
      if (!Env::Default().GetEnvironmentVar("ROCM_PATH").empty()) {
        ORT_THROW("ROCM_PATH is set but ROCM wasn't able to be loaded. Please install the correct version of ROCM and MIOpen as mentioned in the GPU requirements page, make sure they're in the PATH, and that your GPU is supported.");
      }
    }
#endif
  } else if (type == kDnnlExecutionProvider) {
#ifdef USE_DNNL
    // Generate dnnl_options
    OrtDnnlProviderOptions dnnl_options;
// For Eigen and OpenMP
#if defined(DNNL_OPENMP)
    int num_threads = 0;
    auto it = provider_options_map.find(type);
    if (it != provider_options_map.end()) {
      for (auto option : it->second) {
        if (option.first == "num_of_threads") {
          num_threads = std::stoi(option.second);
          if (num_threads < 0) {
            ORT_THROW(
                "[ERROR] [OneDNN] Invalid entry for the key 'num_of_threads',"
                " set number of threads or use '0' for default\n");
            // If the user doesnt define num_threads, auto detect threads later
          }
        } else {
          ORT_THROW("Invalid OneDNN EP option: ", option.first);
        }
      }
    }
    dnnl_options.threadpool_args = static_cast<void*>(&num_threads);
#endif  // !defined(DNNL_ORT_THREAD)
    dnnl_options.use_arena = session_options.enable_cpu_mem_arena;

    return onnxruntime::DnnlProviderFactoryCreator::Create(&dnnl_options)->CreateProvider();
#endif
  } else if (type == kOpenVINOExecutionProvider) {
#ifdef USE_OPENVINO
    ProviderOptions OV_provider_options_map;
    auto it = provider_options_map.find(type);
    if (it != provider_options_map.end()) {
      for (auto option : it->second) {
        if (option.first == "device_type") {
          OV_provider_options_map[option.first] = option.second;
          continue;
        } else if (option.first == "enable_vpu_fast_compile") {
          if (!(option.second == "True" || option.second == "true" ||
                option.second == "False" || option.second == "false")) {
            ORT_THROW("Invalid value passed for enable_vpu_fast_compile: ", option.second);
          }
          OV_provider_options_map[option.first] = option.second;
        } else if (option.first == "enable_opencl_throttling") {
          if (!(option.second == "True" || option.second == "true" ||
                option.second == "False" || option.second == "false")) {
            ORT_THROW("Invalid value passed for enable_opencl_throttling: ", option.second);
          }
          OV_provider_options_map[option.first] = option.second;
        } else if (option.first == "enable_dynamic_shapes") {
          if (!(option.second == "True" || option.second == "true" ||
                option.second == "False" || option.second == "false")) {
            ORT_THROW("Invalid value passed for enable_dynamic_shapes: ", option.second);
          }
          OV_provider_options_map[option.first] = option.second;
        } else if (option.first == "device_id") {
          OV_provider_options_map[option.first] = option.second;
          continue;
        } else if (option.first == "num_of_threads") {
          OV_provider_options_map[option.first] = option.second;
          continue;
        } else if (option.first == "num_streams") {
          OV_provider_options_map[option.first] = option.second;
          continue;
        } else if (option.first == "cache_dir") {
          OV_provider_options_map[option.first] = option.second;
          continue;
        } else if (option.first == "context") {
          OV_provider_options_map[option.first] = option.second;
          continue;
        } else {
          ORT_THROW("Invalid OpenVINO EP option: ", option.first);
        }
      }
    }
    if (std::shared_ptr<IExecutionProviderFactory> openvino_provider_factory = onnxruntime::OpenVINOProviderFactoryCreator::Create(
            &OV_provider_options_map)) {
      auto p = openvino_provider_factory->CreateProvider();
      // Reset global variables config to avoid it being accidentally passed on to the next session
      openvino_device_type.clear();
      return p;
    } else {
      if (!Env::Default().GetEnvironmentVar("INTEL_OPENVINO_DIR").empty()) {
        ORT_THROW("INTEL_OPENVINO_DIR is set but OpenVINO library wasn't able to be loaded. Please install a supported version of OpenVINO as mentioned in the requirements page (https://onnxruntime.ai/docs/execution-providers/OpenVINO-ExecutionProvider.html#requirements), ensure dependency libraries are in the PATH and your hardware is supported.");
      } else {
        LOGS_DEFAULT(WARNING) << "Failed to create " << type << ". Please reference https://onnxruntime.ai/docs/execution-providers/OpenVINO-ExecutionProvider.html#requirements to ensure all dependencies are met.";
      }
    }
#endif
  } else if (type == kTvmExecutionProvider) {
#if USE_TVM
    onnxruntime::tvm::TvmEPOptions info{};
    const auto it = provider_options_map.find(type);
    if (it != provider_options_map.end()) {
      info = onnxruntime::tvm::TvmEPOptionsHelper::FromProviderOptions(it->second);
    }

    return onnxruntime::TVMProviderFactoryCreator::Create(info)->CreateProvider();
#endif
  } else if (type == kVitisAIExecutionProvider) {
#if USE_VITISAI
    const auto it = provider_options_map.find(type);
    if (it == provider_options_map.end()) {
      LOGS_DEFAULT(FATAL) << "cannot find provider options for VitisAIExecutionProvider";
    }
    const auto& vitis_option_map = it->second;
    return onnxruntime::VitisAIProviderFactoryCreator::Create(vitis_option_map)
        ->CreateProvider();
#endif
  } else if (type == kAclExecutionProvider) {
#ifdef USE_ACL
    return onnxruntime::ACLProviderFactoryCreator::Create(
               session_options.enable_cpu_mem_arena)
        ->CreateProvider();
#endif
  } else if (type == kArmNNExecutionProvider) {
#ifdef USE_ARMNN
    return onnxruntime::ArmNNProviderFactoryCreator::Create(
               session_options.enable_cpu_mem_arena)
        ->CreateProvider();
#endif
  } else if (type == kDmlExecutionProvider) {
#ifdef USE_DML
<<<<<<< HEAD

    OrtDmlProviderOptions provider_options{};

    auto it = provider_options_map.find(type);
    if (it != provider_options_map.end()) {
      for (auto option : it->second) {
        if (option.first == "device_id") {
          if (!option.second.empty()) {
            provider_options.device_id = std::stoi(option.second);
          }
        } else if (option.first == "disable_metacommands") {
          if (option.second == "True" || option.second == "true") {
            provider_options.disable_metacommands = true;
          } else if (option.second == "False" || option.second == "false") {
            provider_options.disable_metacommands = false;
          } else {
            ORT_THROW("[ERROR] [DirectML] The value for the key 'disable_metacommands' should be 'True' or 'False'. Default value is 'False'.\n");
          }
        } else if (option.first == "enable_dynamic_graph_fusion") {
          if (option.second == "True" || option.second == "true") {
            provider_options.enable_dynamic_graph_fusion = true;
          } else if (option.second == "False" || option.second == "false") {
            provider_options.enable_dynamic_graph_fusion = false;
          } else {
            ORT_THROW("[ERROR] [DirectML] The value for the key 'enable_dynamic_graph_fusion' should be 'True' or 'False'. Default value is 'False'.\n");
          }
        }
      }
    }
    return onnxruntime::DMLProviderFactoryCreator::Create(provider_options)->CreateProvider();
=======
    auto cit = provider_options_map.find(type);
    return onnxruntime::DMLProviderFactoryCreator::CreateFromProviderOptions(
               cit == provider_options_map.end() ? ProviderOptions{} : cit->second)
        ->CreateProvider();
>>>>>>> ba7f20ac
#endif
  } else if (type == kNnapiExecutionProvider) {
#if defined(USE_NNAPI)
#if !defined(__ANDROID__)
    LOGS_DEFAULT(WARNING) << "NNAPI execution provider can only be used to generate ORT format model in this build.";
#endif
    const auto partitioning_stop_ops_list = session_options.config_options.GetConfigEntry(
        kOrtSessionOptionsConfigNnapiEpPartitioningStopOps);
    return onnxruntime::NnapiProviderFactoryCreator::Create(0, partitioning_stop_ops_list)->CreateProvider();
#endif
  } else if (type == kRknpuExecutionProvider) {
#ifdef USE_RKNPU
    return onnxruntime::RknpuProviderFactoryCreator::Create()->CreateProvider();
#endif
  } else if (type == kCoreMLExecutionProvider) {
#if defined(USE_COREML)
#if !defined(__APPLE__)
    LOGS_DEFAULT(WARNING) << "CoreML execution provider can only be used to generate ORT format model in this build.";
#endif
    return onnxruntime::CoreMLProviderFactoryCreator::Create(0)->CreateProvider();
#endif
  } else if (type == kXnnpackExecutionProvider) {
#if defined(USE_XNNPACK)
    auto cit = provider_options_map.find(type);
    return onnxruntime::XnnpackProviderFactoryCreator::Create(
               cit == provider_options_map.end() ? ProviderOptions{} : cit->second, &session_options)
        ->CreateProvider();
#endif
  } else if (type == kCannExecutionProvider) {
#ifdef USE_CANN
    if (auto* cann_provider_info = TryGetProviderInfo_CANN()) {
      const CANNExecutionProviderInfo info = GetCannExecutionProviderInfo(cann_provider_info,
                                                                          provider_options_map);
      return cann_provider_info->CreateExecutionProviderFactory(info)->CreateProvider();
    } else {
      ORT_THROW("create CANN ExecutionProvider fail");
    }
#endif
  } else if (type == kAzureExecutionProvider) {
#ifdef USE_AZURE
    return onnxruntime::AzureProviderFactoryCreator::Create({})->CreateProvider();
#endif
  } else if (type == kQnnExecutionProvider) {
#ifdef USE_QNN
    auto cit = provider_options_map.find(type);
    return onnxruntime::QNNProviderFactoryCreator::Create(
               cit == provider_options_map.end() ? ProviderOptions{} : cit->second, &session_options)
        ->CreateProvider();
#endif
  } else {
    // check whether it is a dynamic load EP:
    const auto it = provider_options_map.find(type);
    if (it != provider_options_map.end()) {
      auto shared_lib_path_it = it->second.find(kExecutionProviderSharedLibraryPath);
      if (shared_lib_path_it != it->second.end()) {
        // this is an EP with dynamic loading
        // construct the provider option
        ProviderOptions provider_options;
        std::string entry_symbol = kDefaultExecutionProviderEntry;
        for (auto option : it->second) {
          if (option.first == kExecutionProviderSharedLibraryEntry) {
            entry_symbol = option.second;
          } else if (option.first != kExecutionProviderSharedLibraryPath) {
            provider_options.insert(option);
          }
        }
        return LoadExecutionProvider(shared_lib_path_it->second, provider_options, entry_symbol);
      }
    }
    // unknown provider
    throw std::runtime_error("Unknown Provider Type: " + type);
  }
  return nullptr;
}

/*
 * Register execution provider with options.
 */
static void RegisterExecutionProviders(InferenceSession* sess, const std::vector<std::string>& provider_types,
                                       const ProviderOptionsMap& provider_options_map) {
  ORT_UNUSED_PARAMETER(provider_options_map);

  for (const std::string& type : provider_types) {
    auto ep = CreateExecutionProviderInstance(sess->GetSessionOptions(), type, provider_options_map);
    if (ep)
      OrtPybindThrowIfError(sess->RegisterExecutionProvider(std::move(ep)));
  }
}

/**
 * Generate a map for mapping execution provider to excution provider options.
 *
 * @param providers vector of excution providers. [ep1, ep2, ...]
 * @param provider_options_vector vector of excution provider options. [option1, option2 ...]
 * @param provider_options_map an unordered map for mapping excution provider to excution provider options.
 *        {'ep1' -> option1, 'ep2' -> option2 ...}
 *
 */
static void GenerateProviderOptionsMap(const std::vector<std::string>& providers,
                                       const ProviderOptionsVector& provider_options_vector,
                                       ProviderOptionsMap& provider_options_map) {
  if (provider_options_vector.empty() || providers.empty()) {
    return;
  }

  std::size_t j = 0;  // index for provider_options_vector

  for (const std::string& type : providers) {
    if (j < provider_options_vector.size() && !provider_options_vector[j].empty()) {
      provider_options_map[type] = provider_options_vector[j];
    }

    j += 1;
  }
}

#if !defined(ORT_MINIMAL_BUILD) || defined(ORT_MINIMAL_BUILD_CUSTOM_OPS)
static void RegisterCustomOpDomains(PyInferenceSession* sess, const PySessionOptions& so) {
  if (!so.custom_op_domains_.empty()) {
    // Register all custom op domains that will be needed for the session
    std::vector<OrtCustomOpDomain*> custom_op_domains;
    custom_op_domains.reserve(so.custom_op_domains_.size());
    for (size_t i = 0; i < so.custom_op_domains_.size(); ++i) {
      custom_op_domains.emplace_back(so.custom_op_domains_[i]);
    }
    OrtPybindThrowIfError(sess->GetSessionHandle()->AddCustomOpDomains(custom_op_domains));
  }
}
#endif

void InitializeSession(InferenceSession* sess,
                       ExecutionProviderRegistrationFn ep_registration_fn,
                       const std::vector<std::string>& provider_types,
                       const ProviderOptionsVector& provider_options,
                       const std::unordered_set<std::string>& disabled_optimizer_names) {
  ProviderOptionsMap provider_options_map;
  GenerateProviderOptionsMap(provider_types, provider_options, provider_options_map);

  ep_registration_fn(sess, provider_types, provider_options_map);

#if !defined(ORT_MINIMAL_BUILD) || defined(ORT_EXTENDED_MINIMAL_BUILD)
  if (!disabled_optimizer_names.empty()) {
    OrtPybindThrowIfError(sess->FilterEnabledOptimizers({disabled_optimizer_names.cbegin(), disabled_optimizer_names.cend()}));
  }
#else
  ORT_UNUSED_PARAMETER(disabled_optimizer_names);
#endif

  OrtPybindThrowIfError(sess->Initialize());
}

bool CheckIfTensor(const std::vector<const NodeArg*>& def_list,
                   const std::string& name,
                   /*out*/ onnx::TypeProto& type_proto) {
  auto ret_it = std::find_if(std::begin(def_list), std::end(def_list),
                             [&name](const NodeArg* node_arg) { return name == node_arg->Name(); });
  if (ret_it == std::end(def_list)) {
    throw std::runtime_error("Failed to find NodeArg with name: " + name + " in the def list");
  }

  const auto* temp = (*ret_it)->TypeAsProto();
  if (!temp) {
    throw std::runtime_error("Corresponding type_proto is null");
  } else {
    type_proto = *temp;
  }

  return type_proto.has_tensor_type();
}

#if defined(USE_OPENVINO) || \
    defined(USE_CUDA) ||     \
    defined(USE_ROCM)
static void LogDeprecationWarning(
    const std::string& deprecated, const optional<std::string>& alternative = nullopt) {
  LOGS_DEFAULT(WARNING) << "This is DEPRECATED and will be removed in the future: " << deprecated;
  LOGS_DEFAULT_IF(alternative.has_value(), WARNING) << "As an alternative, use: " << *alternative;
}
#endif

void addGlobalMethods(py::module& m) {
  m.def("get_default_session_options", &GetDefaultCPUSessionOptions, "Return a default session_options instance.");
  m.def("get_session_initializer", &SessionObjectInitializer::Get, "Return a default session object initializer.");
  m.def(
      "get_device", []() -> std::string { return BACKEND_DEVICE; },
      "Return the device used to compute the prediction (CPU, MKL, ...)");
  m.def(
      "set_seed", [](const int64_t seed) { utils::SetRandomSeed(seed); },
      "Sets the seed used for random number generation in Onnxruntime.");
  m.def(
      "set_default_logger_severity", [](int severity) {
        ORT_ENFORCE(severity >= 0 && severity <= 4,
                    "Invalid logging severity. 0:Verbose, 1:Info, 2:Warning, 3:Error, 4:Fatal");
        auto env = GetEnv();
        logging::LoggingManager* default_logging_manager = env->GetLoggingManager();
        default_logging_manager->SetDefaultLoggerSeverity(static_cast<logging::Severity>(severity));
      },
      "Sets the default logging severity. 0:Verbose, 1:Info, 2:Warning, 3:Error, 4:Fatal");
  m.def(
      "set_default_logger_verbosity", [](int vlog_level) {
        auto env = GetEnv();
        logging::LoggingManager* default_logging_manager = env->GetLoggingManager();
        default_logging_manager->SetDefaultLoggerVerbosity(vlog_level);
      },
      "Sets the default logging verbosity level. To activate the verbose log, "
      "you need to set the default logging severity to 0:Verbose level.");
  m.def(
      "get_all_providers", []() -> const std::vector<std::string>& { return GetAllExecutionProviderNames(); },
      "Return list of Execution Providers that this version of Onnxruntime can support. "
      "The order of elements represents the default priority order of Execution Providers "
      "from highest to lowest.");
  m.def(
      "enable_telemetry_events", []() -> void { platform_env.GetTelemetryProvider().EnableTelemetryEvents(); },
      "Enables platform-specific telemetry collection where applicable.");
  m.def(
      "disable_telemetry_events", []() -> void { platform_env.GetTelemetryProvider().DisableTelemetryEvents(); },
      "Disables platform-specific telemetry collection.");
  m.def(
      "create_and_register_allocator", [](const OrtMemoryInfo& mem_info, const OrtArenaCfg* arena_cfg = nullptr) -> void {
        auto env = GetEnv();
        auto st = env->CreateAndRegisterAllocator(mem_info, arena_cfg);
        if (!st.IsOK()) {
          throw std::runtime_error("Error when creating and registering allocator: " + st.ErrorMessage());
        }
      });
  m.def(
      "create_and_register_allocator_v2", [](const std::string& provider_type, const OrtMemoryInfo& mem_info, const ProviderOptions& options, const OrtArenaCfg* arena_cfg = nullptr) -> void {
        auto env = GetEnv();
        auto st = env->CreateAndRegisterAllocatorV2(provider_type, mem_info, options, arena_cfg);
        if (!st.IsOK()) {
          throw std::runtime_error("Error when creating and registering allocator in create_and_register_allocator_v2: " + st.ErrorMessage());
        }
      });

#ifdef USE_OPENVINO
  m.def(
      "get_available_openvino_device_ids", []() -> std::vector<std::string> {
        if (auto* info = GetProviderInfo_OpenVINO()) {
          return info->GetAvailableDevices();
        }
        return {};
      },
      "Lists all OpenVINO device ids available.");
  /*
   * The following APIs to set config options are deprecated. Use Session.set_providers() instead.
   */
  // TODO remove deprecated global config
  m.def(
      "set_openvino_device", [](const std::string& device_type) {
        LogDeprecationWarning("set_openvino_device", "OpenVINO execution provider option \"device_type\"");
        openvino_device_type = device_type;
      },
      "Set the prefered OpenVINO device type to be used. If left unset, the device type selected during build time will be used.");
  // TODO remove deprecated global config
  m.def(
      "get_openvino_device", []() -> std::string {
        LogDeprecationWarning("get_openvino_device");
        return openvino_device_type;
      },
      "Gets the dynamically selected OpenVINO device type for inference.");
#endif

#if defined(USE_CUDA) || defined(USE_ROCM)
  /*
   * The following set_* methods are deprecated.
   *
   * To achieve same result, please use the following python api:
   * InferenceSession.set_providers(list_of_providers, list_of_provider_option_dicts)
   *
   */
  // TODO remove deprecated global config
  m.def("set_cuda_device_id", [](const int id) {
    LogDeprecationWarning("set_cuda_device_id", "CUDA/ROCM execution provider option \"device_id\"");
    cuda_device_id = static_cast<OrtDevice::DeviceId>(id);
  });
  // TODO remove deprecated global config
  m.def("set_cudnn_conv_algo_search", [](const OrtCudnnConvAlgoSearch algo) {
    LogDeprecationWarning("set_cudnn_conv_algo_search", "CUDA execution provider option \"cudnn_conv_algo_search\"");
#ifdef USE_ROCM
    ORT_UNUSED_PARAMETER(algo);
    ORT_THROW("set_cudnn_conv_algo_search is not supported in ROCM");
#else
        cudnn_conv_algo_search = algo;
#endif
  });
  // TODO remove deprecated global config
  m.def("set_do_copy_in_default_stream", [](const bool use_single_stream) {
    LogDeprecationWarning(
        "set_do_copy_in_default_stream", "CUDA execution provider option \"do_copy_in_default_stream\"");
#ifdef USE_ROCM
    ORT_UNUSED_PARAMETER(use_single_stream);
    ORT_THROW("set_do_copy_in_default_stream is not supported in ROCM");
#else
        do_copy_in_default_stream = use_single_stream;
#endif
  });
  // TODO remove deprecated global config
  m.def("set_gpu_mem_limit", [](const int64_t limit) {
    LogDeprecationWarning(
        "set_gpu_mem_limit",
        "CUDA execution provider option \"gpu_mem_limit\", ROCM execution provider option \"gpu_mem_limit\"");
    gpu_mem_limit = gsl::narrow<size_t>(limit);
  });
  // TODO remove deprecated global config
  m.def("set_arena_extend_strategy", [](const onnxruntime::ArenaExtendStrategy strategy) {
    LogDeprecationWarning("set_arena_extend_strategy", "CUDA/ROCM execution provider option \"arena_extend_strategy\"");
    arena_extend_strategy = strategy;
  });
#endif

#ifdef USE_TENSORRT
  m.def(
      "register_tensorrt_plugins_as_custom_ops", [](PySessionOptions& so, const ProviderOptions& options) { RegisterTensorRTPluginsAsCustomOps(so, options); },
      "Register TensorRT plugins as custom ops.");
#endif

#ifdef ENABLE_ATEN
  m.def("register_aten_op_executor",
        [](const std::string& is_tensor_argument_address_str, const std::string& aten_op_executor_address_str) -> void {
          size_t is_tensor_argument_address_int, aten_op_executor_address_int;
          ORT_THROW_IF_ERROR(
              ParseStringWithClassicLocale(is_tensor_argument_address_str, is_tensor_argument_address_int));
          ORT_THROW_IF_ERROR(ParseStringWithClassicLocale(aten_op_executor_address_str, aten_op_executor_address_int));
          void* p_is_tensor_argument = reinterpret_cast<void*>(is_tensor_argument_address_int);
          void* p_aten_op_executor = reinterpret_cast<void*>(aten_op_executor_address_int);
          contrib::aten_ops::ATenOperatorExecutor::Instance().Initialize(p_is_tensor_argument, p_aten_op_executor);
        });
#endif
}

void addObjectMethods(py::module& m, ExecutionProviderRegistrationFn ep_registration_fn) {
  py::enum_<GraphOptimizationLevel>(m, "GraphOptimizationLevel")
      .value("ORT_DISABLE_ALL", GraphOptimizationLevel::ORT_DISABLE_ALL)
      .value("ORT_ENABLE_BASIC", GraphOptimizationLevel::ORT_ENABLE_BASIC)
      .value("ORT_ENABLE_EXTENDED", GraphOptimizationLevel::ORT_ENABLE_EXTENDED)
      .value("ORT_ENABLE_ALL", GraphOptimizationLevel::ORT_ENABLE_ALL);

  py::enum_<ExecutionMode>(m, "ExecutionMode")
      .value("ORT_SEQUENTIAL", ExecutionMode::ORT_SEQUENTIAL)
      .value("ORT_PARALLEL", ExecutionMode::ORT_PARALLEL);

  py::enum_<ExecutionOrder>(m, "ExecutionOrder")
      .value("DEFAULT", ExecutionOrder::DEFAULT)
      .value("PRIORITY_BASED", ExecutionOrder::PRIORITY_BASED);

  py::enum_<OrtAllocatorType>(m, "OrtAllocatorType")
      .value("INVALID", OrtInvalidAllocator)
      .value("ORT_DEVICE_ALLOCATOR", OrtDeviceAllocator)
      .value("ORT_ARENA_ALLOCATOR", OrtArenaAllocator);

  py::enum_<OrtMemType>(m, "OrtMemType")
      .value("CPU_INPUT", OrtMemTypeCPUInput)
      .value("CPU_OUTPUT", OrtMemTypeCPUOutput)
      .value("CPU", OrtMemTypeCPU)
      .value("DEFAULT", OrtMemTypeDefault);

  py::class_<OrtDevice> device(m, "OrtDevice", R"pbdoc(ONNXRuntime device informaion.)pbdoc");
  device.def(py::init<OrtDevice::DeviceType, OrtDevice::MemoryType, OrtDevice::DeviceId>())
      .def("device_id", &OrtDevice::Id, R"pbdoc(Device Id.)pbdoc")
      .def("device_type", &OrtDevice::Type, R"pbdoc(Device Type.)pbdoc")
      .def_static("cpu", []() { return OrtDevice::CPU; })
      .def_static("cuda", []() { return OrtDevice::GPU; })
      .def_static("cann", []() { return OrtDevice::NPU; })
      .def_static("fpga", []() { return OrtDevice::FPGA; })
      .def_static("npu", []() { return OrtDevice::NPU; })
      .def_static("dml", []() { return OrtDevice::GPU; })
      .def_static("default_memory", []() { return OrtDevice::MemType::DEFAULT; });

  py::class_<OrtArenaCfg> ort_arena_cfg_binding(m, "OrtArenaCfg");
  // Note: Doesn't expose initial_growth_chunk_sizes_bytes/max_power_of_two_extend_bytes option.
  // This constructor kept for backwards compatibility, key-value pair constructor overload exposes all options
  // There is a global var: arena_extend_strategy, which means we can't use that var name here
  // See docs/C_API.md for details on what the following parameters mean and how to choose these values
  ort_arena_cfg_binding.def(py::init([](size_t max_mem, int arena_extend_strategy_local,
                                        int initial_chunk_size_bytes, int max_dead_bytes_per_chunk) {
                         auto ort_arena_cfg = std::make_unique<OrtArenaCfg>();
                         ort_arena_cfg->max_mem = max_mem;
                         ort_arena_cfg->arena_extend_strategy = arena_extend_strategy_local;
                         ort_arena_cfg->initial_chunk_size_bytes = initial_chunk_size_bytes;
                         ort_arena_cfg->max_dead_bytes_per_chunk = max_dead_bytes_per_chunk;
                         return ort_arena_cfg;
                       }))
      .def(py::init([](const py::dict& feeds) {
        auto ort_arena_cfg = std::make_unique<OrtArenaCfg>();
        for (const auto kvp : feeds) {
          std::string key = kvp.first.cast<std::string>();
          if (key == "max_mem") {
            ort_arena_cfg->max_mem = kvp.second.cast<size_t>();
          } else if (key == "arena_extend_strategy") {
            ort_arena_cfg->arena_extend_strategy = kvp.second.cast<int>();
          } else if (key == "initial_chunk_size_bytes") {
            ort_arena_cfg->initial_chunk_size_bytes = kvp.second.cast<int>();
          } else if (key == "max_dead_bytes_per_chunk") {
            ort_arena_cfg->max_dead_bytes_per_chunk = kvp.second.cast<int>();
          } else if (key == "initial_growth_chunk_size_bytes") {
            ort_arena_cfg->initial_growth_chunk_size_bytes = kvp.second.cast<int>();
          } else if (key == "max_power_of_two_extend_bytes") {
            ort_arena_cfg->max_power_of_two_extend_bytes = kvp.second.cast<int>();
          } else {
            ORT_THROW("Invalid OrtArenaCfg option: ", key);
          }
        }
        return ort_arena_cfg;
      }))
      .def_readwrite("max_mem", &OrtArenaCfg::max_mem)
      .def_readwrite("arena_extend_strategy", &OrtArenaCfg::arena_extend_strategy)
      .def_readwrite("initial_chunk_size_bytes", &OrtArenaCfg::initial_chunk_size_bytes)
      .def_readwrite("max_dead_bytes_per_chunk", &OrtArenaCfg::max_dead_bytes_per_chunk)
      .def_readwrite("initial_growth_chunk_size_bytes", &OrtArenaCfg::initial_growth_chunk_size_bytes)
      .def_readwrite("max_power_of_two_extend_bytes", &OrtArenaCfg::max_power_of_two_extend_bytes);

  py::class_<OrtMemoryInfo> ort_memory_info_binding(m, "OrtMemoryInfo");
  ort_memory_info_binding.def(py::init([](const char* name, OrtAllocatorType type, int id, OrtMemType mem_type) {
    if (strcmp(name, onnxruntime::CPU) == 0) {
      return std::make_unique<OrtMemoryInfo>(onnxruntime::CPU, type, OrtDevice(), id, mem_type);
    } else if (strcmp(name, onnxruntime::CUDA) == 0) {
      return std::make_unique<OrtMemoryInfo>(
          onnxruntime::CUDA, type, OrtDevice(OrtDevice::GPU, OrtDevice::MemType::DEFAULT, static_cast<OrtDevice::DeviceId>(id)), id,
          mem_type);
    } else if (strcmp(name, onnxruntime::CUDA_PINNED) == 0) {
      return std::make_unique<OrtMemoryInfo>(
          onnxruntime::CUDA_PINNED, type, OrtDevice(OrtDevice::CPU, OrtDevice::MemType::CUDA_PINNED, static_cast<OrtDevice::DeviceId>(id)),
          id, mem_type);
    } else {
      throw std::runtime_error("Specified device is not supported.");
    }
  }));

  py::class_<PySessionOptions>
      sess(m, "SessionOptions", R"pbdoc(Configuration information for a session.)pbdoc");
  sess
      .def(py::init())
      .def_property(
          "enable_cpu_mem_arena",
          [](const PySessionOptions* options) -> bool { return options->value.enable_cpu_mem_arena; },
          [](PySessionOptions* options, bool enable_cpu_mem_arena) -> void {
            options->value.enable_cpu_mem_arena = enable_cpu_mem_arena;
          },
          R"pbdoc(Enables the memory arena on CPU. Arena may pre-allocate memory for future usage.
Set this option to false if you don't want it. Default is True.)pbdoc")
      .def_property(
          "enable_profiling",
          [](const PySessionOptions* options) -> bool { return options->value.enable_profiling; },
          [](PySessionOptions* options, bool enable_profiling) -> void {
            options->value.enable_profiling = enable_profiling;
          },
          R"pbdoc(Enable profiling for this session. Default is false.)pbdoc")
      .def_property(
          "profile_file_prefix",
          [](const PySessionOptions* options) -> std::basic_string<ORTCHAR_T> {
            return options->value.profile_file_prefix;
          },
          [](PySessionOptions* options, std::basic_string<ORTCHAR_T> profile_file_prefix) -> void {
            options->value.profile_file_prefix = std::move(profile_file_prefix);
          },
          R"pbdoc(The prefix of the profile file. The current time will be appended to the file name.)pbdoc")
      .def_property(
          "optimized_model_filepath",
          [](const PySessionOptions* options) -> std::basic_string<ORTCHAR_T> {
            return options->value.optimized_model_filepath;
          },
          [](PySessionOptions* options, std::basic_string<ORTCHAR_T> optimized_model_filepath) -> void {
            options->value.optimized_model_filepath = std::move(optimized_model_filepath);
          },
          R"pbdoc(
File path to serialize optimized model to.
Optimized model is not serialized unless optimized_model_filepath is set.
Serialized model format will default to ONNX unless:
- add_session_config_entry is used to set 'session.save_model_format' to 'ORT', or
- there is no 'session.save_model_format' config entry and optimized_model_filepath ends in '.ort' (case insensitive)

)pbdoc")
      .def_property(
          "enable_mem_pattern",
          [](const PySessionOptions* options) -> bool { return options->value.enable_mem_pattern; },
          [](PySessionOptions* options, bool enable_mem_pattern) -> void {
            options->value.enable_mem_pattern = enable_mem_pattern;
          },
          R"pbdoc(Enable the memory pattern optimization. Default is true.)pbdoc")
      .def_property(
          "enable_mem_reuse",
          [](const PySessionOptions* options) -> bool { return options->value.enable_mem_reuse; },
          [](PySessionOptions* options, bool enable_mem_reuse) -> void {
            options->value.enable_mem_reuse = enable_mem_reuse;
          },
          R"pbdoc(Enable the memory reuse optimization. Default is true.)pbdoc")
      .def_property(
          "logid",
          [](const PySessionOptions* options) -> std::string {
            return options->value.session_logid;
          },
          [](PySessionOptions* options, std::string logid) -> void {
            options->value.session_logid = std::move(logid);
          },
          R"pbdoc(Logger id to use for session output.)pbdoc")
      .def_property(
          "log_severity_level",
          [](const PySessionOptions* options) -> int { return options->value.session_log_severity_level; },
          [](PySessionOptions* options, int log_severity_level) -> void {
            options->value.session_log_severity_level = log_severity_level;
          },
          R"pbdoc(Log severity level. Applies to session load, initialization, etc.
0:Verbose, 1:Info, 2:Warning. 3:Error, 4:Fatal. Default is 2.)pbdoc")
      .def_property(
          "log_verbosity_level",
          [](const PySessionOptions* options) -> int { return options->value.session_log_verbosity_level; },
          [](PySessionOptions* options, int log_verbosity_level) -> void {
            options->value.session_log_verbosity_level = log_verbosity_level;
          },
          R"pbdoc(VLOG level if DEBUG build and session_log_severity_level is 0.
Applies to session load, initialization, etc. Default is 0.)pbdoc")
      .def_property(
          "intra_op_num_threads",
          [](const PySessionOptions* options) -> int { return options->value.intra_op_param.thread_pool_size; },
          [](PySessionOptions* options, int value) -> void { options->value.intra_op_param.thread_pool_size = value; },
          R"pbdoc(Sets the number of threads used to parallelize the execution within nodes. Default is 0 to let onnxruntime choose.)pbdoc")
      .def_property(
          "inter_op_num_threads",
          [](const PySessionOptions* options) -> int { return options->value.inter_op_param.thread_pool_size; },
          [](PySessionOptions* options, int value) -> void { options->value.inter_op_param.thread_pool_size = value; },
          R"pbdoc(Sets the number of threads used to parallelize the execution of the graph (across nodes). Default is 0 to let onnxruntime choose.)pbdoc")
      .def_property(
          "execution_mode",
          [](const PySessionOptions* options) -> ExecutionMode { return options->value.execution_mode; },
          [](PySessionOptions* options, ExecutionMode execution_mode) -> void {
            options->value.execution_mode = execution_mode;
          },
          R"pbdoc(Sets the execution mode. Default is sequential.)pbdoc")
      .def_property(
          "execution_order",
          [](const PySessionOptions* options) -> ExecutionOrder { return options->value.execution_order; },
          [](PySessionOptions* options, ExecutionOrder execution_order) -> void {
            options->value.execution_order = execution_order;
          },
          R"pbdoc(Sets the execution order. Default is basic topological order.)pbdoc")
      .def_property(
          "graph_optimization_level",
          [](const PySessionOptions* options) -> GraphOptimizationLevel {
            GraphOptimizationLevel retval = ORT_ENABLE_ALL;
            switch (options->value.graph_optimization_level) {
              case onnxruntime::TransformerLevel::Default:
                retval = ORT_DISABLE_ALL;
                break;
              case onnxruntime::TransformerLevel::Level1:
                retval = ORT_ENABLE_BASIC;
                break;
              case onnxruntime::TransformerLevel::Level2:
                retval = ORT_ENABLE_EXTENDED;
                break;
              case onnxruntime::TransformerLevel::Level3:
                retval = ORT_ENABLE_ALL;
                break;
              default:
                retval = ORT_ENABLE_ALL;
                LOGS_DEFAULT(WARNING) << "Got invalid graph optimization level; defaulting to ORT_ENABLE_ALL";
                break;
            }
            return retval;
          },

          [](PySessionOptions* options, GraphOptimizationLevel level) -> void {
            switch (level) {
              case ORT_DISABLE_ALL:
                options->value.graph_optimization_level = onnxruntime::TransformerLevel::Default;
                break;
              case ORT_ENABLE_BASIC:
                options->value.graph_optimization_level = onnxruntime::TransformerLevel::Level1;
                break;
              case ORT_ENABLE_EXTENDED:
                options->value.graph_optimization_level = onnxruntime::TransformerLevel::Level2;
                break;
              case ORT_ENABLE_ALL:
                options->value.graph_optimization_level = onnxruntime::TransformerLevel::Level3;
                break;
            }
          },
          R"pbdoc(Graph optimization level for this session.)pbdoc")
      .def_property(
          "use_deterministic_compute",
          [](const PySessionOptions* options) -> bool { return options->value.use_deterministic_compute; },
          [](PySessionOptions* options, bool use_deterministic_compute) -> void {
            options->value.use_deterministic_compute = use_deterministic_compute;
          },
          R"pbdoc(Whether to use deterministic compute. Default is false.)pbdoc")
      .def(
          "add_free_dimension_override_by_denotation",
          [](PySessionOptions* options, const char* dim_name, int64_t dim_value)
              -> void { options->value.free_dimension_overrides.push_back(
                            onnxruntime::FreeDimensionOverride{
                                dim_name,
                                onnxruntime::FreeDimensionOverrideType::Denotation,
                                dim_value}); },
          R"pbdoc(Specify the dimension size for each denotation associated with an input's free dimension.)pbdoc")
      .def(
          "add_free_dimension_override_by_name",
          [](PySessionOptions* options, const char* dim_name, int64_t dim_value)
              -> void { options->value.free_dimension_overrides.push_back(
                            onnxruntime::FreeDimensionOverride{
                                dim_name,
                                onnxruntime::FreeDimensionOverrideType::Name,
                                dim_value}); },
          R"pbdoc(Specify values of named dimensions within model inputs.)pbdoc")
      .def(
          "add_session_config_entry",
          [](PySessionOptions* options, const char* config_key, const char* config_value) -> void {
            // config_key and config_value will be copied
            const Status status = options->value.config_options.AddConfigEntry(config_key, config_value);
            if (!status.IsOK())
              throw std::runtime_error(status.ErrorMessage());
          },
          R"pbdoc(Set a single session configuration entry as a pair of strings.)pbdoc")
      .def(
          "get_session_config_entry",
          [](const PySessionOptions* options, const char* config_key) -> std::string {
            const std::string key(config_key);
            std::string value;
            if (!options->value.config_options.TryGetConfigEntry(key, value))
              throw std::runtime_error("SessionOptions does not have configuration with key: " + key);

            return value;
          },
          R"pbdoc(Get a single session configuration value using the given configuration key.)pbdoc")
      .def(
          "register_custom_ops_library",
          [](PySessionOptions* options, const char* library_name) -> void {
#if !defined(ORT_MINIMAL_BUILD) || defined(ORT_MINIMAL_BUILD_CUSTOM_OPS)
            OrtPybindThrowIfError(options->RegisterCustomOpsLibrary(ToPathString(library_name)));
#else
            ORT_UNUSED_PARAMETER(options);
            ORT_UNUSED_PARAMETER(library_name);
            ORT_THROW("Custom Ops are not supported in this build.");
#endif
          },
          R"pbdoc(Specify the path to the shared library containing the custom op kernels required to run a model.)pbdoc")
      .def(
          "add_initializer", [](PySessionOptions* options, const char* name, py::object& ml_value_pyobject) -> void {
            ORT_ENFORCE(strcmp(Py_TYPE(ml_value_pyobject.ptr())->tp_name, PYTHON_ORTVALUE_OBJECT_NAME) == 0, "The provided Python object must be an OrtValue");
            // The user needs to ensure that the python OrtValue being provided as an overriding initializer
            // is not destructed as long as any session that uses the provided OrtValue initializer is still in scope
            // This is no different than the native APIs
            const OrtValue* ml_value = ml_value_pyobject.attr(PYTHON_ORTVALUE_NATIVE_OBJECT_ATTR).cast<OrtValue*>();
            ORT_THROW_IF_ERROR(options->value.AddInitializer(name, ml_value));
          })
      .def("add_external_initializers", [](PySessionOptions* options, py::list& names, const py::list& ort_values) -> void {
#if !defined(ORT_MINIMAL_BUILD) && !defined(DISABLE_EXTERNAL_INITIALIZERS)
        const auto init_num = ort_values.size();
        ORT_ENFORCE(init_num == names.size(), "Expecting names and ort_values lists to have equal length");
        InlinedVector<std::string> names_ptrs;
        InlinedVector<OrtValue> values_ptrs;
        names_ptrs.reserve(init_num);
        values_ptrs.reserve(init_num);
        for (size_t i = 0; i < init_num; ++i) {
          names_ptrs.emplace_back(py::str(names[i]));
          values_ptrs.emplace_back(*ort_values[i].attr(PYTHON_ORTVALUE_NATIVE_OBJECT_ATTR).cast<const OrtValue*>());
        }
        ORT_THROW_IF_ERROR(options->value.AddExternalInitializers(names_ptrs, values_ptrs));
#else
            ORT_UNUSED_PARAMETER(options);
            ORT_UNUSED_PARAMETER(names);
            ORT_UNUSED_PARAMETER(ort_values);
            ORT_THROW("External initializers are not supported in this build.");
#endif
      });

  py::class_<RunOptions>(m, "RunOptions", R"pbdoc(Configuration information for a single Run.)pbdoc")
      .def(py::init())
      .def_readwrite("log_severity_level", &RunOptions::run_log_severity_level,
                     R"pbdoc(Log severity level for a particular Run() invocation. 0:Verbose, 1:Info, 2:Warning. 3:Error, 4:Fatal. Default is 2.)pbdoc")
      .def_readwrite("log_verbosity_level", &RunOptions::run_log_verbosity_level,
                     R"pbdoc(VLOG level if DEBUG build and run_log_severity_level is 0.
Applies to a particular Run() invocation. Default is 0.)pbdoc")
      .def_readwrite("logid", &RunOptions::run_tag,
                     "To identify logs generated by a particular Run() invocation.")
      .def_readwrite("terminate", &RunOptions::terminate,
                     R"pbdoc(Set to True to terminate any currently executing calls that are using this
RunOptions instance. The individual calls will exit gracefully and return an error status.)pbdoc")
#ifdef ENABLE_TRAINING
      .def_readwrite("training_mode", &RunOptions::training_mode,
                     R"pbdoc(Choose to run in training or inferencing mode)pbdoc")
#endif
      .def_readwrite("only_execute_path_to_fetches", &RunOptions::only_execute_path_to_fetches,
                     R"pbdoc(Only execute the nodes needed by fetch list)pbdoc")
      .def(
          "add_run_config_entry",
          [](RunOptions* options, const char* config_key, const char* config_value) -> void {
            // config_key and config_value will be copied
            const Status status = options->config_options.AddConfigEntry(config_key, config_value);
            if (!status.IsOK())
              throw std::runtime_error(status.ErrorMessage());
          },
          R"pbdoc(Set a single run configuration entry as a pair of strings.)pbdoc")
      .def(
          "get_run_config_entry",
          [](const RunOptions* options, const char* config_key) -> std::string {
            const std::string key(config_key);
            std::string value;
            if (!options->config_options.TryGetConfigEntry(key, value))
              throw std::runtime_error("RunOptions does not have configuration with key: " + key);

            return value;
          },
          R"pbdoc(Get a single run configuration value using the given configuration key.)pbdoc");

  py::class_<ModelMetadata>(m, "ModelMetadata", R"pbdoc(Pre-defined and custom metadata about the model.
It is usually used to identify the model used to run the prediction and
facilitate the comparison.)pbdoc")
      .def_readwrite("producer_name", &ModelMetadata::producer_name, "producer name")
      .def_readwrite("graph_name", &ModelMetadata::graph_name, "graph name")
      .def_readwrite("domain", &ModelMetadata::domain, "ONNX domain")
      .def_readwrite("description", &ModelMetadata::description, "description of the model")
      .def_readwrite("graph_description", &ModelMetadata::graph_description, "description of the graph hosted in the model")
      .def_readwrite("version", &ModelMetadata::version, "version of the model")
      .def_readwrite("custom_metadata_map", &ModelMetadata::custom_metadata_map, "additional metadata");

  py::class_<onnxruntime::NodeArg>(m, "NodeArg", R"pbdoc(Node argument definition, for both input and output,
including arg name, arg type (contains both type and shape).)pbdoc")
      .def_property_readonly("name", &onnxruntime::NodeArg::Name, "node name")
      .def_property_readonly(
          "type", [](const onnxruntime::NodeArg& na) -> std::string {
            return *(na.Type());
          },
          "node type")
      .def(
          "__str__", [](const onnxruntime::NodeArg& na) -> std::string {
            std::ostringstream res;
            res << "NodeArg(name='" << na.Name() << "', type='" << *(na.Type()) << "', shape=";
            auto shape = na.Shape();
            std::vector<py::object> arr;
            if (shape == nullptr || shape->dim_size() == 0) {
              res << "[]";
            } else {
              res << "[";
              for (int i = 0; i < shape->dim_size(); ++i) {
                if (utils::HasDimValue(shape->dim(i))) {
                  res << shape->dim(i).dim_value();
                } else if (utils::HasDimParam(shape->dim(i))) {
                  res << "'" << shape->dim(i).dim_param() << "'";
                } else {
                  res << "None";
                }

                if (i < shape->dim_size() - 1) {
                  res << ", ";
                }
              }
              res << "]";
            }
            res << ")";

            return std::string(res.str());
          },
          "converts the node into a readable string")
      .def_property_readonly(
          "shape", [](const onnxruntime::NodeArg& na) -> std::vector<py::object> {
            auto shape = na.Shape();
            std::vector<py::object> arr;
            if (shape == nullptr || shape->dim_size() == 0) {
              return arr;
            }

            arr.resize(shape->dim_size());
            for (int i = 0; i < shape->dim_size(); ++i) {
              if (utils::HasDimValue(shape->dim(i))) {
                arr[i] = py::cast(shape->dim(i).dim_value());
              } else if (utils::HasDimParam(shape->dim(i))) {
                arr[i] = py::cast(shape->dim(i).dim_param());
              } else {
                arr[i] = py::none();
              }
            }
            return arr;
          },
          "node shape (assuming the node holds a tensor)");

  py::class_<SessionObjectInitializer> sessionObjectInitializer(m, "SessionObjectInitializer");
  py::class_<PyInferenceSession>(m, "InferenceSession", R"pbdoc(This is the main class used to run a model.)pbdoc")
      // In Python3, a Python bytes object will be passed to C++ functions that accept std::string or char*
      // without any conversion. So this init method can be used for model file path (string) and model content (bytes)
      .def(py::init([](const PySessionOptions& so, const std::string arg, bool is_arg_file_name,
                       bool load_config_from_model = false) {
        auto env = GetEnv();
        std::unique_ptr<PyInferenceSession> sess;

        // separate creation of the session from model loading unless we have to read the config from the model.
        // in a minimal build we only support load via Load(...) and not at session creation time
        if (load_config_from_model) {
#if !defined(ORT_MINIMAL_BUILD)
          sess = std::make_unique<PyInferenceSession>(std::move(env), so, arg, is_arg_file_name);

          RegisterCustomOpDomains(sess.get(), so);

          OrtPybindThrowIfError(sess->GetSessionHandle()->Load());
#else
          ORT_THROW("Loading configuration from an ONNX model is not supported in this build.");
#endif
        } else {
          sess = std::make_unique<PyInferenceSession>(std::move(env), so);
#if !defined(ORT_MINIMAL_BUILD) || defined(ORT_MINIMAL_BUILD_CUSTOM_OPS)
          RegisterCustomOpDomains(sess.get(), so);
#endif

          if (is_arg_file_name) {
            OrtPybindThrowIfError(sess->GetSessionHandle()->Load(arg));
          } else {
            OrtPybindThrowIfError(sess->GetSessionHandle()->Load(arg.data(), narrow<int>(arg.size())));
          }
        }

        return sess;
      }))
      .def(
          "initialize_session",
          [ep_registration_fn](PyInferenceSession* sess,
                               const std::vector<std::string>& provider_types = {},
                               const ProviderOptionsVector& provider_options = {},
                               const std::unordered_set<std::string>& disabled_optimizer_names = {}) {
            InitializeSession(sess->GetSessionHandle(),
                              ep_registration_fn,
                              provider_types,
                              provider_options,
                              disabled_optimizer_names);
          },
          R"pbdoc(Load a model saved in ONNX or ORT format.)pbdoc")
      .def("run",
           [](PyInferenceSession* sess, std::vector<std::string> output_names,
              std::map<std::string, py::object> pyfeeds, RunOptions* run_options = nullptr)
               -> std::vector<py::object> {
             NameMLValMap feeds;
             for (auto feed : pyfeeds) {
               // No need to process 'None's sent in by the user
               // to feed Optional inputs in the graph.
               // We just won't include anything in the feed and ORT
               // will handle such implicit 'None's internally.
               if (!feed.second.is(py::none())) {
                 OrtValue ml_value;
                 auto px = sess->GetSessionHandle()->GetModelInputs();
                 if (!px.first.IsOK() || !px.second) {
                   throw std::runtime_error("Either failed to get model inputs from the session object or the input def list was null");
                 }
                 CreateGenericMLValue(px.second, GetAllocator(), feed.first, feed.second, &ml_value);
                 ThrowIfPyErrOccured();
                 feeds.insert(std::make_pair(feed.first, ml_value));
               }
             }

             std::vector<OrtValue> fetches;
             common::Status status;

             {
               // release GIL to allow multiple python threads to invoke Run() in parallel.
               py::gil_scoped_release release;
               if (run_options != nullptr) {
                 OrtPybindThrowIfError(sess->GetSessionHandle()->Run(*run_options, feeds, output_names, &fetches));
               } else {
                 OrtPybindThrowIfError(sess->GetSessionHandle()->Run(feeds, output_names, &fetches));
               }
             }

             std::vector<py::object> rfetch;
             rfetch.reserve(fetches.size());
             size_t pos = 0;
             for (auto fet : fetches) {
               if (fet.IsAllocated()) {
                 if (fet.IsTensor()) {
                   rfetch.push_back(AddTensorAsPyObj(fet, nullptr, nullptr));
                 } else if (fet.IsSparseTensor()) {
                   rfetch.push_back(GetPyObjectFromSparseTensor(pos, fet, nullptr));
                 } else {
                   rfetch.push_back(AddNonTensorAsPyObj(fet, nullptr, nullptr));
                 }
               } else {  // Send back None because the corresponding OrtValue was empty
                 rfetch.push_back(py::none());
               }
               ++pos;
             }
             return rfetch;
           })
      .def("run_async",
           [](PyInferenceSession* sess,
              std::vector<std::string> output_names,
              std::map<std::string, py::object> pyfeeds,
              PyCallback callback, py::object user_data = {},
              RunOptions* run_options = nullptr)
               -> void {
             std::unique_ptr<AsyncResource> async_resource = std::make_unique<AsyncResource>();
             async_resource->callback = callback;
             async_resource->user_data = user_data;
             // prepare feeds
             async_resource->ReserveFeeds(pyfeeds.size());
             for (auto feed : pyfeeds) {
               if (!feed.second.is(py::none())) {
                 OrtValue ml_value;
                 auto px = sess->GetSessionHandle()->GetModelInputs();
                 if (!px.first.IsOK() || !px.second) {
                   throw std::runtime_error("Either failed to get model inputs from the session object or the input def list was null");
                 }
                 CreateGenericMLValue(px.second, GetAllocator(), feed.first, feed.second, &ml_value);
                 ThrowIfPyErrOccured();
                 async_resource->feeds.push_back(ml_value);
                 async_resource->feeds_raw.push_back(&async_resource->feeds.back());
                 async_resource->feed_names.push_back(feed.first);
                 async_resource->feed_names_raw.push_back(async_resource->feed_names.back().c_str());
               }
             }
             // prepare fetches
             async_resource->ReserveFetches(output_names.size());
             for (auto& output_name : output_names) {
               async_resource->fetch_names.push_back(output_name);
               async_resource->fetch_names_raw.push_back(async_resource->fetch_names.back().c_str());
               async_resource->fetches_raw.push_back({});
             }
             const RunOptions* run_async_option = run_options ? run_options : &async_resource->default_run_option;
             common::Status status = sess->GetSessionHandle()->RunAsync(run_async_option,
                                                                        gsl::span(async_resource->feed_names_raw.data(), async_resource->feed_names_raw.size()),
                                                                        gsl::span(async_resource->feeds_raw.data(), async_resource->feeds_raw.size()),
                                                                        gsl::span(async_resource->fetch_names_raw.data(), async_resource->fetch_names_raw.size()),
                                                                        gsl::span(async_resource->fetches_raw.data(), async_resource->fetches_raw.size()),
                                                                        AsyncCallback,
                                                                        async_resource.get());
             if (status.IsOK()) {
               async_resource.release();
             }
             OrtPybindThrowIfError(status);
           })
      /// This method accepts a dictionary of feeds (name -> OrtValue) and the list of output_names
      /// and returns a list of python objects representing OrtValues. Each name may represent either
      /// a Tensor, SparseTensor or a TensorSequence.
      .def("run_with_ort_values", [](PyInferenceSession* sess, const py::dict& feeds, const std::vector<std::string>& output_names, RunOptions* run_options = nullptr) -> std::vector<OrtValue> {
        NameMLValMap ort_feeds;
        // item is always a copy since dict returns a value and not a ref
        // and Apple XToolChain barks
        for (const auto item : feeds) {
          auto name = item.first.cast<std::string>();
          const OrtValue* ort_value = item.second.cast<const OrtValue*>();
          ort_feeds.emplace(name, *ort_value);
        }

        std::vector<OrtValue> fetches;
        {
          // release GIL to allow multiple python threads to invoke Run() in parallel.
          py::gil_scoped_release release;
          if (run_options != nullptr) {
            OrtPybindThrowIfError(sess->GetSessionHandle()->Run(*run_options, ort_feeds, output_names, &fetches));
          } else {
            OrtPybindThrowIfError(sess->GetSessionHandle()->Run(ort_feeds, output_names, &fetches));
          }
        }
        return fetches;
      })
      .def("run_with_ortvaluevector", [](PyInferenceSession* sess, RunOptions run_options, const std::vector<std::string>& feed_names, const std::vector<OrtValue>& feeds, const std::vector<std::string>& fetch_names, std::vector<OrtValue>& fetches, const std::vector<OrtDevice>& fetch_devices) -> void {
        // release GIL to allow multiple python threads to invoke Run() in parallel.
        py::gil_scoped_release release;
        OrtPybindThrowIfError(sess->GetSessionHandle()->Run(run_options, feed_names, feeds, fetch_names, &fetches, &fetch_devices));
      })
      .def("end_profiling", [](const PyInferenceSession* sess) -> std::string {
        return sess->GetSessionHandle()->EndProfiling();
      })
      .def_property_readonly("get_profiling_start_time_ns", [](const PyInferenceSession* sess) -> uint64_t {
        return sess->GetSessionHandle()->GetProfiling().GetStartTimeNs();
      })
      .def(
          "get_providers", [](const PyInferenceSession* sess) -> const std::vector<std::string>& {
            return sess->GetSessionHandle()->GetRegisteredProviderTypes();
          },
          py::return_value_policy::reference_internal)
      .def(
          "get_provider_options", [](const PyInferenceSession* sess) -> const ProviderOptionsMap& {
            return sess->GetSessionHandle()->GetAllProviderOptions();
          },
          py::return_value_policy::reference_internal)
      .def_property_readonly(
          "session_options", [](const PyInferenceSession* sess) -> PySessionOptions* {
            auto session_options = std::make_unique<PySessionOptions>();
            session_options->value = sess->GetSessionHandle()->GetSessionOptions();
            return session_options.release();
          },
          py::return_value_policy::take_ownership)
      .def_property_readonly(
          "inputs_meta", [](const PyInferenceSession* sess) -> const std::vector<const onnxruntime::NodeArg*>& {
            auto res = sess->GetSessionHandle()->GetModelInputs();
            OrtPybindThrowIfError(res.first);
            return *(res.second);
          },
          py::return_value_policy::reference_internal)
      .def_property_readonly(
          "outputs_meta", [](const PyInferenceSession* sess) -> const std::vector<const onnxruntime::NodeArg*>& {
            auto res = sess->GetSessionHandle()->GetModelOutputs();
            OrtPybindThrowIfError(res.first);
            return *(res.second);
          },
          py::return_value_policy::reference_internal)
      .def_property_readonly(
          "overridable_initializers", [](const PyInferenceSession* sess) -> const std::vector<const onnxruntime::NodeArg*>& {
            auto res = sess->GetSessionHandle()->GetOverridableInitializers();
            OrtPybindThrowIfError(res.first);
            return *(res.second);
          },
          py::return_value_policy::reference_internal)
      .def_property_readonly(
          "model_meta", [](const PyInferenceSession* sess) -> const onnxruntime::ModelMetadata& {
            auto res = sess->GetSessionHandle()->GetModelMetadata();
            OrtPybindThrowIfError(res.first);
            return *(res.second);
          },
          py::return_value_policy::reference_internal)
      .def("run_with_iobinding", [](PyInferenceSession* sess, SessionIOBinding& io_binding, RunOptions* run_options = nullptr) -> void {
        Status status;
        // release GIL to allow multiple python threads to invoke Run() in parallel.
        py::gil_scoped_release release;
        if (!run_options)
          status = sess->GetSessionHandle()->Run(*io_binding.Get());
        else
          status = sess->GetSessionHandle()->Run(*run_options, *io_binding.Get());
        if (!status.IsOK())
          throw std::runtime_error("Error in execution: " + status.ErrorMessage());
      })
      .def("get_tuning_results", [](PyInferenceSession* sess) -> py::list {
#if !defined(ORT_MINIMAL_BUILD)
        py::list ret;
        for (const auto& trs : sess->GetSessionHandle()->GetTuningResults()) {
          py::dict py_trs;
          py_trs["ep"] = trs.ep;
          py_trs["results"] = trs.results;
          py_trs["validators"] = trs.validators;
          ret.append(std::move(py_trs));
        }

        return ret;
#else
            ORT_UNUSED_PARAMETER(sess);
            ORT_THROW("TunableOp and get_tuning_results are not supported in this build.");
#endif
      })
      .def("set_tuning_results", [](PyInferenceSession* sess, py::list results, bool error_on_invalid) -> void {
#if !defined(ORT_MINIMAL_BUILD)
        std::vector<TuningResults> tuning_results;
        for (auto handle : results) {
          auto py_trs = handle.cast<py::dict>();
          TuningResults trs;
          trs.ep = py_trs["ep"].cast<py::str>();

          for (const auto [py_op_sig, py_kernel_map] : py_trs["results"].cast<py::dict>()) {
            KernelMap kernel_map;
            for (const auto [py_params_sig, py_kernel_id] : py_kernel_map.cast<py::dict>()) {
              kernel_map[py_params_sig.cast<py::str>()] = py_kernel_id.cast<py::int_>();
            }
            trs.results[py_op_sig.cast<py::str>()] = kernel_map;
          }

          for (const auto [k, v] : py_trs["validators"].cast<py::dict>()) {
            trs.validators[k.cast<py::str>()] = v.cast<py::str>();
          }

          tuning_results.emplace_back(std::move(trs));
        }

        Status status = sess->GetSessionHandle()->SetTuningResults(tuning_results, error_on_invalid);
        if (!status.IsOK()) {
          throw std::runtime_error("Error in execution: " + status.ErrorMessage());
        }
#else
            ORT_UNUSED_PARAMETER(sess);
            ORT_UNUSED_PARAMETER(results);
            ORT_UNUSED_PARAMETER(error_on_invalid);
            ORT_THROW("TunableOp and set_tuning_results are not supported in this build.");
#endif
      });

  py::enum_<onnxruntime::ArenaExtendStrategy>(m, "ArenaExtendStrategy", py::arithmetic())
      .value("kNextPowerOfTwo", onnxruntime::ArenaExtendStrategy::kNextPowerOfTwo)
      .value("kSameAsRequested", onnxruntime::ArenaExtendStrategy::kSameAsRequested)
      .export_values();
}

void CreateInferencePybindStateModule(py::module& m) {
  m.doc() = "pybind11 stateful interface to ONNX runtime";
  RegisterExceptions(m);

  // Initialization of the module
  ([]() -> void {
    // import_array1() forces a void return value.
    import_array1();
  })();

  auto env = GetEnv();

  addGlobalMethods(m);
  addObjectMethods(m, RegisterExecutionProviders);
  addOrtValueMethods(m);
  addSparseTensorMethods(m);
  addIoBindingMethods(m);

#if !defined(__APPLE__) && !defined(ORT_MINIMAL_BUILD)
  if (!InitProvidersSharedLibrary()) {
    const logging::Logger& default_logger = logging::LoggingManager::DefaultLogger();
    LOGS(default_logger, WARNING) << "Init provider bridge failed.";
  }
#endif

  addGlobalSchemaFunctions(m);
  addOpSchemaSubmodule(m);
  addOpKernelSubmodule(m);
}

void InitArray() {
  ([]() -> void {
    // import_array1() forces a void return value.
    import_array1();
  })();
}

namespace {
// This class provides a static shell for on-demand and thread-safe construction
// of Environment object for both Inference and Training python layers.
// Environment class contains objects such as default logger, that must be available
// for the entire duration of a program that makes use of onnxruntime library.
// Because Python is a garbage collected language and the order of destruction of objects
// is not guaranteed we design this class with the following important features.

// 1) we make this class a singleton that is a function local static. The function local statics
//    are constructed when the function is called the very first time. This fact has several important
//    properties.
//    - First, it is constructed before it is first needed possibly by another static object
//      and destroyed after that object is destroyed.
//    - Second, it is constructed in a thread safe manner.
//    - Last, this order of construction/destruction is enforced across the compilation units, as opposed
//      to the static objects that are simply declared in order in a single unit, but their lifespan is
//      unconnected to that of in other compilation units. This is achieved automatically by run-time
//      by execution atexit() to build a chain.
//  2) We make Environment owned by a shared_ptr. This is done because python objects such as Inference and Training
//    sessions depend on this global. We acquire a shared_ptr instance when those objects are instantiated
//    and release it automatically when they are garbage collected. Although with this change all of the
//    globals seem to have been destroyed after module is unloaded and GC runs before that, it is cheap and gives
//    a piece of mind as there were situations when GC was still running in the past after Env was gone.
//    TrainingEnv global also holds shared reference to this global.
// 3) We guard against singleton resurrection attempts to detect code runs that when it should
//    not and make necessary adjustments.
//    For all the related details and why it is needed see "Modern C++ design" by A. Alexandrescu Chapter 6.
class EnvInitializer {
 public:
  static std::shared_ptr<onnxruntime::Environment> SharedInstance() {
    // Guard against attempts to resurrect the singleton
    if (EnvInitializer::destroyed) {
      ORT_THROW("Detected an attempt to resurrect destroyed Environment");
    }
    static EnvInitializer env_holder;
    return env_holder.Get();
  }

 private:
  EnvInitializer() {
    // Initialization of the module
    InitArray();
    std::unique_ptr<Environment> env_ptr;
    Env::Default().GetTelemetryProvider().SetLanguageProjection(OrtLanguageProjection::ORT_PROJECTION_PYTHON);
    OrtPybindThrowIfError(Environment::Create(std::make_unique<LoggingManager>(
                                                  std::make_unique<CLogSink>(),
                                                  Severity::kWARNING, false, LoggingManager::InstanceType::Default,
                                                  &SessionObjectInitializer::default_logger_id),
                                              env_ptr));
    session_env_ = std::shared_ptr<Environment>(env_ptr.release());
    destroyed = false;
  }

  ~EnvInitializer() {
    destroyed = true;
  }

  std::shared_ptr<Environment> Get() const {
    return session_env_;
  }

  std::shared_ptr<Environment> session_env_;

  static bool destroyed;
};

bool EnvInitializer::destroyed = false;
}  // namespace

std::shared_ptr<onnxruntime::Environment> GetEnv() {
  return EnvInitializer::SharedInstance();
}

}  // namespace python
}  // namespace onnxruntime<|MERGE_RESOLUTION|>--- conflicted
+++ resolved
@@ -31,7 +31,6 @@
 #include "core/session/abi_session_options_impl.h"
 #include "core/session/onnxruntime_session_options_config_keys.h"
 #include "core/session/provider_bridge_ort.h"
-#include "core/providers/dml/dml_provider_options.h"
 
 #ifdef ENABLE_ATEN
 #include "contrib_ops/cpu/aten_ops/aten_op_executor.h"
@@ -880,43 +879,10 @@
 #endif
   } else if (type == kDmlExecutionProvider) {
 #ifdef USE_DML
-<<<<<<< HEAD
-
-    OrtDmlProviderOptions provider_options{};
-
-    auto it = provider_options_map.find(type);
-    if (it != provider_options_map.end()) {
-      for (auto option : it->second) {
-        if (option.first == "device_id") {
-          if (!option.second.empty()) {
-            provider_options.device_id = std::stoi(option.second);
-          }
-        } else if (option.first == "disable_metacommands") {
-          if (option.second == "True" || option.second == "true") {
-            provider_options.disable_metacommands = true;
-          } else if (option.second == "False" || option.second == "false") {
-            provider_options.disable_metacommands = false;
-          } else {
-            ORT_THROW("[ERROR] [DirectML] The value for the key 'disable_metacommands' should be 'True' or 'False'. Default value is 'False'.\n");
-          }
-        } else if (option.first == "enable_dynamic_graph_fusion") {
-          if (option.second == "True" || option.second == "true") {
-            provider_options.enable_dynamic_graph_fusion = true;
-          } else if (option.second == "False" || option.second == "false") {
-            provider_options.enable_dynamic_graph_fusion = false;
-          } else {
-            ORT_THROW("[ERROR] [DirectML] The value for the key 'enable_dynamic_graph_fusion' should be 'True' or 'False'. Default value is 'False'.\n");
-          }
-        }
-      }
-    }
-    return onnxruntime::DMLProviderFactoryCreator::Create(provider_options)->CreateProvider();
-=======
     auto cit = provider_options_map.find(type);
     return onnxruntime::DMLProviderFactoryCreator::CreateFromProviderOptions(
                cit == provider_options_map.end() ? ProviderOptions{} : cit->second)
         ->CreateProvider();
->>>>>>> ba7f20ac
 #endif
   } else if (type == kNnapiExecutionProvider) {
 #if defined(USE_NNAPI)

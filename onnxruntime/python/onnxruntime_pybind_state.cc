// Copyright (c) Microsoft Corporation. All rights reserved.
// Licensed under the MIT License.

#include "python/onnxruntime_pybind_exceptions.h"
#include "python/onnxruntime_pybind_mlvalue.h"
#include "python/onnxruntime_pybind_state_common.h"

#define NPY_NO_DEPRECATED_API NPY_1_7_API_VERSION
#define PY_ARRAY_UNIQUE_SYMBOL onnxruntime_python_ARRAY_API
#include <numpy/arrayobject.h>

#include "core/common/logging/logging.h"
#include "core/common/logging/severity.h"
#include "core/common/optional.h"
#include "core/framework/arena_extend_strategy.h"
#include "core/framework/data_transfer_utils.h"
#include "core/framework/data_types_internal.h"
#include "core/providers/get_execution_providers.h"
#include "core/framework/provider_options_utils.h"
#include "core/framework/random_seed.h"
#include "core/framework/sparse_tensor.h"
#include "core/framework/tensorprotoutils.h"
#include "core/framework/TensorSeq.h"
#include "core/graph/graph_viewer.h"
#include "core/platform/env.h"
#include "core/session/IOBinding.h"
#include "core/session/abi_session_options_impl.h"
#include "core/session/onnxruntime_session_options_config_keys.h"
#include "core/session/provider_bridge_ort.h"

// Explicitly provide a definition for the static const var 'GPU' in the OrtDevice struct,
// GCC 4.x doesn't seem to define this and it breaks the pipelines based on CentOS as it uses
// GCC 4.x.
// (This static var is referenced in GetCudaToHostMemCpyFunction())
const OrtDevice::DeviceType OrtDevice::GPU;

namespace onnxruntime {


}  // namespace onnxruntime

#if defined(_MSC_VER)
#pragma warning(disable : 4267 4996 4503 4003)
#endif  // _MSC_VER

#include <iterator>

#if defined(_MSC_VER)
#pragma warning(disable : 4267 4996 4503 4003)
#endif  // _MSC_VER

namespace onnxruntime {
namespace python {

namespace py = pybind11;
using namespace onnxruntime;
using namespace onnxruntime::logging;

static Env& platform_env = Env::Default();

#if !defined(ORT_MINIMAL_BUILD) || defined(ORT_MINIMAL_BUILD_CUSTOM_OPS)
// Custom op section starts

CustomOpLibrary::CustomOpLibrary(const char* library_path, OrtSessionOptions& ort_so) {
  {
    OrtPybindThrowIfError(platform_env.LoadDynamicLibrary(library_path, false, &library_handle_));

    OrtStatus*(ORT_API_CALL * RegisterCustomOps)(OrtSessionOptions * options, const OrtApiBase* api);

    OrtPybindThrowIfError(platform_env.GetSymbolFromLibrary(library_handle_, "RegisterCustomOps", (void**)&RegisterCustomOps));

    auto* status_raw = RegisterCustomOps(&ort_so, OrtGetApiBase());
    // Manage the raw Status pointer using a smart pointer
    auto status = std::unique_ptr<OrtStatus>(status_raw);

    // A non-nullptr indicates status indicates some error
    if (status) {
      // TODO: How to handle unload failure ?
      // Currently we ignore the returned status assuming it is successful
      platform_env.UnloadDynamicLibrary(library_handle_);

      // Construct error message string
      std::string error_string = status->msg;

      // Throw
      throw std::runtime_error(error_string);
    }

    library_path_ = std::string(library_path);
  }
}

// Unload the library when the destructor is triggered
CustomOpLibrary::~CustomOpLibrary() {
  UnloadLibrary();
}

// Logic to unload the library
void CustomOpLibrary::UnloadLibrary() {
  auto status = platform_env.UnloadDynamicLibrary(library_handle_);

  if (!status.IsOK()) {
    const logging::Logger& default_logger = logging::LoggingManager::DefaultLogger();
    LOGS(default_logger, WARNING) << "Unable to unload the custom op shared library: " << library_path_;
  }
}

// Custom op section ends
#endif  // !defined(ORT_MINIMAL_BUILD) || defined(ORT_MINIMAL_BUILD_CUSTOM_OPS)

template <typename T>
static py::object AddNonTensor(const OrtValue& val,
                         const DataTransferManager* /*data_transfer_manager*/,
                         const std::unordered_map<OrtDevice::DeviceType, MemCpyFunc>* /*mem_cpy_to_host_functions*/) {
  return py::cast(val.Get<T>());
}

// In all cases, we may not have access to a DataTransferManager, hence the user may specify functions that
// pretty much does what a DataTransferManager does - copy data from device(s) to the host
void GetPyObjFromTensor(const Tensor& rtensor, py::object& obj,
                        const DataTransferManager* data_transfer_manager,
                        const std::unordered_map<OrtDevice::DeviceType, MemCpyFunc>* mem_cpy_to_host_functions) {
  std::vector<npy_intp> npy_dims;
  const TensorShape& shape = rtensor.Shape();

  for (size_t n = 0; n < shape.NumDimensions(); ++n) {
    npy_dims.push_back(shape[n]);
  }

  MLDataType dtype = rtensor.DataType();
  const int numpy_type = OnnxRuntimeTensorToNumpyType(dtype);
  obj = py::reinterpret_steal<py::object>(PyArray_SimpleNew(
      shape.NumDimensions(), npy_dims.data(), numpy_type));

  void* out_ptr = static_cast<void*>(
      PyArray_DATA(reinterpret_cast<PyArrayObject*>(obj.ptr())));

  if (numpy_type != NPY_OBJECT) {
    //if it is not cpu tensor, need to copy to host
    auto device_type = rtensor.Location().device.Type();
    if (device_type != OrtDevice::CPU) {
      if (!data_transfer_manager && !mem_cpy_to_host_functions)
        throw std::runtime_error(
            "GetPyObjFromTensor: Either data transfer manager or a "
            "function to copy data to the host is needed to convert non-CPU tensor to numpy array");
      static const OrtMemoryInfo cpu_alloc_info{onnxruntime::CPU, OrtDeviceAllocator};

      // Prefer DataTransferManager if available
      if (data_transfer_manager) {
        auto span = gsl::make_span<char>(reinterpret_cast<char*>(out_ptr), dtype->Size() * shape.Size());
        ORT_THROW_IF_ERROR(CopyTensorDataToByteSpan(
            *data_transfer_manager, rtensor, cpu_alloc_info, span));
      } else {
        auto mem_cpy_to_host = mem_cpy_to_host_functions->find(device_type);

        ORT_ENFORCE(mem_cpy_to_host != mem_cpy_to_host_functions->end(),
                    "Unable to locate a function that can copy data to the host from the device");

        ORT_ENFORCE(mem_cpy_to_host->second != 0,
                    "No function that can copy data to the host from the device provided");

        mem_cpy_to_host->second(out_ptr, rtensor.DataRaw(), dtype->Size() * shape.Size());
      }

    } else
      memcpy(out_ptr, rtensor.DataRaw(dtype), dtype->Size() * shape.Size());
  } else {
    // Handle string type.
    // Copying strings to cpu from device is currently not supported
    ORT_ENFORCE(rtensor.Location().device.Type() == OrtDevice::CPU,
                "Copying string tensors located on another device to the host is currently not supported");
    py::object* outObj = static_cast<py::object*>(out_ptr);
    const std::string* src = rtensor.template Data<std::string>();
    for (int i = 0; i < rtensor.Shape().Size(); i++, src++) {
      outObj[i] = py::cast(*src);
    }
  }
}

const char* GetDeviceName(const OrtDevice& device) {
  switch (device.Type()) {
    case OrtDevice::CPU:
      return CPU;
    case OrtDevice::GPU:
      return CUDA;
    case OrtDevice::FPGA:
      return "FPGA";
    default:
      ORT_THROW("Unknown device type: ", device.Type());
  }
}

py::object GetPyObjectFromSparseTensor(size_t pos, const OrtValue& ort_value, const DataTransferManager* data_transfer_manager) {
  if (!ort_value.IsSparseTensor()) {
    ORT_THROW("Must be a sparse tensor");
  }
  auto& logger = logging::LoggingManager::DefaultLogger();
  const SparseTensor& src_sparse_tensor = ort_value.Get<SparseTensor>();
  std::unique_ptr<PySparseTensor> py_sparse_tensor;
  auto device_type = src_sparse_tensor.Location().device.Type();
  if (device_type != OrtDevice::CPU) {
    if (!data_transfer_manager) {
      LOGS(logger, WARNING) << "Returned OrtValue with sparse tensor at position: " << pos << " is on GPU but no data_transfer_manager provided."
                            << " Returned it will have its data on GPU, you can copy it using numpy_array_to_cpu()";
      py_sparse_tensor.reset(new PySparseTensor(ort_value));
    } else {
      auto dst_sparse_tensor = std::make_unique<SparseTensor>(src_sparse_tensor.DataType(), src_sparse_tensor.DenseShape(), GetAllocator());
      auto status = src_sparse_tensor.Copy(*data_transfer_manager, 0, *dst_sparse_tensor);
      OrtPybindThrowIfError(status);
      py_sparse_tensor.reset(new PySparseTensor(std::move(dst_sparse_tensor)));
    }
  }

  py::object result = py::cast(py_sparse_tensor.get(), py::return_value_policy::take_ownership);
  py_sparse_tensor.release();
  return result;
}

template <>
py::object AddNonTensor<TensorSeq>(const OrtValue& val,
                             const DataTransferManager* data_transfer_manager,
                             const std::unordered_map<OrtDevice::DeviceType, MemCpyFunc>* mem_cpy_to_host_functions) {
  const auto& seq_tensors = val.Get<TensorSeq>();
  py::list py_list;
  for (const auto& rtensor : seq_tensors) {
    py::object obj;
    GetPyObjFromTensor(rtensor, obj, data_transfer_manager, mem_cpy_to_host_functions);
    py_list.append(obj);
  }
  // XToolChain kills the build
  // local variable 'py_list' will be copied despite being returned by name [-Werror,-Wreturn-std-move]
  // call 'std::move' explicitly to avoid copying
  // We choose to cast it to object explicitly
  return py::cast<py::object>(py_list);
}

py::object AddNonTensorAsPyObj(const OrtValue& val,
                         const DataTransferManager* data_transfer_manager,
                         const std::unordered_map<OrtDevice::DeviceType, MemCpyFunc>* mem_cpy_to_host_functions) {
  // Should be in sync with core/framework/datatypes.h
  auto val_type = val.Type();
  if (val_type->IsTensorSequenceType()) {
   return AddNonTensor<TensorSeq>(val, data_transfer_manager, mem_cpy_to_host_functions);
  } else {
#if !defined(DISABLE_ML_OPS)
    utils::ContainerChecker c_checker(val_type);
    if (c_checker.IsMap()) {
      if (c_checker.IsMapOf<std::string, std::string>()) {
        return AddNonTensor<MapStringToString>(val, data_transfer_manager, mem_cpy_to_host_functions);
      } else if (c_checker.IsMapOf<std::string, int64_t>()) {
        return AddNonTensor<MapStringToInt64>(val, data_transfer_manager, mem_cpy_to_host_functions);
      } else if (c_checker.IsMapOf<std::string, float>()) {
        return AddNonTensor<MapStringToFloat>(val, data_transfer_manager, mem_cpy_to_host_functions);
      } else if (c_checker.IsMapOf<std::string, double>()) {
        return AddNonTensor<MapStringToDouble>(val, data_transfer_manager, mem_cpy_to_host_functions);
      } else if (c_checker.IsMapOf<int64_t, std::string>()) {
        return AddNonTensor<MapInt64ToString>(val, data_transfer_manager, mem_cpy_to_host_functions);
      } else if (c_checker.IsMapOf<int64_t, int64_t>()) {
        return AddNonTensor<MapInt64ToInt64>(val, data_transfer_manager, mem_cpy_to_host_functions);
      } else if (c_checker.IsMapOf<int64_t, float>()) {
        return AddNonTensor<MapInt64ToFloat>(val, data_transfer_manager, mem_cpy_to_host_functions);
      } else if (c_checker.IsMapOf<int64_t, double>()) {
        return AddNonTensor<MapInt64ToDouble>(val, data_transfer_manager, mem_cpy_to_host_functions);
      }

    } else {
      if (c_checker.IsSequenceOf<std::map<std::string, float>>()) {
        return AddNonTensor<VectorMapStringToFloat>(val, data_transfer_manager, mem_cpy_to_host_functions);
      } else if (c_checker.IsSequenceOf<std::map<int64_t, float>>()) {
        return AddNonTensor<VectorMapInt64ToFloat>(val, data_transfer_manager, mem_cpy_to_host_functions);
      }
    }
#endif
  }
  ORT_THROW("Non-tensor type is not supported in this build: ", val_type);
}

py::object AddTensorAsPyObj(const OrtValue& val, const DataTransferManager* data_transfer_manager,
                      const std::unordered_map<OrtDevice::DeviceType, MemCpyFunc>* mem_cpy_to_host_functions) {
  const Tensor& rtensor = val.Get<Tensor>();
  py::object obj;
  GetPyObjFromTensor(rtensor, obj, data_transfer_manager, mem_cpy_to_host_functions);
  return obj;
}

static std::unique_ptr<onnxruntime::IExecutionProvider> LoadExecutionProvider(
    const std::string& ep_shared_lib_path,
    const ProviderOptions& provider_options = {},
    const std::string& entry_symbol_name = "GetProvider") {
  void* handle;
  auto error = Env::Default().LoadDynamicLibrary(ep_shared_lib_path, false, &handle);
  if (!error.IsOK()) {
    throw std::runtime_error(error.ErrorMessage());
  }

  Provider* (*PGetProvider)();
  OrtPybindThrowIfError(Env::Default().GetSymbolFromLibrary(handle, entry_symbol_name, (void**)&PGetProvider));

  Provider* provider = PGetProvider();
  std::shared_ptr<IExecutionProviderFactory> ep_factory = provider->CreateExecutionProviderFactory(&provider_options);
  return ep_factory->CreateProvider();
}

#ifdef USE_CUDA
const CUDAExecutionProviderInfo GetCudaExecutionProviderInfo(ProviderInfo_CUDA* cuda_provider_info,
                                                             const ProviderOptionsMap& provider_options_map){
  ORT_ENFORCE(cuda_provider_info);
  const auto it = provider_options_map.find(kCudaExecutionProvider);
  CUDAExecutionProviderInfo info;
  if (it != provider_options_map.end())
    cuda_provider_info->CUDAExecutionProviderInfo__FromProviderOptions(it->second, info);
  else{
    info.device_id = cuda_device_id;
    info.gpu_mem_limit = gpu_mem_limit;
    info.arena_extend_strategy = arena_extend_strategy;
    info.cudnn_conv_algo_search = cudnn_conv_algo_search;
    info.do_copy_in_default_stream = do_copy_in_default_stream;
    info.external_allocator_info = external_allocator_info;
  }
  return info;
}
#endif

#ifdef USE_ROCM
const ROCMExecutionProviderInfo GetROCMExecutionProviderInfo(const ProviderOptionsMap& provider_options_map){
  const auto it = provider_options_map.find(type);
  return it != provider_options_map.end()
            ? ROCMExecutionProviderInfo::FromProviderOptions(it->second)
            : [&]() {
                ROCMExecutionProviderInfo info{};
                info.device_id = cuda_device_id;
                info.gpu_mem_limit = gpu_mem_limit;
                info.arena_extend_strategy = arena_extend_strategy;
                info.external_allocator_info = external_allocator_info;
                return info;
              }();
}
#endif

std::unique_ptr<IExecutionProvider> CreateExecutionProviderInstance(
  InferenceSession* sess,
  const std::string& type,
  const ProviderOptionsMap& provider_options_map){
  if (type == kCpuExecutionProvider) {
    return onnxruntime::CreateExecutionProviderFactory_CPU(
                                        sess->GetSessionOptions().enable_cpu_mem_arena)->CreateProvider();
  } else if (type == kTensorrtExecutionProvider) {
#ifdef USE_TENSORRT
    std::string calibration_table, cache_path, lib_path;
    auto it = provider_options_map.find(type);
    if (it != provider_options_map.end()) {
      OrtTensorRTProviderOptions params{
          0,
          0,
          nullptr,
          1000,
          1,
          1 << 30,
          0,
          0,
          nullptr,
          0,
          0,
          0,
          0,
          0,
          nullptr,
          0,
          nullptr,
          0};
      for (auto option : it->second) {
        if (option.first == "device_id") {
          if (!option.second.empty()) {
            params.device_id = std::stoi(option.second);
          } else {
            ORT_THROW("[ERROR] [TensorRT] The value for the key 'device_id' should be a number i.e. '0'.\n");
          }
        } else if (option.first == "trt_max_partition_iterations") {
          if (!option.second.empty()) {
            params.trt_max_partition_iterations = std::stoi(option.second);
          } else {
            ORT_THROW("[ERROR] [TensorRT] The value for the key 'trt_max_partition_iterations' should be a positive integer number i.e. '1000'.\n");
          }
        } else if (option.first == "trt_min_subgraph_size") {
          if (!option.second.empty()) {
            params.trt_min_subgraph_size = std::stoi(option.second);
          } else {
            ORT_THROW("[ERROR] [TensorRT] The value for the key 'trt_min_subgraph_size' should be a positive integer number i.e. '1'.\n");
          }
        } else if (option.first == "trt_max_workspace_size") {
          if (!option.second.empty()) {
            params.trt_max_workspace_size = std::stoull(option.second);
          } else {
            ORT_THROW("[ERROR] [TensorRT] The value for the key 'trt_max_workspace_size' should be a number in byte i.e. '1073741824'.\n");
          }
        } else if (option.first == "trt_fp16_enable") {
          if (option.second == "True" || option.second == "true") {
            params.trt_fp16_enable = true;
          } else if (option.second == "False" || option.second == "false") {
            params.trt_fp16_enable = false;
          } else {
            ORT_THROW("[ERROR] [TensorRT] The value for the key 'trt_fp16_enable' should be a boolean i.e. 'True' or 'False'. Default value is False.\n");
          }
        } else if (option.first == "trt_int8_enable") {
          if (option.second == "True" || option.second == "true") {
            params.trt_int8_enable = true;
          } else if (option.second == "False" || option.second == "false") {
            params.trt_int8_enable = false;
          } else {
            ORT_THROW("[ERROR] [TensorRT] The value for the key 'trt_int8_enable' should be a boolean i.e. 'True' or 'False'. Default value is False.\n");
          }
        } else if (option.first == "trt_int8_calibration_table_name") {
          if (!option.second.empty()) {
            calibration_table = option.second;
            params.trt_int8_calibration_table_name = calibration_table.c_str();
          } else {
            ORT_THROW("[ERROR] [TensorRT] The value for the key 'trt_int8_calibration_table_name' should be a file name i.e. 'cal_table'.\n");
          }
        } else if (option.first == "trt_int8_use_native_calibration_table") {
          if (option.second == "True" || option.second == "true") {
            params.trt_int8_use_native_calibration_table = true;
          } else if (option.second == "False" || option.second == "false") {
            params.trt_int8_use_native_calibration_table = false;
          } else {
            ORT_THROW("[ERROR] [TensorRT] The value for the key 'trt_int8_use_native_calibration_table' should be a boolean i.e. 'True' or 'False'. Default value is False.\n");
          }
        } else if (option.first == "trt_dla_enable") {
          if (option.second == "True" || option.second == "true") {
            params.trt_dla_enable = true;
          } else if (option.second == "False" || option.second == "false") {
            params.trt_dla_enable = false;
          } else {
            ORT_THROW("[ERROR] [TensorRT] The value for the key 'trt_dla_enable' should be a boolean i.e. 'True' or 'False'. Default value is False.\n");
          }
        } else if (option.first == "trt_dla_core") {
          if (!option.second.empty()) {
            params.trt_dla_core = std::stoi(option.second);
          } else {
            ORT_THROW("[ERROR] [TensorRT] The value for the key 'trt_dla_core' should be a positive integer number i.e. '0'.\n");
          }
        } else if (option.first == "trt_dump_subgraphs") {
          if (option.second == "True" || option.second == "true") {
            params.trt_dump_subgraphs = true;
          } else if (option.second == "False" || option.second == "false") {
            params.trt_dump_subgraphs = false;
          } else {
            ORT_THROW("[ERROR] [TensorRT] The value for the key 'trt_dump_subgraphs' should be a boolean i.e. 'True' or 'False'. Default value is False.\n");
          }
        } else if (option.first == "trt_engine_cache_enable") {
          if (option.second == "True" || option.second == "true") {
            params.trt_engine_cache_enable = true;
          } else if (option.second == "False" || option.second == "false") {
            params.trt_engine_cache_enable = false;
          } else {
            ORT_THROW("[ERROR] [TensorRT] The value for the key 'trt_engine_cache_enable' should be a boolean i.e. 'True' or 'False'. Default value is False.\n");
          }
        } else if (option.first == "trt_engine_cache_path") {
          if (!option.second.empty()) {
            cache_path = option.second;
            params.trt_engine_cache_path = cache_path.c_str();
          } else {
            ORT_THROW("[ERROR] [TensorRT] The value for the key 'trt_engine_cache_path' should be a path string i.e. 'engine_cache'.\n");
          }
        } else if (option.first == "trt_engine_decryption_enable") {
          if (option.second == "True" || option.second == "true") {
            params.trt_engine_decryption_enable = true;
          } else if (option.second == "False" || option.second == "false") {
            params.trt_engine_decryption_enable = false;
          } else {
            ORT_THROW("[ERROR] [TensorRT] The value for the key 'trt_engine_decryption_enable' should be a boolean i.e. 'True' or 'False'. Default value is False.\n");
          }
        } else if (option.first == "trt_engine_decryption_lib_path") {
          if (!option.second.empty()) {
            lib_path = option.second;
            params.trt_engine_decryption_lib_path = lib_path.c_str();
          } else {
            ORT_THROW("[ERROR] [TensorRT] The value for the key 'trt_engine_decryption_lib_path' should be a path string i.e. 'decryption_lib'.\n");
          }
        } else if (option.first == "trt_force_sequential_engine_build") {
          if (option.second == "True" || option.second == "true") {
            params.trt_force_sequential_engine_build = true;
          } else if (option.second == "False" || option.second == "false") {
            params.trt_force_sequential_engine_build = false;
          } else {
            ORT_THROW("[ERROR] [TensorRT] The value for the key 'trt_force_sequential_engine_build' should be a boolean i.e. 'True' or 'False'. Default value is False.\n");
          }
        } else {
          ORT_THROW("Invalid TensorRT EP option: ", option.first);
        }
      }
      return onnxruntime::CreateExecutionProviderFactory_Tensorrt(&params)->CreateProvider();
    } else {
      return onnxruntime::CreateExecutionProviderFactory_Tensorrt(cuda_device_id)->CreateProvider();
    }
#endif
  } else if (type == kMIGraphXExecutionProvider) {
#ifdef USE_MIGRAPHX
    return onnxruntime::CreateExecutionProviderFactory_MIGraphX(0)->CreateProvider();
#endif
  } else if (type == kCudaExecutionProvider) {
#ifdef USE_CUDA
    if(auto* cuda_provider_info = TryGetProviderInfo_CUDA())
    {
      const CUDAExecutionProviderInfo info = GetCudaExecutionProviderInfo(cuda_provider_info,
                                                                    provider_options_map);
      
      // This variable is never initialized because the APIs by which is it should be initialized are deprecated, however they still
      // exist are are in-use. Neverthless, it is used to return CUDAAllocator, hence we must try to initialize it here if we can
      // since FromProviderOptions might contain external CUDA allocator.
      external_allocator_info = info.external_allocator_info;
      return cuda_provider_info->CreateExecutionProviderFactory(info)->CreateProvider();
    }
    else
    {
      if(!Env::Default().GetEnvironmentVar("CUDA_PATH").empty()) {
        ORT_THROW("CUDA_PATH is set but CUDA wasn't able to be loaded. Please install the correct version of CUDA and cuDNN as mentioned in the GPU requirements page, make sure they're in the PATH, and that your GPU is supported.");
      }
    }
#endif
  } else if (type == kRocmExecutionProvider) {
#ifdef USE_ROCM
    const ROCMExecutionProviderInfo info = GetROCMExecutionProviderInfo(provider_options_map);

    // This variable is never initialized because the APIs by which is it should be initialized are deprecated, however they still
    // exist are are in-use. Neverthless, it is used to return CUDAAllocator, hence we must try to initialize it here if we can
    // since FromProviderOptions might contain external CUDA allocator.
    external_allocator_info = info.external_allocator_info;
    return onnxruntime::CreateExecutionProviderFactory_ROCM(info)->CreateProvider();
#endif
  } else if (type == kDnnlExecutionProvider) {
#ifdef USE_DNNL
    return onnxruntime::CreateExecutionProviderFactory_Dnnl(
      sess->GetSessionOptions().enable_cpu_mem_arena)->CreateProvider();
#endif
  } else if (type == kOpenVINOExecutionProvider) {
#ifdef USE_OPENVINO
    OrtOpenVINOProviderOptions params;
    params.device_type = openvino_device_type.c_str();
    std::string blob_dump_path;

    auto it = provider_options_map.find(type);
    if (it != provider_options_map.end()) {
      for (auto option : it->second) {
        if (option.first == "device_type") {
          openvino_device_type = option.second;
          params.device_type = openvino_device_type.c_str();
        } else if (option.first == "enable_vpu_fast_compile") {
          if (option.second == "True") {
            params.enable_vpu_fast_compile = true;
          } else if (option.second == "False") {
            params.enable_vpu_fast_compile = false;
          } else {
            ORT_THROW("Invalid value passed for enable_vpu_fast_compile: ", option.second);
          }

        } else if (option.first == "use_compiled_network") {
          if (option.second == "True") {
            params.use_compiled_network = true;
          } else if (option.second == "False") {
            params.use_compiled_network = false;
          } else {
            ORT_THROW("Invalid value passed for use_compiled_network: ", option.second);
          }

        } else if (option.first == "device_id") {
          params.device_id = option.second.c_str();
        } else if (option.first == "num_of_threads") {
          params.num_of_threads = std::stoi(option.second);
        } else if (option.first == "blob_dump_path") {
          blob_dump_path = option.second;
          params.blob_dump_path = blob_dump_path.c_str();
        } else {
          ORT_THROW("Invalid OpenVINO EP option: ", option.first);
        }
      }
    }

    return onnxruntime::CreateExecutionProviderFactory_OpenVINO(&params)->CreateProvider();
    // Reset global variables config to avoid it being accidentally passed on to the next session
    openvino_device_type.clear();
#endif
  } else if (type == kNupharExecutionProvider) {
#if USE_NUPHAR
    const auto it = provider_options_map.find(type);
    if (it != provider_options_map.end()) {
      ORT_THROW_IF_ERROR(
          ProviderOptionsParser{}
              .AddAssignmentToReference("nuphar_settings", nuphar_settings)
              .Parse(it->second));
    }

    auto p = onnxruntime::CreateExecutionProviderFactory_Nuphar(true, nuphar_settings.c_str())->CreateProvider();

    // clear nuphar_settings after use to avoid it being accidentally passed on to next session
    nuphar_settings.clear();
    return p;
#endif
  } else if (type == kVitisAIExecutionProvider) {
#if USE_VITISAI
    // Retrieve Vitis AI provider options
    // `target`: The name of the DPU target (default is DPUCADX8G for backward compatibility).
    // `export_runtime_module`: export a Vitis AI PyXIR runtime module to the specified file.
    //    This can be used for cross compilation or saving state.
    // `load_runtime_module`: Load an exported runtime module from disk.
    std::string target = "DPUCADX8G";
    std::string export_runtime_module = "";
    std::string load_runtime_module = "";
    auto it = provider_options_map.find(type);
    if (it != provider_options_map.end()) {
      auto vitis_ai_provider_options = it->second;
      auto vai_options_it = vitis_ai_provider_options.find("target");
      if (vai_options_it != vitis_ai_provider_options.end()) {
        target = vai_options_it->second;
      }
      vai_options_it = vitis_ai_provider_options.find("export_runtime_module");
      if (vai_options_it != vitis_ai_provider_options.end()) {
        export_runtime_module = vai_options_it->second;
      }
      vai_options_it = vitis_ai_provider_options.find("load_runtime_module");
      if (vai_options_it != vitis_ai_provider_options.end()) {
        load_runtime_module = vai_options_it->second;
      }
    }
    return onnxruntime::CreateExecutionProviderFactory_VITISAI(target.c_str(), 0,
                                                                    export_runtime_module.c_str(),
                                                                    load_runtime_module.c_str())->CreateProvider();
#endif
  } else if (type == kAclExecutionProvider) {
#ifdef USE_ACL
    return onnxruntime::CreateExecutionProviderFactory_ACL(
      sess->GetSessionOptions().enable_cpu_mem_arena)->CreateProvider();
#endif
  } else if (type == kArmNNExecutionProvider) {
#ifdef USE_ARMNN
    return onnxruntime::CreateExecutionProviderFactory_ArmNN(
      sess->GetSessionOptions().enable_cpu_mem_arena)->CreateProvider();
#endif
  } else if (type == kDmlExecutionProvider) {
#ifdef USE_DML
    int device_id = 0;
    auto it = provider_options_map.find(type);
    if (it != provider_options_map.end()) {
      for (auto option : it->second) {
        if (option.first == "device_id") {
          if (!option.second.empty()) {
            device_id = std::stoi(option.second);
          }
        }
      }
    }
    return onnxruntime::CreateExecutionProviderFactory_DML(device_id)->CreateProvider();
#endif
  } else if (type == kNnapiExecutionProvider) {
#if defined(USE_NNAPI)
#if !defined(__ANDROID__)
    LOGS_DEFAULT(WARNING) << "NNAPI execution provider can only be used to generate ORT format model in this build.";
#endif
    const auto partitioning_stop_ops_list = sess->GetSessionOptions().config_options.GetConfigEntry(
        kOrtSessionOptionsConfigNnapiEpPartitioningStopOps);
    return onnxruntime::CreateExecutionProviderFactory_Nnapi(0, partitioning_stop_ops_list)->CreateProvider();
#endif
  } else if (type == kRknpuExecutionProvider) {
#ifdef USE_RKNPU
    return onnxruntime::CreateExecutionProviderFactory_Rknpu()->CreateProvider();
#endif
  } else if (type == kCoreMLExecutionProvider) {
#if defined(USE_COREML)
<<<<<<< HEAD
    return onnxruntime::CreateExecutionProviderFactory_CoreML(0)->CreateProvider();
=======
#if !defined(__APPLE__)
      LOGS_DEFAULT(WARNING) << "CoreML execution provider can only be used to generate ORT format model in this build.";
#endif
      RegisterExecutionProvider(sess, *onnxruntime::CreateExecutionProviderFactory_CoreML(0));
>>>>>>> d4a88cfe
#endif
  } else {
    // check whether it is a dynamic load EP:
    const auto it = provider_options_map.find(type);
    if (it != provider_options_map.end()) {
      auto shared_lib_path_it = it->second.find(kExecutionProviderSharedLibraryPath);
      if (shared_lib_path_it != it->second.end()) {
        // this is an EP with dynamic loading
        // construct the provider option
        ProviderOptions provider_options;
        std::string entry_symbol = kDefaultExecutionProviderEntry;
        for (auto option : it->second) {
          if (option.first == kExecutionProviderSharedLibraryEntry){
            entry_symbol = option.second;
          }
          else if (option.first != kExecutionProviderSharedLibraryPath){
            provider_options.insert(option);
          }
        }
        return LoadExecutionProvider(shared_lib_path_it->second, provider_options, entry_symbol);
      }
    }
    // unknown provider
    throw std::runtime_error("Unknown Provider Type: " + type);
  }
  return nullptr;
}

/*
 * Register execution provider with options.
 */
static void RegisterExecutionProviders(InferenceSession* sess, const std::vector<std::string>& provider_types,
                                       const ProviderOptionsMap& provider_options_map) {
  ORT_UNUSED_PARAMETER(provider_options_map);

  for (const std::string& type : provider_types) {
    auto ep = CreateExecutionProviderInstance(sess, type, provider_options_map);
    if (ep)
      OrtPybindThrowIfError(sess->RegisterExecutionProvider(std::move(ep)));
  }
}

/**
 * Generate a map for mapping execution provider to excution provider options.
 *
 * @param providers vector of excution providers. [ep1, ep2, ...]
 * @param provider_options_vector vector of excution provider options. [option1, option2 ...]
 * @param provider_options_map an unordered map for mapping excution provider to excution provider options.
 *        {'ep1' -> option1, 'ep2' -> option2 ...}
 *
 */
static void GenerateProviderOptionsMap(const std::vector<std::string>& providers,
                                       const ProviderOptionsVector& provider_options_vector,
                                       ProviderOptionsMap& provider_options_map) {
  if (provider_options_vector.empty() || providers.empty()) {
    return;
  }

  std::size_t j = 0;  // index for provider_options_vector

  for (const std::string& type : providers) {
    if (j < provider_options_vector.size() && !provider_options_vector[j].empty()) {
      provider_options_map[type] = provider_options_vector[j];
    }

    j += 1;
  }
}

#if !defined(ORT_MINIMAL_BUILD) || defined(ORT_MINIMAL_BUILD_CUSTOM_OPS)
static void RegisterCustomOpDomainsAndLibraries(PyInferenceSession* sess, const PySessionOptions& so) {
  if (!so.custom_op_domains_.empty()) {
    // Register all custom op domains that will be needed for the session
    std::vector<OrtCustomOpDomain*> custom_op_domains;
    custom_op_domains.reserve(so.custom_op_domains_.size());
    for (size_t i = 0; i < so.custom_op_domains_.size(); ++i) {
      custom_op_domains.emplace_back(so.custom_op_domains_[i]);
    }
    OrtPybindThrowIfError(sess->GetSessionHandle()->AddCustomOpDomains(custom_op_domains));

    // Register all custom op libraries that will be needed for the session
    sess->AddCustomOpLibraries(so.custom_op_libraries_);
  }
}
#endif

void InitializeSession(InferenceSession* sess, 
                       ExecutionProviderRegistrationFn ep_registration_fn,
                       const std::vector<std::string>& provider_types,
                       const ProviderOptionsVector& provider_options,
                       const std::unordered_set<std::string>& disabled_optimizer_names) {
  ProviderOptionsMap provider_options_map;
  GenerateProviderOptionsMap(provider_types, provider_options, provider_options_map);

  if (provider_types.empty()) {
    // use default registration priority.
    ep_registration_fn(sess, GetAllExecutionProviderNames(), provider_options_map);
  } else {
    ep_registration_fn(sess, provider_types, provider_options_map);
  }

#if !defined(ORT_MINIMAL_BUILD)
  if (!disabled_optimizer_names.empty()) {
    OrtPybindThrowIfError(sess->FilterEnabledOptimizers(disabled_optimizer_names));
  }
#else
  ORT_UNUSED_PARAMETER(disabled_optimizer_names);
#endif

  OrtPybindThrowIfError(sess->Initialize());
}

bool CheckIfTensor(const std::vector<const NodeArg*>& def_list,
                   const std::string& name,
                   /*out*/ onnx::TypeProto& type_proto) {
  auto ret_it = std::find_if(std::begin(def_list), std::end(def_list),
                             [&name](const NodeArg* node_arg) { return name == node_arg->Name(); });
  if (ret_it == std::end(def_list)) {
    throw std::runtime_error("Failed to find NodeArg with name: " + name + " in the def list");
  }

  const auto* temp = (*ret_it)->TypeAsProto();
  if (!temp) {
    throw std::runtime_error("Corresponding type_proto is null");
  } else {
    type_proto = *temp;
  }

  return type_proto.has_tensor_type();
}

#if defined(USE_NUPHAR) ||   \
    defined(USE_OPENVINO) || \
    defined(USE_CUDA) ||     \
    defined(USE_ROCM)
static void LogDeprecationWarning(
    const std::string& deprecated, const optional<std::string>& alternative = nullopt) {
  LOGS_DEFAULT(WARNING) << "This is DEPRECATED and will be removed in the future: " << deprecated;
  LOGS_DEFAULT_IF(alternative.has_value(), WARNING) << "As an alternative, use: " << *alternative;
}
#endif

void addGlobalMethods(py::module& m, Environment& env) {
  m.def("get_default_session_options", &GetDefaultCPUSessionOptions, "Return a default session_options instance.");
  m.def("get_session_initializer", &SessionObjectInitializer::Get, "Return a default session object initializer.");
  m.def(
      "get_device", []() -> std::string { return BACKEND_DEVICE; },
      "Return the device used to compute the prediction (CPU, MKL, ...)");
  m.def(
      "set_seed", [](const int64_t seed) { utils::SetRandomSeed(seed); },
      "Sets the seed used for random number generation in Onnxruntime.");
  m.def(
      "set_default_logger_severity", [&env](int severity) {
        ORT_ENFORCE(severity >= 0 && severity <= 4,
                    "Invalid logging severity. 0:Verbose, 1:Info, 2:Warning, 3:Error, 4:Fatal");
        logging::LoggingManager* default_logging_manager = env.GetLoggingManager();
        default_logging_manager->SetDefaultLoggerSeverity(static_cast<logging::Severity>(severity));
      },
      "Sets the default logging severity. 0:Verbose, 1:Info, 2:Warning, 3:Error, 4:Fatal");
  m.def(
      "get_all_providers", []() -> const std::vector<std::string>& { return GetAllExecutionProviderNames(); },
      "Return list of Execution Providers that this version of Onnxruntime can support. "
      "The order of elements represents the default priority order of Execution Providers "
      "from highest to lowest.");
  m.def(
      "get_available_providers", []() -> const std::vector<std::string>& { return GetAvailableExecutionProviderNames(); },
      "Return list of available Execution Providers available in this installed version of Onnxruntime. "
      "The order of elements represents the default priority order of Execution Providers "
      "from highest to lowest.");
  m.def(
      "enable_telemetry_events", []() -> void { platform_env.GetTelemetryProvider().EnableTelemetryEvents(); },
      "Enables platform-specific telemetry collection where applicable.");
  m.def(
      "disable_telemetry_events", []() -> void { platform_env.GetTelemetryProvider().DisableTelemetryEvents(); },
      "Disables platform-specific telemetry collection.");
  m.def(
      "create_and_register_allocator", [&env](const OrtMemoryInfo& mem_info, const OrtArenaCfg* arena_cfg = nullptr) -> void {
        auto st = env.CreateAndRegisterAllocator(mem_info, arena_cfg);
        if (!st.IsOK()) {
          throw std::runtime_error("Error when creating and registering allocator: " + st.ErrorMessage());
        }
      });

#ifdef USE_NUPHAR
  // TODO remove deprecated global config
  m.def("set_nuphar_settings", [](const std::string& str) {
    LogDeprecationWarning("set_nuphar_settings", "Nuphar execution provider option \"nuphar_settings\"");
    nuphar_settings = str;
  });
  // TODO remove deprecated global config
  m.def("get_nuphar_settings", []() -> std::string {
    LogDeprecationWarning("get_nuphar_settings");
    return nuphar_settings;
  });
#endif

#ifdef USE_OPENVINO
  m.def(
      "get_available_openvino_device_ids", []() -> std::vector<std::string> {
        if (auto* info = GetProviderInfo_OpenVINO()) {
          return info->GetAvailableDevices();
        }
        return {};
      },
      "Lists all OpenVINO device ids available.");
  /*
   * The following APIs to set config options are deprecated. Use Session.set_providers() instead.
   */
  // TODO remove deprecated global config
  m.def(
      "set_openvino_device", [](const std::string& device_type) {
        LogDeprecationWarning("set_openvino_device", "OpenVINO execution provider option \"device_type\"");
        openvino_device_type = device_type;
      },
      "Set the prefered OpenVINO device type to be used. If left unset, the device type selected during build time will be used.");
  // TODO remove deprecated global config
  m.def(
      "get_openvino_device", []() -> std::string {
        LogDeprecationWarning("get_openvino_device");
        return openvino_device_type;
      },
      "Gets the dynamically selected OpenVINO device type for inference.");
#endif

#if defined(USE_CUDA) || defined(USE_ROCM)
  /*
   * The following set_* methods are deprecated.
   *
   * To achieve same result, please use the following python api:
   * InferenceSession.set_providers(list_of_providers, list_of_provider_option_dicts)
   *
   */
  // TODO remove deprecated global config
  m.def("set_cuda_device_id", [](const int id) {
    LogDeprecationWarning("set_cuda_device_id", "CUDA/ROCM execution provider option \"device_id\"");
    cuda_device_id = static_cast<OrtDevice::DeviceId>(id);
  });
  // TODO remove deprecated global config
  m.def("set_cudnn_conv_algo_search", [](const OrtCudnnConvAlgoSearch algo) {
    LogDeprecationWarning("set_cudnn_conv_algo_search", "CUDA execution provider option \"cudnn_conv_algo_search\"");
#ifdef USE_ROCM
    ORT_UNUSED_PARAMETER(algo);
    ORT_THROW("set_cudnn_conv_algo_search is not supported in ROCM");
#else
        cudnn_conv_algo_search = algo;
#endif
  });
  // TODO remove deprecated global config
  m.def("set_do_copy_in_default_stream", [](const bool use_single_stream) {
    LogDeprecationWarning(
        "set_do_copy_in_default_stream", "CUDA execution provider option \"do_copy_in_default_stream\"");
#ifdef USE_ROCM
    ORT_UNUSED_PARAMETER(use_single_stream);
    ORT_THROW("set_do_copy_in_default_stream is not supported in ROCM");
#else
        do_copy_in_default_stream = use_single_stream;
#endif
  });
  // TODO remove deprecated global config
  m.def("set_gpu_mem_limit", [](const int64_t limit) {
    LogDeprecationWarning(
        "set_gpu_mem_limit",
        "CUDA execution provider option \"gpu_mem_limit\", ROCM execution provider option \"gpu_mem_limit\"");
    gpu_mem_limit = gsl::narrow<size_t>(limit);
  });
  // TODO remove deprecated global config
  m.def("set_arena_extend_strategy", [](const onnxruntime::ArenaExtendStrategy strategy) {
    LogDeprecationWarning("set_arena_extend_strategy", "CUDA/ROCM execution provider option \"arena_extend_strategy\"");
    arena_extend_strategy = strategy;
  });
#endif
}

void addObjectMethods(py::module& m, Environment& env, ExecutionProviderRegistrationFn ep_registration_fn) {
  py::enum_<GraphOptimizationLevel>(m, "GraphOptimizationLevel")
      .value("ORT_DISABLE_ALL", GraphOptimizationLevel::ORT_DISABLE_ALL)
      .value("ORT_ENABLE_BASIC", GraphOptimizationLevel::ORT_ENABLE_BASIC)
      .value("ORT_ENABLE_EXTENDED", GraphOptimizationLevel::ORT_ENABLE_EXTENDED)
      .value("ORT_ENABLE_ALL", GraphOptimizationLevel::ORT_ENABLE_ALL);

  py::enum_<ExecutionMode>(m, "ExecutionMode")
      .value("ORT_SEQUENTIAL", ExecutionMode::ORT_SEQUENTIAL)
      .value("ORT_PARALLEL", ExecutionMode::ORT_PARALLEL);

  py::enum_<ExecutionOrder>(m, "ExecutionOrder")
      .value("DEFAULT", ExecutionOrder::DEFAULT)
      .value("PRIORITY_BASED", ExecutionOrder::PRIORITY_BASED);

  py::enum_<OrtAllocatorType>(m, "OrtAllocatorType")
      .value("INVALID", OrtAllocatorType::Invalid)
      .value("ORT_DEVICE_ALLOCATOR", OrtAllocatorType::OrtDeviceAllocator)
      .value("ORT_ARENA_ALLOCATOR", OrtAllocatorType::OrtArenaAllocator);

  py::enum_<OrtMemType>(m, "OrtMemType")
      .value("CPU_INPUT", OrtMemType::OrtMemTypeCPUInput)
      .value("CPU_OUTPUT", OrtMemType::OrtMemTypeCPUOutput)
      .value("CPU", OrtMemType::OrtMemTypeCPU)
      .value("DEFAULT", OrtMemType::OrtMemTypeDefault);

  py::class_<OrtDevice> device(m, "OrtDevice", R"pbdoc(ONNXRuntime device informaion.)pbdoc");
  device.def(py::init<OrtDevice::DeviceType, OrtDevice::MemoryType, OrtDevice::DeviceId>())
      .def("device_id", &OrtDevice::Id, R"pbdoc(Device Id.)pbdoc")
      .def("device_type", &OrtDevice::Type, R"pbdoc(Device Type.)pbdoc")
      .def_static("cpu", []() { return OrtDevice::CPU; })
      .def_static("cuda", []() { return OrtDevice::GPU; })
      .def_static("default_memory", []() { return OrtDevice::MemType::DEFAULT; });

  py::class_<OrtArenaCfg> ort_arena_cfg_binding(m, "OrtArenaCfg");
  // There is a global var: arena_extend_strategy, which means we can't use that var name here
  // See docs/C_API.md for details on what the following parameters mean and how to choose these values
  ort_arena_cfg_binding.def(py::init([](size_t max_mem, int arena_extend_strategy_local,
                                        int initial_chunk_size_bytes, int max_dead_bytes_per_chunk) {
    auto ort_arena_cfg = std::make_unique<OrtArenaCfg>();
    ort_arena_cfg->max_mem = max_mem;
    ort_arena_cfg->arena_extend_strategy = arena_extend_strategy_local;
    ort_arena_cfg->initial_chunk_size_bytes = initial_chunk_size_bytes;
    ort_arena_cfg->max_dead_bytes_per_chunk = max_dead_bytes_per_chunk;
    return ort_arena_cfg;
  }));

  py::class_<OrtMemoryInfo> ort_memory_info_binding(m, "OrtMemoryInfo");
  ort_memory_info_binding.def(py::init([](const char* name, OrtAllocatorType type, int id, OrtMemType mem_type) {
    if (strcmp(name, onnxruntime::CPU) == 0) {
      return std::make_unique<OrtMemoryInfo>(onnxruntime::CPU, type, OrtDevice(), id, mem_type);
    } else if (strcmp(name, onnxruntime::CUDA) == 0) {
      return std::make_unique<OrtMemoryInfo>(
          onnxruntime::CUDA, type, OrtDevice(OrtDevice::GPU, OrtDevice::MemType::DEFAULT, static_cast<OrtDevice::DeviceId>(id)), id,
          mem_type);
    } else if (strcmp(name, onnxruntime::CUDA_PINNED) == 0) {
      return std::make_unique<OrtMemoryInfo>(
          onnxruntime::CUDA_PINNED, type, OrtDevice(OrtDevice::CPU, OrtDevice::MemType::CUDA_PINNED, static_cast<OrtDevice::DeviceId>(id)),
          id, mem_type);
    } else {
      throw std::runtime_error("Specified device is not supported.");
    }
  }));

  py::class_<PySessionOptions>
      sess(m, "SessionOptions", R"pbdoc(Configuration information for a session.)pbdoc");
  sess
      .def(py::init())
      .def_readwrite("enable_cpu_mem_arena", &PySessionOptions::enable_cpu_mem_arena,
                     R"pbdoc(Enables the memory arena on CPU. Arena may pre-allocate memory for future usage.
Set this option to false if you don't want it. Default is True.)pbdoc")
      .def_readwrite("enable_profiling", &PySessionOptions::enable_profiling,
                     R"pbdoc(Enable profiling for this session. Default is false.)pbdoc")
      .def_readwrite("profile_file_prefix", &PySessionOptions::profile_file_prefix,
                     R"pbdoc(The prefix of the profile file. The current time will be appended to the file name.)pbdoc")
      .def_readwrite("optimized_model_filepath", &PySessionOptions::optimized_model_filepath,
                     R"pbdoc(
File path to serialize optimized model to.
Optimized model is not serialized unless optimized_model_filepath is set.
Serialized model format will default to ONNX unless:
 - add_session_config_entry is used to set 'session.save_model_format' to 'ORT', or
 - there is no 'session.save_model_format' config entry and optimized_model_filepath ends in '.ort' (case insensitive)

)pbdoc")
      .def_readwrite("enable_mem_pattern", &PySessionOptions::enable_mem_pattern,
                     R"pbdoc(Enable the memory pattern optimization. Default is true.)pbdoc")
      .def_readwrite("enable_mem_reuse", &PySessionOptions::enable_mem_reuse,
                     R"pbdoc(Enable the memory reuse optimization. Default is true.)pbdoc")
      .def_readwrite("logid", &PySessionOptions::session_logid,
                     R"pbdoc(Logger id to use for session output.)pbdoc")
      .def_readwrite("log_severity_level", &PySessionOptions::session_log_severity_level,
                     R"pbdoc(Log severity level. Applies to session load, initialization, etc.
0:Verbose, 1:Info, 2:Warning. 3:Error, 4:Fatal. Default is 2.)pbdoc")
      .def_readwrite("log_verbosity_level", &PySessionOptions::session_log_verbosity_level,
                     R"pbdoc(VLOG level if DEBUG build and session_log_severity_level is 0.
Applies to session load, initialization, etc. Default is 0.)pbdoc")
      .def_property(
          "intra_op_num_threads",
          [](const PySessionOptions* options) -> int { return options->intra_op_param.thread_pool_size; },
          [](PySessionOptions* options, int value) -> void { options->intra_op_param.thread_pool_size = value; },
          R"pbdoc(Sets the number of threads used to parallelize the execution within nodes. Default is 0 to let onnxruntime choose.)pbdoc")
      .def_property(
          "inter_op_num_threads",
          [](const PySessionOptions* options) -> int { return options->inter_op_param.thread_pool_size; },
          [](PySessionOptions* options, int value) -> void { options->inter_op_param.thread_pool_size = value; },
          R"pbdoc(Sets the number of threads used to parallelize the execution of the graph (across nodes). Default is 0 to let onnxruntime choose.)pbdoc")
      .def_readwrite("execution_mode", &PySessionOptions::execution_mode,
                     R"pbdoc(Sets the execution mode. Default is sequential.)pbdoc")
      .def_readwrite("execution_order", &PySessionOptions::execution_order,
                     R"pbdoc(Sets the execution order. Default is basic topological order.)pbdoc")
      .def_property(
          "graph_optimization_level",
          [](const PySessionOptions* options) -> GraphOptimizationLevel {
            GraphOptimizationLevel retval = ORT_ENABLE_ALL;
            switch (options->graph_optimization_level) {
              case onnxruntime::TransformerLevel::Default:
                retval = ORT_DISABLE_ALL;
                break;
              case onnxruntime::TransformerLevel::Level1:
                retval = ORT_ENABLE_BASIC;
                break;
              case onnxruntime::TransformerLevel::Level2:
                retval = ORT_ENABLE_EXTENDED;
                break;
              case onnxruntime::TransformerLevel::Level3:
                retval = ORT_ENABLE_ALL;
                break;
              default:
                retval = ORT_ENABLE_ALL;
                LOGS_DEFAULT(WARNING) << "Got invalid graph optimization level; defaulting to ORT_ENABLE_ALL";
                break;
            }
            return retval;
          },

          [](PySessionOptions* options, GraphOptimizationLevel level) -> void {
            switch (level) {
              case ORT_DISABLE_ALL:
                options->graph_optimization_level = onnxruntime::TransformerLevel::Default;
                break;
              case ORT_ENABLE_BASIC:
                options->graph_optimization_level = onnxruntime::TransformerLevel::Level1;
                break;
              case ORT_ENABLE_EXTENDED:
                options->graph_optimization_level = onnxruntime::TransformerLevel::Level2;
                break;
              case ORT_ENABLE_ALL:
                options->graph_optimization_level = onnxruntime::TransformerLevel::Level3;
                break;
            }
          },
          R"pbdoc(Graph optimization level for this session.)pbdoc")
      .def_readwrite("use_deterministic_compute", &PySessionOptions::use_deterministic_compute,
                     R"pbdoc(Whether to use deterministic compute. Default is false.)pbdoc")
      .def(
          "add_free_dimension_override_by_denotation",
          [](PySessionOptions* options, const char* dim_name, int64_t dim_value)
              -> void { options->free_dimension_overrides.push_back(
                            onnxruntime::FreeDimensionOverride{
                                dim_name,
                                onnxruntime::FreeDimensionOverrideType::Denotation,
                                dim_value}); },
          R"pbdoc(Specify the dimension size for each denotation associated with an input's free dimension.)pbdoc")
      .def(
          "add_free_dimension_override_by_name",
          [](PySessionOptions* options, const char* dim_name, int64_t dim_value)
              -> void { options->free_dimension_overrides.push_back(
                            onnxruntime::FreeDimensionOverride{
                                dim_name,
                                onnxruntime::FreeDimensionOverrideType::Name,
                                dim_value}); },
          R"pbdoc(Specify values of named dimensions within model inputs.)pbdoc")
      .def(
          "add_session_config_entry",
          [](PySessionOptions* options, const char* config_key, const char* config_value) -> void {
            //config_key and config_value will be copied
            const Status status = options->config_options.AddConfigEntry(config_key, config_value);
            if (!status.IsOK())
              throw std::runtime_error(status.ErrorMessage());
          },
          R"pbdoc(Set a single session configuration entry as a pair of strings.)pbdoc")
      .def(
          "get_session_config_entry",
          [](const PySessionOptions* options, const char* config_key) -> std::string {
            const std::string key(config_key);
            std::string value;
            if (!options->config_options.TryGetConfigEntry(key, value))
              throw std::runtime_error("SessionOptions does not have configuration with key: " + key);

            return value;
          },
          R"pbdoc(Get a single session configuration value using the given configuration key.)pbdoc")
      .def(
          "register_custom_ops_library",
          [](PySessionOptions* options, const char* library_path) -> void {
#if !defined(ORT_MINIMAL_BUILD) || defined(ORT_MINIMAL_BUILD_CUSTOM_OPS)
            // We need to pass in an `OrtSessionOptions` instance because the exported method in the shared library expects that
            // Once we have access to the `OrtCustomOpDomains` within the passed in `OrtSessionOptions` instance, we place it
            // into the container we are maintaining for that very purpose and the `ortSessionoptions` instance can go out of scope.
            OrtSessionOptions s;

            options->custom_op_libraries_.emplace_back(std::make_shared<CustomOpLibrary>(library_path, s));

            // reserve enough memory to hold current contents and the new incoming contents
            options->custom_op_domains_.reserve(options->custom_op_domains_.size() + s.custom_op_domains_.size());
            for (size_t i = 0; i < s.custom_op_domains_.size(); ++i) {
              options->custom_op_domains_.emplace_back(s.custom_op_domains_[i]);
            }
#else
            ORT_UNUSED_PARAMETER(options);
            ORT_UNUSED_PARAMETER(library_path);
            ORT_THROW("Custom Ops are not supported in this build.");
#endif
          },
          R"pbdoc(Specify the path to the shared library containing the custom op kernels required to run a model.)pbdoc")
      .def(
          "add_initializer", [](PySessionOptions* options, const char* name, py::object& ml_value_pyobject) -> void {
            ORT_ENFORCE(strcmp(Py_TYPE(ml_value_pyobject.ptr())->tp_name, PYTHON_ORTVALUE_OBJECT_NAME) == 0, "The provided Python object must be an OrtValue");
            // The user needs to ensure that the python OrtValue being provided as an overriding initializer
            // is not destructed as long as any session that uses the provided OrtValue initializer is still in scope
            // This is no different than the native APIs
            const OrtValue* ml_value = ml_value_pyobject.attr(PYTHON_ORTVALUE_NATIVE_OBJECT_ATTR).cast<OrtValue*>();
            options->AddInitializer(name, ml_value);
          });

  py::class_<RunOptions>(m, "RunOptions", R"pbdoc(Configuration information for a single Run.)pbdoc")
      .def(py::init())
      .def_readwrite("log_severity_level", &RunOptions::run_log_severity_level,
                     R"pbdoc(Log severity level for a particular Run() invocation. 0:Verbose, 1:Info, 2:Warning. 3:Error, 4:Fatal. Default is 2.)pbdoc")
      .def_readwrite("log_verbosity_level", &RunOptions::run_log_verbosity_level,
                     R"pbdoc(VLOG level if DEBUG build and run_log_severity_level is 0.
Applies to a particular Run() invocation. Default is 0.)pbdoc")
      .def_readwrite("logid", &RunOptions::run_tag,
                     "To identify logs generated by a particular Run() invocation.")
      .def_readwrite("terminate", &RunOptions::terminate,
                     R"pbdoc(Set to True to terminate any currently executing calls that are using this
RunOptions instance. The individual calls will exit gracefully and return an error status.)pbdoc")
#ifdef ENABLE_TRAINING
      .def_readwrite("training_mode", &RunOptions::training_mode,
                     R"pbdoc(Choose to run in training or inferencing mode)pbdoc")
#endif
      .def_readwrite("only_execute_path_to_fetches", &RunOptions::only_execute_path_to_fetches,
                     R"pbdoc(Only execute the nodes needed by fetch list)pbdoc");

  py::class_<ModelMetadata>(m, "ModelMetadata", R"pbdoc(Pre-defined and custom metadata about the model.
It is usually used to identify the model used to run the prediction and
facilitate the comparison.)pbdoc")
      .def_readwrite("producer_name", &ModelMetadata::producer_name, "producer name")
      .def_readwrite("graph_name", &ModelMetadata::graph_name, "graph name")
      .def_readwrite("domain", &ModelMetadata::domain, "ONNX domain")
      .def_readwrite("description", &ModelMetadata::description, "description of the model")
      .def_readwrite("graph_description", &ModelMetadata::graph_description, "description of the graph hosted in the model")
      .def_readwrite("version", &ModelMetadata::version, "version of the model")
      .def_readwrite("custom_metadata_map", &ModelMetadata::custom_metadata_map, "additional metadata");

  py::class_<onnxruntime::NodeArg>(m, "NodeArg", R"pbdoc(Node argument definition, for both input and output,
including arg name, arg type (contains both type and shape).)pbdoc")
      .def_property_readonly("name", &onnxruntime::NodeArg::Name, "node name")
      .def_property_readonly(
          "type", [](const onnxruntime::NodeArg& na) -> std::string {
            return *(na.Type());
          },
          "node type")
      .def(
          "__str__", [](const onnxruntime::NodeArg& na) -> std::string {
            std::ostringstream res;
            res << "NodeArg(name='" << na.Name() << "', type='" << *(na.Type()) << "', shape=";
            auto shape = na.Shape();
            std::vector<py::object> arr;
            if (shape == nullptr || shape->dim_size() == 0) {
              res << "[]";
            } else {
              res << "[";
              for (int i = 0; i < shape->dim_size(); ++i) {
                if (utils::HasDimValue(shape->dim(i))) {
                  res << shape->dim(i).dim_value();
                } else if (utils::HasDimParam(shape->dim(i))) {
                  res << "'" << shape->dim(i).dim_param() << "'";
                } else {
                  res << "None";
                }

                if (i < shape->dim_size() - 1) {
                  res << ", ";
                }
              }
              res << "]";
            }
            res << ")";

            return std::string(res.str());
          },
          "converts the node into a readable string")
      .def_property_readonly(
          "shape", [](const onnxruntime::NodeArg& na) -> std::vector<py::object> {
            auto shape = na.Shape();
            std::vector<py::object> arr;
            if (shape == nullptr || shape->dim_size() == 0) {
              return arr;
            }

            arr.resize(shape->dim_size());
            for (int i = 0; i < shape->dim_size(); ++i) {
              if (utils::HasDimValue(shape->dim(i))) {
                arr[i] = py::cast(shape->dim(i).dim_value());
              } else if (utils::HasDimParam(shape->dim(i))) {
                arr[i] = py::cast(shape->dim(i).dim_param());
              } else {
                arr[i] = py::none();
              }
            }
            return arr;
          },
          "node shape (assuming the node holds a tensor)");

  py::class_<SessionObjectInitializer>(m, "SessionObjectInitializer");
  py::class_<PyInferenceSession>(m, "InferenceSession", R"pbdoc(This is the main class used to run a model.)pbdoc")
      // In Python3, a Python bytes object will be passed to C++ functions that accept std::string or char*
      // without any conversion. So this init method can be used for model file path (string) and model content (bytes)
      .def(py::init([&env](const PySessionOptions& so, const std::string arg, bool is_arg_file_name,
                           bool load_config_from_model = false) {
        std::unique_ptr<PyInferenceSession> sess;

        // separate creation of the session from model loading unless we have to read the config from the model.
        // in a minimal build we only support load via Load(...) and not at session creation time
        if (load_config_from_model) {
#if !defined(ORT_MINIMAL_BUILD)
          sess = std::make_unique<PyInferenceSession>(env, so, arg, is_arg_file_name);

          RegisterCustomOpDomainsAndLibraries(sess.get(), so);

          OrtPybindThrowIfError(sess->GetSessionHandle()->Load());
#else
          ORT_THROW("Loading configuration from an ONNX model is not supported in this build.");
#endif
        } else {
          sess = std::make_unique<PyInferenceSession>(env, so);
#if !defined(ORT_MINIMAL_BUILD) || defined(ORT_MINIMAL_BUILD_CUSTOM_OPS)
          RegisterCustomOpDomainsAndLibraries(sess.get(), so);
#endif

          if (is_arg_file_name) {
            OrtPybindThrowIfError(sess->GetSessionHandle()->Load(arg));
          } else {
            OrtPybindThrowIfError(sess->GetSessionHandle()->Load(arg.data(), arg.size()));
          }
        }

        return sess;
      }))
      .def(
          "initialize_session",
          [ep_registration_fn](PyInferenceSession* sess,
             const std::vector<std::string>& provider_types = {},
             const ProviderOptionsVector& provider_options = {},
             const std::unordered_set<std::string>& disabled_optimizer_names = {}) {
            InitializeSession(sess->GetSessionHandle(),
                              ep_registration_fn,
                              provider_types, 
                              provider_options, 
                              disabled_optimizer_names);
          },
          R"pbdoc(Load a model saved in ONNX or ORT format.)pbdoc")
      .def("run",
           [](PyInferenceSession* sess, std::vector<std::string> output_names,
              std::map<std::string, py::object> pyfeeds, RunOptions* run_options = nullptr)
               -> std::vector<py::object> {
             NameMLValMap feeds;
             for (auto feed : pyfeeds) {
               OrtValue ml_value;
               auto px = sess->GetSessionHandle()->GetModelInputs();
               if (!px.first.IsOK() || !px.second) {
                 throw std::runtime_error("Either failed to get model inputs from the session object or the input def list was null");
               }
               CreateGenericMLValue(px.second, GetAllocator(), feed.first, feed.second, &ml_value);
               ThrowIfPyErrOccured();
               feeds.insert(std::make_pair(feed.first, ml_value));
             }

             std::vector<OrtValue> fetches;
             common::Status status;

             {
               // release GIL to allow multiple python threads to invoke Run() in parallel.
               py::gil_scoped_release release;
               if (run_options != nullptr) {
                 OrtPybindThrowIfError(sess->GetSessionHandle()->Run(*run_options, feeds, output_names, &fetches));
               } else {
                 OrtPybindThrowIfError(sess->GetSessionHandle()->Run(feeds, output_names, &fetches));
               }
             }

             std::vector<py::object> rfetch;
             rfetch.reserve(fetches.size());
             size_t pos = 0;
             for (auto fet : fetches) {
               if (fet.IsTensor()) {
                 rfetch.push_back(AddTensorAsPyObj(fet,nullptr, nullptr));
               } else if (fet.IsSparseTensor()) {
                 rfetch.push_back(GetPyObjectFromSparseTensor(pos, fet, nullptr));
               }  else {
                 rfetch.push_back(AddNonTensorAsPyObj(fet, nullptr, nullptr));
               }
               ++pos;
             }
             return rfetch;
           })
       /// This method accepts a dictionary of feeds (name -> OrtValue) and the list of output_names
       /// and returns a list of python objects representing OrtValues. Each name may represent either
       /// a Tensor, SparseTensor or a TensorSequence.
      .def("run_with_ort_values", [](PyInferenceSession* sess, 
                                     const py::dict& feeds,
                                     const std::vector<std::string>& output_names,
                                     RunOptions* run_options = nullptr) ->  std::vector<OrtValue>{
        NameMLValMap ort_feeds;
        // item is always a copy since dict returns a value and not a ref
        // and Apple XToolChain barks
        for (const auto item : feeds) {
          auto name = item.first.cast<std::string>();
          const OrtValue* ort_value = item.second.cast<const OrtValue*>();
          ort_feeds.emplace(name, *ort_value);
        }

        std::vector<OrtValue> fetches;
        {
          // release GIL to allow multiple python threads to invoke Run() in parallel.
          py::gil_scoped_release release;
          if (run_options != nullptr) {
            OrtPybindThrowIfError(sess->GetSessionHandle()->Run(*run_options, ort_feeds, output_names, &fetches));
          } else {
            OrtPybindThrowIfError(sess->GetSessionHandle()->Run(ort_feeds, output_names, &fetches));
          }
        }
        return fetches;
      })
      .def("end_profiling", [](const PyInferenceSession* sess) -> std::string {
        return sess->GetSessionHandle()->EndProfiling();
      })
      .def_property_readonly("get_profiling_start_time_ns", [](const PyInferenceSession* sess) -> uint64_t {
        return sess->GetSessionHandle()->GetProfiling().GetStartTimeNs();
      })
      .def(
          "get_providers", [](const PyInferenceSession* sess) -> const std::vector<std::string>& {
            return sess->GetSessionHandle()->GetRegisteredProviderTypes();
          },
          py::return_value_policy::reference_internal)
      .def(
          "get_provider_options", [](const PyInferenceSession* sess) -> const ProviderOptionsMap& {
            return sess->GetSessionHandle()->GetAllProviderOptions();
          },
          py::return_value_policy::reference_internal)
      .def_property_readonly(
          "session_options", [](const PyInferenceSession* sess) -> const PySessionOptions& {
            const auto& session_options = sess->GetSessionHandle()->GetSessionOptions();
            return static_cast<const PySessionOptions&>(session_options);
          },
          py::return_value_policy::reference_internal)
      .def_property_readonly(
          "inputs_meta", [](const PyInferenceSession* sess) -> const std::vector<const onnxruntime::NodeArg*>& {
            auto res = sess->GetSessionHandle()->GetModelInputs();
            OrtPybindThrowIfError(res.first);
            return *(res.second);
          },
          py::return_value_policy::reference_internal)
      .def_property_readonly(
          "outputs_meta", [](const PyInferenceSession* sess) -> const std::vector<const onnxruntime::NodeArg*>& {
            auto res = sess->GetSessionHandle()->GetModelOutputs();
            OrtPybindThrowIfError(res.first);
            return *(res.second);
          },
          py::return_value_policy::reference_internal)
      .def_property_readonly(
          "overridable_initializers", [](const PyInferenceSession* sess) -> const std::vector<const onnxruntime::NodeArg*>& {
            auto res = sess->GetSessionHandle()->GetOverridableInitializers();
            OrtPybindThrowIfError(res.first);
            return *(res.second);
          },
          py::return_value_policy::reference_internal)
      .def_property_readonly(
          "model_meta", [](const PyInferenceSession* sess) -> const onnxruntime::ModelMetadata& {
            auto res = sess->GetSessionHandle()->GetModelMetadata();
            OrtPybindThrowIfError(res.first);
            return *(res.second);
          },
          py::return_value_policy::reference_internal)
      .def("run_with_iobinding", [](PyInferenceSession* sess, SessionIOBinding& io_binding, RunOptions* run_options = nullptr) -> void {
        Status status;
        if (!run_options)
          status = sess->GetSessionHandle()->Run(*io_binding.Get());
        else
          status = sess->GetSessionHandle()->Run(*run_options, *io_binding.Get());
        if (!status.IsOK())
          throw std::runtime_error("Error in execution: " + status.ErrorMessage());
      });

  py::enum_<onnxruntime::ArenaExtendStrategy>(m, "ArenaExtendStrategy", py::arithmetic())
      .value("kNextPowerOfTwo", onnxruntime::ArenaExtendStrategy::kNextPowerOfTwo)
      .value("kSameAsRequested", onnxruntime::ArenaExtendStrategy::kSameAsRequested)
      .export_values();
}

#if defined(USE_MIMALLOC_ARENA_ALLOCATOR)
static struct {
  PyMemAllocatorEx mem;
  PyMemAllocatorEx raw;
  PyMemAllocatorEx obj;
} allocators;
#endif

void CreateInferencePybindStateModule(py::module& m) {
  m.doc() = "pybind11 stateful interface to ONNX runtime";
  RegisterExceptions(m);

#if defined(USE_MIMALLOC_ARENA_ALLOCATOR)
  PyMemAllocatorEx alloc;
  alloc.malloc = [](void* ctx, size_t size) {
    ORT_UNUSED_PARAMETER(ctx);
    return mi_malloc(size);
  };

  alloc.calloc = [](void* ctx, size_t nelem, size_t elsize) {
    ORT_UNUSED_PARAMETER(ctx);
    return mi_calloc(nelem, elsize);
  };

  alloc.realloc = [](void* ctx, void* ptr, size_t new_size) {
    if (mi_is_in_heap_region(ptr)) {
      return mi_realloc(ptr, new_size);
    } else {
      PyMemAllocatorEx* a = (PyMemAllocatorEx*)ctx;
      return a->realloc(ctx, ptr, new_size);
    }
  };

  alloc.free = [](void* ctx, void* ptr) {
    if (mi_is_in_heap_region(ptr)) {
      mi_free(ptr);
    } else {
      PyMemAllocatorEx* a = (PyMemAllocatorEx*)ctx;
      a->free(ctx, ptr);
    }
  };

  alloc.ctx = &allocators.raw;
  PyMem_GetAllocator(PYMEM_DOMAIN_RAW, &allocators.raw);
  PyMem_SetAllocator(PYMEM_DOMAIN_RAW, &alloc);

  alloc.ctx = &allocators.mem;
  PyMem_GetAllocator(PYMEM_DOMAIN_MEM, &allocators.mem);
  PyMem_SetAllocator(PYMEM_DOMAIN_MEM, &alloc);

  alloc.ctx = &allocators.obj;
  PyMem_GetAllocator(PYMEM_DOMAIN_OBJ, &allocators.obj);
  PyMem_SetAllocator(PYMEM_DOMAIN_OBJ, &alloc);

#endif

  // Initialization of the module
  ([]() -> void {
    // import_array1() forces a void return value.
    import_array1();
  })();

  Environment& env = GetEnv();

  addGlobalMethods(m, env);
  addObjectMethods(m, env, RegisterExecutionProviders);
  addOrtValueMethods(m);
  addSparseTensorMethods(m);
  addIoBindingMethods(m);

#if !defined(__APPLE__) && \
    (!defined(ORT_MINIMAL_BUILD) || defined(ORT_EXTENDED_MINIMAL_BUILD) || defined(ORT_MINIMAL_BUILD_CUSTOM_OPS))
  Ort::SessionOptions tmp_options;
  if (!InitProvidersSharedLibrary()) {
    const logging::Logger& default_logger = logging::LoggingManager::DefaultLogger();
    LOGS(default_logger, WARNING) << "Init provider bridge failed.";
  }
#endif

#ifdef onnxruntime_PYBIND_EXPORT_OPSCHEMA
  addGlobalSchemaFunctions(m);
  addOpSchemaSubmodule(m);
  addOpKernelSubmodule(m);
#endif

}

void InitArray(){
  ([]() -> void {
      // import_array1() forces a void return value.
      import_array1();
    })();
}

// static variable used to create inference session and training session.
static std::unique_ptr<Environment> session_env;

void InitializeEnv() {
  auto initialize = [&]() {
    // Initialization of the module
    InitArray();
    Env::Default().GetTelemetryProvider().SetLanguageProjection(OrtLanguageProjection::ORT_PROJECTION_PYTHON);
    OrtPybindThrowIfError(Environment::Create(std::make_unique<LoggingManager>(
                                                  std::unique_ptr<ISink>{new CLogSink{}},
                                                  Severity::kWARNING, false, LoggingManager::InstanceType::Default,
                                                  &SessionObjectInitializer::default_logger_id),
                                              session_env));

    static bool initialized = false;
    if (initialized) {
      return;
    }
    initialized = true;
  };
  initialize();
}

onnxruntime::Environment& GetEnv() {
  if (!session_env) {
    InitializeEnv();
  }
  return *session_env;
}

}  // namespace python
}  // namespace onnxruntime<|MERGE_RESOLUTION|>--- conflicted
+++ resolved
@@ -665,14 +665,10 @@
 #endif
   } else if (type == kCoreMLExecutionProvider) {
 #if defined(USE_COREML)
-<<<<<<< HEAD
-    return onnxruntime::CreateExecutionProviderFactory_CoreML(0)->CreateProvider();
-=======
 #if !defined(__APPLE__)
       LOGS_DEFAULT(WARNING) << "CoreML execution provider can only be used to generate ORT format model in this build.";
 #endif
       RegisterExecutionProvider(sess, *onnxruntime::CreateExecutionProviderFactory_CoreML(0));
->>>>>>> d4a88cfe
 #endif
   } else {
     // check whether it is a dynamic load EP:

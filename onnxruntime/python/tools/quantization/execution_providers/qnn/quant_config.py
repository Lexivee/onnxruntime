# -------------------------------------------------------------------------
# Copyright (c) Microsoft Corporation. All rights reserved.
# Licensed under the MIT License. See License.txt in the project root for
# license information.
# --------------------------------------------------------------------------
from __future__ import annotations

import copy
import logging
from pathlib import Path
from typing import Any

import numpy as np
import onnx

from ...calibrate import CalibrationDataReader, CalibrationMethod
from ...quant_utils import QuantType
from ...quantize import StaticQuantConfig
from ...tensor_quant_overrides import TensorQuantOverridesHelper
from .mixed_precision_overrides_utils import MixedPrecisionTensorQuantOverridesFixer

Q16_TYPES = {QuantType.QInt16, QuantType.QUInt16}
Q8_TYPES = {QuantType.QInt8, QuantType.QUInt8}
Q4_TYPES = {QuantType.QInt4, QuantType.QUInt4}
OP_TYPES_TO_EXCLUDE = {"Cast"}
MODEL_SIZE_THRESHOLD = 2147483648  # Quant model should use external data if >= 2GB


def warn_unable_to_override(
    node: onnx.NodeProto,
    what_str: str,
    tensor_name: str,
    io_kind: str,
):
    logging.warning(
        f"Unable to override {what_str} for {node.op_type} node's {io_kind} "
        "because it has already been overridden! Check the initial quantization overrides provided "
        "to get_qnn_qdq_config() if the generated QDQ model does not run on QNN EP. "
        f"Node name: {node.name}, {io_kind} name: {tensor_name}"
    )


def get_qnn_qdq_config(
    model_input: str | Path | onnx.ModelProto,
    calibration_data_reader: CalibrationDataReader,
    calibrate_method: CalibrationMethod = CalibrationMethod.MinMax,
    activation_type: QuantType = QuantType.QUInt8,
    weight_type: QuantType = QuantType.QUInt8,
    per_channel: bool = False,
    init_overrides: dict[str, list[dict[str, Any]]] | None = None,
    add_qtype_converts: bool = True,
    activation_symmetric: bool = False,
    weight_symmetric: bool | None = None,
    keep_removable_activations: bool = False,
<<<<<<< HEAD
    int4_per_channel_convs: dict[str, int] | None = None,
    int4_matmuls: list[str] | None = None,
=======
    stride: int | None = None,
>>>>>>> b95982e5
) -> StaticQuantConfig:
    """
    Returns a static quantization configuration suitable for running QDQ models on QNN EP.
    This is done primarily by setting tensor-level quantization overrides.

    Params:
        model_input: Path to the input model file or ModelProto.
        calibration_data_reader: Calibration data reader.
        calibrate_methode: The calibration method. Defaults to MinMax.
        activation_type: The default activation quantization type. Defaults to QUInt8.
        weight_type: The default weight quantization type. Defaults to QUInt8.
        per_channel: Global option that determines if a fixed set of operator types should be quantized per-channel.
            Defaults to false. Alternatively, use the tensor-level `init_overrides` to select individual operators
            and their quantization axes.

            If set, the quantization tool uses per-channel quantization for the following operator types and inputs:
                - Conv:
                    - input[1] on axis 0
                    - input[2] (bias) on axis 0
                - ConvTranspose:
                    - input[1] on axis 1
                    - input[2] (bias) on axis 0
        init_overrides: Initial tensor-level quantization overrides. Defaults to None. This function updates of a copy
            of these overrides with any necessary adjustments and includes them in the returned
            configuration object (i.e., config.extra_options['TensorQuantOverrides']).

            The key is a tensor name and the value is a list of dictionaries. For per-tensor quantization, the list
            contains a single dictionary. For per-channel quantization, the list contains either a dictionary for
            each channel in the tensor or a single dictionary that is assumed to apply to all channels. An 'axis'
            key must be present in the first dictionary for per-channel quantization.

            Each dictionary contains optional overrides with the following keys and values.
                'quant_type' = QuantType : The tensor's quantization data type.
                'axis' = Int             : The per-channel axis. Must be present for per-channel weights.
                'scale' =  Float         : The scale value to use. Must also specify `zero_point` if set.
                'zero_point' = Int       : The zero-point value to use. Must also specify `scale` is set.
                'symmetric' = Bool       : If the tensor should use symmetric quantization. Invalid if also
                                            set `scale` or `zero_point`.
                'reduce_range' = Bool    : If the quantization range should be reduced. Invalid if also
                                            set `scale` or `zero_point`. Only valid for initializers.
                'rmax' = Float           : Override the maximum real tensor value in calibration data.
                                            Invalid if also set `scale` or `zero_point`.
                'rmin' = Float           : Override the minimum real tensor value in calibration data.
                                            Invalid if also set `scale` or `zero_point`.
                'convert' = Dict         : A nested dictionary with the same keys for an activation
                                           tensor that should be converted to another quantization type.
                'convert["recv_nodes"] = Set : Set of node names that consume the converted activation,
                                               other nodes get the original type. If not specified,
                                               assume all consumer nodes get the converted type.
        add_qtype_converts: True if this function should automatically add "convert" entries to the provided
            `init_overrides` to ensure that operators use valid input/output types (activations only).
            Ex: if you override the output of an Add to 16-bit, this option ensures that the activation inputs
            of the Add are also up-converted to 16-bit and that data types for surrounding ops are converted
            appropriately. Refer to the documentation in mixed_precision_overrides_utils.py for additional details.
        activation_symmetric: True if activations should be quantized symmetrically (i.e, rmax == -rmin) by default.
            Defaults to false. For int8 and int16, this results in zero-point values of 0. For uint8 and uin16,
            the zero-point values are 128 and 32,768, respectively.
        weight_symmetric: True if weights should be quantized symmetrically (i.e., rmax == -rmin) by default.
            Defaults to None. If set to None, weight_symmetric is assumed true if the weight_type is a signed int.
        keep_removable_activations: Defaults to false. If true, "removable" activations (e.g., Clip or Relu) will not
                        be removed, and will be explicitly represented in the QDQ model. If false, these activations
                        are automatically removed if activations are asymmetrically quantized. Keeping these activations
                        is necessary if optimizations or EP transformations will later remove
                        QuantizeLinear/DequantizeLinear operators from the model.

    Returns:
        A StaticQuantConfig object
    """
    if weight_symmetric is None:
        weight_symmetric = weight_type in {QuantType.QInt8, QuantType.QInt16}

    model = (
        model_input
        if isinstance(model_input, onnx.ModelProto)
        else onnx.load_model(model_input, load_external_data=False)
    )
    model = onnx.shape_inference.infer_shapes(model)

    op_types = set()
    model_has_external_data = False
    name_to_initializer = {}

    # Build map of initializers (name -> initializer) and
    # check if the model has external data.
    for initializer in model.graph.initializer:
        name_to_initializer[initializer.name] = initializer
        if onnx.external_data_helper.uses_external_data(initializer):
            model_has_external_data = True

    overrides_helper = TensorQuantOverridesHelper(copy.deepcopy(init_overrides) if init_overrides else {})

    if not overrides_helper.empty() and add_qtype_converts:
        # Fix mixed-precision overrides.
        overrides_fixer = MixedPrecisionTensorQuantOverridesFixer.create_from_model(
            overrides_helper, model, activation_type
        )
        overrides_fixer.apply(activation_type, activation_symmetric)

    # Setup quantization overrides for specific operator types to ensure compatibility with QNN EP.
    qnn_compat = QnnCompatibilityOverrides(
        activation_type,
        weight_type,
        activation_symmetric,
        weight_symmetric,
        per_channel,
        overrides_helper,
        name_to_initializer,
    )

    for node in model.graph.node:
        op_types.add(node.op_type)

        if int4_per_channel_convs and node.name in int4_per_channel_convs and node.op_type in ("Conv", "ConvTranspose"):
            if node.input[1] and node.input[1] in name_to_initializer:
                weight = name_to_initializer[node.input[1]]
                if len(weight.dims) >= 3:
                    axis = 0 if node.op_type == "Conv" else 1
                    if int4_per_channel_convs[node.name] != axis:
                        raise ValueError(
                            f"{node.op_type} only supports per-channel quantization on axis {axis} of input[1]"
                        )
                    num_chans = weight.dims[axis]
                    if num_chans > 1:
                        overrides_helper[weight.name] = [
                            {"quant_type": QuantType.QInt4, "axis": axis, "symmetric": True}
                        ]
        elif int4_matmuls and node.name in int4_matmuls and node.op_type == "MatMul":
            for input_name in node.input:
                has_initializer = False
                if input_name and input_name in name_to_initializer:
                    has_initializer = True
                    overrides_helper[input_name] = [{"quant_type": QuantType.QInt4, "symmetric": True}]

            if not has_initializer:
                raise ValueError(
                    f"Expected MatMul node {node.name} to have an initializer input to quantize to int4, "
                    "but all inputs are dynamic."
                )
        else:
            qnn_compat.process_node(node)

    extra_options = {
        "MinimumRealRange": 0.0001,
        "DedicatedQDQPair": False,  # Let ORT optimizer duplicate DQ nodes
        "QDQKeepRemovableActivations": keep_removable_activations,
        "TensorQuantOverrides": overrides_helper.get_dict(),
        "ActivationSymmetric": activation_symmetric,
        "WeightSymmetric": weight_symmetric,
        "CalibStridedMinMax": stride,
    }

    # ONNX opset < 21 does not support 16-bit quantization, so must use 'com.microsoft' domain
    # on Q/DQ operators if using 16-bit or 4-bit quantization.
    onnx_opset = next(x for x in model.opset_import if x.domain == "" or x.domain == "ai.onnx")
    if onnx_opset.version < 21:
        opset21_types = Q16_TYPES.union(Q4_TYPES)
        overrides_have_opset21_types = any(t in opset21_types for t in overrides_helper.get_quant_types())
        if activation_type in opset21_types or weight_type in opset21_types or overrides_have_opset21_types:
            extra_options["UseQDQContribOps"] = True

    return StaticQuantConfig(
        calibration_data_reader,
        calibrate_method=calibrate_method,
        activation_type=activation_type,
        weight_type=weight_type,
        op_types_to_quantize=list(op_types.difference(OP_TYPES_TO_EXCLUDE)),
        per_channel=per_channel,
        use_external_data_format=(model_has_external_data or model.ByteSize() >= MODEL_SIZE_THRESHOLD),
        extra_options=extra_options,
    )


class QnnCompatibilityOverrides:
    """
    Helper that processes nodes to generate quantization overrides that make the resulting QDQ model
    compatible with QNN EP.
    """

    def __init__(
        self,
        default_activation_qtype: QuantType,
        default_weight_qtype: QuantType,
        activation_symmetric: bool,
        weight_symmetric: bool,
        per_channel: bool,
        overrides: TensorQuantOverridesHelper,
        initializers: dict[str, onnx.TensorProto],
    ):
        self.default_activation_qtype = default_activation_qtype
        self.default_weight_qtype = default_weight_qtype
        self.activation_symmetric = activation_symmetric
        self.weight_symmetric = weight_symmetric
        self.per_channel = per_channel
        self.overrides = overrides
        self.initializers = initializers

        self.process_fns = {
            "MatMul": self._process_matmul,
            "LayerNormalization": self._process_layernorm,
            "Sigmoid": self._process_sigmoid,
            "Tanh": self._process_tanh,
        }

    def process_node(self, node: onnx.NodeProto):
        process_fn = self.process_fns.get(node.op_type)

        if process_fn is not None:
            process_fn(node)

    def _make_static_inputs_use_default_weight_type(self, node: onnx.NodeProto):
        """
        Overrides initializer input(s) to use the default weight type if:
        - The default weight type is 8-bit
        - One of the inputs is a 16-bit activation
        - The other input is an initializer (per-tensor quantized)

        This is necessary because the quantization tool does not assign MatMul or LayerNorm initializer
        inputs the default weight type. Instead, it assigns the default activation type.
        """
        if self.default_weight_qtype not in Q8_TYPES:
            return

        input_16bit_act_name = None
        input_weight_name = None

        # Loop through first 2 inputs to find a 16-bit activation and a (per-tensor) weight.
        for i in range(2):
            input_name = node.input[i]
            if not input_name:
                continue

            is_weight = input_name in self.initializers
            qtype_info = self.overrides.get_node_input_qtype_info(
                input_name,
                node.name,
                default_qtype=None if is_weight else self.default_activation_qtype,
            )

            if qtype_info.axis is not None:
                return  # Don't process MatMul with a per-channel quantized input.

            if (
                is_weight
                and qtype_info.quant_type == self.default_weight_qtype
                and qtype_info.symmetric == self.weight_symmetric
            ):
                return  # Return. Weight is already overridden to use the desired weight type.

            if is_weight:
                input_weight_name = input_name
            elif qtype_info.quant_type in Q16_TYPES:
                input_16bit_act_name = input_name

        # Override initializer input to use the default weight type.
        if input_16bit_act_name and input_weight_name:
            did_update = self.overrides.update_tensor_overrides(
                input_weight_name,
                {"quant_type": self.default_weight_qtype, "symmetric": self.weight_symmetric},
                overwrite=False,
            )

            if not did_update:
                warn_unable_to_override(node, "quant_type/symmetric", input_weight_name, "input weight")

    def _process_matmul(self, node: onnx.NodeProto):
        assert node.op_type == "MatMul", f"Expected MatMul, but got {node.op_type}"

        if not self.per_channel:
            self._make_static_inputs_use_default_weight_type(node)
            return

        # QNN does not support per-channel MatMul. However, the ORT quantization tool attempts to use per-channel
        # quantization for MatMul by default *if* the global per_channel setting is enabled. So, we need to
        # provide explicit per-tensor quantization overrides for MatMul if per_channel is enabled and
        # the user did not provide any other overrides.
        for input_name in node.input:
            is_weight_no_overrides = input_name in self.initializers and input_name not in self.overrides
            if is_weight_no_overrides:
                self.overrides.update_tensor_overrides(
                    input_name,
                    {"quant_type": self.default_weight_qtype, "symmetric": self.weight_symmetric},
                )

    def _process_layernorm(self, node: onnx.NodeProto):
        assert node.op_type == "LayerNormalization", f"Expected LayerNormalization, but got {node.op_type}"

        if not self.per_channel:
            self._make_static_inputs_use_default_weight_type(node)
            return

        has_weight_no_overrides = node.input[1] in self.initializers and node.input[1] not in self.overrides
        has_bias_no_overrides = (
            len(node.input) > 2
            and node.input[2]
            and node.input[2] in self.initializers
            and node.input[2] not in self.overrides
        )

        if has_weight_no_overrides or has_bias_no_overrides:
            # TODO: Make bias input not per-channel. QNN needs it to be per-tensor, but quantizer
            # tries to makes it per-channel if the weight is also per-channel.
            raise ValueError(
                "get_qnn_qdq_config() does not currently support the global per_channel option with LayerNormalization."
                " Please try using custom overrides that make bias per-tensor quantized."
            )

    def _process_sigmoid(self, node: onnx.NodeProto):
        """
        Overrides 16-bit Sigmoid's output scale and zero-point as per QNN requirements.
        """
        assert node.op_type == "Sigmoid", f"Expected Sigmoid, but got {node.op_type}"
        output_type = self.overrides.get_node_output_qtype_info(
            node.output[0], self.default_activation_qtype
        ).quant_type

        if output_type == QuantType.QUInt16:
            self.overrides.update_tensor_overrides(
                node.output[0],
                {
                    "quant_type": output_type,
                    "scale": np.array(1.0 / 65536.0, dtype=np.float32),
                    "zero_point": np.array(0, dtype=np.uint16),
                },
            )
        elif output_type == QuantType.QInt16:
            self.overrides.update_tensor_overrides(
                node.output[0],
                {
                    "quant_type": output_type,
                    "scale": np.array(1.0 / 32768.0, dtype=np.float32),
                    "zero_point": np.array(0, dtype=np.int16),
                },
            )

    def _process_tanh(self, node: onnx.NodeProto):
        """
        Overrides 16-bit Tanh's output scale and zero-point as per QNN requirements.
        """
        assert node.op_type == "Tanh", f"Expected Tanh, but got {node.op_type}"
        output_type = self.overrides.get_node_output_qtype_info(
            node.output[0], self.default_activation_qtype
        ).quant_type

        if output_type == QuantType.QUInt16:
            self.overrides.update_tensor_overrides(
                node.output[0],
                {
                    "quant_type": output_type,
                    "scale": np.array(1.0 / 32768.0, dtype=np.float32),
                    "zero_point": np.array(32768, dtype=np.uint16),
                },
            )
        elif output_type == QuantType.QInt16:
            self.overrides.update_tensor_overrides(
                node.output[0],
                {
                    "quant_type": output_type,
                    "scale": np.array(1.0 / 32768.0, dtype=np.float32),
                    "zero_point": np.array(0, dtype=np.int16),
                },
            )<|MERGE_RESOLUTION|>--- conflicted
+++ resolved
@@ -52,12 +52,9 @@
     activation_symmetric: bool = False,
     weight_symmetric: bool | None = None,
     keep_removable_activations: bool = False,
-<<<<<<< HEAD
+    stride: int | None = None,
     int4_per_channel_convs: dict[str, int] | None = None,
     int4_matmuls: list[str] | None = None,
-=======
-    stride: int | None = None,
->>>>>>> b95982e5
 ) -> StaticQuantConfig:
     """
     Returns a static quantization configuration suitable for running QDQ models on QNN EP.

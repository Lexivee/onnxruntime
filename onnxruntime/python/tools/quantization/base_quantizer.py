# -------------------------------------------------------------------------
# Copyright (c) Microsoft Corporation. All rights reserved.
# Licensed under the MIT License. See License.txt in the project root for
# license information.
# --------------------------------------------------------------------------
import logging
from typing import Any, Dict

import numpy as np
import onnx
import onnx.numpy_helper

try:
    from onnx.reference.op_run import to_array_extended
except ImportError:
    # old version of onnx.
    to_array_extended = None

from .calibrate import TensorData
from .onnx_model import ONNXModel
from .quant_utils import (
    ONNX_TYPE_TO_NP_TYPE,
    TENSOR_NAME_QUANT_SUFFIX,
    QuantType,
    find_by_name,
    model_has_infer_metadata,
    quantize_data,
    quantize_nparray,
    save_and_reload_model_with_shape_infer,
    tensor_proto_to_array,
)
from .tensor_quant_overrides import TensorQuantOverridesHelper


class QuantizationParams:
    def __init__(self, **data: Dict[str, Any]):
        self.data = {}
        for k, v in data.items():
            if not isinstance(k, str):
                raise TypeError(f"Keys must be strings not {type(k)} for k={k!r}.")
            if not isinstance(v, (int, str, np.ndarray)):
                raise TypeError(f"Values must be numpy arrays, int, float, str not {type(v)} for k={k!r}.")
            if k == "scale" and v.dtype not in (np.float32, np.float16):
                raise ValueError(f"scale must a float32 or float16 numpy element but is {v.dtype} for k={k!r}")
            self.data[k] = v

    def __iter__(self):
        yield from self.data

    def __getitem__(self, key):
        return self.data[key]

    def __len__(self):
        return len(self.data)


class BaseQuantizer:
    def __init__(
        self,
        model,
        per_channel,
        reduce_range,
        weight_qType,
        activation_qType,
        tensors_range,
        nodes_to_quantize,
        nodes_to_exclude,
        op_types_to_quantize,
        extra_options=None,
    ):
        if not model_has_infer_metadata(model):
            model = save_and_reload_model_with_shape_infer(model)
        self.value_infos = {vi.name: vi for vi in model.graph.value_info}
        self.value_infos.update({ot.name: ot for ot in model.graph.output})
        self.value_infos.update({it.name: it for it in model.graph.input})

        self.model = ONNXModel(model)
        self.per_channel = per_channel  # weight-pack per channel
        self.reduce_range = reduce_range

        self.extra_options = extra_options if extra_options else {}
        self.enable_subgraph_quantization = (
            "EnableSubgraph" in self.extra_options and self.extra_options["EnableSubgraph"]
        )
        self.parent = None
        self.force_quantize_no_input_check = (
            "ForceQuantizeNoInputCheck" in self.extra_options and self.extra_options["ForceQuantizeNoInputCheck"]
        )
        self.is_weight_symmetric = self.extra_options.get(
            "WeightSymmetric", weight_qType in (QuantType.QInt8, QuantType.QInt16, QuantType.QFLOAT8E4M3FN)
        )
        self.is_activation_symmetric = self.extra_options.get("ActivationSymmetric", False)
        self.min_real_range = self.extra_options.get("MinimumRealRange")

        self.activation_qType = getattr(activation_qType, "tensor_type", activation_qType)
        self.weight_qType = getattr(weight_qType, "tensor_type", weight_qType)

        """
            Dictionary specifying the min and max values for tensors. It has following format:
                {
                    "param_name": [min, max]
                }
            example:
                {
                    'Conv_3:0': [np.float32(0), np.float32(0.5)],
                    'Conv_4:0': [np.float32(1), np.float32(3.5)]
                }
        """
        if tensors_range is not None and any(map(lambda t: not isinstance(t, TensorData), tensors_range.values())):
            raise TypeError(
                f"tensors_range contains unexpected types {set(type(v) for v in tensors_range.values())}, not TensorData."
            )
        self.tensors_range = tensors_range
        self.nodes_to_quantize = nodes_to_quantize  # specific nodes to quantize
        self.nodes_to_exclude = nodes_to_exclude  # specific nodes to exclude
        self.op_types_to_quantize = op_types_to_quantize

        self.opset_version = self.check_opset_version()

        # Get tensor-level quantization overrides and ensure they are valid.
        self.tensor_quant_overrides = TensorQuantOverridesHelper(self.extra_options.get("TensorQuantOverrides", {}))

        initializer_names = {initzer.name for initzer in self.model.initializer()}
        overrides_valid, overrides_err = self.tensor_quant_overrides.is_valid(
            initializer_names, self.value_infos.keys(), activation_qType
        )
        if not overrides_valid:
            raise ValueError(overrides_err)

        self.tensor_quant_override_qtypes = self.tensor_quant_overrides.get_quant_types()

    def quantize_model(self):
        raise NotImplementedError

    def is_input_a_initializer(self, input_name):
        initializer = find_by_name(input_name, self.model.initializer())
        return initializer is not None

    def is_per_channel(self):
        return self.per_channel

    def is_valid_quantize_weight(self, weight_name):
        weight = find_by_name(weight_name, self.model.initializer())
        if weight is not None:
            return weight.data_type in (onnx.TensorProto.FLOAT, onnx.TensorProto.FLOAT16)
        if (not self.enable_subgraph_quantization) or (self.parent is None):
            return False
        return self.parent.is_valid_quantize_weight(weight_name)

    def should_quantize_node(self, node):
        if (
            self.nodes_to_quantize is not None
            and len(self.nodes_to_quantize) != 0
            and node.name not in self.nodes_to_quantize
        ):
            return False

        if node.op_type not in self.op_types_to_quantize:
            return False

        if self.nodes_to_exclude is not None and node.name in self.nodes_to_exclude:
            return False

        return True

    def check_opset_version(self):
        ai_onnx_domain = [
            opset for opset in self.model.model.opset_import if not opset.domain or opset.domain == "ai.onnx"
        ]
        if len(ai_onnx_domain) != 1:
            raise ValueError("Failed to find proper ai.onnx domain")
        opset_version = ai_onnx_domain[0].version

        if opset_version == 10:
            logging.warning(
                f"The original model opset version is {opset_version}, which does not support node fusions. Please update the model to opset >= 11 for better performance."
            )
            return 10

        if opset_version < 10:
            logging.warning(
                f"The original model opset version is {opset_version}, which does not support quantization. Please update the model to opset >= 11. Updating the model automatically to opset 11. Please verify the quantized model."
            )
            self.model.model.opset_import.remove(ai_onnx_domain[0])
            self.model.model.opset_import.extend([onnx.helper.make_opsetid("", 11)])
            opset_version = 11

        if opset_version < 19 and self.weight_qType == onnx.TensorProto.FLOAT8E4M3FN:
            logging.warning(
                f"The original model opset version is {opset_version}, which does not support quantization to float 8. "
                "Please update the model to opset >= 19. Updating the model automatically to opset 19. "
                "Please verify the quantized model."
            )
            self.model.model.opset_import.remove(ai_onnx_domain[0])
            self.model.model.opset_import.extend([onnx.helper.make_opsetid("", 19)])
            self.model.model.ir_version = 9
            opset_version = 19

        return opset_version

    def quantize_bias_static_impl(self, bias_name, input_scale, weight_scale, beta=1.0):
        """
        Quantized the bias. Zero Point == 0 and Scale == Input_Scale * Weight_Scale
        """

        # get bias
        bias_initializer = find_by_name(bias_name, self.model.initializer())
        bias_data = tensor_proto_to_array(bias_initializer)
        quantized_bias_name = bias_name + TENSOR_NAME_QUANT_SUFFIX

        # quantize bias
        if self.weight_qType == onnx.TensorProto.FLOAT8E4M3FN:
            data = np.asarray(bias_data)
            if data.dtype == np.float16:
                node_qtype = onnx.TensorProto.FLOAT16
            elif data.dtype == np.float32:
                node_qtype = onnx.TensorProto.FLOAT
            else:
                raise TypeError(f"Only float16 or float32 are supported with float 8 but bias dtype is {data.dtype}.")
            quantized_data = data.astype(np.float32)
            bias_scale = np.array([1], dtype=quantized_data.dtype)
            bias_scale_data = bias_scale.reshape(-1)
            packed_bias_initializer = onnx.numpy_helper.from_array(quantized_data, quantized_bias_name)
            self.model.initializer_extend([packed_bias_initializer])
            node_type = "Cast"
        else:
            # calculate scale for bias
            # TODO: This formula should be explained including why the scale is not estimated for the bias as well.
            bias_scale = input_scale * weight_scale * beta

            quantized_data = (np.asarray(bias_data) / bias_scale).round().astype(np.int32)

            # update bias initializer
            bias_np_data = np.asarray(quantized_data, dtype=np.int32).reshape(bias_initializer.dims)
            packed_bias_initializer = onnx.numpy_helper.from_array(bias_np_data, quantized_bias_name)
            self.model.initializer_extend([packed_bias_initializer])
            bias_scale_data = np.asarray(bias_scale, dtype=np.float32).reshape(-1)
            node_type = "DequantizeLinear"
            node_qtype = self.weight_qType

        # update scale initializer
        quantized_bias_scale_name = quantized_bias_name + "_scale"
        packed_bias_scale_initializer = onnx.numpy_helper.from_array(bias_scale_data, quantized_bias_scale_name)
        self.model.initializer_extend([packed_bias_scale_initializer])

        # update zero initializer
        if self.weight_qType == onnx.TensorProto.FLOAT8E4M3FN:
            tensor_type = self.weight_qType
        else:
            tensor_type = onnx.TensorProto.INT32

        quantized_bias_zp_name = quantized_bias_name + "_zero_point"
        if self.weight_qType == onnx.TensorProto.FLOAT8E4M3FN:
            packed_bias_zp_initializer = onnx.helper.make_tensor(quantized_bias_zp_name, self.weight_qType, [1], [0.0])
        elif self.is_per_channel():
            bias_zp_data = np.zeros(bias_scale.shape, dtype=np.int32).reshape(-1)
            packed_bias_zp_initializer = onnx.numpy_helper.from_array(bias_zp_data, quantized_bias_zp_name)
        else:
            packed_bias_zp_initializer = onnx.helper.make_tensor(quantized_bias_zp_name, tensor_type, [], [0])
        self.model.initializer_extend([packed_bias_zp_initializer])

        return (
            quantized_bias_name,
            quantized_bias_scale_name,
            quantized_bias_zp_name,
            bias_scale_data,
            node_type,
            node_qtype,
        )

    def quantize_initializer_impl(self, weight, qType, reduce_range=False, keep_float_weight=False):
        """
        :param weight: TensorProto initializer
        :param qType: type to quantize to
        :param keep_float_weight: Whether to quantize the weight. In some cases, we only want to qunatize scale and zero point.
                                  If keep_float_weight is False, quantize the weight, or don't quantize the weight.
        :return: quantized weight name, zero point name, scale name
        """
        q_weight_name = weight.name + TENSOR_NAME_QUANT_SUFFIX
        zp_name = weight.name + "_zero_point"
        scale_name = weight.name + "_scale"

        # Quantize weight data. Use quantization overrides if provided by the user.
        weight_data = tensor_proto_to_array(weight)
        quant_overrides = self.tensor_quant_overrides.get_per_tensor_overrides(weight.name)
        if "quant_type" in quant_overrides:
            qType = quant_overrides["quant_type"].tensor_type  # noqa: N806

        if "scale" in quant_overrides and "zero_point" in quant_overrides:
            zero_point = np.array(quant_overrides["zero_point"], dtype=ONNX_TYPE_TO_NP_TYPE[qType])
            scale = np.array(quant_overrides["scale"])
            q_weight_data = quantize_nparray(qType, weight_data.flatten(), scale, zero_point)
            assert isinstance(zero_point, np.ndarray), f"Unexpected type {type(zero_point)}"
            assert (
                zero_point.dtype != np.float32 and zero_point.dtype != np.float16
            ), f"Unexpected dtype {zero_point.dtype}"
            assert isinstance(scale, np.ndarray), f"Unexpected type {type(scale)}"

        else:
            _, _, zero_point, scale, q_weight_data = quantize_data(
                weight_data.flatten(),
                qType,
                quant_overrides.get("symmetric", self.is_weight_symmetric),
                reduce_range=quant_overrides.get("reduce_range", self.reduce_range and reduce_range),
                min_real_range=self.min_real_range,
                rmin_override=quant_overrides.get("rmin"),
                rmax_override=quant_overrides.get("rmax"),
            )

            assert isinstance(zero_point, np.ndarray), f"Unexpected type {type(zero_point)}"
            assert (
                zero_point.dtype != np.float32 and zero_point.dtype != np.float16
            ), f"Unexpected dtype {zero_point.dtype}"
            assert isinstance(scale, np.ndarray), f"Unexpected type {type(scale)}"

        scale_dtype = weight.data_type
        scale_initializer = onnx.helper.make_tensor(scale_name, scale_dtype, [], scale.reshape((-1,)).tolist())
        zero_initializer = onnx.helper.make_tensor(zp_name, qType, [], zero_point.reshape((-1,)).tolist())
        self.model.initializer_extend([scale_initializer, zero_initializer])

        if not keep_float_weight:
            if self.weight_qType == onnx.TensorProto.FLOAT8E4M3FN:
                q_weight_initializer = onnx.TensorProto()
                q_weight_initializer.data_type = self.weight_qType
                q_weight_initializer.dims.extend(weight.dims)
                q_weight_initializer.name = q_weight_name
                # Do not remove .flatten().copy() numpy is not clear about data persistence.
                q_weight_initializer.raw_data = q_weight_data.flatten().copy().tobytes()
                if to_array_extended is not None:
                    # This test should not be needed but it helped catch some issues
                    # with data persistence and tobytes.
                    check = to_array_extended(q_weight_initializer)
                    if check.shape != weight_data.shape or check.tobytes() != q_weight_data.tobytes():
                        raise RuntimeError(
                            f"The initializer of shape {weight_data.shape} could not be created, expecting "
                            f"{q_weight_data.tobytes()[:10]}, got {check.tobytes()[:10]} and shape={weight.shape}"
                            f"\nraw={str(q_weight_initializer)[:200]}."
                        )
            else:
                q_weight_data = np.asarray(q_weight_data, dtype=onnx.helper.tensor_dtype_to_np_dtype(qType)).reshape(
                    weight.dims
                )
                q_weight_initializer = onnx.numpy_helper.from_array(q_weight_data, q_weight_name)
            self.model.initializer_extend([q_weight_initializer])

        return q_weight_name, zp_name, scale_name

    def quantize_weight_per_channel_impl(
        self,
        weight_name,
        weight_qType,
        channel_axis,
        reduce_range=True,
        keep_float_weight=False,
    ):
        initializer = find_by_name(weight_name, self.model.initializer())
        if initializer is None:
            raise ValueError("{} is not an initializer", weight_name)

        weights = tensor_proto_to_array(initializer)
        channel_count = weights.shape[channel_axis]
        quant_overrides_for_channels = self.tensor_quant_overrides.get_per_channel_overrides(weight_name, channel_count)

        # If user provides per-channel quantization overrides, all channels must use the same quantization type.
        # So, just use the first channel's type.
        if "quant_type" in quant_overrides_for_channels[0]:
            weight_qType = quant_overrides_for_channels[0]["quant_type"].tensor_type  # noqa: N806

        zero_point_list = []
        scale_list = []
        quantized_per_channel_data_list = []
        for i in range(channel_count):
            per_channel_data = weights.take(i, channel_axis)
            channel_quant_overrides = quant_overrides_for_channels[i]

            if "scale" in channel_quant_overrides and "zero_point" in channel_quant_overrides:
                zero_point = np.array(channel_quant_overrides["zero_point"], dtype=ONNX_TYPE_TO_NP_TYPE[weight_qType])
                scale = np.array(channel_quant_overrides["scale"])
                quantized_per_channel_data = quantize_nparray(
                    weight_qType, per_channel_data.flatten(), scale, zero_point
                )
                assert isinstance(zero_point, np.ndarray), f"Unexpected type {type(zero_point)}"
                assert (
                    zero_point.dtype != np.float32 and zero_point.dtype != np.float16
                ), f"Unexpected dtype {zero_point.dtype}"
                assert isinstance(scale, np.ndarray), f"Unexpected type {type(scale)}"
                assert isinstance(
                    quantized_per_channel_data, np.ndarray
                ), f"Unexpected type {type(quantized_per_channel_data)}"

            else:
                symmetric = channel_quant_overrides.get(
                    "symmetric",
                    (
                        self.is_weight_symmetric
                        or weight_qType in (onnx.TensorProto.INT8, onnx.TensorProto.FLOAT8E4M3FN)
                    ),
                )
                _, _, zero_point, scale, quantized_per_channel_data = quantize_data(
                    per_channel_data.flatten(),
                    weight_qType,
                    symmetric,
                    reduce_range=channel_quant_overrides.get("reduce_range", self.reduce_range and reduce_range),
                    min_real_range=self.min_real_range,
                    rmin_override=channel_quant_overrides.get("rmin"),
                    rmax_override=channel_quant_overrides.get("rmax"),
                )

                assert isinstance(zero_point, np.ndarray), f"Unexpected type {type(zero_point)}"
                assert (
                    zero_point.dtype != np.float32 and zero_point.dtype != np.float16
                ), f"Unexpected dtype {zero_point.dtype}"
                assert isinstance(scale, np.ndarray), f"Unexpected type {type(scale)}"
                assert isinstance(
                    quantized_per_channel_data, np.ndarray
                ), f"Unexpected type {type(quantized_per_channel_data)}"

            zero_point_list.append(zero_point)
            scale_list.append(scale)
            quantized_per_channel_data_list.append(quantized_per_channel_data)

        # combine per_channel_data into one
        reshape_dims = list(weights.shape)  # deep copy
        reshape_dims[channel_axis] = 1  # only one per channel for reshape
        quantized_weights = np.asarray(quantized_per_channel_data_list[0]).reshape(reshape_dims)
        for i in range(1, len(quantized_per_channel_data_list)):
            channel_weights = np.asarray(quantized_per_channel_data_list[i]).reshape(reshape_dims)
            quantized_weights = np.concatenate((quantized_weights, channel_weights), channel_axis)

        q_weight_name = weight_name + TENSOR_NAME_QUANT_SUFFIX
        zp_name = weight_name + "_zero_point"
        scale_name = weight_name + "_scale"

        # Update packed weight, zero point, and scale initializers
        zero_scale_shape = [initializer.dims[channel_axis]]
        scale_initializer = onnx.helper.make_tensor(
            scale_name, initializer.data_type, zero_scale_shape, np.hstack(scale_list).tolist()
        )
        zero_initializer = onnx.helper.make_tensor(
            zp_name, weight_qType, zero_scale_shape, np.hstack(zero_point_list).tolist()
        )

        self.model.initializer_extend([scale_initializer, zero_initializer])

        if not keep_float_weight:
            quantized_weights = np.asarray(
                quantized_weights,
                dtype=onnx.mapping.TENSOR_TYPE_TO_NP_TYPE[weight_qType],
            ).reshape(initializer.dims)
            q_weight_initializer = onnx.numpy_helper.from_array(quantized_weights, q_weight_name)
            self.model.initializer_extend([q_weight_initializer])

        return q_weight_name, zp_name, scale_name

<<<<<<< HEAD
    def adjust_tensor_ranges(self, softmax_0_to_1=False):
=======
    def adjust_tensor_ranges(self):
>>>>>>> cdc5d72b
        if self.tensors_range is None:
            return

        for node in self.model.nodes():
            # adjust tensor_ranges for input of Clip and Relu node
            if node.op_type in ["Clip", "Relu"]:
                if self.is_activation_symmetric:
                    continue
                if not self.should_quantize_node(node):
                    continue
                if len(self.model.input_name_to_nodes()[node.input[0]]) != 1:
                    continue
                if node.input[0] not in self.tensors_range or node.output[0] not in self.tensors_range:
                    continue
                td = self.tensors_range[node.output[0]]
                if not isinstance(td, TensorData):
                    raise TypeError(f"Unexpected type {type(td)} for {node.output[0]!r}.")
                self.tensors_range[node.input[0]] = td
<<<<<<< HEAD
            # Optionally, adjust Softmax to range from 0.0 to 1.0
            elif node.op_type == "Softmax" and softmax_0_to_1:
=======
            # Adjust Softmax to range from 0.0 to 1.0
            elif node.op_type == "Softmax":
>>>>>>> cdc5d72b
                self.tensors_range[node.output[0]] = TensorData(lowest=np.float32(0.0), highest=np.float32(1.0))<|MERGE_RESOLUTION|>--- conflicted
+++ resolved
@@ -452,11 +452,7 @@
 
         return q_weight_name, zp_name, scale_name
 
-<<<<<<< HEAD
-    def adjust_tensor_ranges(self, softmax_0_to_1=False):
-=======
     def adjust_tensor_ranges(self):
->>>>>>> cdc5d72b
         if self.tensors_range is None:
             return
 
@@ -475,11 +471,6 @@
                 if not isinstance(td, TensorData):
                     raise TypeError(f"Unexpected type {type(td)} for {node.output[0]!r}.")
                 self.tensors_range[node.input[0]] = td
-<<<<<<< HEAD
-            # Optionally, adjust Softmax to range from 0.0 to 1.0
-            elif node.op_type == "Softmax" and softmax_0_to_1:
-=======
             # Adjust Softmax to range from 0.0 to 1.0
             elif node.op_type == "Softmax":
->>>>>>> cdc5d72b
                 self.tensors_range[node.output[0]] = TensorData(lowest=np.float32(0.0), highest=np.float32(1.0))
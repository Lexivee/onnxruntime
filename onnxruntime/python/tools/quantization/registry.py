--- conflicted
+++ resolved
@@ -17,12 +17,8 @@
 from .operators.pooling import QLinearPool
 from .operators.qdq_base_operator import QDQOperatorBase
 from .operators.resize import QDQResize, QResize
-<<<<<<< HEAD
 from .operators.softmax import QDQSoftmax, QLinearSoftmax
-from .operators.split import QSplit
-=======
 from .operators.split import QDQSplit, QSplit
->>>>>>> cfa09d16
 from .quant_utils import QuantizationMode
 
 CommonOpsRegistry = {
@@ -77,12 +73,9 @@
     "MaxPool": QDQMaxPool,
     "AveragePool": QDQDirect8BitOp,
     "MatMul": QDQMatMul,
-<<<<<<< HEAD
-    "Softmax": QDQSoftmax,
-=======
     "Split": QDQSplit,
     "Gather": QDQGather,
->>>>>>> cfa09d16
+    "Softmax": QDQSoftmax,
 }
 
 

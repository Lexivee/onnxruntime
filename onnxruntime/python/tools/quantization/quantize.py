# -------------------------------------------------------------------------
# Copyright (c) Microsoft Corporation. All rights reserved.
# Licensed under the MIT License. See License.txt in the project root for
# license information.
# --------------------------------------------------------------------------
import logging
import tempfile
from pathlib import Path
from typing import Union

import onnx

from .calibrate import CalibrationDataReader, CalibrationMethod, TensorsData, create_calibrator
from .onnx_quantizer import ONNXQuantizer
from .qdq_quantizer import QDQQuantizer
from .quant_utils import (
    QuantFormat,
    QuantizationMode,
    QuantType,
    load_model_with_shape_infer,
    model_has_pre_process_metadata,
    save_and_reload_model_with_shape_infer,
)
from .registry import IntegerOpsRegistry, QDQRegistry, QLinearOpsRegistry


class QuantConfig:
    def __init__(
        self,
        activation_type=QuantType.QUInt8,
        weight_type=QuantType.QInt8,
        op_types_to_quantize=None,
        nodes_to_quantize=None,
        nodes_to_exclude=None,
        per_channel=False,
        reduce_range=False,
        use_external_data_format=False,
    ):
        """
        This is the Base class for both Static and Dynamic Quantize Configuration
        Args:
            activation_type:
                quantization data type of activation. Please refer to
                https://onnxruntime.ai/docs/performance/quantization.html for more details on data type selection
            weight_type:
                quantization data type of weight. Please refer to
                https://onnxruntime.ai/docs/performance/quantization.html for more details on data type selection
            op_types_to_quantize:
                specify the types of operators to quantize, like ['Conv'] to quantize Conv only.
                It quantizes all supported operators by default.
            nodes_to_quantize:
                List of nodes names to quantize. When this list is not None only the nodes in this list
                are quantized.
                example:
                [
                    'Conv__224',
                    'Conv__252'
                ]
            nodes_to_exclude:
                List of nodes names to exclude. The nodes in this list will be excluded from quantization
                when it is not None.
            per_channel: quantize weights per channel
            reduce_range:
                quantize weights with 7-bits. It may improve the accuracy for some models running on non-VNNI machine,
                especially for per-channel mode
            use_external_data_format: option used for large size (>2GB) model. Set to False by default.
        """

        nodes_to_exclude = nodes_to_exclude or []
        nodes_to_quantize = nodes_to_quantize or []
        op_types_to_quantize = op_types_to_quantize or []
        self.op_types_to_quantize = op_types_to_quantize
        self.per_channel = per_channel
        self.reduce_range = reduce_range
        self.weight_type = weight_type
        self.activation_type = activation_type
        self.nodes_to_quantize = nodes_to_quantize
        self.nodes_to_exclude = nodes_to_exclude
        self.use_external_data_format = use_external_data_format


class StaticQuantConfig(QuantConfig):
    def __init__(
        self,
        calibration_data_reader: CalibrationDataReader,
        calibrate_method=CalibrationMethod.MinMax,
        quant_format=QuantFormat.QDQ,
        activation_type=QuantType.QInt8,
        weight_type=QuantType.QInt8,
        op_types_to_quantize=None,
        nodes_to_quantize=None,
        nodes_to_exclude=None,
        per_channel=False,
        reduce_range=False,
        use_external_data_format=False,
        extra_options=None,
    ):
        """
        This is the derived class for static Quantize Configuration

        Args:
            calibration_data_reader:
                a calibration data reader. It enumerates calibration data and generates inputs for the original model.
            calibrate_method:
                Current calibration methods supported are MinMax, Entropy and Percentile.
            quant_format: QuantFormat{QOperator, QDQ}.
                QOperator format quantizes the model with quantized operators directly.
                QDQ format quantize the model by inserting QuantizeLinear/DeQuantizeLinear on the tensor.
            extra_options:
                key value pair dictionary for various options in different case. Current used:
                    extra.Sigmoid.nnapi = True/False  (Default is False)
                    ActivationSymmetric = True/False: symmetrize calibration data for activations (default is False).
                    WeightSymmetric = True/False: symmetrize calibration data for weights (default is True).
                    EnableSubgraph = True/False : Default is False. If enabled, subgraph will be quantized.
                                                  Dyanmic mode currently is supported. Will support more in future.
                    ForceQuantizeNoInputCheck = True/False :
                        By default, some latent operators like maxpool, transpose, do not quantize if their input is not
                        quantized already. Setting to True to force such operator always quantize input and so generate
                        quantized output. Also the True behavior could be disabled per node using the nodes_to_exclude.
                    MatMulConstBOnly = True/False:
                        Default is False for static mode. If enabled, only MatMul with const B will be quantized.
                    AddQDQPairToWeight = True/False :
                        Default is False which quantizes floating-point weight and feeds it to solely inserted
                        DeQuantizeLinear node. If True, it remains floating-point weight and inserts both
                        QuantizeLinear/DeQuantizeLinear nodes to weight.
                    OpTypesToExcludeOutputQuantization = list of op type :
                        Default is []. If any op type is specified, it won't quantize the output of ops with this
                        specific op types.
                    DedicatedQDQPair = True/False :
                        Default is False. When inserting QDQ pair, multiple nodes can share a single QDQ pair as their
                        inputs. If True, it will create identical and dedicated QDQ pair for each node.
                    QDQOpTypePerChannelSupportToAxis = dictionary :
                        Default is {}. Set channel axis for specific op type, for example: {'MatMul': 1}, and it's
                        effective only when per channel quantization is supported and per_channel is True. If specific
                        op type supports per channel quantization but not explicitly specified with channel axis,
                        default channel axis will be used.
                    CalibTensorRangeSymmetric = True/False :
                        Default is False. If enabled, the final range of tensor during calibration will be explicitly
                        set to symmetric to central point "0".
                    CalibMovingAverage = True/False :
                        Default is False. If enabled, the moving average of the minimum and maximum values will be
                        computed when the calibration method selected is MinMax.
                    CalibMovingAverageConstant = float :
                        Default is 0.01. Constant smoothing factor to use when computing the moving average of the
                        minimum and maximum values. Effective only when the calibration method selected is MinMax and
                        when CalibMovingAverage is set to True.
                    QuantizeBias = True/False :
                        Default is True which quantizes floating-point biases and it solely inserts
                        a DeQuantizeLinear node. If False, it remains floating-point bias and does not insert
                        any quantization nodes associated with biases.
                        This extra option is only effective when quant_format is QuantFormat.QDQ.
                    SmoothQuant = True/False :
                        Default is False. If enabled, SmoothQuant algorithm will be applied before quantization to do
                        fake input channel quantization.
                    SmoothQuantAlpha = float :
                        Default is 0.5. It only works if SmoothQuant is True. It controls the difficulty of weight
                        and activation quantization. A larger alpha value could be used on models with more significant
                        activation outliers to migrate more quantization difficulty to weights.
                    SmoothQuantFolding = True/False :
                        Default is True. It only works if SmoothQuant is True. If enabled, inserted Mul ops during
                        SmoothQuant will be folded into the previous op if the previous op is foldable.
                    UseQDQContribOps = True/False :
                        Default is False. If enabled, the inserted QuantizeLinear and DequantizeLinear ops will have the
                        `com.microsoft` domain, which forces use of ONNX Runtime's QuantizeLinear and DequantizeLinear
                        contrib op implementations. The contrib op implementations may support features not standardized
                        into the ONNX specification (e.g., 16-bit quantization types).
                    MinimumRealRange = float|None :
                        Default is None. If set to a floating-point value, the calculation of the quantization parameters
                        (i.e., scale and zero point) will enforce a minimum range between rmin and rmax. If (rmax-rmin)
                        is less than the specified minimum range, rmax will be set to rmin + MinimumRealRange. This is
                        necessary for EPs like QNN that require a minimum floating-point range when determining
                        quantization parameters.
                    TensorQuantOverrides = dictionary :
                        Default is {}. Set tensor quantization overrides. The key is a tensor name and the value is a
                        list of dictionaries. For per-tensor quantization, the list contains a single dictionary. For
                        per-channel quantization, the list contains a dictionary for each channel in the tensor.
                        Each dictionary contains optional overrides with the following keys and values.
                            'quant_type' = QuantType : The tensor's quantization data type.
                            'scale' =  Float         : The scale value to use. Must also specify `zero_point` if set.
                            'zero_point' = Int       : The zero-point value to use. Must also specify `scale` is set.
                            'symmetric' = Bool       : If the tensor should use symmetric quantization. Invalid if also
                                                       set `scale` or `zero_point`.
                            'reduce_range' = Bool    : If the quantization range should be reduced. Invalid if also
                                                       set `scale` or `zero_point`.
                            'rmax' = Float           : Override the maximum real tensor value in calibration data.
                                                       Invalid if also set `scale` or `zero_point`.
                            'rmin' = Float           : Override the minimum real tensor value in calibration data.
                                                       Invalid if also set `scale` or `zero_point`.
                    QDQKeepRemovableActivations = True/False:
                        Default is False. If true, "removable" activations (e.g., Clip or Relu) will not be removed, and
                        will be explicitly represented in the QDQ model. If false, these activations are automatically
                        removed if activations are asymmetrically quantized. Keeping these activations is necessary if
                        optimizations or EP transformations will later remove QuantizeLinear/DequantizeLinear
                        operators from the model.
            execution_provider : A enum indicates the Execution Provider such as: CPU, TRT, NNAPI, SNE, etc.
        Raises:
            ValueError: Raise ValueError if execution provider is unknown
        """

        super().__init__(
            activation_type=activation_type,
            weight_type=weight_type,
            op_types_to_quantize=op_types_to_quantize,
            nodes_to_quantize=nodes_to_quantize,
            nodes_to_exclude=nodes_to_exclude,
            per_channel=per_channel,
            reduce_range=reduce_range,
            use_external_data_format=use_external_data_format,
        )
        self.calibration_data_reader = calibration_data_reader
        self.calibrate_method = calibrate_method
        self.quant_format = quant_format
        self.extra_options = extra_options or {}


class DynamicQuantConfig(QuantConfig):
    def __init__(
        self,
        weight_type=QuantType.QInt8,
        op_types_to_quantize=None,
        nodes_to_quantize=None,
        nodes_to_exclude=None,
        per_channel=False,
        reduce_range=False,
        use_external_data_format=False,
        extra_options=None,
    ):
        """
        This is a class for dynamic Quant Configuration

        Args:
            extra_options: key value pair dictionary for various options in different case. Current used:
                extra.Sigmoid.nnapi = True/False  (Default is False)
                ActivationSymmetric = True/False: symmetrize calibration data for activations (default is False).
                WeightSymmetric = True/False: symmetrize calibration data for weights (default is True).
                EnableSubgraph = True/False :
                    Default is False. If enabled, subgraph will be quantized. Dynamic mode currently is supported. Will
                    support more in the future.
                ForceQuantizeNoInputCheck = True/False :
                    By default, some latent operators like maxpool, transpose, do not quantize if their input is not
                    quantized already. Setting to True to force such operator always quantize input and so generate
                    quantized output. Also the True behavior could be disabled per node using the nodes_to_exclude.
                MatMulConstBOnly = True/False:
                    Default is True for dynamic mode. If enabled, only MatMul with const B will be quantized.
            execution_provider : A enum indicates the Execution Provider such as: CPU, TRT, NNAPI, SNE, etc.

        Raises:
            ValueError: Raise ValueError if execution provider is unknown
        """
        super().__init__(
            op_types_to_quantize=op_types_to_quantize,
            per_channel=per_channel,
            reduce_range=reduce_range,
            weight_type=weight_type,
            nodes_to_quantize=nodes_to_quantize,
            nodes_to_exclude=nodes_to_exclude,
            use_external_data_format=use_external_data_format,
        )
        self.extra_options = extra_options or {}


def check_static_quant_arguments(quant_format: QuantFormat, activation_type: QuantType, weight_type: QuantType):
    if activation_type == QuantType.QInt8 and weight_type == QuantType.QUInt8:
        raise ValueError(
            "ONNXRuntime quantization doesn't support data format:"
            "activation_type=QuantType.QInt8, weight_type=QuantType.QUInt8"
        )
    if activation_type != QuantType.QFLOAT8E4M3FN and weight_type == QuantType.QFLOAT8E4M3FN:
        raise ValueError(
            f"ONNXRuntime quantization doesn't support data format: activation_type={activation_type} "
            f"!=QuantType.QFLOAT8E4M3FN, weight_type=QuantType.QFLOAT8E4M3FN."
        )

    if activation_type == QuantType.QFLOAT8E4M3FN and weight_type != QuantType.QFLOAT8E4M3FN:
        raise ValueError(
            "ONNXRuntime quantization doesn't support data format: activation_type=QuantType.QFLOAT8E4M3FN, "
            f"weight_type={weight_type}!=QuantType.QFLOAT8E4M3FN"
        )

    q16_types = [QuantType.QInt16, QuantType.QUInt16]

    if (activation_type in q16_types or weight_type in q16_types) and quant_format != QuantFormat.QDQ:
        raise ValueError("Only QuantFormat.QDQ supports 16-bit quantization types.")

    if activation_type == QuantType.QInt8 and weight_type == QuantType.QInt8 and quant_format != QuantFormat.QDQ:
        logging.warning(
            "Please use QuantFormat.QDQ for activation type QInt8 and weight type QInt8. "
            "Or it will lead to bad performance on x64."
        )


def quantize_static(
    model_input: Union[str, Path, onnx.ModelProto],
    model_output: Union[str, Path],
    calibration_data_reader: CalibrationDataReader,
    quant_format=QuantFormat.QDQ,
    op_types_to_quantize=None,
    per_channel=False,
    reduce_range=False,
    activation_type=QuantType.QInt8,
    weight_type=QuantType.QInt8,
    nodes_to_quantize=None,
    nodes_to_exclude=None,
    use_external_data_format=False,
    calibrate_method=CalibrationMethod.MinMax,
    extra_options=None,
):
    """
    Given an onnx model and calibration data reader, create a quantized onnx model and save it into a file
    It is recommended to use QuantFormat.QDQ format from 1.11 with activation_type = QuantType.QInt8 and weight_type
    = QuantType.QInt8. If model is targeted to GPU/TRT, symmetric activation and weight are required. If model is
    targeted to CPU, asymmetric activation and symmetric weight are recommended for balance of performance and
    accuracy.

    Args:

        model_input: file path of model or ModelProto to quantize
        model_output: file path of quantized model
        calibration_data_reader: a calibration data reader. It
            enumerates calibration data and generates inputs for the
            original model.
        quant_format: QuantFormat{QOperator, QDQ}.
            QOperator format quantizes the model with quantized operators directly.
            QDQ format quantize the model by inserting QuantizeLinear/DeQuantizeLinear on the tensor.
        activation_type:
            quantization data type of activation. Please refer to
            https://onnxruntime.ai/docs/performance/quantization.html for more details on data type selection
        calibrate_method:
            Current calibration methods supported are MinMax and Entropy.
                Please use CalibrationMethod.MinMax or CalibrationMethod.Entropy as options.
        op_types_to_quantize:
                specify the types of operators to quantize, like ['Conv'] to quantize Conv only.
                It quantizes all supported operators by default.
        per_channel: quantize weights per channel
        reduce_range:
            quantize weights with 7-bits. It may improve the accuracy for some models running on non-VNNI machine,
            especially for per-channel mode
        weight_type:
            quantization data type of weight. Please refer to
            https://onnxruntime.ai/docs/performance/quantization.html for more details on data type selection
        nodes_to_quantize:
            List of nodes names to quantize. When this list is not None only the nodes in this list
            are quantized.
            example:
            [
                'Conv__224',
                'Conv__252'
            ]
        nodes_to_exclude:
            List of nodes names to exclude. The nodes in this list will be excluded from quantization
            when it is not None.
        use_external_data_format: option used for large size (>2GB) model. Set to False by default.
        extra_options:
            key value pair dictionary for various options in different case. Current used:
                extra.Sigmoid.nnapi = True/False  (Default is False)
                ActivationSymmetric = True/False: symmetrize calibration data for activations (default is False).
                WeightSymmetric = True/False: symmetrize calibration data for weights (default is True).
                EnableSubgraph = True/False : Default is False. If enabled, subgraph will be quantized.
                                              Dyanmic mode currently is supported. Will support more in the future.
                ForceQuantizeNoInputCheck = True/False :
                    By default, some latent operators like maxpool, transpose, do not quantize if their input is not
                    quantized already. Setting to True to force such operator always quantize input and so generate
                    quantized output. Also, the True behavior could be disabled per node using the nodes_to_exclude.
                MatMulConstBOnly = True/False:
                    Default is False for static mode. If enabled, only MatMul with const B will be quantized.
                AddQDQPairToWeight = True/False :
                    Default is False which quantizes floating-point weight and feeds it to solely inserted
                    DeQuantizeLinear node. If True, it remains floating-point weight and inserts both
                    QuantizeLinear/DeQuantizeLinear nodes to weight.
                OpTypesToExcludeOutputQuantization = list of op type :
                    Default is []. If any op type is specified, it won't quantize the output of ops with this
                    specific op types.
                DedicatedQDQPair = True/False :
                    Default is False. When inserting QDQ pair, multiple nodes can share a single QDQ pair as their
                    inputs. If True, it will create identical and dedicated QDQ pair for each node.
                QDQOpTypePerChannelSupportToAxis = dictionary :
                    Default is {}. Set channel axis for specific op type, for example: {'MatMul': 1}, and it's
                    effective only when per channel quantization is supported and per_channel is True. If specific
                    op type supports per channel quantization but not explicitly specified with channel axis,
                    default channel axis will be used.
                CalibTensorRangeSymmetric = True/False :
                    Default is False. If enabled, the final range of tensor during calibration will be explicitly
                    set to symmetric to central point "0".
                CalibStridedMinMax = Optional[int] :
                    Default is None. If set to an integer, during calculation of the min-max, only stride amount of
                    data will be used and then all results will be merged in the end.
                CalibMovingAverage = True/False :
                    Default is False. If enabled, the moving average of the minimum and maximum values will be
                    computed when the calibration method selected is MinMax.
                CalibMovingAverageConstant = float :
                    Default is 0.01. Constant smoothing factor to use when computing the moving average of the
                    minimum and maximum values. Effective only when the calibration method selected is MinMax and
                    when CalibMovingAverage is set to True.
                CalibMaxIntermediateOutputs = Optional[int] :
                    Default is None. If set to an integer, during calculation of the min-max range of the tensors
                    it will load at max value number of outputs before computing and merging the range. This will
                    produce the same result as all computing with None, but is more memory efficient.
                SmoothQuant = True/False :
                    Default is False. If enabled, SmoothQuant algorithm will be applied before quantization to do
                    fake input channel quantization.
                SmoothQuantAlpha = float :
                    Default is 0.5. It only works if SmoothQuant is True. It controls the difficulty of weight
                    and activation quantization. A larger alpha value could be used on models with more significant
                    activation outliers to migrate more quantization difficulty to weights.
                SmoothQuantFolding = True/False :
                    Default is True. It only works if SmoothQuant is True. If enabled, inserted Mul ops during
                    SmoothQuant will be folded into the previous op if the previous op is foldable.
                UseQDQContribOps = True/False :
                    Default is False. If enabled, the inserted QuantizeLinear and DequantizeLinear ops will have the
                    `com.microsoft` domain, which forces use of ONNX Runtime's QuantizeLinear and DequantizeLinear
                    contrib op implementations. The contrib op implementations may support features not standardized
                    into the ONNX specification (e.g., 16-bit quantization types).
                MinimumRealRange = float|None :
                    Default is None. If set to a floating-point value, the calculation of the quantization parameters
                    (i.e., scale and zero point) will enforce a minimum range between rmin and rmax. If (rmax - rmin)
                    is less than the specified minimum range, rmax will be set to rmin + MinimumRealRange. This is
                    necessary for EPs like QNN that require a minimum floating-point range when determining
                    quantization parameters.
                TensorQuantOverrides = dictionary :
                    Default is {}. Set tensor quantization overrides. The key is a tensor name and the value is a
                    list of dictionaries. For per-tensor quantization, the list contains a single dictionary. For
                    per-channel quantization, the list contains a dictionary for each channel in the tensor.
                    Each dictionary contains optional overrides with the following keys and values.
                        'quant_type' = QuantType : The tensor's quantization data type.
                        'scale' =  Float         : The scale value to use. Must also specify `zero_point` if set.
                        'zero_point' = Int       : The zero-point value to use. Must also specify `scale` is set.
                        'symmetric' = Bool       : If the tensor should use symmetric quantization. Invalid if also
                                                   set `scale` or `zero_point`.
                        'reduce_range' = Bool    : If the quantization range should be reduced. Invalid if also
                                                   set `scale` or `zero_point`.
                        'rmax' = Float           : Override the maximum real tensor value in calibration data.
                                                   Invalid if also set `scale` or `zero_point`.
                        'rmin' = Float           : Override the minimum real tensor value in calibration data.
                                                   Invalid if also set `scale` or `zero_point`.
                QDQKeepRemovableActivations = True/False:
                    Default is False. If true, "removable" activations (e.g., Clip or Relu) will not be removed, and
                    will be explicitly represented in the QDQ model. If false, these activations are automatically
                    removed if activations are asymmetrically quantized. Keeping these activations is necessary if
                    optimizations or EP transformations will later remove QuantizeLinear/DequantizeLinear
                    operators from the model.
    """
    if activation_type == QuantType.QFLOAT8E4M3FN or weight_type == QuantType.QFLOAT8E4M3FN:
        if calibrate_method != CalibrationMethod.Distribution:
            raise ValueError("Only Distribution calibration method is supported for float quantization.")

    extra_options = extra_options or {}
    nodes_to_exclude = nodes_to_exclude or []
    nodes_to_quantize = nodes_to_quantize or []
    op_types_to_quantize = op_types_to_quantize or []
    mode = QuantizationMode.QLinearOps

    if not op_types_to_quantize or len(op_types_to_quantize) == 0:
        q_linear_ops = list(QLinearOpsRegistry.keys())
        qdq_ops = list(QDQRegistry.keys())
        op_types_to_quantize = list(set(q_linear_ops + qdq_ops))

    model = (
        save_and_reload_model_with_shape_infer(model_input)
        if isinstance(model_input, onnx.ModelProto)
        else load_model_with_shape_infer(Path(model_input))
    )

    pre_processed: bool = model_has_pre_process_metadata(model)
    if not pre_processed:
        logging.warning(
            "Please consider to run pre-processing before quantization. Refer to example: "
            "https://github.com/microsoft/onnxruntime-inference-examples/blob/main/quantization/image_classification"
            "/cpu/ReadMe.md "
        )

    calib_extra_options_keys = [
        ("CalibTensorRangeSymmetric", "symmetric"),
        ("CalibMovingAverage", "moving_average"),
        ("CalibMovingAverageConstant", "averaging_constant"),
        ("CalibMaxIntermediateOutputs", "max_intermediate_outputs"),
    ]
    calib_extra_options = {
        key: extra_options.get(name) for (name, key) in calib_extra_options_keys if name in extra_options
    }

    if extra_options.get("SmoothQuant", False):
        import importlib

        try:
            importlib.import_module("neural_compressor.adaptor.ox_utils.smooth_quant")
        except Exception as e:
            logging.error(f"{e}.")
            raise RuntimeError("neural-compressor is not correctly installed. Please check your environment.") from e

        import copy

        from neural_compressor.adaptor.ox_utils.smooth_quant import ORTSmoothQuant

        def inc_dataloader():
            data_reader = copy.deepcopy(calibration_data_reader)
            for data in data_reader:
                yield data, None

        orig_nodes = [i.name for i in model.graph.node]
        dataloader = inc_dataloader()
        sq = ORTSmoothQuant(model_input, dataloader, reduce_range)
        del dataloader
        model = sq.transform(extra_options.get("SmoothQuantAlpha", 0.5), extra_options.get("SmoothQuantFolding", True))
        sq_path = tempfile.TemporaryDirectory(prefix="ort.quant.")
        model_input = Path(sq_path.name).joinpath("sq_model.onnx").as_posix()
        model.save(model_input)
        nodes_to_exclude.extend([i.name for i in model.model.graph.node if i.name not in orig_nodes])
        model = load_model_with_shape_infer(Path(model_input))  # use smooth quant model for calibration

    with tempfile.TemporaryDirectory(prefix="ort.quant.") as quant_tmp_dir:
        if isinstance(model_input, onnx.ModelProto):
            output_path = str(Path(quant_tmp_dir) / "model_input.onnx")
            onnx.save_model(
                model_input,
                output_path,
                save_as_external_data=True,
            )
            model_input = output_path

        calibrator = create_calibrator(
            Path(model_input),
            op_types_to_quantize,
            augmented_model_path=Path(quant_tmp_dir).joinpath("augmented_model.onnx").as_posix(),
            calibrate_method=calibrate_method,
            use_external_data_format=use_external_data_format,
            extra_options=calib_extra_options,
        )
<<<<<<< HEAD
        # TODO: Workaround to save memory.
        del calibrator.model
        calibrator.collect_data(calibration_data_reader)
=======

        stride = extra_options.get("CalibStridedMinMax", None)
        if stride:
            total_data_size = len(calibration_data_reader)
            if total_data_size % stride != 0:
                raise ValueError(f"Total data size ({total_data_size}) is not divisible by stride size ({stride}).")

            for start in range(0, total_data_size, stride):
                end_index = start + stride
                calibration_data_reader.set_range(start_index=start, end_index=end_index)
                calibrator.collect_data(calibration_data_reader)
        else:
            calibrator.collect_data(calibration_data_reader)
>>>>>>> b95982e5
        tensors_range = calibrator.compute_data()
        if not isinstance(tensors_range, TensorsData):
            raise TypeError(
                f"Unexpected type {type(tensors_range)} for tensors_range and calibrator={type(calibrator)}."
            )
        del calibrator

    check_static_quant_arguments(quant_format, activation_type, weight_type)

    if quant_format is QuantFormat.QOperator:
        quantizer = ONNXQuantizer(
            model,
            per_channel,
            reduce_range,
            mode,
            True,  # static
            weight_type,
            activation_type,
            tensors_range,
            nodes_to_quantize,
            nodes_to_exclude,
            op_types_to_quantize,
            extra_options,
        )
    else:
        quantizer = QDQQuantizer(
            model,
            per_channel,
            reduce_range,
            weight_type,
            activation_type,
            tensors_range,
            nodes_to_quantize,
            nodes_to_exclude,
            op_types_to_quantize,
            extra_options,
        )

    quantizer.quantize_model()
    quantizer.model.save_model_to_file(model_output, use_external_data_format)
    if not pre_processed:
        logging.warning(
            "Please consider pre-processing before quantization. See "
            "https://github.com/microsoft/onnxruntime-inference-examples/blob/main/quantization/image_classification"
            "/cpu/ReadMe.md "
        )

    if extra_options.get("SmoothQuant", False):
        sq_path.cleanup()


def quantize_dynamic(
    model_input: Union[str, Path, onnx.ModelProto],
    model_output: Union[str, Path],
    op_types_to_quantize=None,
    per_channel=False,
    reduce_range=False,
    weight_type=QuantType.QInt8,
    nodes_to_quantize=None,
    nodes_to_exclude=None,
    use_external_data_format=False,
    extra_options=None,
):
    """Given an onnx model, create a quantized onnx model and save it into a file

    Args:
        model_input: file path of model or ModelProto to quantize
        model_output: file path of quantized model
        op_types_to_quantize:
            specify the types of operators to quantize, like ['Conv'] to quantize Conv only.
            It quantizes all supported operators by default.
        per_channel: quantize weights per channel
        reduce_range:
            quantize weights with 7-bits. It may improve the accuracy for some models running on non-VNNI machine,
            especially for per-channel mode
        weight_type:
            quantization data type of weight. Please refer to
            https://onnxruntime.ai/docs/performance/quantization.html for more details on data type selection
        nodes_to_quantize:
            List of nodes names to quantize. When this list is not None only the nodes in this list
            are quantized.
            example:
            [
                'Conv__224',
                'Conv__252'
            ]
        nodes_to_exclude:
            List of nodes names to exclude. The nodes in this list will be excluded from quantization
            when it is not None.
        use_external_data_format: option used for large size (>2GB) model. Set to False by default.
        extra_options:
            key value pair dictionary for various options in different case. Current used:
                extra.Sigmoid.nnapi = True/False  (Default is False)
                ActivationSymmetric = True/False: symmetrize calibration data for activations (default is False).
                WeightSymmetric = True/False: symmetrize calibration data for weights (default is True).
                EnableSubgraph = True/False :
                    Default is False. If enabled, subgraph will be quantized. Dynamic mode currently is supported. Will
                    support more in the future.
                ForceQuantizeNoInputCheck = True/False :
                    By default, some latent operators like maxpool, transpose, do not quantize if their input is not
                    quantized already. Setting to True to force such operator always quantize input and so generate
                    quantized output. Also the True behavior could be disabled per node using the nodes_to_exclude.
                MatMulConstBOnly = True/False:
                    Default is True for dynamic mode. If enabled, only MatMul with const B will be quantized.
    """
    extra_options = extra_options or {}
    nodes_to_exclude = nodes_to_exclude or []
    nodes_to_quantize = nodes_to_quantize or []
    op_types_to_quantize = op_types_to_quantize or []

    mode = QuantizationMode.IntegerOps

    if not op_types_to_quantize or len(op_types_to_quantize) == 0:
        op_types_to_quantize = list(IntegerOpsRegistry.keys())

    model = (
        save_and_reload_model_with_shape_infer(model_input)
        if isinstance(model_input, onnx.ModelProto)
        else load_model_with_shape_infer(Path(model_input))
    )

    pre_processed: bool = model_has_pre_process_metadata(model)
    if not pre_processed:
        logging.warning(
            "Please consider to run pre-processing before quantization. Refer to example: "
            "https://github.com/microsoft/onnxruntime-inference-examples/blob/main/quantization/image_classification"
            "/cpu/ReadMe.md "
        )

    if "MatMulConstBOnly" not in extra_options:
        extra_options["MatMulConstBOnly"] = True

    quantizer = ONNXQuantizer(
        model,
        per_channel,
        reduce_range,
        mode,
        False,  # static
        weight_type,
        QuantType.QUInt8,  # dynamic activation only supports uint8
        None,
        nodes_to_quantize,
        nodes_to_exclude,
        op_types_to_quantize,
        extra_options,
    )

    quantizer.quantize_model()
    quantizer.model.save_model_to_file(model_output, use_external_data_format)


def quantize(
    model_input: Union[str, Path, onnx.ModelProto],
    model_output: Union[str, Path],
    quant_config: QuantConfig,
):
    """Quantize a model with QuantConfig.

    Args:
        model_input (str | Path | ModelProto): Path to the model or ModelProto to quantize.
        model_output (str | Path): Path to save the quantized model.
        quant_config (QuantConfig): Quantization Configuration.
    """

    if isinstance(quant_config, StaticQuantConfig):
        quantize_static(
            model_input,
            model_output,
            quant_config.calibration_data_reader,
            calibrate_method=quant_config.calibrate_method,
            quant_format=quant_config.quant_format,
            activation_type=quant_config.activation_type,
            weight_type=quant_config.weight_type,
            op_types_to_quantize=quant_config.op_types_to_quantize,
            nodes_to_quantize=quant_config.nodes_to_quantize,
            nodes_to_exclude=quant_config.nodes_to_exclude,
            per_channel=quant_config.per_channel,
            reduce_range=quant_config.reduce_range,
            use_external_data_format=quant_config.use_external_data_format,
            extra_options=quant_config.extra_options,
        )

    elif isinstance(quant_config, DynamicQuantConfig):
        quantize_dynamic(
            model_input,
            model_output,
            weight_type=quant_config.weight_type,
            op_types_to_quantize=quant_config.op_types_to_quantize,
            nodes_to_quantize=quant_config.nodes_to_quantize,
            nodes_to_exclude=quant_config.nodes_to_exclude,
            per_channel=quant_config.per_channel,
            reduce_range=quant_config.reduce_range,
            use_external_data_format=quant_config.use_external_data_format,
            extra_options=quant_config.extra_options,
        )
    else:
        raise TypeError("Invalid quantization config type, it must be either StaticQuantConfig or DynamicQuantConfig.")<|MERGE_RESOLUTION|>--- conflicted
+++ resolved
@@ -525,11 +525,8 @@
             use_external_data_format=use_external_data_format,
             extra_options=calib_extra_options,
         )
-<<<<<<< HEAD
         # TODO: Workaround to save memory.
         del calibrator.model
-        calibrator.collect_data(calibration_data_reader)
-=======
 
         stride = extra_options.get("CalibStridedMinMax", None)
         if stride:
@@ -543,7 +540,6 @@
                 calibrator.collect_data(calibration_data_reader)
         else:
             calibrator.collect_data(calibration_data_reader)
->>>>>>> b95982e5
         tensors_range = calibrator.compute_data()
         if not isinstance(tensors_range, TensorsData):
             raise TypeError(

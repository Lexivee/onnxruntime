--- conflicted
+++ resolved
@@ -205,13 +205,6 @@
 
     def quantize_bias_tensor(self, bias_name, input_name, weight_name, beta=1.0):
         # If the user provided quantization overrides for this tensor, treat it as a regular weight.
-<<<<<<< HEAD
-        if self.tensor_quant_overrides.get(bias_name, {}):
-            logging.info(
-                f"Quantizing bias tensor '{bias_name}' as a weight due to the presence of user-specified overrides"
-            )
-            self.quantize_weight_tensor(bias_name)
-=======
         if self.tensor_quant_overrides.get(bias_name):
             logging.info(
                 f"Quantizing bias tensor '{bias_name}' as a weight due to the presence of user-specified overrides"
@@ -220,7 +213,6 @@
                 self.quantize_weight_tensor_per_channel(bias_name, 0)
             else:
                 self.quantize_weight_tensor(bias_name)
->>>>>>> bd3974c7
             return
 
         weight = find_by_name(bias_name, self.model.initializer())

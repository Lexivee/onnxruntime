--- conflicted
+++ resolved
@@ -170,12 +170,9 @@
         self.used_scale_zp_map = {}
 
     def _get_and_check_tensor_quant_overrides(self):
-<<<<<<< HEAD
-=======
         """
         Get tensor quantization overrides and check correctness.
         """
->>>>>>> bd3974c7
         tensor_quant_overrides = self.extra_options.get("TensorQuantOverrides", {})
 
         # Validate that compatible/valid overrides are provided.
@@ -183,33 +180,6 @@
             initializer_names = self.model.get_initializer_name_set()
             value_info_names = set(self.value_infos.keys())
             keys_unsupported_with_scale_zp = {"symmetric", "reduce_range", "rmax", "rmin"}
-<<<<<<< HEAD
-            keys_unsupported_for_initializers = {"rmax", "rmin", "scale", "zero_point"}
-
-            for tensor_name, quant_overrides in tensor_quant_overrides.items():
-                if tensor_name not in initializer_names and tensor_name not in value_info_names:
-                    raise ValueError(f"Tensor '{tensor_name}' in TensorQuantOverrides is not present in the model")
-
-                has_scale = "scale" in quant_overrides
-                has_zero_point = "zero_point" in quant_overrides
-                is_initializer = tensor_name in initializer_names
-
-                if is_initializer:
-                    for key in keys_unsupported_for_initializers:
-                        if key in quant_overrides:
-                            raise ValueError(f"Tensor override option '{key}' is invalid for initializers")
-
-                if (has_scale and not has_zero_point) or (has_zero_point and not has_scale):
-                    raise ValueError("Must provide both 'scale' and 'zero_point' if one of the overrides is provided")
-
-                if has_scale:
-                    for key in keys_unsupported_with_scale_zp:
-                        if key in quant_overrides:
-                            raise ValueError(f"Tensor override option '{key}' is invalid with 'scale' and 'zero_point'")
-
-        return tensor_quant_overrides
-
-=======
 
             for tensor_name, quant_overrides_list in tensor_quant_overrides.items():
                 if tensor_name not in initializer_names and tensor_name not in value_info_names:
@@ -280,7 +250,6 @@
 
         return quant_overrides_list
 
->>>>>>> bd3974c7
     # routines for subgraph support
     def quantize_subgraph(self, subgraph, graph_key):
         """
@@ -1086,10 +1055,10 @@
 
         return quantized_input_names, zero_point_names, scale_names, nodes
 
-    def quantize_initializer(self, weight, quant_type, reduce_range=False, keep_float_weight=False):
+    def quantize_initializer(self, weight, qType, reduce_range=False, keep_float_weight=False):
         """
         :param weight: TensorProto initializer
-        :param quant_type: type to quantize to
+        :param qType: type to quantize to
         :param keep_float_weight: Whether to quantize the weight. In some cases, we only want to qunatize scale and zero point.
                                   If keep_float_weight is False, quantize the weight, or don't quantize the weight.
         :return: quantized weight name, zero point name, scale name
@@ -1103,29 +1072,12 @@
                 quantized_value.scale_name,
             )
 
-        # Use quantization overrides if provided by the user.
-        quant_overrides = self.tensor_quant_overrides.get(weight.name, {})
-        if "quant_type" in quant_overrides:
-            quant_type = quant_overrides["quant_type"].tensor_type
-        symmetric = quant_overrides.get("symmetric", self.is_weight_symmetric)
-        reduce_range = quant_overrides.get("reduce_range", self.reduce_range and reduce_range)
-
         q_weight_name = weight.name + TENSOR_NAME_QUANT_SUFFIX
         zp_name = weight.name + "_zero_point"
         scale_name = weight.name + "_scale"
 
         # Quantize weight data. Use quantization overrides if provided by the user.
         weight_data = tensor_proto_to_array(weight)
-<<<<<<< HEAD
-        w_data = weight_data.flatten().tolist()
-        _, _, zero_point, scale, q_weight_data = quantize_data(
-            w_data,
-            quant_type,
-            symmetric,
-            reduce_range,
-            self.min_real_range,
-        )
-=======
         quant_overrides = self.get_per_tensor_quant_overrides(weight.name)
         if "quant_type" in quant_overrides:
             qType = quant_overrides["quant_type"].tensor_type  # noqa: N806
@@ -1143,9 +1095,8 @@
                 rmin_override=quant_overrides.get("rmin"),
                 rmax_override=quant_overrides.get("rmax"),
             )
->>>>>>> bd3974c7
-
-        if quant_type in {
+
+        if qType in {
             onnx.TensorProto.FLOAT8E4M3FN,
             onnx.TensorProto.FLOAT8E4M3FNUZ,
             onnx.TensorProto.FLOAT8E5M2,
@@ -1156,7 +1107,7 @@
         else:
             scale_dtype = onnx_proto.TensorProto.FLOAT
         scale_initializer = onnx.helper.make_tensor(scale_name, scale_dtype, [], [scale])
-        zero_initializer = onnx.helper.make_tensor(zp_name, quant_type, [], [zero_point])
+        zero_initializer = onnx.helper.make_tensor(zp_name, qType, [], [zero_point])
         self.model.initializer_extend([scale_initializer, zero_initializer])
 
         if not keep_float_weight:
@@ -1178,9 +1129,9 @@
                             f"\nraw={str(q_weight_initializer)[:200]}."
                         )
             else:
-                q_weight_data = np.asarray(
-                    q_weight_data, dtype=onnx.mapping.TENSOR_TYPE_TO_NP_TYPE[quant_type]
-                ).reshape(weight.dims)
+                q_weight_data = np.asarray(q_weight_data, dtype=onnx.mapping.TENSOR_TYPE_TO_NP_TYPE[qType]).reshape(
+                    weight.dims
+                )
                 q_weight_initializer = onnx.numpy_helper.from_array(q_weight_data, q_weight_name)
             self.model.initializer_extend([q_weight_initializer])
 
@@ -1199,7 +1150,7 @@
     def quantize_weight_per_channel(
         self,
         weight_name,
-        weight_quant_type,
+        weight_qType,
         channel_axis,
         reduce_range=True,
         keep_float_weight=False,
@@ -1217,20 +1168,6 @@
         if initializer is None:
             raise ValueError("{} is not an initializer", weight_name)
 
-        # Use quantization overrides if provided by the user.
-        quant_overrides = self.tensor_quant_overrides.get(weight_name, {})
-        if "quant_type" in quant_overrides:
-            weight_quant_type = quant_overrides["quant_type"].tensor_type
-
-        symmetric = quant_overrides.get(
-            "symmetric",
-            (
-                self.is_weight_symmetric
-                or weight_quant_type in (onnx_proto.TensorProto.INT8, onnx_proto.TensorProto.FLOAT8E4M3FN)
-            ),
-        )
-        reduce_range = quant_overrides.get("reduce_range", self.reduce_range and reduce_range)
-
         weights = tensor_proto_to_array(initializer)
         channel_count = weights.shape[channel_axis]
         quant_overrides_for_channels = self.get_per_channel_quant_overrides(weight_name, channel_count)
@@ -1245,17 +1182,6 @@
         quantized_per_channel_data_list = []
         for i in range(channel_count):
             per_channel_data = weights.take(i, channel_axis)
-<<<<<<< HEAD
-            rmin, rmax, zero_point, scale, quantized_per_channel_data = quantize_data(
-                per_channel_data.flatten().tolist(),
-                weight_quant_type,
-                symmetric,
-                reduce_range,
-                self.min_real_range,
-            )
-            rmin_list.append(rmin)
-            rmax_list.append(rmax)
-=======
             channel_quant_overrides = quant_overrides_for_channels[i]
 
             if "scale" in channel_quant_overrides and "zero_point" in channel_quant_overrides:
@@ -1281,7 +1207,6 @@
                     rmax_override=channel_quant_overrides.get("rmax"),
                 )
 
->>>>>>> bd3974c7
             zero_point_list.append(zero_point)
             scale_list.append(scale)
             quantized_per_channel_data_list.append(quantized_per_channel_data)
@@ -1313,14 +1238,14 @@
         scale_initializer = onnx.helper.make_tensor(
             scale_name, onnx_proto.TensorProto.FLOAT, zero_scale_shape, scale_list
         )
-        zero_initializer = onnx.helper.make_tensor(zp_name, weight_quant_type, zero_scale_shape, zero_point_list)
+        zero_initializer = onnx.helper.make_tensor(zp_name, weight_qType, zero_scale_shape, zero_point_list)
 
         self.model.initializer_extend([scale_initializer, zero_initializer])
 
         if not keep_float_weight:
             quantized_weights = np.asarray(
                 quantized_weights,
-                dtype=onnx.mapping.TENSOR_TYPE_TO_NP_TYPE[weight_quant_type],
+                dtype=onnx.mapping.TENSOR_TYPE_TO_NP_TYPE[weight_qType],
             ).reshape(initializer.dims)
             q_weight_initializer = onnx.numpy_helper.from_array(quantized_weights, q_weight_name)
             self.model.initializer_extend([q_weight_initializer])
@@ -1394,32 +1319,6 @@
             td = self.tensors_range[tensor_name]
             if not isinstance(td, TensorData):
                 raise TypeError(f"Unexpected type {type(td)} for {tensor_name!r}.")
-<<<<<<< HEAD
-
-            quant_overrides = self.tensor_quant_overrides.get(tensor_name, {})
-
-            quant_type = self.activation_qType
-            if "quant_type" in quant_overrides:
-                quant_type = quant_overrides["quant_type"].tensor_type
-
-            if "scale" in quant_overrides and "zero_point" in quant_overrides:
-                zero, scale = quant_overrides["zero_point"], quant_overrides["scale"]
-            elif quant_type == onnx.TensorProto.FLOAT8E4M3FN:
-                zero, scale = compute_scale_zp_float8(quant_type, td.avg_std[1])
-            else:
-                rmin, rmax = td.range_value
-                if "rmin" in quant_overrides:
-                    rmin = quant_overrides["rmin"]
-                if "rmax" in quant_overrides:
-                    rmax = quant_overrides["rmax"]
-
-                symmetric = quant_overrides.get("symmetric", self.is_activation_symmetric)
-                reduce_range = quant_overrides.get("reduce_range", False)
-
-                qmin, qmax = get_qmin_qmax_for_qType(quant_type, reduce_range=reduce_range, symmetric=symmetric)
-
-                zero, scale = compute_scale_zp(rmin, rmax, qmin, qmax, symmetric, self.min_real_range)
-=======
 
             quant_overrides = self.get_per_tensor_quant_overrides(tensor_name)
 
@@ -1439,7 +1338,6 @@
                 qmin, qmax = get_qmin_qmax_for_qType(quant_type, reduce_range=reduce_range, symmetric=symmetric)
                 zero, scale = compute_scale_zp(rmin, rmax, qmin, qmax, symmetric, self.min_real_range)
 
->>>>>>> bd3974c7
             quantization_params[tensor_name] = QuantizationParams(zero_point=zero, scale=scale, quant_type=quant_type)
 
         return quantization_params
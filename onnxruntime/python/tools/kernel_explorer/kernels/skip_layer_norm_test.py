--- conflicted
+++ resolved
@@ -4,10 +4,7 @@
 # --------------------------------------------------------------------------
 
 import re
-<<<<<<< HEAD
-=======
 import sys
->>>>>>> c9a86fa2
 from itertools import product
 
 import kernel_explorer as ke
@@ -129,13 +126,7 @@
 def profile():
     for dtype in dtypes:
         for bert_size in get_bert_sizes_profile():
-<<<<<<< HEAD
-            for func in dtype_to_funcs(dtype):
-                profile_skip_layer_norm_func(*bert_size, dtype, func)
-            print()
-=======
             profile_with_args(*bert_size, dtype)
->>>>>>> c9a86fa2
 
 
 if __name__ == "__main__":

--- conflicted
+++ resolved
@@ -66,16 +66,10 @@
 import torch
 from transformers import (AutoConfig, AutoTokenizer, AutoModel, GPT2Model)
 
-<<<<<<< HEAD
-def run_onnxruntime(use_gpu, model_names, model_class, precision, batch_sizes, sequence_lengths, repeat_times, input_counts,
-                    optimize_onnx, validate_onnx, cache_dir, onnx_dir, verbose, overwrite, disable_ort_io_binding,
-                    use_raw_attention_mask, thread_num, model_fusion_statistics, model_source):
-=======
 
 def run_onnxruntime(use_gpu, model_names, model_class, precision, batch_sizes, sequence_lengths, repeat_times,
                     input_counts, optimize_onnx, validate_onnx, cache_dir, onnx_dir, verbose, overwrite,
-                    disable_ort_io_binding, use_raw_attention_mask, thread_num, model_fusion_statistics):
->>>>>>> 782ccff2
+                    disable_ort_io_binding, use_raw_attention_mask, thread_num, model_fusion_statistics, model_source):
     import onnxruntime
 
     results = []

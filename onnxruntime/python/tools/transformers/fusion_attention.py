# -------------------------------------------------------------------------
# Copyright (c) Microsoft Corporation.  All rights reserved.
# Licensed under the MIT License.
# --------------------------------------------------------------------------
from logging import getLogger
from typing import List, Optional, Tuple, Union

import numpy as np
from fusion_base import Fusion
from fusion_options import AttentionMaskFormat
from fusion_utils import FusionUtils, NumpyHelper
from onnx import NodeProto, TensorProto, helper, numpy_helper
from onnx_model import OnnxModel

logger = getLogger(__name__)


class AttentionMask:
    """
    Fuse Attention subgraph into one Attention node.
    """

    def __init__(self, model: OnnxModel):
        self.model = model
        # A lookup table with mask input as key, and mask index output as value
        self.mask_indice = {}
        # A lookup table with mask input as key, and cast (to int32) output as value
        self.mask_casted = {}
        self.utils = FusionUtils(model)
        self.mask_format = AttentionMaskFormat.MaskIndexEnd
        self.opset_version = model.get_opset_version()

    def set_mask_format(self, mask_format: AttentionMaskFormat):
        self.mask_format = mask_format

    def set_mask_indice(self, mask, mask_index):
        if mask in self.mask_indice:
            assert mask_index == self.mask_indice[mask]
        self.mask_indice[mask] = mask_index

    def get_first_mask(self):
        assert len(self.mask_indice) > 0
        return next(iter(self.mask_indice))

    def process_mask(self, input: str) -> str:
        if self.mask_format == AttentionMaskFormat.NoMask:
            return None

        if input in self.mask_indice:
            return self.mask_indice[input]

        # Add cast to convert int64 to int32
        if self.model.find_graph_input(input):
            casted, input_name = self.utils.cast_graph_input_to_int32(input)
        else:
            input_name, cast_node = self.utils.cast_input_to_int32(input)
            casted = True

        if casted:
            self.mask_casted[input] = input_name

        # Attention supports int32 attention mask (2D) since 1.4.0
        if self.mask_format == AttentionMaskFormat.AttentionMask:
            self.mask_indice[input] = input_name
            return input_name

        # Add a mask processing node to convert attention mask to mask index (1D)
        output_name = self.model.create_node_name("mask_index")
        if self.opset_version < 13:
            mask_index_node = helper.make_node(
                "ReduceSum",
                inputs=[input_name],
                outputs=[output_name],
                name=self.model.create_node_name("ReduceSum", "MaskReduceSum"),
            )
            mask_index_node.attribute.extend([helper.make_attribute("axes", [1]), helper.make_attribute("keepdims", 0)])
        else:
            # ReduceSum-13: axes is moved from attribute to input
            axes_name = "ort_const_1_reduce_sum_axes"
            if self.model.get_initializer(axes_name) is None:
                self.model.add_initializer(
                    helper.make_tensor(
                        name=axes_name,
                        data_type=TensorProto.INT64,
                        dims=[1],
                        vals=[1],
                    )
                )
            mask_index_node = helper.make_node(
                "ReduceSum",
                inputs=[input_name, axes_name],
                outputs=[output_name],
                name=self.model.create_node_name("ReduceSum", "MaskReduceSum"),
            )
            mask_index_node.attribute.extend([helper.make_attribute("keepdims", 0)])

        self.model.add_node(mask_index_node)

        self.mask_indice[input] = output_name
        return output_name


class FusionAttention(Fusion):
    """
    Fuse Attention subgraph into one Attention node.
    """

    def __init__(
        self,
        model: OnnxModel,
        hidden_size: int,
        num_heads: int,
        attention_mask: AttentionMask,
        use_multi_head_attention: bool = False,
        search_op_types: List[str] = ["SkipLayerNormalization", "LayerNormalization"],  # noqa: B006
    ):
        attention_op_name = "MultiHeadAttention" if use_multi_head_attention else "Attention"
        super().__init__(model, attention_op_name, search_op_types)
        self.hidden_size = hidden_size
        self.num_heads = num_heads
        self.attention_mask = attention_mask
        self.use_multi_head_attention = use_multi_head_attention
        self.mask_filter_value = None

        # Flags to show warning only once
        self.num_heads_warning = True
        self.hidden_size_warning = True

    def get_num_heads_and_hidden_size_from_concat(self, concat: NodeProto) -> Tuple[int, int]:
        """
        Detect num_heads and hidden_size from Concat node in the following subgraph:

        SkipLayerNormalization or EmbedLayerNormalization
                        /        |
                     MatMul    Shape
                        |        |
                       Add     Gather(indices=0)
                        |        |
                        |      Unsqueeze
                        |        |
                        |     Concat (*, -1, 12, 64)
                        |     /
                       Reshape
                          |
                       Transpose
        """
        if len(concat.input) == 4:
            num_heads = self.model.get_constant_value(concat.input[2])
            head_size = self.model.get_constant_value(concat.input[3])
            if (
                isinstance(num_heads, np.ndarray)
                and num_heads.size == 1
                and isinstance(head_size, np.ndarray)
                and head_size.size == 1
            ):
                return num_heads[0], num_heads[0] * head_size[0]

        return self.num_heads, self.hidden_size

    def get_num_heads_and_hidden_size(self, reshape_q: NodeProto) -> Tuple[int, int]:
        """Detect num_heads and hidden_size from a reshape node.

        Args:
            reshape_q (NodeProto): reshape node for Q

        Returns:
            Tuple[int, int]: num_heads and hidden_size
        """
        # we assume that reshape fusion has done, so the shape is a tensor like [0, 0, num_heads, head_size]
        q_shape = self.model.get_initializer(reshape_q.input[1])
        if q_shape is None:
            concat = self.model.get_parent(reshape_q, 1)
            if concat is not None and concat.op_type == "Concat":
                return self.get_num_heads_and_hidden_size_from_concat(concat)
            logger.debug(f"{reshape_q.input[1]} is not initializer.")
            return self.num_heads, self.hidden_size  # Fall back to user specified value

        q_shape_value = NumpyHelper.to_array(q_shape)
        if len(q_shape_value) != 4 or (q_shape_value[2] <= 0 or q_shape_value[3] <= 0):
            logger.debug(f"q_shape_value={q_shape_value}. Expected value are like [0, 0, num_heads, head_size].")
            return self.num_heads, self.hidden_size  # Fall back to user specified value

        num_heads = q_shape_value[2]
        head_size = q_shape_value[3]
        hidden_size = num_heads * head_size

        if self.num_heads > 0 and num_heads != self.num_heads:
            if self.num_heads_warning:
                logger.warning(f"--num_heads is {self.num_heads}. Detected value is {num_heads}. Using detected value.")
                self.num_heads_warning = False  # Do not show the warning more than once

        if self.hidden_size > 0 and hidden_size != self.hidden_size:
            if self.hidden_size_warning:
                logger.warning(
                    f"--hidden_size is {self.hidden_size}. Detected value is {hidden_size}. Using detected value."
                )
                self.hidden_size_warning = False  # Do not show the warning more than once

        return num_heads, hidden_size

    def get_add_qk_str(self, add_qk: NodeProto):
        shape_infer = self.model.infer_runtime_shape(update=True)
        if shape_infer is None:
            return

        input_0_shape = shape_infer.get_edge_shape(add_qk.input[0])
        input_1_shape = shape_infer.get_edge_shape(add_qk.input[1])

        if input_0_shape is None or input_1_shape is None:
            logger.debug(f"one of the inputs of {add_qk} is None")
            return None

        if input_0_shape != input_1_shape:
            logger.debug(f"the shape of two inputs of {add_qk} is not same")
            return None

        return add_qk.input[1]

    def concat_kv(self, past_k: str, past_v: str) -> str:
        """Concatenate past_k and past_v inputs to create past_kv input.

        Args:
            past_k (str): name of past K value
            past_v (str): name of past V value

        Returns:
            kv_output_name (str): name of past KV value
        """
        # Unsqueeze K and V nodes from (B,N,P,H) to (1,B,N,P,H)
        # B = batch size, N = num heads, P = past sequence length, H = head size
        unsqueeze_k_name = self.model.create_node_name("Unsqueeze")
        unsqueeze_v_name = self.model.create_node_name("Unsqueeze")
        k_5d_name = (past_k + "_5d").replace(".", "_")
        v_5d_name = (past_v + "_5d").replace(".", "_")

        k_5d = helper.make_node(
            "Unsqueeze",
            inputs=[past_k],
            outputs=[k_5d_name],
            name=unsqueeze_k_name,
            axes=[0],
        )
        v_5d = helper.make_node(
            "Unsqueeze",
            inputs=[past_v],
            outputs=[v_5d_name],
            name=unsqueeze_v_name,
            axes=[0],
        )

        # Add unsqueeze nodes to graph
        self.nodes_to_add.append(k_5d)
        self.nodes_to_add.append(v_5d)
        self.node_name_to_graph_name[unsqueeze_k_name] = self.this_graph_name
        self.node_name_to_graph_name[unsqueeze_v_name] = self.this_graph_name

        # Concat K and V to get one node of size (2,B,N,P,H)
        concat_node_name = self.model.create_node_name("Concat")
        kv_output_name = past_v.replace(".value", ".kv").replace(".", "_").replace("_value", "_kv")
        concat_kv = helper.make_node(
            "Concat",
            inputs=[k_5d_name, v_5d_name],
            outputs=[kv_output_name],
            name=concat_node_name,
            axis=0,
        )

        # Add concat node to graph
        self.nodes_to_add.append(concat_kv)
        self.node_name_to_graph_name[concat_node_name] = self.this_graph_name

        return kv_output_name

    def reshape_kv(self, past_k: str, past_v: str) -> (str, str):
        """Reshape past_k and past_v from 4D to 3D to use as inputs for multihead attention node.

        Args:
            past_k (str): name of past K value of shape 4D
            past_v (str): name of past V value of shape 4D

        Returns:
            k_3d (str): name of past K value of shape 3D
            v_3d (str): name of past V value of shape 3D
        """
        # Reshape past_k and past_v from (B,N,P,H) to (B,P,N*H)
        # B = batch size, N = num heads, P = past seq len, H = head size

        # Create initializer for reshaping past_k and past_v
        new_dims_name = "kv_4d_to_3d"
        new_dims = self.model.get_initializer(new_dims_name)
        if new_dims == None:
            new_dims = numpy_helper.from_array(np.array([0, -1, self.model.hidden_size], dtype='int64'), name=new_dims_name)
            self.model.add_initializer(new_dims, self.this_graph_name)

        reshape_k_name = self.model.create_node_name("Reshape")
        reshape_v_name = self.model.create_node_name("Reshape")
        k_3d_name = (past_k + "_3d").replace(".", "_")
        v_3d_name = (past_v + "_3d").replace(".", "_")

        k_3d = helper.make_node(
            "Reshape",
            inputs=[past_k, new_dims_name],
            outputs=[k_3d_name],
            name=reshape_k_name,
        )
        v_3d = helper.make_node(
            "Reshape",
            inputs=[past_v, new_dims_name],
            outputs=[v_3d_name],
            name=reshape_v_name,
        )

        # Add reshape nodes to graph
        self.nodes_to_add.append(k_3d)
        self.nodes_to_add.append(v_3d)
        self.node_name_to_graph_name[reshape_k_name] = self.this_graph_name
        self.node_name_to_graph_name[reshape_v_name] = self.this_graph_name

        return k_3d_name, v_3d_name

    def split_kv(self, present_k_name: str, present_v_name: str, kv_node: str):
        """Split kv_node containing present KV values into separate present K and present V values.

        Args:
            present_k_name (str): name of output to store present K value in
            present_v_name (str): name of output to store present V value in
            kv_node (str): name of present KV values
        """
        # Split kv_node into present_k and present_v nodes

        # Create initializers for indexing kv_node, whose shape is (2,B,N,P,H)
        k_index, v_index = "index_0", "index_1"
        k_dim = self.model.get_initializer(k_index)
        v_dim = self.model.get_initializer(v_index)
        if k_dim == None:
            k_dim = numpy_helper.from_array(np.array(0, dtype='int64'), name=k_index)
            self.model.add_initializer(k_dim, self.this_graph_name)
        if v_dim == None:
            v_dim = numpy_helper.from_array(np.array(1, dtype='int64'), name=v_index)
            self.model.add_initializer(v_dim, self.this_graph_name)

        # Create nodes to index kv_node
        gather_k_name = self.model.create_node_name("Gather")
        gather_v_name = self.model.create_node_name("Gather")
        present_k = helper.make_node(
            "Gather",
            inputs=[kv_node, k_index],
            outputs=[present_k_name],
            name=gather_k_name,
            axis=0,
        )
        present_v = helper.make_node(
            "Gather",
            inputs=[kv_node, v_index],
            outputs=[present_v_name],
            name=gather_v_name,
            axis=0,
        )

        # Add gather nodes to graph
        self.nodes_to_add.append(present_k)
        self.nodes_to_add.append(present_v)
        self.node_name_to_graph_name[gather_k_name] = self.this_graph_name
        self.node_name_to_graph_name[gather_v_name] = self.this_graph_name

    def transpose_kv(self, past_k: str, past_v: str):
        """Transpose past_k and past_v from (B,N,P,H) to (B,P,N,H)

        Args:
            past_k (str): name of past K value of shape (B,N,P,H)
            past_v (str): name of past V value of shape (B,N,P,H)

        Returns:
            past_k_transpose (str): name of past K value of shape (B,P,N,H)
            past_v_transpose (str): name of past V value of shape (B,P,N,H)
        """
        past_k_transpose = (past_k + "_transposed").replace(".", "_")
        past_v_transpose = (past_v + "_transposed").replace(".", "_")
        transpose_k_name = self.model.create_node_name("Transpose")
        transpose_v_name = self.model.create_node_name("Transpose")
        
        transpose_k = helper.make_node(
            "Transpose",
            inputs=[past_k],
            outputs=[past_k_transpose],
            name=transpose_k_name,
            perm=[0,2,1,3],
        )
        transpose_v = helper.make_node(
            "Transpose",
            inputs=[past_v],
            outputs=[past_v_transpose],
            name=transpose_v_name,
            perm=[0,2,1,3],
        )

        # Add reshape nodes to graph
        self.nodes_to_add.append(transpose_k)
        self.nodes_to_add.append(transpose_v)
        self.node_name_to_graph_name[transpose_k_name] = self.this_graph_name
        self.node_name_to_graph_name[transpose_v_name] = self.this_graph_name

        return past_k_transpose, past_v_transpose

    def create_packed_qkv_matmul_node(
        self,
        q_matmul: NodeProto,
        k_matmul: NodeProto,
        v_matmul: NodeProto,
        q_add: NodeProto,
        k_add: Union[NodeProto, None],
        v_add: Union[NodeProto, None],
        num_heads: int,
    ) -> Union[NodeProto, None]:
        """Create packed QKV MatMul node before MultiHeadAttention node. 
           This is for the scenario where an Attention node should be created but cannot be created 
           because past_key and past_value are separate inputs and not one concatenated input.

        Args:
            q_matmul (NodeProto): name of MatMul from Q path - (batch_size, sequence_length, hidden_size)
            k_matmul (NodeProto): name of MatMul from K path - (batch_size, sequence_length, hidden_size)
            v_matmul (NodeProto): name of MatMul from V path - (batch_size, sequence_length, hidden_size)
            q_add (NodeProto): name of Add from Q path
            k_add (NodeProto): name of Add from K path
            v_add (NodeProto): name of Add from V path
            num_heads (int): number of heads

        Returns:
            Union[NodeProto, None]: the node created or None if failed.
        """
        matmul_node_name = self.model.create_node_name("MatMul")

        # Check that input for Q, K, V is the same
        assert q_matmul.input[0] == k_matmul.input[0] and k_matmul.input[0] == v_matmul.input[0]

        # Created packed QKV weight
        q_weight = self.model.get_initializer(q_matmul.input[1])
        k_weight = self.model.get_initializer(k_matmul.input[1])
        v_weight = self.model.get_initializer(v_matmul.input[1])

        qw = NumpyHelper.to_array(q_weight)
        kw = NumpyHelper.to_array(k_weight)
        vw = NumpyHelper.to_array(v_weight)

        assert qw.shape == kw.shape and kw.shape == vw.shape
        d = qw.shape[0] # hidden size

        qkv_weight = np.stack((qw, kw, vw), axis=1).reshape((d, 3 * d))
        qkv_weight_name = matmul_node_name + "_qkv_weight"
        weight = helper.make_tensor(
            name=qkv_weight_name,
            data_type=TensorProto.FLOAT,
            dims=[qkv_weight.shape[0], qkv_weight.shape[1]],
            vals=qkv_weight.flatten().tolist(),
        )
        self.model.add_initializer(weight, self.this_graph_name)

        # Created packed QKV MatMul with output (B, S, 3*D)
        # Output is of the form:
        #
        # [[[Q Q ... Q Q K K ... K K V V ... V V]]]
        #   [Q Q ... Q Q K K ... K K V V ... V V]
        #                     .
        #                     .
        #                     .
        #  [[Q Q ... Q Q K K ... K K V V ... V V]
        #   [Q Q ... Q Q K K ... K K V V ... V V]]]
        qkv_matmul_output = matmul_node_name + "_qkv_out"
        qkv_matmul = helper.make_node(
            "MatMul",
            inputs=[q_matmul.input[0], qkv_weight_name],
            outputs=[qkv_matmul_output],
            name=matmul_node_name,
        )
        self.node_name_to_graph_name[matmul_node_name] = self.this_graph_name

        # Create Slice nodes to access Q, K, V
        q_slice_name = matmul_node_name + "_q_start_index"
        q_start_tensor = helper.make_tensor(name=q_slice_name, data_type=TensorProto.INT64, dims=[1], vals=[0])
        k_slice_name = matmul_node_name + "_k_start_index"
        k_start_tensor = helper.make_tensor(name=k_slice_name, data_type=TensorProto.INT64, dims=[1], vals=[d])
        v_slice_name = matmul_node_name + "_v_start_index"
        v_start_tensor = helper.make_tensor(name=v_slice_name, data_type=TensorProto.INT64, dims=[1], vals=[2 * d])
        end_of_qkv_name = matmul_node_name + "_end_of_qkv_index"
        end_of_qkv_tensor = helper.make_tensor(name=end_of_qkv_name, data_type=TensorProto.INT64, dims=[1], vals=[3 * d])
        qkv_last_axis_name = matmul_node_name + "_qkv_last_axis"
        qkv_axis_tensor = helper.make_tensor(name=qkv_last_axis_name, data_type=TensorProto.INT64, dims=[1], vals=[-1])
                
        self.model.add_initializer(q_start_tensor, self.this_graph_name)
        self.model.add_initializer(k_start_tensor, self.this_graph_name)
        self.model.add_initializer(v_start_tensor, self.this_graph_name)
        self.model.add_initializer(end_of_qkv_tensor, self.this_graph_name)
        self.model.add_initializer(qkv_axis_tensor, self.this_graph_name)

        q_slice_output = matmul_node_name + "_q_out"
        q_slice = helper.make_node(
            "Slice",
            inputs=[qkv_matmul_output, q_slice_name, k_slice_name, qkv_last_axis_name],
            outputs=[q_slice_output],
            name=self.model.create_node_name("Slice")
        )
        self.node_name_to_graph_name[q_slice.name] = self.this_graph_name
        k_slice_output = matmul_node_name + "_k_out"
        k_slice = helper.make_node(
            "Slice",
            inputs=[qkv_matmul_output, k_slice_name, v_slice_name, qkv_last_axis_name],
            outputs=[k_slice_output],
            name=self.model.create_node_name("Slice")
        )
        self.node_name_to_graph_name[k_slice.name] = self.this_graph_name
        v_slice_output = matmul_node_name + "_v_out"
        v_slice = helper.make_node(
            "Slice",
            inputs=[qkv_matmul_output, v_slice_name, end_of_qkv_name, qkv_last_axis_name],
            outputs=[v_slice_output],
            name=self.model.create_node_name("Slice")
        )
        self.node_name_to_graph_name[v_slice.name] = self.this_graph_name

        # Add nodes to graph
        self.nodes_to_add.extend([qkv_matmul, q_slice, k_slice, v_slice])
        return q_slice, k_slice, v_slice

    def create_multihead_attention_node(
        self,
        q_matmul: NodeProto,
        k_matmul: Union[NodeProto, str, None],
        v_matmul: Union[NodeProto, str, None],
        q_add: NodeProto,
        k_add: Union[NodeProto, None],
        v_add: Union[NodeProto, None],
        num_heads: int,
        hidden_size: int,
        output: str,
        key_padding_mask: str = "",
        add_qk: str = "",
        past_k: str = "",
        past_v: str = "",
        present_k: str = "",
        present_v: str = "",
        packed_qkv: bool = False,
    ) -> Union[NodeProto, None]:
        """Create a MultiHeadAttention node.

        Args:
            q_matmul (NodeProto): name of MatMul from Q path - (batch_size, sequence_length, hidden_size)
            k_matmul (NodeProto): name of MatMul from K path - (batch_size, sequence_length, hidden_size) or (batch_size, num_heads, past_sequence_length, head_size)
            v_matmul (NodeProto): name of MatMul from V path - (batch_size, sequence_length, hidden_size) or (batch_size, num_heads, past_sequence_length, head_size)
            q_add (NodeProto): name of Add from Q path
            k_add (NodeProto): name of Add from K path
            v_add (NodeProto): name of Add from V path
            num_heads (int): number of attention heads. If a model is pruned, it is the number of heads after pruning.
            hidden_size (int): hidden dimension. If a model is pruned, it is the hidden dimension after pruning.
            output (str): output name of MHA
            key_padding_mask (str): name of key padding mask
            add_qk (str): name of add after Q x K'
            past_k (str): name of past K value - (batch_size, num_heads, past_sequence_length, head_size)
            past_v (str): name of past V value - (batch_size, num_heads, past_sequence_length, head_size)
            present_k (str): name of present K value - (batch_size, num_heads, sequence_length, head_size)
            present_v (str): name of present V value - (batch_size, num_heads, sequence_length, head_size)
            packed_qkv (bool): whether to combine MatMuls from Q, K, V paths 
                               Note: This is for the scenario where an Attention node should be created but cannot be created
                               because past_key and past_value are separate inputs and not one concatenated input.
            
        Returns:
            Union[NodeProto, None]: the node created or None if failed.
        """
        # B = batch size, N = num heads, P = past seq len, H = head size
        assert num_heads > 0

        if hidden_size > 0 and (hidden_size % num_heads) != 0:
            logger.debug(f"input hidden size {hidden_size} is not a multiple of num of heads {num_heads}")
            return None

        graph_input_names = set([node.name for node in self.model.graph().input])
        graph_output_names = set([node.name for node in self.model.graph().output])
        mha_node_name = self.model.create_node_name("Attention")

        # Add initial Q/K/V inputs for MHA
        mha_inputs = []
        if packed_qkv:
            q_slice, k_slice, v_slice = self.create_packed_qkv_matmul_node(q_matmul, k_matmul, v_matmul, q_add, k_add, v_add, num_heads)
            mha_inputs.extend([q_slice.output[0], k_slice.output[0], v_slice.output[0]])
        elif type(k_matmul) == NodeProto and type(v_matmul) == NodeProto:
            mha_inputs.extend([q_matmul.output[0], k_matmul.output[0], v_matmul.output[0]])
        elif type(k_matmul) == str and type(v_matmul) == str and k_matmul in graph_input_names and v_matmul in graph_input_names:
            mha_inputs.extend([q_matmul.output[0], k_matmul, v_matmul])
        else:
            return None

        # Create combined Q/K/V bias
        q_bias = self.model.get_initializer(q_add.input[1]) or self.model.get_initializer(q_add.input[0])
        qb = NumpyHelper.to_array(q_bias)
        kb, vb = None, None
        if k_add is not None:
            k_bias = self.model.get_initializer(k_add.input[1]) or self.model.get_initializer(k_add.input[0])
            kb = NumpyHelper.to_array(k_bias)
        else:
            kb = np.zeros_like(qb)
        if v_add is not None:
            v_bias = self.model.get_initializer(v_add.input[1]) or self.model.get_initializer(v_add.input[0])            
            vb = NumpyHelper.to_array(v_bias)
        else:
            vb = np.zeros_like(qb)

        qkv_bias = np.stack((qb, kb, vb), axis=0)
        qkv_bias_dim = 3 * np.prod(qb.shape)

        bias_name = mha_node_name + "_qkv_bias"
        bias = helper.make_tensor(
            name=bias_name,
            data_type=TensorProto.FLOAT,
            dims=[qkv_bias_dim],
            vals=qkv_bias.flatten().tolist(),
        )

        # Convert bias to FP16 if model is using FP16
        if q_bias.data_type == 10:
            bias.CopyFrom(numpy_helper.from_array(NumpyHelper.to_array(bias).astype(np.float16), bias.name))
        self.model.add_initializer(bias, self.this_graph_name)

        # Add bias to inputs for MHA
        mha_inputs.append(bias_name)

        # Add optional inputs for MHA
        if past_k != "" and past_v != "" and past_k in graph_input_names and past_v in graph_input_names:
            mha_inputs.extend([
                key_padding_mask,
                add_qk,
                past_k,
                past_v,
            ])

        # Add outputs for MHA
        mha_outputs = [output]
        if present_k != "" and present_v != "" and present_k in graph_output_names and present_v in graph_output_names:
            mha_outputs.extend([present_k, present_v])

        mha_node = helper.make_node(
            "MultiHeadAttention",
            inputs=mha_inputs,
            outputs=mha_outputs,
            name=mha_node_name,
        )
        mha_node.domain = "com.microsoft"
        mha_node.attribute.extend([helper.make_attribute("num_heads", num_heads)])
        return mha_node

    def create_attention_node(
        self,
        mask_index: str,
        q_matmul: NodeProto,
        k_matmul: NodeProto,
        v_matmul: NodeProto,
        q_add: NodeProto,
        k_add: NodeProto,
        v_add: NodeProto,
        num_heads: int,
        hidden_size: int,
        input: str,
        output: str,
        add_qk_str: str = "",
        past_k: str = "",
        past_v: str = "",
        present_k: str = "",
        present_v: str = "",
        scale: Optional[float] = None,
    ) -> Union[NodeProto, None]:
        """Create an Attention node.

        Args:
            mask_index (str): mask input
            q_matmul (NodeProto): MatMul node in fully connection for Q
            k_matmul (NodeProto): MatMul node in fully connection for K
            v_matmul (NodeProto): MatMul node in fully connection for V
            q_add (NodeProto): Add bias node in fully connection for Q
            k_add (NodeProto): Add bias node in fully connection for K
            v_add (NodeProto): Add bias node in fully connection for V
            num_heads (int): number of attention heads. If a model is pruned, it is the number of heads after pruning.
            hidden_size (int): hidden dimension. If a model is pruned, it is the hidden dimension after pruning.
            input (str): input name
            output (str): output name
            add_qk_str (str): name of Add node after Q x K'
            past_k (str): name of input for past K value
            past_v (str): name of input for past V value
            present_k (str): name of output to store present K value
            present_v (str): name of output to store present V value

        Returns:
            Union[NodeProto, None]: the node created or None if failed.
        """
        assert num_heads > 0

        if hidden_size > 0 and (hidden_size % num_heads) != 0:
            logger.debug(f"input hidden size {hidden_size} is not a multiple of num of heads {num_heads}")
            return None

        has_bias = True
        if q_add is None and k_add is None and v_add is None:
            has_bias = False

        q_weight = self.model.get_initializer(q_matmul.input[1])
        k_weight = self.model.get_initializer(k_matmul.input[1])
        v_weight = self.model.get_initializer(v_matmul.input[1])

        q_bias, k_bias, v_bias = None, None, None
        if has_bias:
            q_bias = self.model.get_initializer(q_add.input[1]) or self.model.get_initializer(q_add.input[0])
            k_bias = self.model.get_initializer(k_add.input[1]) or self.model.get_initializer(k_add.input[0])
            v_bias = self.model.get_initializer(v_add.input[1]) or self.model.get_initializer(v_add.input[0])

            if not (k_weight and v_weight and q_bias and k_bias):
                return None

        if q_weight is None:
            print(
                f"{q_matmul.input[1]} is not an initializer. "
                "Please set do_constant_folding=True in torch.onnx.export to unblock attention fusion"
            )
            return None

        qw = NumpyHelper.to_array(q_weight)
        kw = NumpyHelper.to_array(k_weight)
        vw = NumpyHelper.to_array(v_weight)

        # assert q and k have same shape as expected
        assert qw.shape == kw.shape

        qw_in_size = qw.shape[0]
        kw_in_size = kw.shape[0]
        vw_in_size = vw.shape[0]

        assert qw_in_size == kw_in_size == vw_in_size

        if hidden_size > 0 and hidden_size != qw_in_size:
            logger.warning(
                f"Input hidden size ({hidden_size}) is not same as weight matrix dimension of q,k,v ({qw_in_size}). "
                "Please provide a correct input hidden size or pass in 0"
            )

        is_qkv_diff_dims = False
        if qw.shape != vw.shape:
            is_qkv_diff_dims = True

        # All the matrices can have the same shape or q, k matrices can have the same shape with v being different
        # For 2d weights, the shapes would be [in_size, out_size].
        # For 3d weights, shape would be [in_size, a, b] where a*b = out_size
        qw_out_size = np.prod(qw.shape[1:])
        kw_out_size = np.prod(kw.shape[1:])
        vw_out_size = np.prod(vw.shape[1:])

        qkv_weight_dim = 0
        if is_qkv_diff_dims:
            qkv_weight = np.concatenate((qw, kw, vw), axis=1)
            qkv_weight_dim = qw_out_size + kw_out_size + vw_out_size
        else:
            qkv_weight = np.stack((qw, kw, vw), axis=1)
            qkv_weight_dim = 3 * qw_out_size

        if has_bias:
            qb = NumpyHelper.to_array(q_bias)
            kb = NumpyHelper.to_array(k_bias)
            vb = NumpyHelper.to_array(v_bias)

            q_bias_shape = np.prod(qb.shape)
            k_bias_shape = np.prod(kb.shape)
            v_bias_shape = np.prod(vb.shape)

            assert q_bias_shape == k_bias_shape == qw_out_size
            assert v_bias_shape == vw_out_size

            qkv_bias_dim = 0
            if is_qkv_diff_dims:
                qkv_bias = np.concatenate((qb, kb, vb), axis=0)
                qkv_bias_dim = q_bias_shape + k_bias_shape + v_bias_shape
            else:
                qkv_bias = np.stack((qb, kb, vb), axis=0)
                qkv_bias_dim = 3 * q_bias_shape

        attention_node_name = self.model.create_node_name("Attention")

        if not self.use_multi_head_attention:
            weight = helper.make_tensor(
                name=attention_node_name + "_qkv_weight",
                data_type=TensorProto.FLOAT,
                dims=[qw_in_size, qkv_weight_dim],
                vals=qkv_weight.flatten().tolist(),
            )

            # Sometimes weights and bias are stored in fp16
            if q_weight.data_type == 10:
                weight.CopyFrom(numpy_helper.from_array(NumpyHelper.to_array(weight).astype(np.float16), weight.name))
            self.model.add_initializer(weight, self.this_graph_name)

        bias = None
        if has_bias:
            bias = helper.make_tensor(
                name=attention_node_name + "_qkv_bias",
                data_type=TensorProto.FLOAT,
                dims=[qkv_bias_dim],
                vals=qkv_bias.flatten().tolist(),
            )
            if q_bias.data_type == 10:
                bias.CopyFrom(numpy_helper.from_array(NumpyHelper.to_array(bias).astype(np.float16), bias.name))
            self.model.add_initializer(bias, self.this_graph_name)

        # For MultiHeadAttention operator, use separated inputs for query, key and value, and no weights.
        if self.use_multi_head_attention:
            if add_qk_str is not None:
                logger.debug("MultiHeadAttention does not support relative_position_bias: cannot fuse the attention.")
                return None

            attention_inputs = [
                q_matmul.output[0],
                k_matmul.output[0],
                v_matmul.output[0],
                attention_node_name + "_qkv_bias",
            ]

            if mask_index is not None:
                attention_inputs.append(mask_index)

            attention_node = helper.make_node(
                "MultiHeadAttention",
                inputs=attention_inputs,
                outputs=[output],
                name=attention_node_name,
            )
        else:
            attention_inputs = [
                input,
                attention_node_name + "_qkv_weight",
                attention_node_name + "_qkv_bias" if has_bias else "",
            ]
            if mask_index is not None:
                attention_inputs.append(mask_index)
            else:
                attention_inputs.append("")

            if past_k != "" and past_v != "":
                past_kv = self.concat_kv(past_k, past_v)
                attention_inputs.append(past_kv)
            else:
                attention_inputs.append("") # no past

            if add_qk_str is not None:
                # Convert 4d mask from (B,1,M,M) to (B,N,M,M)
                # B = batch size, M = max sequence length, N = num heads
                concat_node_name = self.model.create_node_name("Concat")
                mask_output_name = add_qk_str + "_mask"
                concat_add_qk_fp32 = helper.make_node(
                    "Concat",
                    inputs=[add_qk_str for _ in range(num_heads)],
                    outputs=[mask_output_name],
                    name=concat_node_name,
                    axis=1,
                )
                # Add new nodes to graph
                self.nodes_to_add.append(concat_add_qk_fp32)
                self.node_name_to_graph_name[concat_node_name] = self.this_graph_name

                # Add attention mask to attention node
                attention_inputs.append(mask_output_name)

            attention_outputs = [output]
            if present_k != "" and present_v != "":
                present_kv = present_k.replace(".key", "").replace("_key", "").replace(".", "_")
                attention_outputs.append(present_kv)
                self.split_kv(present_k, present_v, present_kv)

            attention_node = helper.make_node(
                "Attention",
                inputs=attention_inputs,
                outputs=attention_outputs,
                name=attention_node_name,
            )

        attention_node.domain = "com.microsoft"
        attention_node.attribute.extend([helper.make_attribute("num_heads", num_heads)])

        if scale is not None:
            attention_node.attribute.extend([helper.make_attribute("scale", scale)])

        if is_qkv_diff_dims:
            attention_node.attribute.extend(
                [helper.make_attribute("qkv_hidden_sizes", [qw_out_size, kw_out_size, vw_out_size])]
            )

        if self.mask_filter_value is not None:
            attention_node.attribute.extend([helper.make_attribute("mask_filter_value", float(self.mask_filter_value))])

        return attention_node

    def fuse(self, normalize_node, input_name_to_nodes, output_name_to_node):
        # Sometimes we can not fuse skiplayernormalization since the add before layernorm has an output that used by nodes outside skiplayernorm
        # Conceptually we treat add before layernorm as skiplayernorm node since they share the same pattern
        start_node = normalize_node
        if normalize_node.op_type == "LayerNormalization":
            add_before_layernorm = self.model.match_parent(normalize_node, "Add", 0)
            if add_before_layernorm is not None:
                start_node = add_before_layernorm
            else:
                return

        # SkipLayerNormalization has two inputs, and one of them is the root input for attention.
        qkv_nodes = self.model.match_parent_path(
            start_node,
            ["Add", "MatMul", "Reshape", "Transpose", "MatMul"],
            [None, None, 0, 0, 0],
        )
        einsum_node = None
        if qkv_nodes is not None:
            (_, _, reshape_qkv, transpose_qkv, matmul_qkv) = qkv_nodes
        else:
            # Match Albert
            qkv_nodes = self.model.match_parent_path(
                start_node, ["Add", "Einsum", "Transpose", "MatMul"], [1, None, 0, 0]
            )
            if qkv_nodes is not None:
                (_, einsum_node, transpose_qkv, matmul_qkv) = qkv_nodes
            else:
                return

        other_inputs = []
        for _i, input in enumerate(start_node.input):
            if input not in output_name_to_node:
                continue

            if input == qkv_nodes[0].output[0]:
                continue
            other_inputs.append(input)
        if len(other_inputs) != 1:
            return

        root_input = other_inputs[0]
        """
        Match flaubert                     Mask
                                            |
        Mul --> LayerNormalization -->  Attention --> MatMul --> Add
         |                                                        |
         |                                                        |
         +---------------------------------------------------------
        """
        mul_before_layernorm = self.model.match_parent(start_node, "Mul", 0)
        if mul_before_layernorm is not None:
            mul_children = input_name_to_nodes[mul_before_layernorm.output[0]]
            if mul_children is not None and len(mul_children) == 2:
                layernorm_node = mul_children[1]
                if layernorm_node.op_type == "LayerNormalization":
                    root_input = layernorm_node.output[0]
                else:
                    return
            elif mul_children is not None and len(mul_children) == 5:
                root_input = mul_before_layernorm.output[0]
            else:
                return
        elif normalize_node.op_type == "LayerNormalization":
            children = input_name_to_nodes[root_input]
            for child in children:
                if child.op_type == "LayerNormalization":
                    root_input = child.output[0]

        """
        When Add before the LayerNormalization produces an output
        that is consumed by some other nodes other than the LayerNormalization itself,
        fused SkipLayerNormalization will have several outputs.
        In this case we need to pick the one used in Attention

        For example, this is the case for ViT

        SkipLayerNormalization --> Attention --> MatMul --> Add --> SkipLayerNormalization
         |                                                                     |
         |                                                                     |
         +---------------------------------------------------------------------+
        """
        parent_node = output_name_to_node[root_input]
        if parent_node.op_type == "SkipLayerNormalization" and len(parent_node.output) == 4:
            root_input = parent_node.output[0]

        children = input_name_to_nodes[root_input]
        children_types = [child.op_type for child in children]
        if children_types.count("MatMul") != 3:
            return

        v_nodes = self.model.match_parent_path(matmul_qkv, ["Transpose", "Reshape", "Add", "MatMul"], [1, 0, 0, None])
        if v_nodes is None:
            logger.debug("fuse_attention: failed to match v path")
            return
        (_, _, add_v, matmul_v) = v_nodes

        is_distill = False
        is_distill_add = False
        is_no_mask_attention = False
        qk_paths = {
            "path1": (["Softmax", "Add", "Div", "MatMul"], [0, 0, None, 0]),
            "path2": (["Softmax", "Add", "Mul", "MatMul"], [0, 0, None, 0]),
            "path3": (["Softmax", "Where", "MatMul", "Div"], [0, 0, 2, 0]),
            "path4": (["Softmax", "Add", "Where", "MatMul"], [0, 0, 0, 2]),
            "path5": (["Softmax", "Div", "MatMul"], [0, 0, 0]),
        }

        qk_nodes = None
        for k, v in qk_paths.items():
            qk_nodes = self.model.match_parent_path(matmul_qkv, v[0], v[1])
            if qk_nodes is None:
                continue
            if k == "path3":
                is_distill = True
            if k == "path4":
                is_distill_add = True
            if k == "path5":
                is_no_mask_attention = True
            break

        if qk_nodes is None:
            logger.debug("fuse_attention: failed to match qk path")
            return

        add_qk = None
        matmul_qk = None
        where_qk = None
        if is_distill:
            (_, where_qk, matmul_qk, _) = qk_nodes
        elif is_distill_add:
            (_, add_qk, where_qk, matmul_qk) = qk_nodes
        elif is_no_mask_attention:
            (_, _, matmul_qk) = qk_nodes
        else:
            (_, add_qk, _, matmul_qk) = qk_nodes

        q_nodes = self.model.match_parent_path(matmul_qk, ["Transpose", "Reshape", "Add", "MatMul"], [0, 0, 0, None])
        if q_nodes is None:
            q_nodes = self.model.match_parent_path(
                matmul_qk,
                ["Div", "Transpose", "Reshape", "Add", "MatMul"],
                [0, 0, 0, 0, None],
            )
            if q_nodes is None:
                logger.debug("fuse_attention: failed to match q path")
                return
        reshape_q = q_nodes[-3]
        add_q = q_nodes[-2]
        matmul_q = q_nodes[-1]

        k_nodes = self.model.match_parent_path(matmul_qk, ["Transpose", "Reshape", "Add", "MatMul"], [1, 0, 0, None])
        if k_nodes is None:
            k_nodes = self.model.match_parent_path(
                matmul_qk,
                ["Transpose", "Transpose", "Reshape", "Add", "MatMul"],
                [1, 0, 0, 0, None],
            )
            if k_nodes is None:
                logger.debug("fuse_attention: failed to match k path")
                return
        add_k = k_nodes[-2]
        matmul_k = k_nodes[-1]

        # Note that Cast might be removed by OnnxRuntime so we match two patterns here.
        mask_nodes = None
        add_qk_str = None
        if is_distill:
            _, mask_nodes, _ = self.model.match_parent_paths(
                where_qk,
                [
                    (["Expand", "Reshape", "Equal"], [0, 0, 0]),
                    (["Equal", "Unsqueeze", "Unsqueeze"], [0, 0, 0]),
                    (["Cast", "Expand", "Reshape", "Equal"], [0, 0, 0, 0]),
                ],
                output_name_to_node,
            )
        elif is_distill_add:
            _, mask_nodes, _ = self.model.match_parent_paths(
                where_qk,
                [
                    (["Cast", "Equal", "Unsqueeze", "Unsqueeze"], [0, 0, 0, 0]),
                    (["Equal", "Unsqueeze", "Unsqueeze"], [0, 0, 0]),
                ],
                output_name_to_node,
            )
            if add_qk is not None:
                add_qk_str = self.get_add_qk_str(add_qk)
                if add_qk_str is None:
                    logger.debug(f"fuse_attention: failed to verify shape inference of {add_qk}")
                    return
        elif is_no_mask_attention:
            pass
        else:
            _, mask_nodes, _ = self.model.match_parent_paths(
                add_qk,
                [
                    (
                        ["Mul", "Sub", "Cast", "Unsqueeze", "Unsqueeze"],
                        [None, 0, 1, 0, 0],
                    ),
                    (["Mul", "Sub", "Unsqueeze", "Unsqueeze"], [None, 0, 1, 0]),
                ],
                output_name_to_node,
            )
        if not is_no_mask_attention and mask_nodes is None:
            logger.debug("fuse_attention: failed to match mask path")
            return
<<<<<<< HEAD
        
        if len(mask_nodes) > 1 and mask_nodes[0].op_type == "Mul":
=======

        if not is_no_mask_attention and len(mask_nodes) > 1 and mask_nodes[0].op_type == "Mul":
>>>>>>> 0fbf7158
            _, mul_val = self.model.get_constant_input(mask_nodes[0])
            if mul_val != -10000:
                self.mask_filter_value = mul_val

        if matmul_v.input[0] == root_input and matmul_q.input[0] == root_input and matmul_k.input[0] == root_input:
            mask_index = self.attention_mask.process_mask(mask_nodes[-1].input[0]) if not is_no_mask_attention else None

            attention_last_node = reshape_qkv if einsum_node is None else transpose_qkv

            q_num_heads, q_hidden_size = self.get_num_heads_and_hidden_size(reshape_q)
            # number of heads are same for all the paths, hence to create attention node, we pass the q_num_heads
            # the input_hidden_size represents the input hidden size, this is used as needed but hidden sizes for Q, K are extracted appropriately
            new_node = self.create_attention_node(
                mask_index,
                matmul_q,
                matmul_k,
                matmul_v,
                add_q,
                add_k,
                add_v,
                q_num_heads,
                q_hidden_size,
                root_input,
                attention_last_node.output[0],
                add_qk_str,
            )
            if new_node is None:
                return

            self.nodes_to_add.append(new_node)
            self.node_name_to_graph_name[new_node.name] = self.this_graph_name

            if einsum_node is not None:
                unique_index = einsum_node.input[0]
                new_edge = "edge_modified_" + unique_index
                shape_tensor = helper.make_tensor(
                    name="shape_modified_tensor" + unique_index,
                    data_type=TensorProto.INT64,
                    dims=[4],
                    vals=np.int64([0, 0, q_num_heads, int(q_hidden_size / q_num_heads)]).tobytes(),
                    raw=True,
                )
                self.model.add_initializer(shape_tensor, self.this_graph_name)
                self.model.add_node(
                    helper.make_node(
                        "Reshape",
                        [attention_last_node.output[0], shape_tensor.name],
                        [new_edge],
                        "reshape_modified_" + unique_index,
                    ),
                    self.this_graph_name,
                )
                einsum_node.input[0] = new_edge

            self.nodes_to_remove.extend([attention_last_node, transpose_qkv, matmul_qkv])
            self.nodes_to_remove.extend(qk_nodes)

            # For MultiHeadAttention operator, MatMul nodes for Q/K/V projection shall not be fused.
            self.nodes_to_remove.extend(q_nodes if not self.use_multi_head_attention else q_nodes[:-1])
            self.nodes_to_remove.extend(k_nodes if not self.use_multi_head_attention else k_nodes[:-1])
            self.nodes_to_remove.extend(v_nodes if not self.use_multi_head_attention else v_nodes[:-1])

            # Use prune graph to remove mask nodes since they are shared by all attention nodes.
            self.prune_graph = True
<|MERGE_RESOLUTION|>--- conflicted
+++ resolved
@@ -1099,13 +1099,8 @@
         if not is_no_mask_attention and mask_nodes is None:
             logger.debug("fuse_attention: failed to match mask path")
             return
-<<<<<<< HEAD
-        
-        if len(mask_nodes) > 1 and mask_nodes[0].op_type == "Mul":
-=======
 
         if not is_no_mask_attention and len(mask_nodes) > 1 and mask_nodes[0].op_type == "Mul":
->>>>>>> 0fbf7158
             _, mul_val = self.model.get_constant_input(mask_nodes[0])
             if mul_val != -10000:
                 self.mask_filter_value = mul_val

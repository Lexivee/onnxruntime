--- conflicted
+++ resolved
@@ -174,9 +174,6 @@
         assert not args.output.endswith('.onnx'), "output shall be a directory for --use_external_data_format"
 
     model_class = MODEL_CLASSES[args.model_class][0]
-<<<<<<< HEAD
-    model_type = "beam_search_step" if args.model_class == "GPT2LMHeadModel_BeamSearchStep" else "default"
-=======
     if args.model_class == "GPT2LMHeadModel_BeamSearchStep":
         model_type = "beam_search_step"
     elif args.model_class == "GPT2LMHeadModel_ConfigurableOneStepSearch":
@@ -184,14 +181,10 @@
     else:
         model_type = "default"
 
->>>>>>> 017b94ab
     gpt2helper = Gpt2HelperFactory.create_helper(model_type)
     gpt2tester = Gpt2TesterFactory.create_tester(model_type)
     config = AutoConfig.from_pretrained(args.model_name_or_path, cache_dir=cache_dir)
     if model_type == 'beam_search_step':
-<<<<<<< HEAD
-        model = model_class.from_pretrained(args.model_name_or_path, config=config, batch_size=args.batch_size, beam_size=args.beam_size, cache_dir=cache_dir)
-=======
         model = model_class.from_pretrained(args.model_name_or_path,
                                             config=config,
                                             batch_size=1,
@@ -211,7 +204,6 @@
                                             do_sample_top_p=args.do_sample_top_p,
                                             do_sample_top_k=args.do_sample_top_k,
                                             cache_dir=cache_dir)
->>>>>>> 017b94ab
     else:
         model = model_class.from_pretrained(args.model_name_or_path, config=config, cache_dir=cache_dir)
 
@@ -307,22 +299,6 @@
                 else:
                     inputs = {"input_ids": input_ids}
 
-<<<<<<< HEAD
-                if model_type == "beam_search_step":
-                    beam_select_idx = torch.zeros([1, input_ids.shape[0]]).long()
-
-                    input_log_probs = torch.zeros([input_ids.shape[0], 1])
-                    input_unfinished_sents = torch.ones(
-                        [input_ids.shape[0], 1], dtype=torch.bool
-                    )
-                    inputs.update(
-                        {
-                            "beam_select_idx": beam_select_idx,
-                            "input_log_probs": input_log_probs,
-                            "input_unfinished_sents": input_unfinished_sents,
-                        }
-                    )
-=======
                 if model_type == "beam_search_step" or model_type == "configurable_one_step_search":
                     beam_select_idx = torch.zeros([1, input_ids.shape[0]]).long()
 
@@ -333,7 +309,6 @@
                         "input_log_probs": input_log_probs,
                         "input_unfinished_sents": input_unfinished_sents,
                     })
->>>>>>> 017b94ab
 
                 test_inputs.append(inputs)
 

--- conflicted
+++ resolved
@@ -134,7 +134,6 @@
         filename += f"_ort"
 
     directory = onnx_dir
-
     # ONNXRuntime will not write external data so the raw and optimized models shall be in same directory.
     if use_external_data and not optimized_by_onnxruntime:
         directory = os.path.join(onnx_dir, filename)
@@ -275,8 +274,6 @@
     config, model = tf2pt_pipeline(model_name)
 
     return config, model
-
-
 def validate_and_optimize_onnx(model_name, use_external_data_format, model_type, onnx_dir, input_names, use_gpu,
                                precision, optimize_onnx, validate_onnx, use_raw_attention_mask, overwrite, config,
                                model_fusion_statistics, onnx_model_path, example_inputs, example_outputs_flatten):
@@ -313,13 +310,6 @@
 def export_onnx_model_from_pt(model_name, opset_version, use_external_data_format, model_type, model_class, cache_dir,
                               onnx_dir, input_names, use_gpu, precision, optimize_onnx, validate_onnx,
                               use_raw_attention_mask, overwrite, model_fusion_statistics):
-<<<<<<< HEAD
-
-    config = AutoConfig.from_pretrained(model_name, cache_dir=cache_dir)
-    if hasattr(config, 'return_dict'):
-        config.return_dict = False
-=======
->>>>>>> b5caa7cb
 
     config, model = load_pt_model(model_name, model_class, cache_dir)
     # config, model = load_pt_model_from_tf(model_name)
@@ -377,17 +367,7 @@
                               onnx_dir, input_names, use_gpu, precision, optimize_onnx, validate_onnx,
                               use_raw_attention_mask, overwrite, model_fusion_statistics):
 
-<<<<<<< HEAD
-    config = AutoConfig.from_pretrained(model_name, cache_dir=cache_dir)
-
-    model = load_pretrained_model(model_name,
-                                  config=config,
-                                  cache_dir=cache_dir,
-                                  custom_model_class=model_class,
-                                  is_tf_model=True)
-=======
     config, model = load_tf_model(model_name, model_class, cache_dir)
->>>>>>> b5caa7cb
 
     model._saved_model_inputs_spec = None
 
@@ -429,4 +409,4 @@
         validate_onnx, use_raw_attention_mask, overwrite, config, model_fusion_statistics, onnx_model_path,
         example_inputs, example_outputs_flatten)
 
-    return onnx_model_file, is_valid_onnx_model, vocab_size, max_input_size+    return onnx_model_file, is_valid_onnx_model, vocab_size, max_input_size

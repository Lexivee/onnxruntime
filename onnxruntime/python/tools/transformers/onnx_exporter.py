# -------------------------------------------------------------------------
# Copyright (c) Microsoft Corporation.  All rights reserved.
# Licensed under the MIT License.  See License.txt in the project root for
# license information.
# --------------------------------------------------------------------------

import logging
import os
import sys
from pathlib import Path

import numpy
import torch
from affinity_helper import AffinitySetting
from benchmark_helper import OptimizerInfo, Precision, create_onnxruntime_session
from huggingface_models import MODEL_CLASSES
from quantize_helper import QuantizeHelper
from torch_onnx_export_helper import torch_onnx_export
<<<<<<< HEAD
from transformers import AutoConfig, AutoModelForImageClassification, AutoTokenizer, LxmertConfig, TransfoXLConfig
=======
from transformers import AutoConfig, AutoFeatureExtractor, AutoTokenizer, LxmertConfig, TransfoXLConfig
>>>>>>> 207c5721

sys.path.append(os.path.join(os.path.dirname(__file__), "models", "gpt2"))
from gpt2_helper import PRETRAINED_GPT2_MODELS, GPT2ModelNoPastState, TFGPT2ModelNoPastState  # noqa: E402

os.environ["TF_CPP_MIN_LOG_LEVEL"] = "2"

logger = logging.getLogger(__name__)

# Workaround by replacing torch.triu using self-defined op
# Since torch.triu cannot be exported to ONNX. See https://github.com/pytorch/pytorch/issues/32968
torch_func = {"triu": torch.triu}


def triu_onnx(x, diagonal=0, out=None):
    assert out is None
    assert len(x.shape) == 2 and x.size(0) == x.size(1)

    torch_triu = torch_func["triu"]
    template = torch_triu(torch.ones((1024, 1024), dtype=torch.uint8), diagonal)
    mask = template[: x.size(0), : x.size(1)]
    return torch.where(mask.bool(), x, torch.zeros_like(x))


def replace_torch_functions():
    torch.triu = triu_onnx


def restore_torch_functions():
    torch.triu = torch_func["triu"]


def create_onnxruntime_input(vocab_size, batch_size, sequence_length, input_names, config, data_type=numpy.int64):
    if config.model_type=="vit":
        input_ids = numpy.random.rand(batch_size, 3, 224, 224).astype(numpy.float32)
        inputs = {"pixel_values": input_ids}
        return inputs

    input_ids = numpy.random.randint(low=0, high=vocab_size - 1, size=(batch_size, sequence_length), dtype=data_type)
    inputs = {"input_ids": input_ids}

    if "attention_mask" in input_names:
        attention_mask = numpy.ones([batch_size, sequence_length], dtype=data_type)
        inputs["attention_mask"] = attention_mask

    if "token_type_ids" in input_names:
        segment_ids = numpy.zeros([batch_size, sequence_length], dtype=data_type)
        inputs["token_type_ids"] = segment_ids

    if config.is_encoder_decoder:
        inputs["decoder_input_ids"] = input_ids

    if isinstance(config, LxmertConfig):
        inputs["visual_feats"] = numpy.random.randn(1, 1, config.visual_feat_dim).astype(numpy.float32)
        inputs["visual_pos"] = numpy.random.randn(1, 1, config.visual_pos_dim).astype(numpy.float32)
    if isinstance(config, TransfoXLConfig):
        inputs["tf_transfo_xl_model/transformer/pos_emb/einsum/Einsum/inputs_1:0"] = numpy.zeros(
            [config.hidden_size], dtype=numpy.float32
        )
    return inputs


def filter_inputs(inputs, input_names):
    remaining_model_inputs = {}
    for input_name in input_names:
        if input_name in inputs:
            remaining_model_inputs[input_name] = inputs[input_name]
    return remaining_model_inputs


def flatten(inputs):
    return [[flatten(i) for i in inputs] if isinstance(inputs, (list, tuple)) else inputs]


def update_flatten_list(inputs, res_list):
    for i in inputs:
        res_list.append(i) if not isinstance(i, (list, tuple)) else update_flatten_list(i, res_list)
    return res_list


def build_dynamic_axes(example_inputs, outputs_flatten):
    sequence_length = example_inputs["input_ids"].shape[-1]

    dynamic_axes = {key: {0: "batch_size", 1: "seq_len"} for key in example_inputs}

    output_names = ["output_" + str(i + 1) for i in range(len(outputs_flatten))]
    for i, output_name in enumerate(output_names):
        dynamic_axes[output_name] = {0: "batch_size"}
        dims = outputs_flatten[i].shape
        for j, dim in enumerate(dims):
            if dim == sequence_length:
                dynamic_axes[output_name].update({j: "seq_len"})
    return dynamic_axes, output_names

def build_dynamic_axes_vit(example_inputs, outputs_flatten):
    dynamic_axes = {key: {0: "pixel_values"} for key in example_inputs.keys()}
    output_names = ["logits"]
    return dynamic_axes, output_names

def validate_onnx_model(
    onnx_model_path,
    example_inputs,
    example_outputs_flatten,
    use_gpu,
    fp16,
    output_names=None,
):
    test_session = create_onnxruntime_session(onnx_model_path, use_gpu, enable_all_optimization=False)
    if test_session is None:
        logger.error(f"{onnx_model_path} is an invalid ONNX model")
        return False

    logger.info(f"{onnx_model_path} is a valid ONNX model")

    # Compare the inference result with PyTorch or Tensorflow
    example_ort_inputs = {k: t.numpy() for k, t in example_inputs.items()}
    example_ort_outputs = test_session.run(output_names, example_ort_inputs)
    if len(example_outputs_flatten) != len(example_ort_outputs):
        logger.error(
            f"Number of output tensors expected {len(example_outputs_flatten)}, got {len(example_ort_outputs)}"
        )
        return False

    for i in range(len(example_outputs_flatten)):
        abs_diff = numpy.amax(numpy.abs(example_ort_outputs[i] - example_outputs_flatten[i].cpu().numpy()))
        if abs_diff > 1e-4:
            logger.info(f"Max absolute diff={abs_diff} for output tensor {i}")

        rtol = 5e-02 if fp16 else 1e-4
        atol = 1e-01 if fp16 else 1e-4
        if not numpy.allclose(
            example_ort_outputs[i],
            example_outputs_flatten[i].cpu().numpy(),
            rtol=rtol,
            atol=atol,
        ):
            logger.error(f"Output tensor {i} is not close: rtol={rtol}, atol={atol}")
            return False

    logger.info(f"inference result of onnxruntime is validated on {onnx_model_path}")
    return True


def get_onnx_file_path(
    onnx_dir: str,
    model_name: str,
    input_count: int,
    optimized_by_script: bool,
    use_gpu: bool,
    precision: Precision,
    optimized_by_onnxruntime: bool,
    use_external_data: bool,
):
    from re import sub

    normalized_model_name = sub(r"[^a-zA-Z0-9_]", "_", model_name)

    if not optimized_by_script:
        filename = f"{normalized_model_name}_{input_count}"
    else:
        device = "gpu" if use_gpu else "cpu"
        filename = f"{normalized_model_name}_{input_count}_{precision}_{device}"

    if optimized_by_onnxruntime:
        filename += "_ort"

    directory = onnx_dir
    # ONNXRuntime will not write external data so the raw and optimized models shall be in same directory.
    if use_external_data and not optimized_by_onnxruntime:
        directory = os.path.join(onnx_dir, filename)
        if not os.path.exists(directory):
            os.makedirs(directory)

    return os.path.join(directory, f"{filename}.onnx")


def add_filename_suffix(file_path: str, suffix: str) -> str:
    """
    Append a suffix at the filename (before the extension).
    Args:
        path: pathlib.Path The actual path object we would like to add a suffix
        suffix: The suffix to add
    Returns: path with suffix appended at the end of the filename and before extension
    """
    path = Path(file_path)
    return str(path.parent.joinpath(path.stem + suffix).with_suffix(path.suffix))


def optimize_onnx_model_by_ort(onnx_model_path, ort_model_path, use_gpu, overwrite, model_fusion_statistics):
    if overwrite or not os.path.exists(ort_model_path):
        Path(ort_model_path).parent.mkdir(parents=True, exist_ok=True)
        from optimizer import get_fusion_statistics, optimize_by_onnxruntime

        # Use onnxruntime to optimize model, which will be saved to *_ort.onnx
        _ = optimize_by_onnxruntime(
            onnx_model_path,
            use_gpu=use_gpu,
            optimized_model_path=ort_model_path,
            opt_level=99,
        )
        model_fusion_statistics[ort_model_path] = get_fusion_statistics(ort_model_path)
    else:
        logger.info(f"Skip optimization since model existed: {ort_model_path}")


def optimize_onnx_model(
    onnx_model_path,
    optimized_model_path,
    model_type,
    num_attention_heads,
    hidden_size,
    use_gpu,
    precision,
    use_raw_attention_mask,
    overwrite,
    model_fusion_statistics,
    use_external_data_format,
    optimization_options=None,
):
    if overwrite or not os.path.exists(optimized_model_path):
        Path(optimized_model_path).parent.mkdir(parents=True, exist_ok=True)

        from fusion_options import FusionOptions
        from optimizer import optimize_model

        if optimization_options is None:
            optimization_options = FusionOptions(model_type)
        optimization_options.use_raw_attention_mask(use_raw_attention_mask)
        if precision == Precision.FLOAT16:
            optimization_options.enable_gelu_approximation = True
        if precision == Precision.INT8:
            optimization_options.enable_embed_layer_norm = False

        # Use script to optimize model.
        # Use opt_level <= 1 for models to be converted to fp16, because some fused op (like FusedGemm) has only fp32 and no fp16.
        # It is better to be conservative so we use opt_level=0 here, in case MemcpyFromHost is added to the graph by OnnxRuntime.
        opt_model = optimize_model(
            onnx_model_path,
            model_type,
            num_heads=num_attention_heads,
            hidden_size=hidden_size,
            opt_level=0,
            optimization_options=optimization_options,
            use_gpu=use_gpu,
            only_onnxruntime=False,
        )
        if model_type == "bert_keras" or model_type == "bert_tf":
            opt_model.use_dynamic_axes()

        model_fusion_statistics[optimized_model_path] = opt_model.get_fused_operator_statistics()

        if precision == Precision.FLOAT16:
            opt_model.convert_float_to_float16(keep_io_types=True)

        opt_model.save_model_to_file(optimized_model_path, use_external_data_format)
    else:
        logger.info(f"Skip optimization since model existed: {optimized_model_path}")


def modelclass_dispatcher(model_name, custom_model_class):
    if custom_model_class is not None:
        if custom_model_class in MODEL_CLASSES:
            return custom_model_class
        else:
            raise Exception("Valid model class: " + " ".join(MODEL_CLASSES))

    if model_name in PRETRAINED_GPT2_MODELS:
        return "GPT2ModelNoPastState"

    import re

    if re.search("-squad$", model_name) is not None:
        return "AutoModelForQuestionAnswering"
    elif re.search("-mprc$", model_name) is not None:
        return "AutoModelForSequenceClassification"
    elif re.search("gpt2", model_name) is not None:
        return "AutoModelWithLMHead"

    return "AutoModel"


def load_pretrained_model(model_name, config, cache_dir, custom_model_class, is_tf_model=False):
    if config.model_type=="vit":
        return AutoModelForImageClassification.from_pretrained(model_name, config=config, cache_dir=cache_dir)

    model_class_name = modelclass_dispatcher(model_name, custom_model_class)

    if model_class_name == "GPT2ModelNoPastState":
        if is_tf_model:
            return TFGPT2ModelNoPastState.from_pretrained(model_name, config=config, cache_dir=cache_dir)
        else:
            return GPT2ModelNoPastState.from_pretrained(model_name, config=config, cache_dir=cache_dir)

    if is_tf_model:
        model_class_name = "TF" + model_class_name

    transformers_module = __import__("transformers", fromlist=[model_class_name])
    logger.info(f"Model class name: {model_class_name}")
    model_class = getattr(transformers_module, model_class_name)

    return model_class.from_pretrained(model_name, config=config, cache_dir=cache_dir)


def load_pt_model(model_name, model_class, cache_dir, config_modifier):
    config = AutoConfig.from_pretrained(model_name, cache_dir=cache_dir)
    if hasattr(config, "return_dict"):
        config.return_dict = False

    config_modifier.modify(config)

    model = load_pretrained_model(model_name, config=config, cache_dir=cache_dir, custom_model_class=model_class)

    return config, model


def load_tf_model(model_name, model_class, cache_dir, config_modifier):
    config = AutoConfig.from_pretrained(model_name, cache_dir=cache_dir)

    config_modifier.modify(config)
    # Loading tf model from transformers limits the cpu affinity to {0} when KMP_AFFINITY is set
    # Restore the affinity after model loading for expected ORT performance
    affinity_setting = AffinitySetting()
    affinity_setting.get_affinity()
    model = load_pretrained_model(
        model_name,
        config=config,
        cache_dir=cache_dir,
        custom_model_class=model_class,
        is_tf_model=True,
    )
    affinity_setting.set_affinity()

    return config, model


# For test only
def load_pt_model_from_tf(model_name):
    # Note that we could get pt model from tf, but model source and its structure in this case is different from directly using
    # load_pt_model() and load_tf_model() even with the same name. Therefore it should not be used for comparing with them
    from convert_tf_models_to_pytorch import tf2pt_pipeline

    config, model = tf2pt_pipeline(model_name)

    return config, model


def validate_and_optimize_onnx(
    model_name,
    use_external_data_format,
    model_type,
    onnx_dir,
    input_names,
    use_gpu,
    precision,
    optimize_info,
    validate_onnx,
    use_raw_attention_mask,
    overwrite,
    config,
    model_fusion_statistics,
    onnx_model_path,
    example_inputs,
    example_outputs_flatten,
    output_names,
    fusion_options,
):
    is_valid_onnx_model = True
    if validate_onnx:
        is_valid_onnx_model = validate_onnx_model(
            onnx_model_path,
            example_inputs,
            example_outputs_flatten,
            use_gpu,
            False,
            output_names,
        )
    if optimize_info == OptimizerInfo.NOOPT:
        return onnx_model_path, is_valid_onnx_model, config.vocab_size

    if (
        optimize_info == OptimizerInfo.BYSCRIPT or precision == Precision.FLOAT16 or precision == Precision.INT8
    ):  # Use script (optimizer.py) to optimize
        optimized_model_path = get_onnx_file_path(
            onnx_dir,
            model_name,
            len(input_names),
            True,
            use_gpu,
            precision,
            False,
            use_external_data_format,
        )
        optimize_onnx_model(
            onnx_model_path,
            optimized_model_path,
            model_type,
            config.num_attention_heads,
            config.hidden_size,
            use_gpu,
            precision,
            use_raw_attention_mask,
            overwrite,
            model_fusion_statistics,
            use_external_data_format,
            fusion_options,
        )

        onnx_model_path = optimized_model_path
        if validate_onnx:
            is_valid_onnx_model = validate_onnx_model(
                onnx_model_path,
                example_inputs,
                example_outputs_flatten,
                use_gpu,
                precision == Precision.FLOAT16,
                output_names,
            )

        if precision == Precision.INT8:
            logger.info(f"Quantizing model: {onnx_model_path}")
            QuantizeHelper.quantize_onnx_model(onnx_model_path, onnx_model_path, use_external_data_format)
            logger.info(f"Finished quantizing model: {onnx_model_path}")

    if optimize_info == OptimizerInfo.BYORT:  # Use OnnxRuntime to optimize
        if is_valid_onnx_model:
            ort_model_path = add_filename_suffix(onnx_model_path, "_ort")
            optimize_onnx_model_by_ort(
                onnx_model_path,
                ort_model_path,
                use_gpu,
                overwrite,
                model_fusion_statistics,
            )

<<<<<<< HEAD
    if config.model_type == "vit":
        return onnx_model_path, is_valid_onnx_model, config.num_labels
    else:
        return onnx_model_path, is_valid_onnx_model, config.vocab_size
=======
    return onnx_model_path, is_valid_onnx_model, None if model_type == "vit" else config.vocab_size
>>>>>>> 207c5721


def export_onnx_model_from_pt(
    model_name,
    opset_version,
    use_external_data_format,
    model_type,
    model_class,
    config_modifier,
    cache_dir,
    onnx_dir,
    input_names,
    use_gpu,
    precision,
    optimizer_info,
    validate_onnx,
    use_raw_attention_mask,
    overwrite,
    model_fusion_statistics,
    fusion_options,
):
    config, model = load_pt_model(model_name, model_class, cache_dir, config_modifier)
    # config, model = load_pt_model_from_tf(model_name)
    model.cpu()

<<<<<<< HEAD
    if config.model_type == "vit":
        max_input_size = 1024 # Just needs to be greater than sequence_length

        example_inputs = inputs = { 'pixel_values' : torch.rand(2,3,224,224) }
        example_outputs = model(**example_inputs)
=======
    example_inputs = None
    max_input_size = None

    if model_type == "vit":
        image_processor = AutoFeatureExtractor.from_pretrained(model_name, cache_dir=cache_dir)
        data = numpy.random.randint(low=0, high=256, size=224 * 224 * 3, dtype=numpy.uint8).reshape(224, 224, 3)

        example_inputs = image_processor(data, return_tensors="pt")
>>>>>>> 207c5721
    else:
        tokenizer = AutoTokenizer.from_pretrained(model_name, cache_dir=cache_dir)
        max_input_size = (
            tokenizer.max_model_input_sizes[model_name] if model_name in tokenizer.max_model_input_sizes else 1024
        )
<<<<<<< HEAD
=======

        example_inputs = tokenizer.encode_plus("This is a sample input", return_tensors="pt")
>>>>>>> 207c5721

        example_inputs = tokenizer.encode_plus("This is a sample input", return_tensors="pt")

        example_inputs = filter_inputs(example_inputs, input_names)

        example_outputs = model(**example_inputs)
        assert isinstance(example_outputs, (list, tuple)), f"type of output is not list or tuple: {type(example_outputs)}"

    # Flatten is needed for gpt2 and distilgpt2.
    example_outputs_flatten = flatten(example_outputs)
    example_outputs_flatten = update_flatten_list(example_outputs_flatten, [])

    onnx_model_path = get_onnx_file_path(
        onnx_dir,
        model_name,
        len(input_names),
        False,
        use_gpu,
        precision,
        False,
        use_external_data_format,
    )

    if overwrite or not os.path.exists(onnx_model_path):
        logger.info(f"Exporting ONNX model to {onnx_model_path}")
        Path(onnx_model_path).parent.mkdir(parents=True, exist_ok=True)

<<<<<<< HEAD
        if config.model_type == "vit":
            dynamic_axes, output_names = build_dynamic_axes_vit(example_inputs, example_outputs_flatten)
=======
        dynamic_axes = None
        output_names = None

        if model_type == "vit":
            dynamic_axes, output_names = {key: {0: "pixel_values"} for key in example_inputs}, ["logits"]
>>>>>>> 207c5721
        else:
            dynamic_axes, output_names = build_dynamic_axes(example_inputs, example_outputs_flatten)

        replace_torch_functions()
        torch_onnx_export(
            model=model,
            args=tuple(example_inputs.values()),
            f=onnx_model_path,
            input_names=list(example_inputs.keys()),
            output_names=output_names,
            dynamic_axes=dynamic_axes,
            do_constant_folding=True,
            opset_version=opset_version,
            use_external_data_format=use_external_data_format,
        )
        restore_torch_functions()
    else:
        logger.info(f"Skip export since model existed: {onnx_model_path}")

    onnx_model_file, is_valid_onnx_model, vocab_size = validate_and_optimize_onnx(
        model_name,
        use_external_data_format,
        model_type,
        onnx_dir,
        input_names,
        use_gpu,
        precision,
        optimizer_info,
        validate_onnx,
        use_raw_attention_mask,
        overwrite,
        config,
        model_fusion_statistics,
        onnx_model_path,
        example_inputs,
        example_outputs_flatten,
        None,
        fusion_options,
    )

    return onnx_model_file, is_valid_onnx_model, vocab_size, max_input_size


def export_onnx_model_from_tf(
    model_name,
    opset_version,
    use_external_data_format,
    model_type,
    model_class,
    config_modifier,
    cache_dir,
    onnx_dir,
    input_names,
    use_gpu,
    precision,
    optimizer_info,
    validate_onnx,
    use_raw_attention_mask,
    overwrite,
    model_fusion_statistics,
    fusion_options,
):
    # Use CPU to export
    import tensorflow as tf

    tf.config.set_visible_devices([], "GPU")

    tokenizer = AutoTokenizer.from_pretrained(model_name, cache_dir=cache_dir)
    # Fix "Using pad_token, but it is not set yet" error.
    if tokenizer.pad_token is None:
        tokenizer.add_special_tokens({"pad_token": "[PAD]"})
    max_input_size = (
        tokenizer.max_model_input_sizes[model_name] if model_name in tokenizer.max_model_input_sizes else 1024
    )

    config, model = load_tf_model(model_name, model_class, cache_dir, config_modifier)
    model.resize_token_embeddings(len(tokenizer))

    example_inputs = tokenizer.encode_plus(
        "This is a sample input",
        return_tensors="tf",
        max_length=max_input_size,
        padding="max_length",
        truncation=True,
    )
    example_inputs = filter_inputs(example_inputs, input_names)

    if config.is_encoder_decoder:
        example_inputs["decoder_input_ids"] = tokenizer.encode_plus(
            "This is a sample input",
            return_tensors="tf",
            max_length=max_input_size,
            padding="max_length",
            truncation=True,
        ).input_ids
    if model_name == "unc-nlp/lxmert-base-uncased":
        example_inputs["visual_feats"] = tf.random.normal([1, 1, config.visual_feat_dim])
        example_inputs["visual_pos"] = tf.random.normal([1, 1, config.visual_pos_dim])

    try:
        # Use no past state for these models
        if config.use_cache:
            config.use_cache = False
    except Exception:
        pass

    example_outputs = model(example_inputs, training=False)
    output_names = None

    # For xlnet models, only compare the last_hidden_state output.
    if model_name == "xlnet-base-cased" or model_name == "xlnet-large-cased":
        output_names = ["last_hidden_state"]
        example_outputs = example_outputs["last_hidden_state"]

    # Flatten is needed for gpt2 and distilgpt2. Output name sorting is needed for tf2onnx outputs to match onnx outputs.
    from tensorflow.python.util import nest

    example_outputs_flatten = nest.flatten(example_outputs)

    onnx_model_path = get_onnx_file_path(
        onnx_dir,
        model_name,
        len(input_names),
        False,
        use_gpu,
        precision,
        False,
        use_external_data_format,
    )
    tf_internal_model_path = onnx_model_path[:-5] if use_external_data_format else onnx_model_path

    if overwrite or not os.path.exists(tf_internal_model_path):
        logger.info(f"Exporting ONNX model to {onnx_model_path}")
        if not use_external_data_format:
            Path(tf_internal_model_path).parent.mkdir(parents=True, exist_ok=True)

        import zipfile

        import tf2onnx

        tf2onnx.logging.set_level(tf2onnx.logging.ERROR)
        specs = []
        for name, value in example_inputs.items():
            dims = [None] * len(value.shape)
            specs.append(tf.TensorSpec(tuple(dims), value.dtype, name=name))
        _, _ = tf2onnx.convert.from_keras(
            model,
            input_signature=tuple(specs),
            opset=opset_version,
            large_model=use_external_data_format,
            output_path=tf_internal_model_path,
        )
        if use_external_data_format:
            # need to unpack the zip for run_onnxruntime()
            with zipfile.ZipFile(tf_internal_model_path, "r") as z:
                z.extractall(os.path.dirname(tf_internal_model_path))
            tf_internal_model_path = os.path.join(os.path.dirname(tf_internal_model_path), "__MODEL_PROTO.onnx")
            if os.path.exists(onnx_model_path):
                os.remove(onnx_model_path)
            os.rename(tf_internal_model_path, onnx_model_path)

    else:
        logger.info(f"Skip export since model existed: {onnx_model_path}")

    model_type = model_type + "_tf"
    optimized_onnx_path, is_valid_onnx_model, vocab_size = validate_and_optimize_onnx(
        model_name,
        use_external_data_format,
        model_type,
        onnx_dir,
        input_names,
        use_gpu,
        precision,
        optimizer_info,
        validate_onnx,
        use_raw_attention_mask,
        overwrite,
        config,
        model_fusion_statistics,
        onnx_model_path,
        example_inputs,
        example_outputs_flatten,
        output_names,
        fusion_options,
    )

    return (
        optimized_onnx_path,
        is_valid_onnx_model,
        vocab_size,
        max_input_size,
    )<|MERGE_RESOLUTION|>--- conflicted
+++ resolved
@@ -16,11 +16,7 @@
 from huggingface_models import MODEL_CLASSES
 from quantize_helper import QuantizeHelper
 from torch_onnx_export_helper import torch_onnx_export
-<<<<<<< HEAD
-from transformers import AutoConfig, AutoModelForImageClassification, AutoTokenizer, LxmertConfig, TransfoXLConfig
-=======
 from transformers import AutoConfig, AutoFeatureExtractor, AutoTokenizer, LxmertConfig, TransfoXLConfig
->>>>>>> 207c5721
 
 sys.path.append(os.path.join(os.path.dirname(__file__), "models", "gpt2"))
 from gpt2_helper import PRETRAINED_GPT2_MODELS, GPT2ModelNoPastState, TFGPT2ModelNoPastState  # noqa: E402
@@ -454,14 +450,7 @@
                 model_fusion_statistics,
             )
 
-<<<<<<< HEAD
-    if config.model_type == "vit":
-        return onnx_model_path, is_valid_onnx_model, config.num_labels
-    else:
-        return onnx_model_path, is_valid_onnx_model, config.vocab_size
-=======
-    return onnx_model_path, is_valid_onnx_model, None if model_type == "vit" else config.vocab_size
->>>>>>> 207c5721
+    return onnx_model_path, is_valid_onnx_model, config.num_labels if model_type == "vit" else config.vocab_size
 
 
 def export_onnx_model_from_pt(
@@ -487,32 +476,16 @@
     # config, model = load_pt_model_from_tf(model_name)
     model.cpu()
 
-<<<<<<< HEAD
-    if config.model_type == "vit":
-        max_input_size = 1024 # Just needs to be greater than sequence_length
-
-        example_inputs = inputs = { 'pixel_values' : torch.rand(2,3,224,224) }
-        example_outputs = model(**example_inputs)
-=======
     example_inputs = None
     max_input_size = None
 
     if model_type == "vit":
-        image_processor = AutoFeatureExtractor.from_pretrained(model_name, cache_dir=cache_dir)
-        data = numpy.random.randint(low=0, high=256, size=224 * 224 * 3, dtype=numpy.uint8).reshape(224, 224, 3)
-
-        example_inputs = image_processor(data, return_tensors="pt")
->>>>>>> 207c5721
+        example_inputs = inputs = { 'pixel_values' : torch.rand(2,3,224,224) }
     else:
         tokenizer = AutoTokenizer.from_pretrained(model_name, cache_dir=cache_dir)
         max_input_size = (
             tokenizer.max_model_input_sizes[model_name] if model_name in tokenizer.max_model_input_sizes else 1024
         )
-<<<<<<< HEAD
-=======
-
-        example_inputs = tokenizer.encode_plus("This is a sample input", return_tensors="pt")
->>>>>>> 207c5721
 
         example_inputs = tokenizer.encode_plus("This is a sample input", return_tensors="pt")
 
@@ -540,16 +513,11 @@
         logger.info(f"Exporting ONNX model to {onnx_model_path}")
         Path(onnx_model_path).parent.mkdir(parents=True, exist_ok=True)
 
-<<<<<<< HEAD
-        if config.model_type == "vit":
-            dynamic_axes, output_names = build_dynamic_axes_vit(example_inputs, example_outputs_flatten)
-=======
         dynamic_axes = None
         output_names = None
 
         if model_type == "vit":
             dynamic_axes, output_names = {key: {0: "pixel_values"} for key in example_inputs}, ["logits"]
->>>>>>> 207c5721
         else:
             dynamic_axes, output_names = build_dynamic_axes(example_inputs, example_outputs_flatten)
 

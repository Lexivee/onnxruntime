--- conflicted
+++ resolved
@@ -1112,12 +1112,9 @@
           execution_provider = DefaultRocmExecutionProvider();
         } else if (provider_type == onnxruntime::kCoreMLExecutionProvider) {
           execution_provider = DefaultCoreMLExecutionProvider();
-<<<<<<< HEAD
-        else if (provider_type == onnxruntime::kSnpeExecutionProvider)
+        } else if (provider_type == onnxruntime::kSnpeExecutionProvider) {
           execution_provider = DefaultSnpeExecutionProvider();
-=======
-        }
->>>>>>> 1f2c9267
+        }
         // skip if execution provider is disabled
         if (execution_provider == nullptr)
           continue;

// Copyright (c) Microsoft Corporation. All rights reserved.
// Licensed under the MIT License.

#include "gtest/gtest.h"
#include "test/providers/provider_test_utils.h"
#include "core/providers/cpu/tensor/crop.h"
#include "core/util/math.h"

using namespace ONNX_NAMESPACE;
namespace onnxruntime {
namespace test {

using ExpectResult = OpTester::ExpectResult;

TEST(TensorOpTest, Reshape) {
  OpTester test("Reshape");

  test.AddInput<float>("data", {2, 3}, std::vector<float>(6, 1.0f));
  test.AddInput<int64_t>("shape", {3}, {-1, 0, 2});
  test.AddOutput<float>("reshaped", {1, 3, 2}, std::vector<float>(6, 1.0f));
  test.Run(OpTester::ExpectResult::kExpectSuccess, "", {kNupharExecutionProvider});  // Nuphar only supports reshape shape from initializer
}

TEST(TensorOpTest, ReshapeWithEmptyDim) {
  OpTester test("Reshape");

  test.AddInput<float>("data", {1, 1, 1}, std::vector<float>(1, 1.0f));
  test.AddInput<int64_t>("shape", {0}, {}, true);
  test.AddOutput<float>("reshaped", {}, std::vector<float>(1, 1.0f));
  test.Run();
}

TEST(TensorOpTest, ReshapeWithInitializer) {
  OpTester test("Reshape");

  test.AddInput<float>("data", {2, 3}, std::vector<float>(6, 1.0f));
  test.AddInput<int64_t>("shape", {3}, {-1, 0, 2}, true);
  test.AddOutput<float>("reshaped", {1, 3, 2}, std::vector<float>(6, 1.0f));
  test.Run();
}

TEST(TensorOpTest, Identity) {
  OpTester test("Identity");
  std::vector<float> X{1.0, 2.0, 3.0, 4.0, 5.0, 6.0};
  test.AddInput<float>("input", {2, 3}, X);
  test.AddOutput<float>("output", {2, 3}, X);
  test.Run();
}

TEST(TensorOpTest, IdentityString) {
  OpTester test("Identity");
  std::vector<std::string> X{"this", "is", "a", "test", "for", "identity"};
  test.AddInput<std::string>("input", {2, 3}, X);
  test.AddOutput<std::string>("output", {2, 3}, X);
  test.Run();
}

TEST(TensorOpTest, ShapeTest2D) {
  OpTester test("Shape");

  test.AddInput<float>("data", {2, 3}, std::vector<float>(6, 1.0f));
  test.AddOutput<int64_t>("shape", {2}, {2, 3});
  test.Run();
}

TEST(TensorOpTest, ShapeTest3D) {
  OpTester test("Shape");

  test.AddInput<float>("data", {2, 3, 4}, std::vector<float>(24, 1.0f));
  test.AddOutput<int64_t>("shape", {3}, {2, 3, 4});
  test.Run();
}

template <typename SrcType,
          typename DstType>
void TestCastOp(const std::initializer_list<SrcType>& input,
                const std::initializer_list<DstType>& output,
                const std::vector<int64_t>& dimensions,
                int64_t toType,
                ExpectResult expect_result = ExpectResult::kExpectSuccess,
                const std::string& expected_failure_string = "") {
  OpTester test("Cast", 9);
  test.AddAttribute("to", toType);
  test.AddInput<SrcType>("input", dimensions, input);
  test.AddOutput<DstType>("output", dimensions, output);
  test.Run(expect_result, expected_failure_string);
}

template <typename SrcType>
void TestCastFromSrc() {
  std::initializer_list<SrcType> input_data = {0, 1, 2, 3, 4, 5, 6, 7, 8, 9, 10, 11};
  const std::vector<int64_t> shape{3, 2, 2};

  auto float_output = {0.0f, 1.0f, 2.0f, 3.0f, 4.0f, 5.0f, 6.0f, 7.0f, 8.0f, 9.0f, 10.0f, 11.0f};
  TestCastOp(input_data, float_output, shape, TensorProto::FLOAT);

  auto double_output = {0.0, 1.0, 2.0, 3.0, 4.0, 5.0, 6.0, 7.0, 8.0, 9.0, 10.0, 11.0};
  TestCastOp(input_data, double_output, shape, TensorProto::DOUBLE);

  auto bool_output = {false, true, true, true, true, true, true, true, true, true, true, true};
  TestCastOp(input_data, bool_output, shape, TensorProto::BOOL);

  const std::initializer_list<uint8_t> uint8_t_output{0, 1, 2, 3, 4, 5, 6, 7, 8, 9, 10, 11};
  TestCastOp(input_data, uint8_t_output, shape, TensorProto::UINT8);

  const std::initializer_list<uint16_t> uint16_t_output{0, 1, 2, 3, 4, 5, 6, 7, 8, 9, 10, 11};
  TestCastOp(input_data, uint16_t_output, shape, TensorProto::UINT16);

  const std::initializer_list<uint32_t> uint32_t_output{0, 1, 2, 3, 4, 5, 6, 7, 8, 9, 10, 11};
  TestCastOp(input_data, uint32_t_output, shape, TensorProto::UINT32);

  const std::initializer_list<uint64_t> uint64_t_output{0, 1, 2, 3, 4, 5, 6, 7, 8, 9, 10, 11};
  TestCastOp(input_data, uint64_t_output, shape, TensorProto::UINT64);

  const std::initializer_list<int16_t> int16_t_output{0, 1, 2, 3, 4, 5, 6, 7, 8, 9, 10, 11};
  TestCastOp(input_data, int16_t_output, shape, TensorProto::INT16);

  const std::initializer_list<int32_t> int32_t_output{0, 1, 2, 3, 4, 5, 6, 7, 8, 9, 10, 11};
  TestCastOp(input_data, int32_t_output, shape, TensorProto::INT32);

  const std::initializer_list<int64_t> int64_t_output{0, 1, 2, 3, 4, 5, 6, 7, 8, 9, 10, 11};
  TestCastOp(input_data, int64_t_output, shape, TensorProto::INT64);
};

TEST(TensorOpTest, Cast) {
  TestCastFromSrc<float>();
  TestCastFromSrc<double>();
  TestCastFromSrc<uint8_t>();
  TestCastFromSrc<uint16_t>();
  TestCastFromSrc<uint32_t>();
  TestCastFromSrc<uint64_t>();
  TestCastFromSrc<int8_t>();
  TestCastFromSrc<int16_t>();
  TestCastFromSrc<int32_t>();
  TestCastFromSrc<int64_t>();
}

TEST(TensorOpTest, CastFromBool) {
  auto bool_data = {false, true, true, true, true, true, true, true, true, true, false, true};
  const std::vector<int64_t> shape{3, 2, 2};

  const std::initializer_list<float> float_output = {0.0f, 1.0f, 1.0f, 1.0f, 1.0f, 1.0f, 1.0f, 1.0f, 1.0f, 1.0f, 0.0f, 1.0f};
  TestCastOp(bool_data, float_output, shape, TensorProto::FLOAT);

  const std::initializer_list<double> double_output = {0.0, 1.0, 1.0, 1.0, 1.0, 1.0, 1.0, 1.0, 1.0, 1.0, 0.0, 1.0};
  TestCastOp(bool_data, double_output, shape, TensorProto::DOUBLE);

  auto bool_output = {false, true, true, true, true, true, true, true, true, true, false, true};
  TestCastOp(bool_data, bool_output, shape, TensorProto::BOOL);

  const std::initializer_list<uint8_t> uint8_t_output{0, 1, 1, 1, 1, 1, 1, 1, 1, 1, 0, 1};
  TestCastOp(bool_data, uint8_t_output, shape, TensorProto::UINT8);

  const std::initializer_list<uint16_t> uint16_t_output{0, 1, 1, 1, 1, 1, 1, 1, 1, 1, 0, 1};
  TestCastOp(bool_data, uint16_t_output, shape, TensorProto::UINT16);

  const std::initializer_list<uint32_t> uint32_t_output{0, 1, 1, 1, 1, 1, 1, 1, 1, 1, 0, 1};
  TestCastOp(bool_data, uint32_t_output, shape, TensorProto::UINT32);

  const std::initializer_list<uint64_t> uint64_t_output{0, 1, 1, 1, 1, 1, 1, 1, 1, 1, 0, 1};
  TestCastOp(bool_data, uint64_t_output, shape, TensorProto::UINT64);

  const std::initializer_list<int16_t> int16_t_output{0, 1, 1, 1, 1, 1, 1, 1, 1, 1, 0, 1};
  TestCastOp(bool_data, int16_t_output, shape, TensorProto::INT16);

  const std::initializer_list<int32_t> int32_t_output{0, 1, 1, 1, 1, 1, 1, 1, 1, 1, 0, 1};
  TestCastOp(bool_data, int32_t_output, shape, TensorProto::INT32);

  const std::initializer_list<int64_t> int64_t_output{0, 1, 1, 1, 1, 1, 1, 1, 1, 1, 0, 1};
  TestCastOp(bool_data, int64_t_output, shape, TensorProto::INT64);

  const std::initializer_list<MLFloat16> float16_output{
      MLFloat16(math::floatToHalf(0.0f)),
      MLFloat16(math::floatToHalf(1.0f)),
      MLFloat16(math::floatToHalf(1.0f)),
      MLFloat16(math::floatToHalf(1.0f)),
      MLFloat16(math::floatToHalf(1.0f)),
      MLFloat16(math::floatToHalf(1.0f)),
      MLFloat16(math::floatToHalf(1.0f)),
      MLFloat16(math::floatToHalf(1.0f)),
      MLFloat16(math::floatToHalf(1.0f)),
      MLFloat16(math::floatToHalf(1.0f)),
      MLFloat16(math::floatToHalf(0.0f)),
      MLFloat16(math::floatToHalf(1.0f))};
  TestCastOp(bool_data, float16_output, shape, TensorProto::FLOAT16);
}

TEST(TensorOpTest, CastToFloat16) {
  const std::vector<int64_t> shape{3, 2, 2};
  std::initializer_list<float> float_data = {0.0f, 1.0f, 2.0f, 3.0f, 4.0f, 5.0f, 6.0f, 7.0f, 8.0f, 9.0f, 10.0f, 11.0f};
  const std::initializer_list<MLFloat16> float16_output{
      MLFloat16(math::floatToHalf(0.0f)),
      MLFloat16(math::floatToHalf(1.0f)),
      MLFloat16(math::floatToHalf(2.0f)),
      MLFloat16(math::floatToHalf(3.0f)),
      MLFloat16(math::floatToHalf(4.0f)),
      MLFloat16(math::floatToHalf(5.0f)),
      MLFloat16(math::floatToHalf(6.0f)),
      MLFloat16(math::floatToHalf(7.0f)),
      MLFloat16(math::floatToHalf(8.0f)),
      MLFloat16(math::floatToHalf(9.0f)),
      MLFloat16(math::floatToHalf(10.0f)),
      MLFloat16(math::floatToHalf(11.0f))};

  TestCastOp(float_data, float16_output, shape, TensorProto::FLOAT16);

  std::initializer_list<uint8_t> uint8_t_data = {0, 1, 2, 3, 4, 5, 6, 7, 8, 9, 10, 11};
  TestCastOp(uint8_t_data, float16_output, shape, TensorProto::FLOAT16);

  std::initializer_list<uint16_t> uint16_t_data = {0, 1, 2, 3, 4, 5, 6, 7, 8, 9, 10, 11};
  TestCastOp(uint16_t_data, float16_output, shape, TensorProto::FLOAT16);

  std::initializer_list<uint32_t> uint32_t_data = {0, 1, 2, 3, 4, 5, 6, 7, 8, 9, 10, 11};
  TestCastOp(uint32_t_data, float16_output, shape, TensorProto::FLOAT16);

  std::initializer_list<uint64_t> uint64_t_data = {0, 1, 2, 3, 4, 5, 6, 7, 8, 9, 10, 11};
  TestCastOp(uint64_t_data, float16_output, shape, TensorProto::FLOAT16);

  std::initializer_list<int8_t> int8_t_data = {0, 1, 2, 3, 4, 5, 6, 7, 8, 9, 10, 11};
  TestCastOp(int8_t_data, float16_output, shape, TensorProto::FLOAT16);

  std::initializer_list<int16_t> int16_t_data = {0, 1, 2, 3, 4, 5, 6, 7, 8, 9, 10, 11};
  TestCastOp(int16_t_data, float16_output, shape, TensorProto::FLOAT16);

  std::initializer_list<int32_t> int32_t_data = {0, 1, 2, 3, 4, 5, 6, 7, 8, 9, 10, 11};
  TestCastOp(int32_t_data, float16_output, shape, TensorProto::FLOAT16);

  std::initializer_list<int64_t> int64_t_data = {0, 1, 2, 3, 4, 5, 6, 7, 8, 9, 10, 11};
  TestCastOp(int64_t_data, float16_output, shape, TensorProto::FLOAT16);
}

TEST(TensorOpTest, CastFromFloat16) {
  const std::vector<int64_t> shape{3, 2, 2};
  const std::initializer_list<float> float_output = {0.0f, 1.0f, 2.0f, 3.0f, 4.0f, 5.0f, 6.0f, 7.0f, 8.0f, 9.0f, 10.0f, 11.0f};
  const std::initializer_list<MLFloat16> input = {
      MLFloat16(math::floatToHalf(0.0f)),
      MLFloat16(math::floatToHalf(1.0f)),
      MLFloat16(math::floatToHalf(2.0f)),
      MLFloat16(math::floatToHalf(3.0f)),
      MLFloat16(math::floatToHalf(4.0f)),
      MLFloat16(math::floatToHalf(5.0f)),
      MLFloat16(math::floatToHalf(6.0f)),
      MLFloat16(math::floatToHalf(7.0f)),
      MLFloat16(math::floatToHalf(8.0f)),
      MLFloat16(math::floatToHalf(9.0f)),
      MLFloat16(math::floatToHalf(10.0f)),
      MLFloat16(math::floatToHalf(11.0f))};

  TestCastOp(input, float_output, shape, TensorProto::FLOAT);

  auto bool_data = {false, true, true, true, true, true, true, true, true, true, true, true};
  TestCastOp(input, bool_data, shape, TensorProto::BOOL);

  std::initializer_list<uint8_t> uint8_t_data = {0, 1, 2, 3, 4, 5, 6, 7, 8, 9, 10, 11};
  TestCastOp(input, uint8_t_data, shape, TensorProto::UINT8);

  std::initializer_list<uint16_t> uint16_t_data = {0, 1, 2, 3, 4, 5, 6, 7, 8, 9, 10, 11};
  TestCastOp(input, uint16_t_data, shape, TensorProto::UINT16);

  std::initializer_list<uint32_t> uint32_t_data = {0, 1, 2, 3, 4, 5, 6, 7, 8, 9, 10, 11};
  TestCastOp(input, uint32_t_data, shape, TensorProto::UINT32);

  std::initializer_list<uint64_t> uint64_t_data = {0, 1, 2, 3, 4, 5, 6, 7, 8, 9, 10, 11};
  TestCastOp(input, uint64_t_data, shape, TensorProto::UINT64);

  std::initializer_list<int8_t> int8_t_data = {0, 1, 2, 3, 4, 5, 6, 7, 8, 9, 10, 11};
  TestCastOp(input, int8_t_data, shape, TensorProto::INT8);

  std::initializer_list<int16_t> int16_t_data = {0, 1, 2, 3, 4, 5, 6, 7, 8, 9, 10, 11};
  TestCastOp(input, int16_t_data, shape, TensorProto::INT16);

  std::initializer_list<int32_t> int32_t_data = {0, 1, 2, 3, 4, 5, 6, 7, 8, 9, 10, 11};
  TestCastOp(input, int32_t_data, shape, TensorProto::INT32);

  std::initializer_list<int64_t> int64_t_data = {0, 1, 2, 3, 4, 5, 6, 7, 8, 9, 10, 11};
  TestCastOp(input, int64_t_data, shape, TensorProto::INT64);
}

TEST(TensorOpTest, CastFromString) {
  const std::vector<int64_t> shape{2, 2, 2};
  std::initializer_list<std::string> string_data = {"-inf", "+INF", "2.0f", "3.0f", "4.0f", "5.0f", "NaN", "nan"};
  const std::initializer_list<float> float_output = {-(std::numeric_limits<float>::infinity()), std::numeric_limits<float>::infinity(), 2.0f, 3.0f, 4.0f, 5.0f, NAN, NAN};
  TestCastOp(string_data, float_output, shape, TensorProto::FLOAT);

  std::initializer_list<std::string> int_16_string_data = {"0", "1", "2", "3", "4", "5", "-32768", "32767"};
  const std::initializer_list<int16_t> int_16_output = {0, 1, 2, 3, 4, 5, SHRT_MIN, SHRT_MAX};
  TestCastOp(int_16_string_data, int_16_output, shape, TensorProto::INT16);

  std::initializer_list<std::string> int_64_string_data = {"0", "1", "2", "3", "4", "5", "-9223372036854775808", "9223372036854775807"};
  const std::initializer_list<int64_t> int_64_output = {0, 1, 2, 3, 4, 5, LLONG_MIN, LLONG_MAX};
  TestCastOp(int_64_string_data, int_64_output, shape, TensorProto::INT64);
}

TEST(TensorOpTest, CastToString) {
  const std::vector<int64_t> shape{2, 2, 2};
  const std::initializer_list<float> float_input = {NAN, 1.0f, 2.0f, 3.0f, 4.0f, 5.0f, -std::numeric_limits<float>::infinity(), std::numeric_limits<float>::infinity()};
  std::initializer_list<std::string> string_output = {"NaN", "1", "2", "3", "4", "5", "-INF", "INF"};
  TestCastOp(float_input, string_output, shape, TensorProto::STRING);

  std::initializer_list<std::string> int_string_data = {"0", "1", "2", "3", "4", "5", "6", "7"};
  const std::initializer_list<int16_t> int_16_input = {0, 1, 2, 3, 4, 5, 6, 7};
  TestCastOp(int_16_input, int_string_data, shape, TensorProto::STRING);
}

// Disabled because this experimental op got removed from ONNX and causes test failure - (Commit a89a4a162f3d0c9b8269e97327c44297b04214a1 in ONNX)
TEST(TensorOpTest, DISABLED_CropBorderOnly) {
  const int N = 2, C = 1, H = 3, W = 4;
  std::vector<float> X = {1.0f, 2.0f, 3.0f, 4.0f,
                          2.0f, 3.0f, 4.0f, 5.0f,
                          3.0f, 4.0f, 5.0f, 6.0f,

                          4.0f, 5.0f, 6.0f, 7.0f,
                          5.0f, 6.0f, 7.0f, 8.0f,
                          6.0f, 7.0f, 8.0f, 9.0f};

  const std::vector<int64_t> border{0, 1, 2, 1};
  std::vector<float> output = {
      2.0f, 3.0f,

      5.0f, 6.0f};

  OpTester test("Crop");
  test.AddAttribute("border", border);
  test.AddInput<float>("input", {N, C, H, W}, X);
  test.AddOutput<float>("output", {N, C, (H - border[2] - border[0]), (W - border[3] - border[1])}, output);
  test.Run();
}

// Disabled because this experimental op got removed from ONNX and causes test failure - (Commit a89a4a162f3d0c9b8269e97327c44297b04214a1 in ONNX)
<<<<<<< HEAD
TEST(TensorOpTest, CropBorderAndScale) {
=======
TEST(TensorOpTest, DISABLED_CropBorderAndScale) {
>>>>>>> 14d48a26
  const int N = 2, C = 1, H = 3, W = 4;
  std::vector<float> X = {1.0f, 2.0f, 3.0f, 4.0f,
                          2.0f, 3.0f, 4.0f, 5.0f,
                          3.0f, 4.0f, 5.0f, 6.0f,

                          4.0f, 5.0f, 6.0f, 7.0f,
                          5.0f, 6.0f, 7.0f, 8.0f,
                          6.0f, 7.0f, 8.0f, 9.0f};

  const std::vector<int64_t> border = {0, 0, 0, 0};
  const std::vector<int64_t> scale = {2, 2};

  std::vector<float> output = {
      1.0f, 2.0f,
      2.0f, 3.0f,

      4.0f, 5.0f,
      5.0f, 6.0f};

  OpTester test("Crop");
  test.AddAttribute("border", border);
  test.AddAttribute("scale", scale);
  test.AddInput<float>("input", {N, C, H, W}, X);
  test.AddOutput<float>("output", {N, C, scale[0], scale[1]}, output);
  test.Run();
}

std::pair<float, float> MeanStdev(std::vector<float>& v) {
  float sum = std::accumulate(v.begin(), v.end(), 0.0f);
  float mean = sum / v.size();

  std::vector<float> diff(v.size());
  std::transform(v.begin(), v.end(), diff.begin(),
                 std::bind2nd(std::minus<float>(), mean));
  float sq_sum = std::inner_product(diff.begin(), diff.end(), diff.begin(), 0.0f);
  float stdev = std::sqrt(sq_sum / v.size());

  return std::make_pair(mean, stdev);
}

void Normalize(std::vector<float>& v,
               std::pair<float, float>& mean_stdev, bool normalize_variance) {
  float mean = mean_stdev.first;
  float stdev = mean_stdev.second;

  std::transform(v.begin(), v.end(), v.begin(),
                 std::bind2nd(std::minus<float>(), mean));

  if (normalize_variance) {
    std::transform(v.begin(), v.end(), v.begin(),
                   std::bind2nd(std::divides<float>(), stdev));
  }
}

void MeanVarianceNormalizationAcrossChannels(bool across_channels, bool normalize_variance) {
  const int64_t N = 2, C = 2, H = 2, W = 3;
  int64_t one = 1;
  int64_t zero = 0;

  std::vector<float> X = {3.0f, -3.0f, -1.0f,
                          1.0f, 2.0f, -1.0f,
                          -2.0f, -2.0f, -2.0f,
                          4.0f, 1.0f, 4.0f,
                          0.0f, -2.0f, -2.0f,
                          -4.0f, 5.0f, 7.0f,
                          5.0f, -5.0f, -5.0f,
                          3.0f, 4.0f, 4.0f};
  auto mean_stdev = MeanStdev(X);

  std::vector<float> result(X);
  Normalize(result, mean_stdev, normalize_variance);

  OpTester test("MeanVarianceNormalization", 7);
  test.AddAttribute("across_channels", across_channels ? one : zero);
  test.AddAttribute("normalize_variance", normalize_variance ? one : zero);
  test.AddInput<float>("input", {N, C, H, W}, X);
  test.AddOutput<float>("output", {N, C, H, W}, result);
  test.Run();
}

void MeanVarianceNormalizationPerChannel(bool across_channels, bool normalize_variance) {
  const int64_t N = 2, C = 2, H = 2, W = 3;
  int64_t one = 1;
  int64_t zero = 0;

  std::vector<float> N1C1 = {3.0f, -3.0f, -1.0f,
                             1.0f, 2.0f, -1.0f};
  std::vector<float> N1C2 = {-2.0f, -2.0f, -2.0f,
                             4.0f, 1.0f, 4.0f};
  std::vector<float> N2C1 = {
      0.0f,
      -2.0f,
      -2.0f,
      -4.0f,
      5.0f,
      7.0f,
  };
  std::vector<float> N2C2 = {
      5.0f,
      -5.0f,
      -5.0f,
      3.0f,
      4.0f,
      4.0f,
  };

  std::vector<float> X;
  X.reserve(N * C * H * W);
  X.insert(X.end(), N1C1.begin(), N1C1.end());
  X.insert(X.end(), N1C2.begin(), N1C2.end());
  X.insert(X.end(), N2C1.begin(), N2C1.end());
  X.insert(X.end(), N2C2.begin(), N2C2.end());

  std::vector<float> C1;
  C1.reserve(N * H * W);
  C1.insert(C1.end(), N1C1.begin(), N1C1.end());
  C1.insert(C1.end(), N2C1.begin(), N2C1.end());
  auto C1_meam_stdev = MeanStdev(C1);

  std::vector<float> C2;
  C2.reserve(N * H * W);
  C2.insert(C2.end(), N1C2.begin(), N1C2.end());
  C2.insert(C2.end(), N2C2.begin(), N2C2.end());
  auto C2_meam_stdev = MeanStdev(C2);

  std::vector<float> N1C1_result(N1C1), N1C2_result(N1C2),
      N2C1_result(N2C1), N2C2_result(N2C2);
  Normalize(N1C1_result, C1_meam_stdev, normalize_variance);
  Normalize(N2C1_result, C1_meam_stdev, normalize_variance);
  Normalize(N1C2_result, C2_meam_stdev, normalize_variance);
  Normalize(N2C2_result, C2_meam_stdev, normalize_variance);

  std::vector<float> result;
  result.reserve(N * C * H * W);
  result.insert(result.end(), N1C1_result.begin(), N1C1_result.end());
  result.insert(result.end(), N1C2_result.begin(), N1C2_result.end());
  result.insert(result.end(), N2C1_result.begin(), N2C1_result.end());
  result.insert(result.end(), N2C2_result.begin(), N2C2_result.end());

  OpTester test("MeanVarianceNormalization", 7);
  test.AddAttribute("across_channels", across_channels ? one : zero);
  test.AddAttribute("normalize_variance", normalize_variance ? one : zero);
  test.AddInput<float>("input", {N, C, H, W}, X);
  test.AddOutput<float>("output", {N, C, H, W}, result);
  test.Run();
}

void MeanVarianceNormalizationFunctionDefaultPerChannel() {
  const int64_t N = 2, C = 2, H = 2, W = 3;

  std::vector<float> N1C1 = {3.0f, -3.0f, -1.0f,
                             1.0f, 2.0f, -1.0f};
  std::vector<float> N1C2 = {-2.0f, -2.0f, -2.0f,
                             4.0f, 1.0f, 4.0f};
  std::vector<float> N2C1 = {
      0.0f,
      -2.0f,
      -2.0f,
      -4.0f,
      5.0f,
      7.0f,
  };
  std::vector<float> N2C2 = {
      5.0f,
      -5.0f,
      -5.0f,
      3.0f,
      4.0f,
      4.0f,
  };

  std::vector<float> X;
  X.reserve(N * C * H * W);
  X.insert(X.end(), N1C1.begin(), N1C1.end());
  X.insert(X.end(), N1C2.begin(), N1C2.end());
  X.insert(X.end(), N2C1.begin(), N2C1.end());
  X.insert(X.end(), N2C2.begin(), N2C2.end());

  std::vector<float> C1;
  C1.reserve(N * H * W);
  C1.insert(C1.end(), N1C1.begin(), N1C1.end());
  C1.insert(C1.end(), N2C1.begin(), N2C1.end());
  auto C1_meam_stdev = MeanStdev(C1);

  std::vector<float> C2;
  C2.reserve(N * H * W);
  C2.insert(C2.end(), N1C2.begin(), N1C2.end());
  C2.insert(C2.end(), N2C2.begin(), N2C2.end());
  auto C2_meam_stdev = MeanStdev(C2);

  std::vector<float> N1C1_result(N1C1), N1C2_result(N1C2),
      N2C1_result(N2C1), N2C2_result(N2C2);
  Normalize(N1C1_result, C1_meam_stdev, 1);
  Normalize(N2C1_result, C1_meam_stdev, 1);
  Normalize(N1C2_result, C2_meam_stdev, 1);
  Normalize(N2C2_result, C2_meam_stdev, 1);

  std::vector<float> result;
  result.reserve(N * C * H * W);
  result.insert(result.end(), N1C1_result.begin(), N1C1_result.end());
  result.insert(result.end(), N1C2_result.begin(), N1C2_result.end());
  result.insert(result.end(), N2C1_result.begin(), N2C1_result.end());
  result.insert(result.end(), N2C2_result.begin(), N2C2_result.end());

  OpTester test("MeanVarianceNormalization", 9);
  test.AddInput<float>("input", {N, C, H, W}, X);
  test.AddOutput<float>("output", {N, C, H, W}, result);
  test.Run();
}

void MeanVarianceNormalizationFunctionAcrossChannels(std::vector<int64_t> axes) {
  const int64_t N = 2, C = 2, H = 2, W = 3;

  std::vector<float> X = {3.0f, -3.0f, -1.0f,
                          1.0f, 2.0f, -1.0f,
                          -2.0f, -2.0f, -2.0f,
                          4.0f, 1.0f, 4.0f,
                          0.0f, -2.0f, -2.0f,
                          -4.0f, 5.0f, 7.0f,
                          5.0f, -5.0f, -5.0f,
                          3.0f, 4.0f, 4.0f};
  auto mean_stdev = MeanStdev(X);

  std::vector<float> result(X);
  Normalize(result, mean_stdev, 1);

  OpTester test("MeanVarianceNormalization", 9);
  test.AddAttribute("axes", axes);
  test.AddInput<float>("input", {N, C, H, W}, X);
  test.AddOutput<float>("output", {N, C, H, W}, result);
  test.Run();
}

TEST(TensorOpTest, MeanVarianceNormalizationCPUTest) {
  // across_channels: true, normalize_variance: true
  MeanVarianceNormalizationAcrossChannels(true, true);

  // across_channels: true, normalize_variance: false
  MeanVarianceNormalizationAcrossChannels(true, false);

  // across_channels: false, normalize_variance: false
  MeanVarianceNormalizationPerChannel(false, false);

  // across_channels: false, normalize_variance: true
  MeanVarianceNormalizationPerChannel(false, true);

  // axes: {0, 1, 2, 3} for across_channels
  MeanVarianceNormalizationFunctionAcrossChannels({0, 1, 2, 3});

  // Default (axes: {0, 2, 3}) for non across_channels
  MeanVarianceNormalizationFunctionDefaultPerChannel();
}

// Disabled because this experimental op got removed from ONNX and causes test failure - (Commit a89a4a162f3d0c9b8269e97327c44297b04214a1 in ONNX)
<<<<<<< HEAD
TEST(TensorOpTest, ImageScalerTest) {
=======
TEST(TensorOpTest, DISABLED_ImageScalerTest) {
>>>>>>> 14d48a26
  const int64_t N = 1, C = 2, H = 2, W = 2;
  std::vector<float> X = {
      1.0f, 3.0f,
      3.0f, 5.0f,

      3.0f, 5.0f,
      7.0f, 9.0f};

  float scale = 2.0f;
  std::vector<float> bias = {1.0f, 2.0f};

  std::vector<float> result = {
      3.0f, 7.0f,
      7.0f, 11.0f,

      8.0f, 12.0f,
      16.0f, 20.0f};

  OpTester test("ImageScaler");
  test.AddAttribute("scale", scale);
  test.AddAttribute("bias", bias);
  test.AddInput<float>("input", {N, C, H, W}, X);
  test.AddOutput<float>("output", {N, C, H, W}, result);
  test.Run();
}

}  // namespace test
}  // namespace onnxruntime<|MERGE_RESOLUTION|>--- conflicted
+++ resolved
@@ -303,7 +303,7 @@
 }
 
 // Disabled because this experimental op got removed from ONNX and causes test failure - (Commit a89a4a162f3d0c9b8269e97327c44297b04214a1 in ONNX)
-TEST(TensorOpTest, DISABLED_CropBorderOnly) {
+TEST(TensorOpTest, CropBorderOnly) {
   const int N = 2, C = 1, H = 3, W = 4;
   std::vector<float> X = {1.0f, 2.0f, 3.0f, 4.0f,
                           2.0f, 3.0f, 4.0f, 5.0f,
@@ -327,11 +327,7 @@
 }
 
 // Disabled because this experimental op got removed from ONNX and causes test failure - (Commit a89a4a162f3d0c9b8269e97327c44297b04214a1 in ONNX)
-<<<<<<< HEAD
 TEST(TensorOpTest, CropBorderAndScale) {
-=======
-TEST(TensorOpTest, DISABLED_CropBorderAndScale) {
->>>>>>> 14d48a26
   const int N = 2, C = 1, H = 3, W = 4;
   std::vector<float> X = {1.0f, 2.0f, 3.0f, 4.0f,
                           2.0f, 3.0f, 4.0f, 5.0f,
@@ -586,11 +582,7 @@
 }
 
 // Disabled because this experimental op got removed from ONNX and causes test failure - (Commit a89a4a162f3d0c9b8269e97327c44297b04214a1 in ONNX)
-<<<<<<< HEAD
 TEST(TensorOpTest, ImageScalerTest) {
-=======
-TEST(TensorOpTest, DISABLED_ImageScalerTest) {
->>>>>>> 14d48a26
   const int64_t N = 1, C = 2, H = 2, W = 2;
   std::vector<float> X = {
       1.0f, 3.0f,

#include "gradient_checker.h"
#include "gradient_op_test_utils.h"
#include <random>

namespace onnxruntime {
namespace test {

using ONNX_NAMESPACE::AttributeProto;
using training::OpDef;

// The jacobian transpose matrix is laid out as follows

// Say there are three inputs each of size M X N, N X K, K X J
// say there are two outputs each of size M X K , N X J

//    output size (y_shapes)  -->            | M X K  |N X J |
//     input size (x_shapes)        M X N    |        |      |
//       |                          N X K    |        |      |
//       |                          K X J    |        |      |
//       V

std::pair<int, int> inline CalculateJacobianTransposeIndex(const std::vector<TensorInfo>& x_infos,
                                                           int x_input_index,
                                                           int x_flattened_index,
                                                           const std::vector<TensorInfo>& y_infos,
                                                           int y_output_index,
                                                           int y_flattened_index) {
  int64_t elems_in_prev_output_tensors = 0;
  for (size_t i = 0; i < y_output_index; i++) {
    elems_in_prev_output_tensors += y_infos[i].shape.Size();
  }

  int64_t col = elems_in_prev_output_tensors + y_flattened_index;

  int64_t elems_in_prev_input_tensors = 0;
  for (size_t i = 0; i < x_input_index; i++) {
    elems_in_prev_input_tensors += x_infos[i].shape.Size();
  }

  int64_t row = elems_in_prev_input_tensors + x_flattened_index;

  return {gsl::narrow_cast<int>(row), gsl::narrow_cast<int>(col)};
}

template <typename X_T, typename Y_T, typename JAC_T>
inline std::vector<OrtValue> GradientChecker<X_T, Y_T, JAC_T>::EvaluateFunctionAtInput(
    const OpDef& op_def,
    const std::vector<TensorInfo>& x_infos,
    const std::vector<TensorInfo>& y_infos,
    std::vector<std::vector<X_T>>* x_datas,
    std::vector<std::vector<Y_T>>* y_datas,
    const std::vector<AttributeProto>& attributes) {
  OpTester op_session(op_def.type.c_str(), 9, op_def.domain.c_str(), false);
  for (size_t data_index = 0; data_index < x_datas->size(); data_index++) {
    std::string name = "input" + std::to_string(data_index);
    op_session.AddInput<X_T>(name.c_str(), x_infos[data_index].shape.GetDims(), (*x_datas)[data_index]);
  }

  for (size_t data_index = 0; data_index < y_infos.size(); data_index++) {
    std::string name = "output" + std::to_string(data_index);
    op_session.AddOutput<Y_T>(name.c_str(), y_infos[data_index].shape.GetDims(), (*y_datas)[data_index]);
  }
  // Currently only allows setting int attributes to zero. TODO: Expand this
  for (auto attr : attributes) {
    op_session.AddAttribute<AttributeProto>(attr.name(), attr);
  }
  op_session.Run();
  return op_session.GetFetches();
}
template <typename X_T, typename Y_T, typename JAC_T>
inline Status GradientChecker<X_T, Y_T, JAC_T>::ComputeTheoreticalJacobianTranspose(
    const OpDef& op_def,
    const std::vector<TensorInfo>& x_infos,
    const std::vector<TensorInfo>& y_infos,
    std::vector<std::vector<X_T>>* x_datas,
    std::vector<std::vector<Y_T>>* y_datas,
    std::vector<std::vector<JAC_T>>* jacobian_ts,
    const std::vector<AttributeProto>& attributes) {
  size_t y_num = y_infos.size();
  size_t x_num = x_infos.size();

  // currently only supported scalar valued fns - and complex types are not supported
  for (int y_idx = 0; y_idx < static_cast<int>(y_num); y_idx++) {  // for each dy input
    if (!y_infos[y_idx].has_gradient) {
      continue;
    }

    const size_t dy_size = y_infos[y_idx].shape.Size();

    // Compute the theoretical Jacobians one row at a time by back propagating
    // '1.0'for each element of 'dy', while holding all other elements of 'dy' at zero.
    for (int c = 0; c < dy_size; ++c) {  // for each value in the dy input vector
      GradientOpTester op_session(op_def.type.c_str(), x_infos, y_infos, 9, op_def.domain.c_str(), false);

      for (size_t data_index = 0; data_index < x_num; data_index++) {
        std::string name = "input" + std::to_string(data_index);
        op_session.AddInput<X_T>(name.c_str(), x_infos[data_index].shape.GetDims(), (*x_datas)[data_index]);
      }

      for (size_t data_index = 0; data_index < y_num; data_index++) {
        std::string name = "output" + std::to_string(data_index);
        op_session.AddOutput<Y_T>(name.c_str(), y_infos[data_index].shape.GetDims(), (*y_datas)[data_index]);
      }

      // Currently only allows setting int attributes to zero. TODO: Expand this
      for (auto attr : attributes) {
        op_session.AddAttribute<AttributeProto>(attr.name(), attr);
      }

      // While calculating theoritical jacobian transpose we calculate the gradient by
      // setting back propogating one element of dY at a time and setting everything else to zero
      // as explained above. The input itself is unrolled into one big vector and the collection of
      // inputs is treated as a vector of vectors. The parameters of the function call below, y_idx and c
      // corresponding to which input (dy1, dy2..etc) and which value of the input (dy_flattened_vector[c]]
      // to pertrub to 1.
      op_session.Run(y_idx, c);
      auto gradients = op_session.GetFetches();

      for (int x_idx = 0; x_idx < static_cast<int>(x_num); x_idx++) {
        if (!x_infos[x_idx].has_gradient) {
          continue;
        }
        const int64_t x_size = x_infos[x_idx].shape.Size();
        auto dx_flat = gradients[x_idx].Get<Tensor>().Data<X_T>();

        for (int r = 0; r < static_cast<int>(x_size); ++r) {
          auto calc_index = CalculateJacobianTransposeIndex(
              x_infos,
              x_idx,
              r,
              y_infos,
              y_idx,
              c);
          (*jacobian_ts)[calc_index.first][calc_index.second] = dx_flat[r];
        }
      }
    }
  }
  return Status::OK();
}

template <typename X_T, typename Y_T, typename JAC_T>
inline Status GradientChecker<X_T, Y_T, JAC_T>::ComputeNumericJacobianTranspose(
    const OpDef& op_def,
    const std::vector<TensorInfo>& x_infos,
    const std::vector<TensorInfo>& y_infos,
    const JAC_T delta,
    std::vector<std::vector<X_T>>* x_datas,
    std::vector<std::vector<Y_T>>* y_datas,
    std::vector<std::vector<JAC_T>>* jacobian_ts,
    const std::vector<AttributeProto>& attributes) {
  size_t y_num = y_infos.size();
  size_t x_num = x_infos.size();
  X_T x_delta = static_cast<X_T>(delta);

  for (int x_idx = 0; x_idx < static_cast<int>(x_num); x_idx++) {
    if (!x_infos[x_idx].has_gradient) {
      continue;
    }

    const int64_t x_size = x_infos[x_idx].shape.Size();

    // Compute the numeric Jacobian one column at a time by perturbing each
    // element of 'x_data' (positively and negatively) by 'delta', and
    // updating the jacobian with the centered difference
    for (int r = 0; r < x_size; ++r) {
      // Store current value of 'x' at 'r'.
      X_T v = (*x_datas)[x_idx][r];

      // Evaluate at positive delta.
      (*x_datas)[x_idx][r] = v + x_delta;
      std::vector<OrtValue> y_plus = EvaluateFunctionAtInput(op_def, x_infos, y_infos, x_datas, y_datas, attributes);

      // Evaluate at negative delta.
      (*x_datas)[x_idx][r] = v - x_delta;
      std::vector<OrtValue> y_minus = EvaluateFunctionAtInput(op_def, x_infos, y_infos, x_datas, y_datas, attributes);

      for (int y_idx = 0; y_idx < static_cast<int>(y_num); y_idx++) {
        if (!y_infos[y_idx].has_gradient) {
          continue;
        }
        // Compute element-wise centered difference and store in each Jacobian.
        auto y_plus_flat = y_plus[y_idx].Get<Tensor>().Data<Y_T>();
        auto y_minus_flat = y_minus[y_idx].Get<Tensor>().Data<Y_T>();
        const int64_t y_size = y_infos[y_idx].shape.Size();
        const Y_T scale = static_cast<Y_T>(2 * delta);
        for (int c = 0; c < y_size; ++c) {
          auto calc_index = CalculateJacobianTransposeIndex(
              x_infos,
              x_idx,
              r,
              y_infos,
              y_idx,
              c);
          (*jacobian_ts)[calc_index.first][calc_index.second] = (y_plus_flat[c] - y_minus_flat[c]) / scale;
        }
      }
      // Restore pre-perturbation value.
      (*x_datas)[x_idx][r] = v;
    }
  }
  return Status::OK();
}

//// The Jacobian is always a real-valued matrix.
//// Given y = f(x) for tensors y and x, it contains the derivatives dy_i/dx_j for
//// every pair y_i in y and x_j in x.  Note that the Jacobian is defined directly
//// over the elements of tensors y and x, and doesn't depend on their shapes.
////
//// If x = (x_1, x_2, ..., x_m) and y = (y_1, y_2, .., y_n) the matrix evaluated
//// is actually the Jacobian transpose, defined as this mxn matrix:
//// dy_1/d_x1 dy_2/dx_1 ... dy_n/dx_1
//// dy_1/dx_2 dy_2/dx_2 ... dy_n/dx_2
////     .
////     .
////     .
//// dy_1/dx_m dy_2/dx_m ... dy_n/dx_m
template <typename X_T, typename Y_T, typename JAC_T>
inline Status GradientChecker<X_T, Y_T, JAC_T>::InitJacobians(
    const std::vector<TensorInfo>& x_infos,
    const std::vector<TensorInfo>& y_infos,
    std::vector<std::vector<JAC_T>>* jacobians) {
  // the number of rows is equal to total number of scalar input values in all of input vectors
  int64_t rows = 0;
  for (size_t i = 0; i < x_infos.size(); i++) {
    rows += x_infos[i].shape.Size();  // 'S'ize gives the total number of elements in all dims while 's'ize just gives num_dims
  }
  jacobians->resize(gsl::narrow_cast<int>(rows));

  // the number of cols is equal to total number of scalar output values in all of output vectors
  int64_t cols = 0;
  for (size_t i = 0; i < y_infos.size(); i++) {
    cols += y_infos[i].shape.Size();
  }

  for (size_t i = 0; i < jacobians->size(); i++) {
    (*jacobians)[i] = std::vector<JAC_T>(gsl::narrow_cast<int>(cols), 0);
  }

  return Status().OK();
}

template <typename X_T, typename Y_T, typename JAC_T>
inline Status GradientChecker<X_T, Y_T, JAC_T>::ComputeGradientErrorInternal(
    const OpDef& op_def,
    const std::vector<TensorInfo>& x_infos,
    const std::vector<TensorInfo>& y_infos,
    std::vector<std::vector<X_T>>* x_datas,
    std::vector<std::vector<Y_T>>* y_datas,
    JAC_T* max_error,
    const std::vector<AttributeProto>& attributes) {
  // Initialize theoretical Jacobians to zeros.
  std::vector<std::vector<JAC_T>> jacobian_ts;
  InitJacobians(x_infos, y_infos, &jacobian_ts);

  // Compute theoretical Jacobian.
  ORT_RETURN_IF_ERROR(ComputeTheoreticalJacobianTranspose(
      op_def, x_infos, y_infos, x_datas, y_datas, &jacobian_ts, attributes));

  // Initialize numeric Jacobian to zeros.
  std::vector<std::vector<JAC_T>> jacobian_ns;
  InitJacobians(x_infos, y_infos, &jacobian_ns);

  // Compute numeric Jacobian.
  ORT_RETURN_IF_ERROR(ComputeNumericJacobianTranspose(
      op_def, x_infos, y_infos, JAC_T{1e-3f}, x_datas, y_datas, &jacobian_ns, attributes));

  // Compute the maximum error between theoretical and numeric Jacobians.
  *max_error = 0.0;
  for (size_t i = 0; i < jacobian_ts.size(); i++) {
    auto jac_t = jacobian_ts[i];
    auto jac_n = jacobian_ns[i];
    for (size_t r = 0; r < jacobian_ts[i].size(); ++r) {
      auto cur_error = std::fabs(jac_t[r] - jac_n[r]);
      // Treat any NaN as max_error and immediately return.
      // (Note that std::max may ignore NaN arguments.)
      if (std::isnan(cur_error)) {
        *max_error = cur_error;
        return Status::OK();
      }
      *max_error = std::max(*max_error, cur_error);
    }
  }
  return Status::OK();
}

template <typename X_T, typename Y_T, typename JAC_T>
inline Status GradientChecker<X_T, Y_T, JAC_T>::ComputeGradientError(
    const OpDef& op_def,
    const std::vector<TensorInfo>& x_infos,
    const std::vector<TensorInfo>& y_infos,
    JAC_T* max_error,
    const std::vector<AttributeProto>& attributes) {
  // TODO: Consider varying mean and variance
  float scale = 5.f;
  float mean = 0.f;
  auto seed = std::chrono::system_clock::now().time_since_epoch().count();
  std::default_random_engine generator{gsl::narrow_cast<uint32_t>(seed)};
  std::normal_distribution<X_T> distribution{mean, scale};

  // Initialize 'x_datas' to random values.
  std::vector<std::vector<X_T>> x_datas(x_infos.size());
<<<<<<< HEAD

  for (size_t i = 0; i < x_infos.size(); i++) {
    // TODO: Consider varying mean and variance
    float scale = 5.f;
    float mean = 0.f;
    auto seed = std::chrono::system_clock::now().time_since_epoch().count();

    std::default_random_engine generator{gsl::narrow_cast<uint32_t>(seed)};
    std::normal_distribution<X_T> distribution{mean, scale};

    auto x_data_length = x_infos[i].shape.Size();
    x_datas[i].resize(x_data_length);

    std::generate(x_datas[i].begin(), x_datas[i].end(), [&] { return distribution(generator); });
=======
  for (int i = 0; i < x_infos.size(); i++) {
    x_datas[i].resize(x_infos[i].shape.Size());

    if (x_infos[i].transformer) {
      auto transformer = *x_infos[i].transformer;
      std::generate(x_datas[i].begin(), x_datas[i].end(),
                    [&] { return transformer(static_cast<float>(distribution(generator))); });
    } else {
      std::generate(x_datas[i].begin(), x_datas[i].end(), [&] { return distribution(generator); });
    }
>>>>>>> 71fc4450
  }

  // Generate dummy placeholders with zero for y_datas
  std::vector<std::vector<Y_T>> y_datas(y_infos.size());
  for (size_t i = 0; i < y_infos.size(); i++) {
    y_datas[i].resize(y_infos[i].shape.Size(), 0);
  }

  // Compute gradient error.
  return ComputeGradientErrorInternal(op_def, x_infos, y_infos, &x_datas, &y_datas, max_error, attributes);
}

template <typename X_T, typename Y_T, typename JAC_T>
inline Status GradientChecker<X_T, Y_T, JAC_T>::ComputeGradientError(
    const OpDef& op_def,
    const std::vector<TensorInfo>& x_infos,
    const std::vector<TensorInfo>& y_infos,
    JAC_T* max_error,
    std::vector<std::vector<X_T>> x_datas,
    const std::vector<ONNX_NAMESPACE::AttributeProto>& attributes) {
  // Generate dummy placeholders with zero for y_datas
  std::vector<std::vector<Y_T>> y_datas(y_infos.size());
  for (size_t i = 0; i < y_infos.size(); i++) {
    y_datas[i].resize(y_infos[i].shape.Size(), 0);
  }

  // Compute gradient error.
  return ComputeGradientErrorInternal(op_def, x_infos, y_infos, &x_datas, &y_datas, max_error, attributes);
}

#define INSTANTIATE_GRAD_ERR_TYPE(X_T, Y_T, JAC_T) \
  template class GradientChecker<X_T, Y_T, JAC_T>;

INSTANTIATE_GRAD_ERR_TYPE(float, float, float);
INSTANTIATE_GRAD_ERR_TYPE(double, double, double);

}  // namespace test
}  // namespace onnxruntime<|MERGE_RESOLUTION|>--- conflicted
+++ resolved
@@ -300,23 +300,7 @@
 
   // Initialize 'x_datas' to random values.
   std::vector<std::vector<X_T>> x_datas(x_infos.size());
-<<<<<<< HEAD
-
   for (size_t i = 0; i < x_infos.size(); i++) {
-    // TODO: Consider varying mean and variance
-    float scale = 5.f;
-    float mean = 0.f;
-    auto seed = std::chrono::system_clock::now().time_since_epoch().count();
-
-    std::default_random_engine generator{gsl::narrow_cast<uint32_t>(seed)};
-    std::normal_distribution<X_T> distribution{mean, scale};
-
-    auto x_data_length = x_infos[i].shape.Size();
-    x_datas[i].resize(x_data_length);
-
-    std::generate(x_datas[i].begin(), x_datas[i].end(), [&] { return distribution(generator); });
-=======
-  for (int i = 0; i < x_infos.size(); i++) {
     x_datas[i].resize(x_infos[i].shape.Size());
 
     if (x_infos[i].transformer) {
@@ -326,7 +310,6 @@
     } else {
       std::generate(x_datas[i].begin(), x_datas[i].end(), [&] { return distribution(generator); });
     }
->>>>>>> 71fc4450
   }
 
   // Generate dummy placeholders with zero for y_datas

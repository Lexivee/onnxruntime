// Copyright (c) Microsoft Corporation. All rights reserved.
// Licensed under the MIT License.

#include <string>
#include <filesystem>

#include "core/session/onnxruntime_cxx_api.h"
#include "core/session/onnxruntime_session_options_config_keys.h"
#include "core/providers/cpu/cpu_provider_factory.h"  // For OrtSessionOptionsAppendExecutionProvider_CPU
#include "core/session/inference_session.h"

#include "test/providers/qnn/qnn_test_utils.h"

#include "gtest/gtest.h"
#include "gmock/gmock.h"

using namespace ONNX_NAMESPACE;
using namespace onnxruntime::logging;

#define ORT_MODEL_FOLDER ORT_TSTR("testdata/")

// in test_main.cc
extern std::unique_ptr<Ort::Env> ort_env;

namespace onnxruntime {
namespace test {

// test uses ONNX model so can't be run in a minimal build.
// TODO: When we need QNN in a minimal build we should add an ORT format version of the model
#if !defined(ORT_MINIMAL_BUILD)

// Tests that the QNN EP is registered when added via the public C++ API.
// Loads a simple ONNX model that adds floats.
TEST(QnnEP, TestAddEpUsingPublicApi) {
  {
    Ort::SessionOptions so;

    // Can only enforce that model runs on QNN in linux CI machines
    // because they support the CPU backend and emulate the HPT backend.
    // TODO: Remove #ifdef when Windows Arm64 machines support the CPU backend.
#if defined(__linux__)
    so.AddConfigEntry(kOrtSessionOptionsDisableCPUEPFallback, "1");  // Disable fallback to the CPU EP.
#endif

    onnxruntime::ProviderOptions options;

#if defined(_WIN32)
    options["backend_path"] = "QnnCpu.dll";
#else
    options["backend_path"] = "libQnnCpu.so";
#endif

    so.AppendExecutionProvider("QNN", options);

    const ORTCHAR_T* ort_model_path = ORT_MODEL_FOLDER "constant_floats.onnx";
    Ort::Session session(*ort_env, ort_model_path, so);

    // Access the underlying InferenceSession.
    const OrtSession* ort_session = session;
    const InferenceSession* s = reinterpret_cast<const InferenceSession*>(ort_session);

    bool have_qnn_ep = false;

    for (const auto& provider : s->GetRegisteredProviderTypes()) {
      if (provider == kQnnExecutionProvider) {
        have_qnn_ep = true;
        break;
      }
    }

    ASSERT_TRUE(have_qnn_ep) << "QNN EP was not found in registered providers for session.";
  }
}

// Tests the `session.disable_cpu_ep_fallback` configuration option when the backend cannot be loaded.
// When the option is enabled, session creation throws an exception because the backend cannot be found.
TEST(QnnEP, TestDisableCPUFallback_BackendNotFound) {
  {
    Ort::SessionOptions so;
    so.AddConfigEntry(kOrtSessionOptionsDisableCPUEPFallback, "1");  // Disable fallback to the CPU EP.

    onnxruntime::ProviderOptions options;
#if defined(_WIN32)
    options["backend_path"] = "DoesNotExist.dll";  // Invalid backend path!
#else
    options["backend_path"] = "libDoesNotExist.so";  // Invalid backend path!
#endif

    so.AppendExecutionProvider("QNN", options);

    const ORTCHAR_T* ort_model_path = ORT_MODEL_FOLDER "constant_floats.onnx";

    try {
      Ort::Session session(*ort_env, ort_model_path, so);
      FAIL();  // Should not get here!
    } catch (const Ort::Exception& excpt) {
      ASSERT_EQ(excpt.GetOrtErrorCode(), ORT_FAIL);
      ASSERT_THAT(excpt.what(), testing::HasSubstr("This session contains graph nodes that are assigned to the default "
                                                   "CPU EP, but fallback to CPU EP has been explicitly disabled by "
                                                   "the user."));
    }
  }
}

// Tests the `session.disable_cpu_ep_fallback` configuration option when the entire model cannot be assigned to QNN EP.
// When the option is enabled, Session creation should throw an exception.
TEST(QnnEP, TestDisableCPUFallback_ModelNotFullySupported) {
  {
    Ort::SessionOptions so;
    so.AddConfigEntry(kOrtSessionOptionsDisableCPUEPFallback, "1");  // Disable fallback to the CPU EP.

    onnxruntime::ProviderOptions options;
#if defined(_WIN32)
    options["backend_path"] = "QnnCpu.dll";
#else
    options["backend_path"] = "libQnnCpu.so";
#endif

    so.AppendExecutionProvider("QNN", options);

    // QNN EP doesn't support MatMulInteger.
    const ORTCHAR_T* ort_model_path = ORT_MODEL_FOLDER "qnn_ep_partial_support.onnx";

    try {
      Ort::Session session(*ort_env, ort_model_path, so);
      FAIL();  // Should not get here!
    } catch (const Ort::Exception& excpt) {
      ASSERT_EQ(excpt.GetOrtErrorCode(), ORT_FAIL);
      ASSERT_THAT(excpt.what(), testing::HasSubstr("This session contains graph nodes that are assigned to the default "
                                                   "CPU EP, but fallback to CPU EP has been explicitly disabled by "
                                                   "the user."));
    }
  }
}

// Tests invalid use of the `session.disable_cpu_ep_fallback` configuration option.
// It is invalid to set the option and explicitly add the CPU EP to the session.
TEST(QnnEP, TestDisableCPUFallback_ConflictingConfig) {
  {
    Ort::SessionOptions so;
    so.AddConfigEntry(kOrtSessionOptionsDisableCPUEPFallback, "1");  // Disable fallback to the CPU EP.

    onnxruntime::ProviderOptions options;
#if defined(_WIN32)
    options["backend_path"] = "QnnCpu.dll";
#else
    options["backend_path"] = "libQnnCpu.so";
#endif

    so.AppendExecutionProvider("QNN", options);

    // Invalid! Adds CPU EP to session, but also disables CPU fallback.
    Ort::Status status(OrtSessionOptionsAppendExecutionProvider_CPU(so, 1));

    const ORTCHAR_T* ort_model_path = ORT_MODEL_FOLDER "constant_floats.onnx";

    try {
      Ort::Session session(*ort_env, ort_model_path, so);
      FAIL();  // Should not get here!
    } catch (const Ort::Exception& excpt) {
      ASSERT_EQ(excpt.GetOrtErrorCode(), ORT_INVALID_ARGUMENT);
      ASSERT_THAT(excpt.what(), testing::HasSubstr("Conflicting session configuration: explicitly added the CPU EP to the "
                                                   "session, but also disabled fallback to the CPU EP via session "
                                                   "configuration options."));
    }
  }
}

// Helper function that runs an ONNX model with a NHWC Resize operator to test that
// type/shape inference succeeds during layout transformation.
// Refer to onnxruntime/core/graph/contrib_ops/nhwc_inference_context.h.
//
// The models passed to this function are subgraphs extracted from a larger model that exhibited
// shape inferencing issues on QNN. Thus, the models are expected to have a specific input/output
// types and shapes.
static void RunNHWCResizeModel(const ORTCHAR_T* ort_model_path, bool use_htp, bool enable_qnn_saver = false,
<<<<<<< HEAD
                               const std::string& qnn_context_priority = "") {
=======
                               std::string htp_graph_finalization_opt_mode = "") {
>>>>>>> c2505407
  Ort::SessionOptions so;

  // Ensure all type/shape inference warnings result in errors!
  so.AddConfigEntry(kOrtSessionOptionsConfigStrictShapeTypeInference, "1");
  so.SetGraphOptimizationLevel(ORT_ENABLE_ALL);

  onnxruntime::ProviderOptions options;

#if defined(_WIN32)
  options["backend_path"] = use_htp ? "QnnHtp.dll" : "QnnCpu.dll";
  if (enable_qnn_saver) {
    options["qnn_saver_path"] = "QnnSaver.dll";
  }
#else
  options["backend_path"] = use_htp ? "libQnnHtp.so" : "libQnnCpu.so";
  if (enable_qnn_saver) {
    options["qnn_saver_path"] = "libQnnSaver.so";
  }
#endif

<<<<<<< HEAD
  if (!qnn_context_priority.empty()) {
    options["qnn_context_priority"] = qnn_context_priority;
  }
=======
  if (!htp_graph_finalization_opt_mode.empty()) {
    options["htp_graph_finalization_optimization_mode"] = std::move(htp_graph_finalization_opt_mode);
  }

>>>>>>> c2505407
  so.AppendExecutionProvider("QNN", options);

  Ort::Session session(*ort_env, ort_model_path, so);

  // Input can be all zeros since we're testing for correct shape inference.
  std::array<float, 1 * 3 * 4 * 5> input0_data = {};
  std::array<float, 1 * 3 * 4 * 5> input1_data = {};
  std::array<float, 1 * 3 * 4 * 5> input2_data = {};

  auto memory_info = Ort::MemoryInfo::CreateCpu(OrtDeviceAllocator, OrtMemTypeCPU);
  std::vector<Ort::Value> ort_inputs;
  std::vector<const char*> ort_input_names;

  // Add input0
  std::array<int64_t, 4> inputs_shape{1, 3, 4, 5};
  ort_inputs.emplace_back(Ort::Value::CreateTensor<float>(
      memory_info, input0_data.data(), input0_data.size(), inputs_shape.data(), inputs_shape.size()));
  ort_input_names.push_back("input0");

  // Add input1
  ort_inputs.emplace_back(Ort::Value::CreateTensor<float>(
      memory_info, input1_data.data(), input1_data.size(), inputs_shape.data(), inputs_shape.size()));
  ort_input_names.push_back("input1");

  // Add input2
  ort_inputs.emplace_back(Ort::Value::CreateTensor<float>(
      memory_info, input2_data.data(), input2_data.size(), inputs_shape.data(), inputs_shape.size()));
  ort_input_names.push_back("input2");

  // Run session and get outputs
  std::array<const char*, 2> output_names{"output0", "output1"};
  std::vector<Ort::Value> ort_outputs = session.Run(Ort::RunOptions{nullptr}, ort_input_names.data(), ort_inputs.data(),
                                                    ort_inputs.size(), output_names.data(), output_names.size());

  // Check output shape.
  Ort::Value& ort_output = ort_outputs[1];
  auto typeshape = ort_output.GetTensorTypeAndShapeInfo();
  std::vector<int64_t> output_shape = typeshape.GetShape();

  EXPECT_THAT(output_shape, ::testing::ElementsAre(1, 6, 7, 10));
}

// Test shape inference of NHWC Resize operator (opset 11) that uses
// the scales input. Use the QNN CPU backend.
TEST_F(QnnCPUBackendTests, TestNHWCResizeShapeInference_scales_opset11) {
  RunNHWCResizeModel(ORT_MODEL_FOLDER "nhwc_resize_scales_opset11.onnx", false);
}

// Test shape inference of NHWC Resize operator (opset 18) that uses
// the scales input. Use the QNN CPU backend.
TEST_F(QnnCPUBackendTests, TestNHWCResizeShapeInference_scales_opset18) {
  RunNHWCResizeModel(ORT_MODEL_FOLDER "nhwc_resize_scales_opset18.onnx", false);
}

// Test shape inference of NHWC Resize operator (opset 11) that uses
// the sizes input. Use the QNN CPU backend.
TEST_F(QnnCPUBackendTests, TestNHWCResizeShapeInference_sizes_opset11) {
  RunNHWCResizeModel(ORT_MODEL_FOLDER "nhwc_resize_sizes_opset11.onnx", false);
}

// Test shape inference of NHWC Resize operator (opset 18) that uses
// the sizes input. Use the QNN CPU backend.
TEST_F(QnnCPUBackendTests, TestNHWCResizeShapeInference_sizes_opset18) {
  RunNHWCResizeModel(ORT_MODEL_FOLDER "nhwc_resize_sizes_opset18.onnx", false);
}

// Test that QNN Saver generates the expected files for a model meant to run on the QNN CPU backend.
TEST_F(QnnCPUBackendTests, QnnSaver_OutputFiles) {
  const std::filesystem::path qnn_saver_output_dir = "saver_output";

  // Remove pre-existing QNN Saver output files. Note that fs::remove_all() can handle non-existing paths.
  std::filesystem::remove_all(qnn_saver_output_dir);
  ASSERT_FALSE(std::filesystem::exists(qnn_saver_output_dir));

  RunNHWCResizeModel(ORT_MODEL_FOLDER "nhwc_resize_sizes_opset18.onnx",
                     false,  // use_htp
                     true);  // enable_qnn_saver

  // Check that QNN Saver output files exist.
  EXPECT_TRUE(std::filesystem::exists(qnn_saver_output_dir / "saver_output.c"));
  EXPECT_TRUE(std::filesystem::exists(qnn_saver_output_dir / "params.bin"));
}

#if defined(__aarch64__) || defined(_M_ARM64) || defined(__linux__)

// Test shape inference of QDQ NHWC Resize operator (opset 18) that uses
// the sizes input. Use the QNN HTP backend.
TEST_F(QnnHTPBackendTests, TestNHWCResizeShapeInference_qdq_sizes_opset18) {
  RunNHWCResizeModel(ORT_MODEL_FOLDER "nhwc_resize_sizes_opset18.quant.onnx", true);
}

// Test that QNN Saver generates the expected files for a model meant to run on the QNN HTP backend.
TEST_F(QnnHTPBackendTests, QnnSaver_OutputFiles) {
  const std::filesystem::path qnn_saver_output_dir = "saver_output";

  // Remove pre-existing QNN Saver output files. Note that fs::remove_all() can handle non-existing paths.
  std::filesystem::remove_all(qnn_saver_output_dir);
  ASSERT_FALSE(std::filesystem::exists(qnn_saver_output_dir));

  RunNHWCResizeModel(ORT_MODEL_FOLDER "nhwc_resize_sizes_opset18.onnx",
                     true,   // use_htp
                     true);  // enable_qnn_saver

  // Check that QNN Saver output files exist.
  EXPECT_TRUE(std::filesystem::exists(qnn_saver_output_dir / "saver_output.c"));
  EXPECT_TRUE(std::filesystem::exists(qnn_saver_output_dir / "params.bin"));
}

<<<<<<< HEAD
// Test that models run with high QNN context priority.
TEST_F(QnnHTPBackendTests, QnnContextPriorityHigh) {
  RunNHWCResizeModel(ORT_MODEL_FOLDER "nhwc_resize_sizes_opset18.quant.onnx",
                     true,     // use_htp
                     false,    // enable_qnn_saver
                     "high");  // qnn_context_priority
=======
// Test that models run with various HTP graph finalization optimization modes.
TEST_F(QnnHTPBackendTests, HTPGraphFinalizationOptimizationModes) {
  constexpr std::array<const char*, 5> graph_opt_modes = {"",    // No explicit mode specified
                                                          "0",   // Explicit default mode
                                                          "1",   // Mode 1
                                                          "2",   // Mode 2
                                                          "3"};  // Mode 3
  for (auto mode : graph_opt_modes) {
    RunNHWCResizeModel(ORT_MODEL_FOLDER "nhwc_resize_sizes_opset18.quant.onnx",
                       true,   // use_htp
                       false,  // enable_qnn_saver
                       mode);  // htp_graph_finalization_opt_mode
  }
>>>>>>> c2505407
}

#endif  // defined(__aarch64__) || defined(_M_ARM64) || defined(__linux__)
#endif  // !defined(ORT_MINIMAL_BUILD)

}  // namespace test
}  // namespace onnxruntime<|MERGE_RESOLUTION|>--- conflicted
+++ resolved
@@ -174,11 +174,8 @@
 // shape inferencing issues on QNN. Thus, the models are expected to have a specific input/output
 // types and shapes.
 static void RunNHWCResizeModel(const ORTCHAR_T* ort_model_path, bool use_htp, bool enable_qnn_saver = false,
-<<<<<<< HEAD
-                               const std::string& qnn_context_priority = "") {
-=======
-                               std::string htp_graph_finalization_opt_mode = "") {
->>>>>>> c2505407
+                               std::string htp_graph_finalization_opt_mode = "",
+                               std::string qnn_context_priority = "") {
   Ort::SessionOptions so;
 
   // Ensure all type/shape inference warnings result in errors!
@@ -199,16 +196,14 @@
   }
 #endif
 
-<<<<<<< HEAD
-  if (!qnn_context_priority.empty()) {
-    options["qnn_context_priority"] = qnn_context_priority;
-  }
-=======
   if (!htp_graph_finalization_opt_mode.empty()) {
     options["htp_graph_finalization_optimization_mode"] = std::move(htp_graph_finalization_opt_mode);
   }
 
->>>>>>> c2505407
+  if (!qnn_context_priority.empty()) {
+    options["qnn_context_priority"] = std::move(qnn_context_priority);
+  }
+
   so.AppendExecutionProvider("QNN", options);
 
   Ort::Session session(*ort_env, ort_model_path, so);
@@ -317,14 +312,6 @@
   EXPECT_TRUE(std::filesystem::exists(qnn_saver_output_dir / "params.bin"));
 }
 
-<<<<<<< HEAD
-// Test that models run with high QNN context priority.
-TEST_F(QnnHTPBackendTests, QnnContextPriorityHigh) {
-  RunNHWCResizeModel(ORT_MODEL_FOLDER "nhwc_resize_sizes_opset18.quant.onnx",
-                     true,     // use_htp
-                     false,    // enable_qnn_saver
-                     "high");  // qnn_context_priority
-=======
 // Test that models run with various HTP graph finalization optimization modes.
 TEST_F(QnnHTPBackendTests, HTPGraphFinalizationOptimizationModes) {
   constexpr std::array<const char*, 5> graph_opt_modes = {"",    // No explicit mode specified
@@ -338,7 +325,15 @@
                        false,  // enable_qnn_saver
                        mode);  // htp_graph_finalization_opt_mode
   }
->>>>>>> c2505407
+}
+
+// Test that models run with high QNN context priority.
+TEST_F(QnnHTPBackendTests, QnnContextPriorityHigh) {
+  RunNHWCResizeModel(ORT_MODEL_FOLDER "nhwc_resize_sizes_opset18.quant.onnx",
+                     true,     // use_htp
+                     false,    // 
+                     "",
+                     "high");  // qnn_context_priority
 }
 
 #endif  // defined(__aarch64__) || defined(_M_ARM64) || defined(__linux__)

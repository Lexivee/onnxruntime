// Copyright (c) Microsoft Corporation. All rights reserved.
// Licensed under the MIT License.

#include <algorithm>
#include <cfenv>
#include <vector>

#include "gtest/gtest.h"
#include "core/common/span_utils.h"
#include "test/common/quantization_test_utils.h"
#include "test/common/tensor_op_test_utils.h"
#include "test/common/cuda_op_test_utils.h"
#include "test/providers/provider_test_utils.h"
#include "core/util/qmath.h"
#include "core/quantization/quantization.h"

namespace onnxruntime {
namespace test {

enum class EP : char {
  CPU,
  CUDA,
  DNNL,
  DML
};

// input:      [batch_size, sequence_length, hidden_size]
// weights:    [hidden_size, 3 * hidden_size]
// bias:       [3 * hidden_size]
// mask_index: [batch_size]
// output:     [batch_size, sequence_length, hidden_size]
template <typename QInput, typename QWeight, EP ep>
void RunQAttention(const std::vector<float>& input_data,
                   const std::vector<float>& weights_data,
                   const std::vector<float>& bias_data,
                   const std::vector<int32_t>& mask_index_data,
                   const std::vector<float>& output_data,
                   quantization::Params<QInput>& input_quant_params,
                   quantization::Params<QWeight>& weight_quant_params,
                   int batch_size,
                   int sequence_length,
                   int hidden_size,
                   int number_of_heads,
                   bool is_unidirectional = false,
                   bool use_float16 = false,
                   int input_hidden_size = 0) {
  input_hidden_size = (input_hidden_size == 0) ? hidden_size : input_hidden_size;

  OpTester tester("QAttention", 1, onnxruntime::kMSDomain);
  tester.AddAttribute<int64_t>("num_heads", static_cast<int64_t>(number_of_heads));
  if (is_unidirectional) {
    tester.AddAttribute<int64_t>("unidirectional", 1);
  }

  std::vector<int64_t> input_dims = {batch_size, sequence_length, input_hidden_size};
  std::vector<int64_t> weights_dims = {input_hidden_size, static_cast<int64_t>(3 * hidden_size)};
  std::vector<int64_t> bias_dims = {static_cast<int64_t>(3 * hidden_size)};
  std::vector<int64_t> mask_index_dims = {batch_size};
  if constexpr (ep == EP::DNNL) {
    // onednn only supports raw mask
    if (mask_index_data.size() == static_cast<size_t>(batch_size * sequence_length)) {
      mask_index_dims = {batch_size, sequence_length};
    }
  }
  std::vector<int64_t> output_dims = {batch_size, sequence_length, hidden_size};

  if (input_quant_params.scale != 0.0f) {
    tester.AddInput<QInput>("input",
                            input_dims,
                            QuantizeTestVector<QInput>(input_data, input_quant_params));
    tester.AddInput<QWeight>("weight",
                             weights_dims,
                             QuantizeTestVector<QWeight>(weights_data, weight_quant_params));
  } else {
    bool force_symmetric = false;
    if constexpr (ep == EP::CUDA) {
      force_symmetric = true;
    }
    tester.AddInput<QInput>(
        "input",
        input_dims,
        QuantizeLinearTestVector<QInput>(input_data, input_quant_params, force_symmetric));
    tester.AddInput<QWeight>(
        "weight",
        weights_dims,
        QuantizeLinearTestVector<QWeight>(weights_data, weight_quant_params, force_symmetric));
  }
  if (use_float16) {
    tester.AddInput<MLFloat16>("bias", bias_dims, ToFloat16(bias_data));
    tester.AddInput<MLFloat16>("input_scale", {1}, ToFloat16({input_quant_params.scale}));
    tester.AddInput<MLFloat16>("weight_scale", {1}, ToFloat16({weight_quant_params.scale}));
    tester.AddOutput<MLFloat16>("output", output_dims, ToFloat16(output_data));
  } else {
    tester.AddInput<float>("bias", bias_dims, bias_data);
    tester.AddInput<float>("input_scale", {1}, {input_quant_params.scale});
    tester.AddInput<float>("weight_scale", {1}, {weight_quant_params.scale});
    tester.AddOutput<float>("output", output_dims, output_data);
  }

  if (mask_index_data.size() > 0) {
    tester.AddInput<int32_t>("mask_index", mask_index_dims, mask_index_data);
  } else {
    // mask index is optional.
    tester.AddOptionalInputEdge<int32_t>();
  }

  tester.AddInput<QInput>("input_zero_point", {1}, {input_quant_params.zero_point});
  tester.AddInput<QWeight>("weight_zero_point", {1}, {weight_quant_params.zero_point});

  std::vector<std::unique_ptr<IExecutionProvider>> execution_providers;
  if constexpr (ep == EP::CUDA) {
    execution_providers.push_back(DefaultCudaExecutionProvider());
  } else if constexpr (ep == EP::CPU) {
    execution_providers.push_back(DefaultCpuExecutionProvider());
  } else if constexpr (ep == EP::DML) {
    execution_providers.push_back(DefaultDmlExecutionProvider());
<<<<<<< HEAD
  } else {  // onednn ep
=======
  } else {  //  onednn ep
>>>>>>> 1fb6cbdd
    execution_providers.push_back(DefaultDnnlExecutionProvider());
  }

  tester.Run(OpTester::ExpectResult::kExpectSuccess, "",
             {kTensorrtExecutionProvider}, nullptr, &execution_providers);
}

static void RunQAttentionCUDA(
    const std::vector<float>& input_data,
    const std::vector<float>& weights_data,
    const std::vector<float>& bias_data,
    const std::vector<int32_t>& mask_index_data,
    const std::vector<float>& output_data,
    int batch_size,
    int sequence_length,
    int hidden_size,
    int number_of_heads,
    bool use_special_quantize_parameter = true,
    bool is_unidirectional = false,
    bool use_float16 = false,
    int input_hidden_size = 0) {
  int min_cuda_architecture = 530;
  bool enable_cuda = HasCudaEnvironment(min_cuda_architecture);

  if (enable_cuda) {
    quantization::Params<int8_t> input_quant_params = {0.0f, 0};
    quantization::Params<int8_t> weights_quant_params = {0.0f, 0};
    if (use_special_quantize_parameter) {
      input_quant_params.scale = 0.1f;
      weights_quant_params.scale = 0.1f;
    }
    RunQAttention<int8_t, int8_t, EP::CUDA>(
        input_data, weights_data, bias_data, mask_index_data, output_data, input_quant_params, weights_quant_params,
        batch_size, sequence_length, hidden_size, number_of_heads, is_unidirectional, use_float16, input_hidden_size);
  }
}

static void RunQAttentionDNNL(
    const std::vector<float>& input_data,
    const std::vector<float>& weights_data,
    const std::vector<float>& bias_data,
    const std::vector<int32_t>& mask_index_data,  // onednn only support raw mask data
    const std::vector<float>& output_data,
    int batch_size,
    int sequence_length,
    int hidden_size,
    int number_of_heads,
    bool use_special_quantize_parameter = true,
    bool is_unidirectional = false,
    int input_hidden_size = 0) {
  // Return without running code if USE_DNNL is not defined
#ifdef USE_DNNL
  quantization::Params<uint8_t> input_quant_params(/*scale=*/0.0f, /*zero_point=*/0);
  quantization::Params<int8_t> weights_quant_params(/*scale=*/0.0f, /*zero_point=*/0);
  if (use_special_quantize_parameter) {
    input_quant_params.scale = 0.1f;
    weights_quant_params.scale = 0.1f;
    input_quant_params.zero_point = 128;
    weights_quant_params.zero_point = 1;
  }

  RunQAttention<uint8_t, int8_t, EP::DNNL>(
      input_data, weights_data, bias_data, mask_index_data, output_data, input_quant_params, weights_quant_params,
      batch_size, sequence_length, hidden_size, number_of_heads, is_unidirectional, false, input_hidden_size);
#else
  ORT_UNUSED_PARAMETER(input_data);
  ORT_UNUSED_PARAMETER(weights_data);
  ORT_UNUSED_PARAMETER(bias_data);
  ORT_UNUSED_PARAMETER(mask_index_data);
  ORT_UNUSED_PARAMETER(output_data);
  ORT_UNUSED_PARAMETER(batch_size);
  ORT_UNUSED_PARAMETER(sequence_length);
  ORT_UNUSED_PARAMETER(hidden_size);
  ORT_UNUSED_PARAMETER(number_of_heads);
  ORT_UNUSED_PARAMETER(use_special_quantize_parameter);
  ORT_UNUSED_PARAMETER(is_unidirectional);
  ORT_UNUSED_PARAMETER(input_hidden_size);
#endif
}

static void RunQAttentionDML(
    const std::vector<float>& input_data,
    const std::vector<float>& weights_data,
    const std::vector<float>& bias_data,
    const std::vector<int32_t>& mask_index_data,
    const std::vector<float>& output_data,
    int batch_size,
    int sequence_length,
    int hidden_size,
    int number_of_heads,
    bool use_special_quantize_parameter = true,
    bool is_unidirectional = false,
    int input_hidden_size = 0) {
  // Return without running code if USE_DML is not defined
#ifdef USE_DML
  bool enable_dml = (nullptr != DefaultDmlExecutionProvider().get());
  if (enable_dml) {
    quantization::Params<uint8_t> input_quant_params(/*scale=*/0.0f, /*zero_point=*/0);
    quantization::Params<int8_t> weights_quant_params(/*scale=*/0.0f, /*zero_point=*/0);
    if (use_special_quantize_parameter) {
      input_quant_params.scale = 0.1f;
      weights_quant_params.scale = 0.1f;
      input_quant_params.zero_point = 128;
      weights_quant_params.zero_point = 1;
    }

    RunQAttention<uint8_t, int8_t, EP::DML>(
        input_data, weights_data, bias_data, mask_index_data, output_data, input_quant_params, weights_quant_params,
        batch_size, sequence_length, hidden_size, number_of_heads, is_unidirectional, false, input_hidden_size);
  }
#else
  ORT_UNUSED_PARAMETER(input_data);
  ORT_UNUSED_PARAMETER(weights_data);
  ORT_UNUSED_PARAMETER(bias_data);
  ORT_UNUSED_PARAMETER(mask_index_data);
  ORT_UNUSED_PARAMETER(output_data);
  ORT_UNUSED_PARAMETER(batch_size);
  ORT_UNUSED_PARAMETER(sequence_length);
  ORT_UNUSED_PARAMETER(hidden_size);
  ORT_UNUSED_PARAMETER(number_of_heads);
  ORT_UNUSED_PARAMETER(use_special_quantize_parameter);
  ORT_UNUSED_PARAMETER(is_unidirectional);
  ORT_UNUSED_PARAMETER(input_hidden_size);
#endif
}

static void RunQAttentionU8U8(
    const std::vector<float>& input_data,
    const std::vector<float>& weights_data,
    const std::vector<float>& bias_data,
    const std::vector<int32_t>& mask_index_data,
    const std::vector<float>& output_data,
    int batch_size,
    int sequence_length,
    int hidden_size,
    int number_of_heads,
    bool use_special_quantize_parameter = true,
    bool is_unidirectional = false,
    int input_hidden_size = 0) {
  quantization::Params<uint8_t> input_quant_params = {0.0f, 0};
  quantization::Params<uint8_t> weights_quant_params = {0.0f, 0};
  if (use_special_quantize_parameter) {
    input_quant_params.scale = 0.1f;
    weights_quant_params.scale = 0.1f;
    input_quant_params.zero_point = 128;
    weights_quant_params.zero_point = 128;
  }

  RunQAttention<uint8_t, uint8_t, EP::CPU>(
      input_data, weights_data, bias_data, mask_index_data, output_data, input_quant_params, weights_quant_params,
      batch_size, sequence_length, hidden_size, number_of_heads, is_unidirectional, false, input_hidden_size);
}

static void RunQAttentionU8S8(
    const std::vector<float>& input_data,
    const std::vector<float>& weights_data,
    const std::vector<float>& bias_data,
    const std::vector<int32_t>& mask_index_data,
    const std::vector<float>& output_data,
    int batch_size,
    int sequence_length,
    int hidden_size,
    int number_of_heads,
    bool use_special_quantize_parameter = true,
    bool is_unidirectional = false,
    int input_hidden_size = 0) {
  quantization::Params<uint8_t> input_quant_params(/*scale=*/0.0f, /*zero_point=*/0);
  quantization::Params<int8_t> weights_quant_params(/*scale=*/0.0f, /*zero_point=*/0);
  if (use_special_quantize_parameter) {
    input_quant_params.scale = 0.1f;
    weights_quant_params.scale = 0.1f;
    input_quant_params.zero_point = 128;
    weights_quant_params.zero_point = 1;
  }

  RunQAttention<uint8_t, int8_t, EP::CPU>(
      input_data, weights_data, bias_data, mask_index_data, output_data, input_quant_params, weights_quant_params,
      batch_size, sequence_length, hidden_size, number_of_heads, is_unidirectional, false, input_hidden_size);
}

static void RunQAttentionAll(
    const std::vector<float>& input_data,
    const std::vector<float>& weight_data,
    const std::vector<float>& bias_data,
    const std::vector<int32_t>& mask_index_data,
    const std::vector<float>& output_data,
    int batch_size,
    int sequence_length,
    int hidden_size,
    int number_of_heads,
    bool use_special_quantize_parameter = true,
    bool is_unidirectional = false,
    bool use_float16 = false,
    int input_hidden_size = 0) {
  RunQAttentionU8U8(input_data, weight_data, bias_data, mask_index_data, output_data,
                    batch_size, sequence_length, hidden_size, number_of_heads,
                    use_special_quantize_parameter, is_unidirectional, input_hidden_size);
  RunQAttentionU8S8(input_data, weight_data, bias_data, mask_index_data, output_data,
                    batch_size, sequence_length, hidden_size, number_of_heads,
                    use_special_quantize_parameter, is_unidirectional, input_hidden_size);
  RunQAttentionCUDA(input_data, weight_data, bias_data, mask_index_data, output_data,
                    batch_size, sequence_length, hidden_size, number_of_heads,
                    use_special_quantize_parameter, is_unidirectional, use_float16, input_hidden_size);
  RunQAttentionDNNL(input_data, weight_data, bias_data, mask_index_data, output_data,
                    batch_size, sequence_length, hidden_size, number_of_heads,
                    use_special_quantize_parameter, is_unidirectional, input_hidden_size);
  RunQAttentionDML(input_data, weight_data, bias_data, mask_index_data, output_data,
                   batch_size, sequence_length, hidden_size, number_of_heads,
                   use_special_quantize_parameter, is_unidirectional, input_hidden_size);
}

// ONEDNN EP only supports 2D raw mask
#ifdef USE_DNNL
TEST(QAttentionTest, QAttentionDNNLBatch1) {
  int batch_size = 1;
  int sequence_length = 2;
  int hidden_size = 4;
  int number_of_heads = 2;

  std::vector<float> input_data = {
      0.8f, -0.5f, 0.0f, 1.f,
      0.5f, 0.2f, 0.3f, -0.6f};

  std::vector<float> weight_data = {
      0.1f, -0.2f, 0.3f, 1.0f, 1.1f, 0.3f, 0.5f, 0.2f, 0.3f, -0.6f, 1.5f, 2.0f,
      0.5f, 0.1f, 0.4f, 1.6f, 1.0f, 2.0f, 0.4f, 0.8f, 0.9f, 0.1f, -1.3f, 0.7f,
      0.3f, 0.2f, 4.0f, 2.2f, 1.6f, 1.1f, 0.7f, 0.2f, 0.4f, 1.0f, 1.2f, 0.5f,
      0.2f, 0.1f, 0.4f, 1.6f, 2.4f, 3.3f, 2.1f, 4.2f, 8.4f, 0.0f, 2.1f, 3.2f};

  std::vector<float> bias_data = {
      -0.5f, 0.6f, 1.2f, 2.1f, 0.5f, 0.7f, 0.2f, 1.2f, 0.5f, 0.4f, 0.3f, 1.2f};

  std::vector<int32_t> mask_index_data = {1L, 1L};

  std::vector<float> output_data = {
      3.1495983600616455f, 0.10843668878078461f, 4.25f, 5.6499996185302734f,
      3.9696791172027588f, 0.073143675923347473f, 4.2499995231628418f, 5.6499991416931152f};

  RunQAttentionDNNL(input_data, weight_data, bias_data, mask_index_data, output_data,
                    batch_size, sequence_length, hidden_size, number_of_heads);
}
#endif  // USE_DNNL

TEST(QAttentionTest, QAttentionBatch1) {
  int batch_size = 1;
  int sequence_length = 2;
  int hidden_size = 4;
  int number_of_heads = 2;

  std::vector<float> input_data = {
      0.8f, -0.5f, 0.0f, 1.f,
      0.5f, 0.2f, 0.3f, -0.6f};

  std::vector<float> weight_data = {
      0.1f, -0.2f, 0.3f, 1.0f, 1.1f, 0.3f, 0.5f, 0.2f, 0.3f, -0.6f, 1.5f, 2.0f,
      0.5f, 0.1f, 0.4f, 1.6f, 1.0f, 2.0f, 0.4f, 0.8f, 0.9f, 0.1f, -1.3f, 0.7f,
      0.3f, 0.2f, 4.0f, 2.2f, 1.6f, 1.1f, 0.7f, 0.2f, 0.4f, 1.0f, 1.2f, 0.5f,
      0.2f, 0.1f, 0.4f, 1.6f, 2.4f, 3.3f, 2.1f, 4.2f, 8.4f, 0.0f, 2.1f, 3.2f};

  std::vector<float> bias_data = {
      -0.5f, 0.6f, 1.2f, 2.1f, 0.5f, 0.7f, 0.2f, 1.2f, 0.5f, 0.4f, 0.3f, 1.2f};

  std::vector<int32_t> mask_index_data = {2L};

  std::vector<float> output_data = {
      3.1495983600616455f, 0.10843668878078461f, 4.25f, 5.6499996185302734f,
      3.9696791172027588f, 0.073143675923347473f, 4.2499995231628418f, 5.6499991416931152f};

  RunQAttentionAll(input_data, weight_data, bias_data, mask_index_data, output_data,
                   batch_size, sequence_length, hidden_size, number_of_heads);
}

TEST(QAttentionTest, QAttentionBatch1_Float16) {
  int batch_size = 1;
  int sequence_length = 2;
  int hidden_size = 4;
  int number_of_heads = 2;

  std::vector<float> input_data = {
      0.8f, -0.5f, 0.0f, 1.f,
      0.5f, 0.2f, 0.3f, -0.6f};

  std::vector<float> weight_data = {
      0.1f, -0.2f, 0.3f, 1.0f, 1.1f, 0.3f, 0.5f, 0.2f, 0.3f, -0.6f, 1.5f, 2.0f,
      0.5f, 0.1f, 0.4f, 1.6f, 1.0f, 2.0f, 0.4f, 0.8f, 0.9f, 0.1f, -1.3f, 0.7f,
      0.3f, 0.2f, 4.0f, 2.2f, 1.6f, 1.1f, 0.7f, 0.2f, 0.4f, 1.0f, 1.2f, 0.5f,
      0.2f, 0.1f, 0.4f, 1.6f, 2.4f, 3.3f, 2.1f, 4.2f, 8.4f, 0.0f, 2.1f, 3.2f};

  std::vector<float> bias_data = {
      -0.5f, 0.6f, 1.2f, 2.1f, 0.5f, 0.7f, 0.2f, 1.2f, 0.5f, 0.4f, 0.3f, 1.2f};

  std::vector<int32_t> mask_index_data = {2L};

  std::vector<float> output_data = {
      3.15039f, 0.1082763671875f, 4.24609375f, 5.6484375f,
      3.96679f, 0.072998046875f, 4.24609f, 5.6484375f};

  RunQAttentionCUDA(input_data, weight_data, bias_data, mask_index_data, output_data,
                    batch_size, sequence_length, hidden_size, number_of_heads,
                    true /*use_special_quantize_parameter*/,
                    false /*is_unidirectional*/,
                    true /*use_float16*/);
}

TEST(QAttentionTest, QAttentionBatch2) {
  int batch_size = 2;
  int sequence_length = 2;
  int hidden_size = 4;
  int number_of_heads = 2;

  std::vector<float> input_data = {
      0.8f, -0.5f, 0.0f, 1.f,
      0.5f, 0.2f, 0.3f, -0.6f,
      0.8f, -0.5f, 0.0f, 1.f,
      0.5f, 0.2f, 0.3f, -0.6f};

  std::vector<float> weight_data = {
      0.1f, -0.2f, 0.3f, 1.0f, 1.1f, 0.3f, 0.5f, 0.2f, 0.3f, -0.6f, 1.5f, 2.0f,
      0.5f, 0.1f, 0.4f, 1.6f, 1.0f, 2.0f, 0.4f, 0.8f, 0.9f, 0.1f, -1.3f, 0.7f,
      0.3f, 0.2f, 4.0f, 2.2f, 1.6f, 1.1f, 0.7f, 0.2f, 0.4f, 1.0f, 1.2f, 0.5f,
      0.2f, 0.1f, 0.4f, 1.6f, 2.4f, 3.3f, 2.1f, 4.2f, 8.4f, 0.0f, 2.1f, 3.2f};

  std::vector<float> bias_data = {
      -0.5f, 0.6f, 1.2f, 2.1f, 0.5f, 0.7f, 0.2f, 1.2f, 0.5f, 0.4f, 0.3f, 1.2f};

  std::vector<int32_t> mask_index_data = {2L, 2L};

  std::vector<float> output_data = {
      3.1495983600616455f, 0.10843668878078461f, 4.25f, 5.6499996185302734f,
      3.9696791172027588f, 0.073143675923347473f, 4.2499995231628418f, 5.6499991416931152f,
      3.1495983600616455f, 0.10843668878078461f, 4.25f, 5.6499996185302734f,
      3.9696791172027588f, 0.073143675923347473f, 4.2499995231628418f, 5.6499991416931152f};

  RunQAttentionAll(input_data, weight_data, bias_data, mask_index_data, output_data,
                   batch_size, sequence_length, hidden_size, number_of_heads);
}

// ONEDNN EP only support 2D raw mask
#ifdef USE_DNNL
TEST(QAttentionTest, QAttentionDNNLBatch2) {
  int batch_size = 2;
  int sequence_length = 2;
  int hidden_size = 4;
  int number_of_heads = 2;

  std::vector<float> input_data = {
      0.8f, -0.5f, 0.0f, 1.f,
      0.5f, 0.2f, 0.3f, -0.6f,
      0.8f, -0.5f, 0.0f, 1.f,
      0.5f, 0.2f, 0.3f, -0.6f};

  std::vector<float> weight_data = {
      0.1f, -0.2f, 0.3f, 1.0f, 1.1f, 0.3f, 0.5f, 0.2f, 0.3f, -0.6f, 1.5f, 2.0f,
      0.5f, 0.1f, 0.4f, 1.6f, 1.0f, 2.0f, 0.4f, 0.8f, 0.9f, 0.1f, -1.3f, 0.7f,
      0.3f, 0.2f, 4.0f, 2.2f, 1.6f, 1.1f, 0.7f, 0.2f, 0.4f, 1.0f, 1.2f, 0.5f,
      0.2f, 0.1f, 0.4f, 1.6f, 2.4f, 3.3f, 2.1f, 4.2f, 8.4f, 0.0f, 2.1f, 3.2f};

  std::vector<float> bias_data = {
      -0.5f, 0.6f, 1.2f, 2.1f, 0.5f, 0.7f, 0.2f, 1.2f, 0.5f, 0.4f, 0.3f, 1.2f};

  std::vector<int32_t> mask_index_data = {1L, 1L, 1L, 1L};

  std::vector<float> output_data = {
      3.1495983600616455f, 0.10843668878078461f, 4.25f, 5.6499996185302734f,
      3.9696791172027588f, 0.073143675923347473f, 4.2499995231628418f, 5.6499991416931152f,
      3.1495983600616455f, 0.10843668878078461f, 4.25f, 5.6499996185302734f,
      3.9696791172027588f, 0.073143675923347473f, 4.2499995231628418f, 5.6499991416931152f};

  RunQAttentionDNNL(input_data, weight_data, bias_data, mask_index_data, output_data,
                    batch_size, sequence_length, hidden_size, number_of_heads);
}
#endif  // USE_DNNL

TEST(QAttentionTest, QAttentionMaskPartialSequence) {
  int batch_size = 1;
  int sequence_length = 2;
  int hidden_size = 4;
  int number_of_heads = 2;

  std::vector<float> input_data = {
      0.8f, -0.5f, 0.0f, 1.f,
      0.5f, 0.2f, 0.3f, -0.6f};

  std::vector<float> weight_data = {
      0.1f, -0.2f, 0.3f, 1.0f, 1.1f, 0.3f, 0.5f, 0.2f, 0.3f, -0.6f, 1.5f, 2.0f,
      0.5f, 0.1f, 0.4f, 1.6f, 1.0f, 2.0f, 0.4f, 0.8f, 0.9f, 0.1f, -1.3f, 0.7f,
      0.3f, 0.2f, 4.0f, 2.2f, 1.6f, 1.1f, 0.7f, 0.2f, 0.4f, 1.0f, 1.2f, 0.5f,
      0.2f, 0.1f, 0.4f, 1.6f, 2.4f, 3.3f, 2.1f, 4.2f, 8.4f, 0.0f, 2.1f, 3.2f};

  std::vector<float> bias_data = {
      -0.5f, 0.6f, 1.2f, 2.1f, 0.5f, 0.7f, 0.2f, 1.2f, 0.5f, 0.4f, 0.3f, 1.2f};

  // Test mask_index < sequence_length
  std::vector<int32_t> mask_index_data = {1L};

  std::vector<float> output_data = {
      8.6899995803833008f, -0.13000002503395081f, 4.25f, 5.6499996185302734f,
      8.6899995803833008f, -0.13000002503395081f, 4.2499995231628418f, 5.6499991416931152f};

  RunQAttentionAll(input_data, weight_data, bias_data, mask_index_data, output_data,
                   batch_size, sequence_length, hidden_size, number_of_heads);
}

// oneDNN EP only supports 2D raw mask
#ifdef USE_DNNL
TEST(QAttentionTest, QAttentionDNNLMaskPartialSequence) {
  int batch_size = 1;
  int sequence_length = 2;
  int hidden_size = 4;
  int number_of_heads = 2;

  std::vector<float> input_data = {
      0.8f, -0.5f, 0.0f, 1.f,
      0.5f, 0.2f, 0.3f, -0.6f};

  std::vector<float> weight_data = {
      0.1f, -0.2f, 0.3f, 1.0f, 1.1f, 0.3f, 0.5f, 0.2f, 0.3f, -0.6f, 1.5f, 2.0f,
      0.5f, 0.1f, 0.4f, 1.6f, 1.0f, 2.0f, 0.4f, 0.8f, 0.9f, 0.1f, -1.3f, 0.7f,
      0.3f, 0.2f, 4.0f, 2.2f, 1.6f, 1.1f, 0.7f, 0.2f, 0.4f, 1.0f, 1.2f, 0.5f,
      0.2f, 0.1f, 0.4f, 1.6f, 2.4f, 3.3f, 2.1f, 4.2f, 8.4f, 0.0f, 2.1f, 3.2f};

  std::vector<float> bias_data = {
      -0.5f, 0.6f, 1.2f, 2.1f, 0.5f, 0.7f, 0.2f, 1.2f, 0.5f, 0.4f, 0.3f, 1.2f};

  std::vector<int32_t> mask_index_data = {1L, 0L};

  std::vector<float> output_data = {
      8.6899995803833008f, -0.13000002503395081f, 4.25f, 5.6499996185302734f,
      8.6899995803833008f, -0.13000002503395081f, 4.2499995231628418f, 5.6499991416931152f};

  RunQAttentionDNNL(input_data, weight_data, bias_data, mask_index_data, output_data,
                    batch_size, sequence_length, hidden_size, number_of_heads);
}
#endif  // USE_DNNL

TEST(QAttentionTest, QAttentionMaskExceedSequence) {
  int batch_size = 1;
  int sequence_length = 2;
  int hidden_size = 4;
  int number_of_heads = 2;

  std::vector<float> input_data = {
      0.8f, -0.5f, 0.0f, 1.f,
      0.5f, 0.2f, 0.3f, -0.6f};

  std::vector<float> weight_data = {
      0.1f, -0.2f, 0.3f, 1.0f, 1.1f, 0.3f, 0.5f, 0.2f, 0.3f, -0.6f, 1.5f, 2.0f,
      0.5f, 0.1f, 0.4f, 1.6f, 1.0f, 2.0f, 0.4f, 0.8f, 0.9f, 0.1f, -1.3f, 0.7f,
      0.3f, 0.2f, 4.0f, 2.2f, 1.6f, 1.1f, 0.7f, 0.2f, 0.4f, 1.0f, 1.2f, 0.5f,
      0.2f, 0.1f, 0.4f, 1.6f, 2.4f, 3.3f, 2.1f, 4.2f, 8.4f, 0.0f, 2.1f, 3.2f};

  std::vector<float> bias_data = {
      -0.5f, 0.6f, 1.2f, 2.1f, 0.5f, 0.7f, 0.2f, 1.2f, 0.5f, 0.4f, 0.3f, 1.2f};

  // Test mask_index > sequence_length
  std::vector<int32_t> mask_index_data = {3L};

  std::vector<float> output_data = {
      3.1495983600616455f, 0.10843668878078461f, 4.25f, 5.6499996185302734f,
      3.9696791172027588f, 0.073143675923347473f, 4.2499995231628418f, 5.6499991416931152f};

  RunQAttentionAll(input_data, weight_data, bias_data, mask_index_data, output_data,
                   batch_size, sequence_length, hidden_size, number_of_heads);
}

TEST(QAttentionTest, QAttentionNoMaskIndex) {
  int batch_size = 1;
  int sequence_length = 2;
  int hidden_size = 4;
  int number_of_heads = 2;

  std::vector<float> input_data = {
      0.8f, -0.5f, 0.0f, 1.f,
      0.5f, 0.2f, 0.3f, -0.6f};

  std::vector<float> weight_data = {
      0.1f, -0.2f, 0.3f, 1.0f, 1.1f, 0.3f, 0.5f, 0.2f, 0.3f, -0.6f, 1.5f, 2.0f,
      0.5f, 0.1f, 0.4f, 1.6f, 1.0f, 2.0f, 0.4f, 0.8f, 0.9f, 0.1f, -1.3f, 0.7f,
      0.3f, 0.2f, 4.0f, 2.2f, 1.6f, 1.1f, 0.7f, 0.2f, 0.4f, 1.0f, 1.2f, 0.5f,
      0.2f, 0.1f, 0.4f, 1.6f, 2.4f, 3.3f, 2.1f, 4.2f, 8.4f, 0.0f, 2.1f, 3.2f};

  std::vector<float> bias_data = {
      -0.5f, 0.6f, 1.2f, 2.1f, 0.5f, 0.7f, 0.2f, 1.2f, 0.5f, 0.4f, 0.3f, 1.2f};

  // No mask_index
  std::vector<int32_t> mask_index_data = {};

  std::vector<float> output_data = {
      3.1495983600616455f, 0.10843668878078461f, 4.25f, 5.6499996185302734f,
      3.9696791172027588f, 0.073143675923347473f, 4.2499995231628418f, 5.6499991416931152f};

  RunQAttentionAll(input_data, weight_data, bias_data, mask_index_data, output_data,
                   batch_size, sequence_length, hidden_size, number_of_heads);
}

TEST(QAttentionTest, QAttentionUnidirectional_U8U8) {
  int batch_size = 1;
  int sequence_length = 2;
  int hidden_size = 4;
  int number_of_heads = 2;

  std::vector<float> input_data = {
      0.91099896f, -0.18294459f, -0.36594841f, 0.28410032f,
      -0.12125026f, -0.66160089f, 0.38809127f, -0.22455512f};

  std::vector<float> weight_data = {
      -0.2659236192703247f,
      0.2789675071835518f,
      0.7280516624450684f,
      0.50951678305864334f,
      0.20417947322130203f,
      -0.4751841351389885f,
      0.43815530836582184f,
      0.6015353370457888f,
      -0.11496957391500473f,
      -0.1773347705602646f,
      0.30928605794906616f,
      0.5648412741720676f,

      0.8960387855768204f,
      -0.27270448207855225f,
      0.14847396314144135f,
      -0.17960812151432037f,
      0.1788954995572567f,
      0.9993876516819f,
      0.3943513706326485f,
      -0.2484400011599064f,
      -0.12958766520023346f,
      0.220433309674263f,
      0.1720484346151352f,
      0.22024005651474f,

      0.59368450194597244f,
      0.1710093915462494f,
      -0.3967452347278595f,
      -0.1591450721025467f,
      0.1446179747581482f,
      -0.20505407452583313f,
      0.12749597430229187f,
      0.32139700651168823f,
      0.139958456158638f,
      -0.10619817674160004f,
      0.4528557509183884f,
      0.45598603785037994f,

      -0.7152545265853405f,
      0.109454445540905f,
      -0.1582530289888382f,
      -0.2646341919898987f,
      0.920850858092308f,
      0.701494812965393f,
      -0.19062495231628418f,
      -0.24360455572605133f,
      -0.9368397295475006f,
      0.7878211885690689f,
      0.2973634898662567f,
      0.11210034042596817f};

  std::vector<float> bias_data = {
      -0.0540979839861393f,
      -0.06444740295410156f,
      0.03112877532839775f,
      -0.08288222551345825f,
      0.07840359210968018f,
      0.039143580943346024f,
      -0.45591455698013306f,
      -0.11876055598258972f,
      0.3670335114002228f,
      0.028461361303925514f,
      -0.08913630992174149f,
      0.28048714995384216f};

  // No mask_index
  std::vector<int32_t> mask_index_data = {};

  std::vector<float> output_data = {
      -0.027716159820556641f, 0.091021925210952759f,
      0.080938525497913361f, 0.61913836002349854f,
      0.36089283227920532f, -0.11653690040111542f,
      -0.030121456831693649f, 0.40923327207565308f};

  RunQAttentionU8U8(input_data, weight_data, bias_data, mask_index_data, output_data,
                    batch_size, sequence_length, hidden_size, number_of_heads,
                    false /*use_special_quantize_parameter*/,
                    true /*is_unidirectional*/);
}

TEST(QAttentionTest, QAttentionUnidirectional_U8S8) {
  int batch_size = 1;
  int sequence_length = 2;
  int hidden_size = 4;
  int number_of_heads = 2;

  std::vector<float> input_data = {
      0.91099896f, -0.18294459f, -0.36594841f, 0.28410032f,
      -0.12125026f, -0.66160089f, 0.38809127f, -0.22455512f};

  std::vector<float> weight_data = {
      -0.2659236192703247f,
      0.2789675071835518f,
      0.7280516624450684f,
      0.50951678305864334f,
      0.20417947322130203f,
      -0.4751841351389885f,
      0.43815530836582184f,
      0.6015353370457888f,
      -0.11496957391500473f,
      -0.1773347705602646f,
      0.30928605794906616f,
      0.5648412741720676f,

      0.8960387855768204f,
      -0.27270448207855225f,
      0.14847396314144135f,
      -0.17960812151432037f,
      0.1788954995572567f,
      0.9993876516819f,
      0.3943513706326485f,
      -0.2484400011599064f,
      -0.12958766520023346f,
      0.220433309674263f,
      0.1720484346151352f,
      0.22024005651474f,

      0.59368450194597244f,
      0.1710093915462494f,
      -0.3967452347278595f,
      -0.1591450721025467f,
      0.1446179747581482f,
      -0.20505407452583313f,
      0.12749597430229187f,
      0.32139700651168823f,
      0.139958456158638f,
      -0.10619817674160004f,
      0.4528557509183884f,
      0.45598603785037994f,

      -0.7152545265853405f,
      0.109454445540905f,
      -0.1582530289888382f,
      -0.2646341919898987f,
      0.920850858092308f,
      0.701494812965393f,
      -0.19062495231628418f,
      -0.24360455572605133f,
      -0.9368397295475006f,
      0.7878211885690689f,
      0.2973634898662567f,
      0.11210034042596817f};

  std::vector<float> bias_data = {
      -0.0540979839861393f,
      -0.06444740295410156f,
      0.03112877532839775f,
      -0.08288222551345825f,
      0.07840359210968018f,
      0.039143580943346024f,
      -0.45591455698013306f,
      -0.11876055598258972f,
      0.3670335114002228f,
      0.028461361303925514f,
      -0.08913630992174149f,
      0.28048714995384216f};

  // No mask_index
  std::vector<int32_t> mask_index_data = {};

  std::vector<float> output_data = {
      -0.029270321130752563f, 0.089105717837810516f,
      0.084381766617298126f, 0.62047165632247925f,
      0.36089283227920532f, -0.11732138693332672f,
      -0.029981952160596848f, 0.40998253226280212f};

  RunQAttentionU8S8(input_data, weight_data, bias_data, mask_index_data, output_data,
                    batch_size, sequence_length, hidden_size, number_of_heads,
                    false /*use_special_quantize_parameter*/,
                    true /*is_unidirectional*/);
}

TEST(QAttentionTest, QAttentionUnidirectional_CUDA) {
  int batch_size = 1;
  int sequence_length = 2;
  int hidden_size = 4;
  int number_of_heads = 2;

  std::vector<float> input_data = {
      0.91099896f, -0.18294459f, -0.36594841f, 0.28410032f,
      -0.12125026f, -0.66160089f, 0.38809127f, -0.22455512f};

  std::vector<float> weight_data = {
      -0.2659236192703247f,
      0.2789675071835518f,
      0.7280516624450684f,
      0.50951678305864334f,
      0.20417947322130203f,
      -0.4751841351389885f,
      0.43815530836582184f,
      0.6015353370457888f,
      -0.11496957391500473f,
      -0.1773347705602646f,
      0.30928605794906616f,
      0.5648412741720676f,

      0.8960387855768204f,
      -0.27270448207855225f,
      0.14847396314144135f,
      -0.17960812151432037f,
      0.1788954995572567f,
      0.9993876516819f,
      0.3943513706326485f,
      -0.2484400011599064f,
      -0.12958766520023346f,
      0.220433309674263f,
      0.1720484346151352f,
      0.22024005651474f,

      0.59368450194597244f,
      0.1710093915462494f,
      -0.3967452347278595f,
      -0.1591450721025467f,
      0.1446179747581482f,
      -0.20505407452583313f,
      0.12749597430229187f,
      0.32139700651168823f,
      0.139958456158638f,
      -0.10619817674160004f,
      0.4528557509183884f,
      0.45598603785037994f,

      -0.7152545265853405f,
      0.109454445540905f,
      -0.1582530289888382f,
      -0.2646341919898987f,
      0.920850858092308f,
      0.701494812965393f,
      -0.19062495231628418f,
      -0.24360455572605133f,
      -0.9368397295475006f,
      0.7878211885690689f,
      0.2973634898662567f,
      0.11210034042596817f};

  std::vector<float> bias_data = {
      -0.0540979839861393f,
      -0.06444740295410156f,
      0.03112877532839775f,
      -0.08288222551345825f,
      0.07840359210968018f,
      0.039143580943346024f,
      -0.45591455698013306f,
      -0.11876055598258972f,
      0.3670335114002228f,
      0.028461361303925514f,
      -0.08913630992174149f,
      0.28048714995384216f};

  // No mask_index
  std::vector<int32_t> mask_index_data = {};

  std::vector<float> output_data = {
      -0.037525445222854614f, 0.089105717837810516f,
      0.076988570392131805f, 0.62047165632247925f,
      0.36089283227920532f, -0.11732138693332672f,
      -0.029981952160596848f, 0.40998253226280212f};

  RunQAttentionCUDA(input_data, weight_data, bias_data, mask_index_data, output_data,
                    batch_size, sequence_length, hidden_size, number_of_heads,
                    false /*use_special_quantize_parameter*/,
                    true /*is_unidirectional*/);
}

template <typename InputT, typename WeightT>
void TestQuantizedAttentionPastState(int64_t batch,
                                     int64_t seq_len,
                                     int64_t past_seq_len,
                                     int64_t hidden_size,
                                     int64_t head_number,
                                     int64_t head_size,
                                     const std::string& reference_model,
                                     bool is_weight_constant,
                                     bool per_column = false) {
  // create rand inputs
  RandomValueGenerator random{};

  constexpr InputT input_min = std::numeric_limits<InputT>::min();
  constexpr InputT input_max = std::numeric_limits<InputT>::max();
  constexpr int32_t input_range = input_max - input_min;

  int64_t weight_scale_zp_size = per_column ? 3 * hidden_size : 1;

  InputT input_mean = (input_min + input_max) / 2 + 1;
  std::vector<InputT> input_zero_point{input_mean};

  std::vector<int64_t> input_dims{batch, seq_len, hidden_size};
  std::vector<InputT> input_data = random.Gaussian<InputT>(input_dims, input_mean, static_cast<InputT>(input_range / 6), input_min, input_max);

  constexpr WeightT weight_min = std::is_same_v<WeightT, int8_t> ? std::numeric_limits<int8_t>::min() / 2 : std::numeric_limits<WeightT>::min();
  constexpr WeightT weight_max = std::numeric_limits<WeightT>::max() / 2;
  constexpr int32_t weight_range = weight_max - weight_min;

  std::vector<WeightT> weight_zero_point(weight_scale_zp_size);
  for (auto& zp : weight_zero_point) {
    zp = static_cast<WeightT>(random.Uniform<int32_t>(std::array<int64_t, 1>{1}, weight_min, weight_max)[0]);
  }

  WeightT weight_mean = (weight_min + weight_max) / 2 + 1;
  std::vector<int64_t> weight_dims{hidden_size, 3 * hidden_size};
  std::vector<WeightT> weight_data = random.Gaussian<WeightT>(weight_dims, weight_mean, static_cast<WeightT>(weight_range / 6), weight_min, weight_max);

  std::vector<int64_t> bias_dims{3 * hidden_size};
  std::vector<float> bias_data = random.Gaussian<float>(bias_dims, 0.0f, 0.3f);

  std::vector<float> input_scale{0.005f};
  std::vector<float> weight_scale(random.Uniform<float>(AsSpan({weight_scale_zp_size}), -0.01f, 0.01f));

  std::vector<int64_t> past_dims{2, batch, head_number, past_seq_len, head_size};
  std::vector<float> past_data = random.Gaussian<float>(past_dims, 0.0f, 0.3f);

  OpTester test("QAttention", 1, onnxruntime::kMSDomain);
  test.AddAttribute<int64_t>("num_heads", head_number);
  test.AddAttribute<int64_t>("unidirectional", 1);
  test.AddInput<InputT>("input", input_dims, input_data);
  test.AddInput<WeightT>("weight", weight_dims, weight_data, is_weight_constant);
  test.AddInput<float>("bias", bias_dims, bias_data);
  test.AddInput<float>("input_scale", {1}, input_scale);
  test.AddInput<float>("weight_scale", {weight_scale_zp_size}, weight_scale);
  test.AddOptionalInputEdge<int32_t>();
  test.AddInput<InputT>("input_zero_point", {1}, input_zero_point);
  test.AddInput<WeightT>("weight_zero_point", {weight_scale_zp_size}, weight_zero_point);
  test.AddInput<float>("past", past_dims, past_data);

  test.AddReferenceOutputs(reference_model, 0.0002f);
  test.Run();
}

TEST(QAttentionTest, QAttentionPastState_u8u8) {
  TestQuantizedAttentionPastState<uint8_t, uint8_t>(2, 5, 15, 768, 12, 64,
                                                    "testdata/attention_past_state.u8u8.onnx",
                                                    false /*is_weight_constant*/);

  TestQuantizedAttentionPastState<uint8_t, uint8_t>(2, 5, 15, 768, 12, 64,
                                                    "testdata/attention_past_state.u8u8.onnx",
                                                    true /*is_weight_constant*/);

  TestQuantizedAttentionPastState<uint8_t, uint8_t>(2, 5, 15, 768, 12, 64,
                                                    "testdata/attention_past_state.u8u8.onnx",
                                                    false /*is_weight_constant*/,
                                                    true /*per_column*/);

  TestQuantizedAttentionPastState<uint8_t, uint8_t>(2, 5, 15, 768, 12, 64,
                                                    "testdata/attention_past_state.u8u8.onnx",
                                                    true /*is_weight_constant*/,
                                                    true /*per_column*/);
}

TEST(QAttentionTest, QAttentionPastState_u8s8) {
  TestQuantizedAttentionPastState<uint8_t, int8_t>(2, 5, 15, 768, 12, 64,
                                                   "testdata/attention_past_state.u8s8.onnx",
                                                   false /*is_weight_constant*/);

  TestQuantizedAttentionPastState<uint8_t, int8_t>(2, 5, 15, 768, 12, 64,
                                                   "testdata/attention_past_state.u8s8.onnx",
                                                   true /*is_weight_constant*/);

  TestQuantizedAttentionPastState<uint8_t, int8_t>(2, 5, 15, 768, 12, 64,
                                                   "testdata/attention_past_state.u8s8.onnx",
                                                   false /*is_weight_constant*/,
                                                   true /*per_column*/);

  TestQuantizedAttentionPastState<uint8_t, int8_t>(2, 5, 15, 768, 12, 64,
                                                   "testdata/attention_past_state.u8s8.onnx",
                                                   true /*is_weight_constant*/,
                                                   true /*per_column*/);
}

TEST(QAttentionTest, QAttentionPrunedModel) {
  int batch_size = 2;
  int sequence_length = 2;
  // test input_hidden_size > hidden_size
  int input_hidden_size = 6;
  int hidden_size = 4;
  int number_of_heads = 2;

  std::vector<float> input_data = {
      0.5f, 0.2f, 0.3f, -0.6f, 0.0f, 1.0f,
      0.8f, -0.5f, 0.0f, 1.f, 2.0f, 3.0f,
      0.8f, -0.5f, 0.0f, 1.f, 4.0f, 5.0f,
      0.5f, 0.2f, 0.3f, -0.6f, 6.0f, 7.0f};

  std::vector<float> weight_data = {
      0.1f, -0.2f, 0.3f, 1.0f, 1.1f, 0.3f, 0.5f, 0.2f, 0.3f, -0.6f, 1.5f, 2.0f,
      0.5f, 0.1f, 0.4f, 1.6f, 1.0f, 2.0f, 0.4f, 0.8f, 0.9f, 0.1f, -1.3f, 0.7f,
      0.3f, 0.2f, 4.0f, 2.2f, 1.6f, 1.1f, 0.7f, 0.2f, 0.4f, 1.0f, 1.2f, 0.5f,
      0.2f, 0.1f, 0.4f, 1.6f, 2.4f, 3.3f, 2.1f, 4.2f, 8.4f, 0.0f, 2.1f, 3.2f,
      0.1f, 0.2f, 0.3f, 0.4f, 0.5f, 0.6f, 0.7f, 0.8f, 0.9f, 1.0f, 1.1f, 1.2f,
      1.2f, 1.1f, 1.0f, 0.9f, 0.8f, 0.7f, 0.6f, 0.5f, 0.4f, 0.3f, 0.2f, 0.1f};

  std::vector<float> bias_data = {
      -0.5f, 0.6f, 1.2f, 2.1f, 0.5f, 0.7f, 0.2f, 1.2f, 0.5f, 0.4f, 0.3f, 1.2f};

  std::vector<int32_t> mask_data = {};

  std::vector<float> output_data = {
      11.689527f, 2.769937f, 7.05f, 8.35f,
      11.69f, 2.77f, 7.05f, 8.35f,
      14.276558f, 5.374159f, 9.65f, 10.95f,
      14.289073f, 5.370287f, 9.65f, 10.95f};

  bool use_special_quantize_parameter = true;
  bool is_unidirectional = false;
  bool use_float16 = false;
  RunQAttentionAll(input_data, weight_data, bias_data, mask_data, output_data,
                   batch_size, sequence_length, hidden_size, number_of_heads,
                   use_special_quantize_parameter, is_unidirectional, use_float16,
                   input_hidden_size);
}

#ifndef ENABLE_TRAINING
// Prepacking is disabled in full training build so no need to test the feature in a training build.
TEST(QAttentionTest, SharedPrepackedWeights) {
  int batch_size = 1;
  int sequence_length = 2;
  int hidden_size = 4;
  int number_of_heads = 2;

  std::vector<float> input_data = {
      0.8f, -0.5f, 0.0f, 1.f,
      0.5f, 0.2f, 0.3f, -0.6f};

  std::vector<float> weight_data = {
      0.1f, -0.2f, 0.3f, 1.0f, 1.1f, 0.3f, 0.5f, 0.2f, 0.3f, -0.6f, 1.5f, 2.0f,
      0.5f, 0.1f, 0.4f, 1.6f, 1.0f, 2.0f, 0.4f, 0.8f, 0.9f, 0.1f, -1.3f, 0.7f,
      0.3f, 0.2f, 4.0f, 2.2f, 1.6f, 1.1f, 0.7f, 0.2f, 0.4f, 1.0f, 1.2f, 0.5f,
      0.2f, 0.1f, 0.4f, 1.6f, 2.4f, 3.3f, 2.1f, 4.2f, 8.4f, 0.0f, 2.1f, 3.2f};

  std::vector<float> bias_data = {
      -0.5f, 0.6f, 1.2f, 2.1f, 0.5f, 0.7f, 0.2f, 1.2f, 0.5f, 0.4f, 0.3f, 1.2f};

  std::vector<int32_t> mask_index_data = {2L};

  std::vector<float> output_data = {
      3.1495983600616455f, 0.10843668878078461f, 4.25f, 5.6499996185302734f,
      3.9696791172027588f, 0.073143675923347473f, 4.2499995231628418f, 5.6499991416931152f};

  std::vector<int64_t> input_dims = {batch_size, sequence_length, hidden_size};
  std::vector<int64_t> weights_dims = {hidden_size, 3 * hidden_size};
  std::vector<int64_t> bias_dims = {3 * hidden_size};
  std::vector<int64_t> mask_index_dims = {batch_size};
  std::vector<int64_t> output_dims = {batch_size, sequence_length, hidden_size};

  OpTester tester("QAttention", 1, onnxruntime::kMSDomain);
  tester.AddAttribute<int64_t>("num_heads", static_cast<int64_t>(number_of_heads));

  tester.AddInput<uint8_t>(
      "input",
      input_dims,
      QuantizeTestVector<uint8_t>(
          input_data,
          quantization::Params<uint8_t>(/*scale=*/0.1f, /*zero_point=*/128)));

  auto weight_data_converted_to_int = QuantizeTestVector<uint8_t>(
      weight_data,
      quantization::Params<uint8_t>(/*scale=*/0.1f, /*zero_point=*/128));
  tester.AddInput<uint8_t>("weight",
                           weights_dims,
                           weight_data_converted_to_int,
                           /*is_initializer=*/true);  // Trigger pre-packing

  tester.AddInput<float>("bias", bias_dims, bias_data);
  tester.AddInput<float>("input_scale", {1}, {0.1f});
  tester.AddInput<float>("weight_scale", {1}, {0.1f});
  tester.AddOutput<float>("output", output_dims, output_data);

  tester.AddInput<int32_t>("mask_index", mask_index_dims, mask_index_data);

  tester.AddInput<uint8_t>("input_zero_point", {1}, {128});
  tester.AddInput<uint8_t>("weight_zero_point", {1}, {128});

  OrtValue weight;
  Tensor::InitOrtValue(DataTypeImpl::GetType<uint8_t>(), TensorShape(weights_dims),
                       weight_data_converted_to_int.data(),
                       OrtMemoryInfo(CPU, OrtAllocatorType::OrtDeviceAllocator), weight);

  SessionOptions so;

  // Set up weight as a shared initializer to be shared between sessions
  ASSERT_EQ(so.AddInitializer("weight", &weight), Status::OK());

  // We want all sessions running using this OpTester to be able to share pre-packed weights if applicable
  tester.EnableSharingOfPrePackedWeightsAcrossSessions();

  // Pre-packing is limited just to the CPU EP for now and we will only test the CPU EP
  // and we want to ensure that it is available in this build
  auto cpu_ep = []() -> std::vector<std::unique_ptr<IExecutionProvider>> {
    std::vector<std::unique_ptr<IExecutionProvider>> execution_providers;
    execution_providers.push_back(DefaultCpuExecutionProvider());
    return execution_providers;
  };

  size_t number_of_pre_packed_weights_counter_session_1 = 0;
  size_t number_of_shared_pre_packed_weights_counter = 0;

  // Session 1
  {
    auto ep_vec = cpu_ep();
    tester.Run(so, OpTester::ExpectResult::kExpectSuccess, "", {}, nullptr,
               &ep_vec, {}, &number_of_pre_packed_weights_counter_session_1, &number_of_shared_pre_packed_weights_counter);
    // Assert that no pre-packed weights have been shared thus far
    ASSERT_EQ(number_of_shared_pre_packed_weights_counter, static_cast<size_t>(0));
  }

  auto number_of_elements_in_shared_prepacked_buffers_container =
      tester.GetNumPrePackedWeightsShared();
  // Assert that the number of elements in the shared container
  // is the same as the number of weights that have been pre-packed
  ASSERT_EQ(number_of_pre_packed_weights_counter_session_1, number_of_elements_in_shared_prepacked_buffers_container);

  // On some platforms/architectures MLAS may choose to not do any pre-packing and the number of elements
  // that have been pre-packed will be zero in which case we do not continue with the testing
  // of "sharing" of pre-packed weights as there are no pre-packed weights to be shared at all.
  if (number_of_pre_packed_weights_counter_session_1 == 0)
    return;

  // Session 2
  {
    size_t number_of_pre_packed_weights_counter_session_2 = 0;
    auto ep_vec = cpu_ep();
    tester.Run(so, OpTester::ExpectResult::kExpectSuccess, "", {}, nullptr,
               &ep_vec, {}, &number_of_pre_packed_weights_counter_session_2, &number_of_shared_pre_packed_weights_counter);

    // Assert that the same number of weights were pre-packed in both sessions
    ASSERT_EQ(number_of_pre_packed_weights_counter_session_1, number_of_pre_packed_weights_counter_session_2);

    // Assert that the number of pre-packed weights that were shared equals
    // the number of pre-packed weights in the second session
    ASSERT_EQ(number_of_pre_packed_weights_counter_session_2,
              static_cast<size_t>(number_of_shared_pre_packed_weights_counter));
  }
}
#endif

}  // namespace test
}  // namespace onnxruntime<|MERGE_RESOLUTION|>--- conflicted
+++ resolved
@@ -114,11 +114,7 @@
     execution_providers.push_back(DefaultCpuExecutionProvider());
   } else if constexpr (ep == EP::DML) {
     execution_providers.push_back(DefaultDmlExecutionProvider());
-<<<<<<< HEAD
-  } else {  // onednn ep
-=======
   } else {  //  onednn ep
->>>>>>> 1fb6cbdd
     execution_providers.push_back(DefaultDnnlExecutionProvider());
   }
 

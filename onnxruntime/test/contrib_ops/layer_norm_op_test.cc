--- conflicted
+++ resolved
@@ -100,22 +100,6 @@
   test.Run();
 }
 
-<<<<<<< HEAD
-TEST(LayerNormTest, LayerNorm_InvalidScaleBias) {
-  OpTester test("LayerNormalization");
-  test.AddAttribute<float>("epsilon", 1e-05f);
-
-  // as axis is 1, the scale and bias should have size 6
-  std::vector<int64_t> dims{1, 3, 2};
-  test.AddInput<float>("x", dims, {1.2416f, 0.946123f, 13.1685f, 0.36423f, 21.145f, 0.03941f});
-  test.AddInput<float>("gamma", {2}, {-0.6953f, 5.1824f});
-  test.AddInput<float>("bias", {2}, {0.6435f, -0.3964f});
-  test.AddAttribute<int64_t>("axis", 1);
-  test.AddOutput<float>("output", dims, {-0.0516f, -5.5776f, -0.0518f, -5.5788f, -0.0518f, -5.5788f});
-  test.Run(OpTester::ExpectResult::kExpectFailure,
-           "Size of scale and bias (if provided) must match the size of X.shape()[axis:], which is 6. "
-           "Got scale size of 2 and bias_size of 2");
-=======
 // LayerNormalization became an ONNX operator in opset 17. It uses the same implementation so this is a sanity check.
 TEST(LayerNormTest, LayerNorm17_float) {
   OpTester test("LayerNormalization", 17);
@@ -138,7 +122,22 @@
   test.AddOutput<double>("output", dims, {-1.2247, 0.0, 1.2247, -1.2247, 0.0, 1.2247});
   // DNNL does not support double
   test.Run(OpTester::ExpectResult::kExpectSuccess, "", {kDnnlExecutionProvider});
->>>>>>> 8e2528ba
+}
+
+TEST(LayerNormTest, LayerNorm_InvalidScaleBias) {
+  OpTester test("LayerNormalization");
+  test.AddAttribute<float>("epsilon", 1e-05f);
+
+  // as axis is 1, the scale and bias should have size 6
+  std::vector<int64_t> dims{1, 3, 2};
+  test.AddInput<float>("x", dims, {1.2416f, 0.946123f, 13.1685f, 0.36423f, 21.145f, 0.03941f});
+  test.AddInput<float>("gamma", {2}, {-0.6953f, 5.1824f});
+  test.AddInput<float>("bias", {2}, {0.6435f, -0.3964f});
+  test.AddAttribute<int64_t>("axis", 1);
+  test.AddOutput<float>("output", dims, {-0.0516f, -5.5776f, -0.0518f, -5.5788f, -0.0518f, -5.5788f});
+  test.Run(OpTester::ExpectResult::kExpectFailure,
+           "Size of scale and bias (if provided) must match the size of X.shape()[axis:], which is 6. "
+           "Got scale size of 2 and bias_size of 2");
 }
 
 }  // namespace test

// Copyright (c) Microsoft Corporation. All rights reserved.
// Licensed under the MIT License.

#include "core/framework/data_types.h"

#include "core/graph/onnx_protobuf.h"

#include "core/graph/constants.h"
#include "core/framework/op_kernel.h"
#include "core/framework/sparse_tensor.h"
#include "core/framework/tensorprotoutils.h"
#include "core/framework/sparse_utils.h"
#include "core/framework/data_transfer.h"

#include "core/graph/model.h"
#include "core/session/inference_session.h"
#include "test/providers/provider_test_utils.h"
#include "test_utils.h"
#include "file_util.h"
#include "default_providers.h"

#include "gtest/gtest.h"
#include "gmock/gmock.h"

#include "core/util/math_cpuonly.h"
#include <Eigen/SparseCore>

using namespace ONNX_NAMESPACE;
using namespace onnxruntime::common;

namespace onnxruntime {
namespace test {

template <typename T>
inline int64_t vector_len(const std::vector<T>& v) {
  return static_cast<int64_t>(v.size());
}

// This file contains sample implementations of several ops with sparse-tensor inputs/outputs.
// Each op is implemented as a struct with the following signature:
// struct SparseOp {
//    static std::string OpName();
//    static ONNX_NAMESPACE::OpSchema OpSchema();
//    class OpKernelImpl final : public OpKernel {...};
//    static KernelDefBuilder KernelDef();
// }

// op SparseFromCOO
struct SparseFromCOO {
  static std::string OpName() { return "SparseFromCOO"; };

  static ONNX_NAMESPACE::OpSchema OpSchema() {
    ONNX_NAMESPACE::OpSchema schema;
    schema.SetDoc(R"DOC(
This operator constructs a sparse tensor from three tensors that provide a COO
(coordinate) representation.
)DOC")
        .Input(
            0,
            "values",
            "A 1-dimensional tensor of shape [NNZ] that holds all non-zero values",
            "T1",
            OpSchema::Single)
        .Input(
            1,
            "indices",
            "A 2-dimensional tensor of shape [NNZ,d] that holds the (d) indices of non-zero values",
            "T2",
            OpSchema::Single)
        .Input(
            2,
            "shape",
            "A 1-dimensional tensor of shape [d] that holds the shape of the underlying dense tensor",
            "T2",
            OpSchema::Single)
        .Output(
            0,
            "sparse_rep",
            "A sparse representation of the tensor",
            "T",
            OpSchema::Single)
        .TypeConstraint(
            "T1",
            {"tensor(int64)"},
            "Type of the values (input tensor)")
        .TypeConstraint(
            "T2",
            {"tensor(int64)"},
            "Type of index tensor and shape")
        .TypeConstraint(
            "T",
            {"sparse_tensor(int64)"},
            "Output type");
    return schema;
  }

  /**
 *  @brief An implementation of the SparseFromCOO op.
 */
  class OpKernelImpl final : public OpKernel {
   public:
    OpKernelImpl(const OpKernelInfo& info) : OpKernel{info} {}

    Status Compute(OpKernelContext* ctx) const override {
      ORT_ENFORCE(ctx->InputCount() == 3, "Expecting 3 inputs");

      const Tensor& values = *ctx->Input<Tensor>(0);
      const Tensor& indices = *ctx->Input<Tensor>(1);
      const Tensor& shape_tensor = *ctx->Input<Tensor>(2);

      // values and indices should be 1-dimensional tensors
      const TensorShape& val_shape = values.Shape();
      const TensorShape& ind_shape = indices.Shape();
      const TensorShape& shape_shape = shape_tensor.Shape();

      const auto nnz = val_shape.Size();

      ORT_ENFORCE(val_shape.NumDimensions() == 1, "Values must be a 1-dimensional tensor.");
      ORT_ENFORCE(ind_shape.NumDimensions() == 1U || ind_shape.NumDimensions() == 2U,
                  "Indices must be a 1-D or 2-D tensor.");
      if (ind_shape.NumDimensions() == 1) {
        ORT_ENFORCE(ind_shape[0] == nnz, "Indices must have [NNZ] shape.");
      } else {
        ORT_ENFORCE(ind_shape[0] == nnz, "Indices must have [NNZ,2] shape.");
        ORT_ENFORCE(ind_shape[1] == 2U, "Indices must have [NNZ,2] shape.");
      }

      ORT_ENFORCE(shape_shape.NumDimensions() == 1, "Shape must be a 1-dimensional tensor.");

      TensorShape shape(shape_tensor.Data<int64_t>(), shape_shape.Size());

#if !defined(DISABLE_SPARSE_TENSORS)
      SparseTensor* output = ctx->OutputSparse(0, shape);
      ORT_ENFORCE(output != nullptr);
      const auto& dtm = Info().GetDataTransferManager();
      const auto* data_transfer = dtm.GetDataTransfer(OrtDevice(), output->Location().device);
      ORT_ENFORCE(data_transfer != nullptr, "Can not find corresponding data transfer");
      ORT_THROW_IF_ERROR(output->MakeCooData(*data_transfer, OrtMemoryInfo(),
                                             static_cast<size_t>(val_shape.Size()),
                                             values.DataRaw(),
                                             indices.DataAsSpan<int64_t>()));
#endif
      return Status::OK();
    }
  };

  static KernelDefBuilder KernelDef() {
    KernelDefBuilder def;
    def.SetName(SparseFromCOO::OpName())
        .TypeConstraint("values", DataTypeImpl::GetTensorType<int64_t>())
        .TypeConstraint("indices", DataTypeImpl::GetTensorType<int64_t>())
#if !defined(DISABLE_SPARSE_TENSORS)
        .TypeConstraint("shape", DataTypeImpl::GetTensorType<int64_t>())
        .TypeConstraint("sparse_rep", DataTypeImpl::GetSparseTensorType<int64_t>());
#else
        .TypeConstraint("shape", DataTypeImpl::GetTensorType<int64_t>());
#endif
    return def;
  }
};

// op SparseAbs
struct SparseAbs {
  static const std::string OpName() { return "SparseAbs"; };

  // The ONNX schema for SparseAbs:
  static ONNX_NAMESPACE::OpSchema OpSchema() {
    ONNX_NAMESPACE::OpSchema schema;
    schema.SetDoc(R"DOC(
This operator applies the Abs op element-wise to the input sparse-tensor.
)DOC")
        .Input(
            0,
            "input",
            "Input sparse tensor",
            "T",
            OpSchema::Single)
        .Output(
            0,
            "output",
            "Output sparse tensor",
            "T",
            OpSchema::Single)
        .TypeConstraint(
            "T",
            {"sparse_tensor(int64)"},
            "Input and Output type");
    return schema;
  }

  // A kernel implementation of SparseAbs:
  class OpKernelImpl final : public OpKernel {
   public:
    OpKernelImpl(const OpKernelInfo& info) : OpKernel{info} {}

    Status Compute(OpKernelContext* ctx) const override {
      ORT_ENFORCE(ctx->InputCount() == 1, "Expecting 1 input");

#if !defined(DISABLE_SPARSE_TENSORS)
      const SparseTensor* input = ctx->Input<SparseTensor>(0);
      const auto* input_values = input->Values().Data<int64_t>();
      const auto nnz = input->NumValues();
      const auto& shape = input->DenseShape();

      auto input_coo_view = input->AsCoo();
      // Allocate/get output-tensor:
      SparseTensor* output = ctx->OutputSparse(0, shape);
      auto output_mutator = output->MakeCooData(nnz, static_cast<size_t>(input_coo_view.Indices().Shape().Size()));

      // compute output values:
      auto* output_values = output_mutator.Values().MutableData<int64_t>();

      for (size_t i = 0; i < nnz; ++i)
        output_values[i] = std::abs(input_values[i]);

      // Currently, there is no way to share the indices/shape between two sparse-tensors.
      // So, we copy indices/shape from input to output.
      // TODO: Extend allocation-planner to enable such sharing.
      const auto& input_indices = input_coo_view.Indices();
      memcpy(output_mutator.Indices().MutableData<int64_t>(), input_indices.Data<int64_t>(), input_indices.SizeInBytes());
#endif
      return Status::OK();
    }
  };

  // A KernelDefBuilder for SparseAbs:
  static KernelDefBuilder KernelDef() {
    KernelDefBuilder def;
#if !defined(DISABLE_SPARSE_TENSORS)
    def.SetName(OpName())
        .TypeConstraint("T", DataTypeImpl::GetSparseTensorType<int64_t>());
#endif
    return def;
  }
};

// op SparseToValues
struct SparseToValues {
  static const std::string OpName() { return "SparseToValues"; };

  static ONNX_NAMESPACE::OpSchema OpSchema() {
    ONNX_NAMESPACE::OpSchema schema;
    schema.SetDoc("Return the non-zero values in a sparse tensor (as a dense tensor).")
        .Input(
            0,
            "sparse_rep",
            "Input sparse tensor.",
            "T1",
            OpSchema::Single)
        .Output(
            0,
            "values",
            "A single dimensional tensor that holds non-zero values in the input",
            "T2",
            OpSchema::Single)
        .TypeConstraint(
            "T1",
            {"sparse_tensor(int64)"},
            "Only int64 is allowed")
        .TypeConstraint(
            "T2",
            {"tensor(int64)"},
            "Type of the values component");
    return schema;
  }

  //  A kernel implementation of SparseToValues
  class OpKernelImpl final : public OpKernel {
   public:
    OpKernelImpl(const OpKernelInfo& info) : OpKernel{info} {}

    Status Compute(OpKernelContext* ctx) const override {
      ORT_ENFORCE(ctx->InputCount() == 1, "Expecting a single SparseTensorSample input");

#if !defined(DISABLE_SPARSE_TENSORS)
      const SparseTensor* sparse_input = ctx->Input<SparseTensor>(0);
      const auto* values = sparse_input->Values().Data<int64_t>();
      auto nnz = sparse_input->Values().Shape().Size();

      TensorShape output_shape{nnz};

      Tensor* output = ctx->Output(0, output_shape);
      int64_t* output_data = output->MutableData<int64_t>();
      ORT_ENFORCE(output_data != nullptr);

      memcpy(output_data, values, sparse_input->Values().SizeInBytes());
#endif
      return Status::OK();
    }
  };

  // A KernelDefBuilder for SparseToValues
  static KernelDefBuilder KernelDef() {
    KernelDefBuilder def;
#if !defined(DISABLE_SPARSE_TENSORS)
    def.SetName(OpName())
        .TypeConstraint("sparse_rep", DataTypeImpl::GetSparseTensorType<int64_t>())
        .TypeConstraint("values", DataTypeImpl::GetTensorType<int64_t>());
#endif
    return def;
  }
};

using Action = std::function<void(CustomRegistry*)>;

class SparseTensorTests : public testing::Test {
 protected:
  InferenceSession session_object;
  std::shared_ptr<CustomRegistry> registry;
  std::unique_ptr<Model> model;

  std::vector<OpSchema> schemas;
  std::vector<Action> register_actions;
  std::vector<TypeProto> types;

 public:
  SparseTensorTests() : session_object(SessionOptions(), GetEnvironment()),
                        registry(std::make_shared<CustomRegistry>()) {
    EXPECT_TRUE(session_object.RegisterCustomRegistry(registry).IsOK());
  }

  template <typename Op>
  void Add() {
    auto schema = Op::OpSchema();
    schema.SetName(Op::OpName());
    schema.SetDomain(onnxruntime::kMLDomain);
    schema.SinceVersion(10);
    schemas.push_back(schema);

    Action register_kernel = [](CustomRegistry* registry2) {
      auto kernel_def_builder = Op::KernelDef();
      kernel_def_builder
          .SetDomain(onnxruntime::kMLDomain)
          .SinceVersion(10)
          .Provider(onnxruntime::kCpuExecutionProvider);
      KernelCreateFn kernel_create_fn = [](const OpKernelInfo& info) { return new typename Op::OpKernelImpl(info); };
      EXPECT_TRUE(registry2->RegisterCustomKernel(kernel_def_builder, kernel_create_fn).IsOK());
    };
    register_actions.push_back(register_kernel);
  }

  void RegisterOps() {
    EXPECT_TRUE(registry->RegisterOpSet(schemas, onnxruntime::kMLDomain, 10, 11).IsOK());
    for (auto& registerop : register_actions)
      registerop(registry.get());
  }

  void BuildModel() {
    IOnnxRuntimeOpSchemaRegistryList custom_schema_registries = {registry->GetOpschemaRegistry()};
    model.reset(new Model("SparseTensorTest", false, ModelMetaData(), PathString(), custom_schema_registries,
                          {}, {}, DefaultLoggingManager().DefaultLogger()));
  }

  void SerializeAndLoad() {
    // Serialize model and deserialize it back
    std::string serialized_model;
    auto model_proto = model->ToProto();
    EXPECT_TRUE(model_proto.SerializeToString(&serialized_model));
    std::stringstream sstr(serialized_model);
    EXPECT_TRUE(session_object.Load(sstr).IsOK());
    EXPECT_TRUE(session_object.Initialize().IsOK());
  }

#if !defined(DISABLE_SPARSE_TENSORS)
  NodeArg* Sparse(const std::string& name) {
    types.push_back(*DataTypeImpl::GetSparseTensorType<int64_t>()->GetTypeProto());
    Graph& graph = model->MainGraph();
    auto& arg = graph.GetOrCreateNodeArg(name, &types.back());
    return &arg;
  }
#endif

  NodeArg* Dense(const std::string& name) {
    types.push_back(*DataTypeImpl::GetTensorType<int64_t>()->GetTypeProto());
    Graph& graph = model->MainGraph();
    auto& arg = graph.GetOrCreateNodeArg(name, &types.back());
    return &arg;
  }

  void Node(const std::string& op, const std::vector<NodeArg*> inputs, const std::vector<NodeArg*> outputs) {
    Graph& graph = model->MainGraph();
    auto& node = graph.AddNode("", op, "", inputs, outputs, nullptr, onnxruntime::kMLDomain);
    node.SetExecutionProviderType(onnxruntime::kCpuExecutionProvider);
  }

  OrtValue Constant(const std::vector<int64_t>& elts) {
    const std::vector<int64_t> shape{static_cast<int64_t>(elts.size())};
    return Constant(elts, shape);
  }

  OrtValue Constant(const std::vector<int64_t>& elts, const std::vector<int64_t>& shape) {
    OrtValue mlvalue;
    CreateMLValue<int64_t>(TestCPUExecutionProvider()->GetAllocator(0, OrtMemTypeDefault), shape, elts, &mlvalue);
    return mlvalue;
  }

  NameMLValMap feeds;

  void AddInput(NodeArg* arg, const std::vector<int64_t>& value) {
    feeds[arg->Name()] = Constant(value);
  }

  void AddInput(NodeArg* arg, const std::vector<int64_t>& value, const std::vector<int64_t>& shape) {
    feeds[arg->Name()] = Constant(value, shape);
  }

  void ExpectEq(OrtValue val1, OrtValue val2) {
    // Restricted to case where val1 and val2 are int64_t tensors
    auto& tensor1 = val1.Get<Tensor>();
    auto& tensor2 = val2.Get<Tensor>();
    EXPECT_EQ(tensor1.Shape().Size(), tensor2.Shape().Size());
    auto* data1 = tensor1.Data<int64_t>();
    auto* data2 = tensor2.Data<int64_t>();
    for (int64_t i = 0, limit = tensor1.Shape().Size(); i < limit; ++i) {
      EXPECT_EQ(data1[i], data2[i]);
    }
  }

  void ExpectEq(OrtValue val1, const std::vector<int64_t>& data2) {
    // Restricted to case where val1 is an int64_t tensor
    auto& tensor1 = val1.Get<Tensor>();
    EXPECT_EQ(static_cast<uint64_t>(tensor1.Shape().Size()), data2.size());
    auto* data1 = tensor1.Data<int64_t>();
    for (int64_t i = 0, limit = tensor1.Shape().Size(); i < limit; ++i) {
      EXPECT_EQ(data1[i], data2[i]);
    }
  }

  std::vector<std::string> output_names;
  std::vector<OrtValue> expected_output;

  void ExpectOutput(NodeArg* arg, const std::vector<int64_t>& value) {
    output_names.push_back(arg->Name());
    expected_output.push_back(Constant(value));
  }

  void RunTest() {
    RunOptions run_options;
    std::vector<OrtValue> fetches;

    EXPECT_TRUE(session_object.Run(run_options, feeds, output_names, &fetches).IsOK());

    ASSERT_EQ(expected_output.size(), fetches.size());
    for (size_t i = 0; i < fetches.size(); ++i) {
      ExpectEq(fetches[i], expected_output[i]);
    }
  }
};

#if !defined(DISABLE_SPARSE_TENSORS)
// Test ops SparseFromCOO, SparseAbs, and SparseToValues.
// Tests 1-dimensional int64 sparse tensor.
TEST_F(SparseTensorTests, Test1) {
  // Register ops
  Add<SparseFromCOO>();
  Add<SparseAbs>();
  Add<SparseToValues>();
  RegisterOps();

  // Build model/graph
  BuildModel();

  // Node: create a sparse tensor from COO components:
  // sparse1 <- SparseFromCOO(values, indices, shape)
  auto values = Dense("values");     // a dense tensor containing non-zero-values
  auto indices = Dense("indices");   // a dense tensor containing indices of non-zero-values
  auto shape = Dense("shape");       // a dense tensor representing shape
  auto sparse1 = Sparse("sparse1");  // a sparse tensor created from above

  Node(SparseFromCOO::OpName(), {values, indices, shape}, {sparse1});

  // Node:apply SparseAbs op
  // sparse2 <- SparseAbs(sparse1)
  auto sparse2 = Sparse("sparse2");
  Node(SparseAbs::OpName(), {sparse1}, {sparse2});

  // Node: Extract non-zero values from sparse2
  // output <- SparseToValues(sparse2)
  auto output = Dense("output");
  Node(SparseToValues::OpName(), {sparse2}, {output});

  // Check graph, serialize it and deserialize it back
  Graph& graph = model->MainGraph();
  EXPECT_TRUE(graph.Resolve().IsOK());
  SerializeAndLoad();

  // Run the model
  AddInput(values, {-99, 2});
  AddInput(indices, {1, 4}, {2});
  AddInput(shape, {5});
  ExpectOutput(output, {99, 2});
  RunTest();
}

// Test ops SparseFromCOO, SparseAbs, and SparseToValues.
// Tests 2-dimensional int64 sparse tensor.
TEST_F(SparseTensorTests, Test2) {
  // Register ops
  Add<SparseFromCOO>();
  Add<SparseAbs>();
  Add<SparseToValues>();
  RegisterOps();

  // Build model/graph
  BuildModel();

  // Node: create a sparse tensor from COO components:
  // sparse1 <- SparseFromCOO(values, indices, shape)
  auto values = Dense("values");     // a dense tensor containing non-zero-values
  auto indices = Dense("indices");   // a dense tensor containing indices of non-zero-values
  auto shape = Dense("shape");       // a dense tensor representing shape
  auto sparse1 = Sparse("sparse1");  // a sparse tensor created from above

  Node(SparseFromCOO::OpName(), {values, indices, shape}, {sparse1});

  // Node:apply SparseAbs op
  // sparse2 <- SparseAbs(sparse1)
  auto sparse2 = Sparse("sparse2");
  Node(SparseAbs::OpName(), {sparse1}, {sparse2});

  // Node: Extract non-zero values from sparse2
  // output <- SparseToValues(sparse2)
  auto output = Dense("output");
  Node(SparseToValues::OpName(), {sparse2}, {output});

  // Check graph, serialize it and deserialize it back
  Graph& graph = model->MainGraph();
  EXPECT_TRUE(graph.Resolve().IsOK());
  SerializeAndLoad();

  // Run the model
  AddInput(values, {-99, 2});
  AddInput(indices, {1, 1, 4, 4}, {2, 2});
  AddInput(shape, {5, 5});
  ExpectOutput(output, {99, 2});
  RunTest();
}

TEST(SparseCrcsFormatTests, Test1) {
  //const std::vector<float> input_data = {
  //    0, 1, 2, 0, 0, 0, 3, 4, 5,
  //    6, 7, 8, 0, 0, 0, 9, 10, 11,
  //    12, 13, 14, 0, 0, 0, 15, 16, 17,
  //    0, 0, 0, 18, 19, 20, 21, 22, 23,
  //    0, 0, 0, 24, 25, 26, 27, 28, 29,
  //    0, 0, 0, 30, 31, 32, 33, 34, 35,
  //    36, 37, 38, 39, 40, 41, 0, 0, 0,
  //    42, 43, 44, 45, 46, 47, 0, 0, 0,
  //    48, 49, 50, 51, 52, 53, 0, 0, 0};
  auto* cpu_provider = TestCPUExecutionProvider();
  auto cpu_transfer = cpu_provider->GetDataTransfer();

  TensorShape dense_shape{9, 9};

  std::vector<float> values = {
      1, 2, 3, 4, 5,
      6, 7, 8, 9, 10, 11,
      12, 13, 14, 15, 16, 17,
      18, 19, 20, 21, 22, 23,
      24, 25, 26, 27, 28, 29,
      30, 31, 32, 33, 34, 35,
      36, 37, 38, 39, 40, 41,
      42, 43, 44, 45, 46, 47,
      48, 49, 50, 51, 52, 53};

  TensorShape values_shape{vector_len(values)};

  // Row major
  std::vector<int64_t> inner_indices = {
      1, 2, 6, 7, 8,
      0, 1, 2, 6, 7, 8,
      0, 1, 2, 6, 7, 8,
      3, 4, 5, 6, 7, 8,
      3, 4, 5, 6, 7, 8,
      3, 4, 5, 6, 7, 8,
      0, 1, 2, 3, 4, 5,
      0, 1, 2, 3, 4, 5,
      0, 1, 2, 3, 4, 5};

  ASSERT_EQ(values.size(), inner_indices.size());

  std::vector<int64_t> outer_indices = {
      0, 5, 11, 17, 23, 29, 35, 41, 47, 53};

  ASSERT_EQ(9U + 1U, outer_indices.size());

  // Test owning instance
  auto default_allocator = TestCPUExecutionProvider()->GetAllocator(0, OrtMemTypeDefault);

  SparseTensor tensor_alloc(DataTypeImpl::GetType<float>(), dense_shape, default_allocator);
  ASSERT_EQ(tensor_alloc.DenseShape(), dense_shape);

  ASSERT_STATUS_OK(tensor_alloc.MakeCsrData(*cpu_transfer, OrtMemoryInfo(),
                                            values.size(), values.data(),
                                            gsl::make_span(inner_indices),
                                            gsl::make_span(outer_indices)));

  ASSERT_EQ(values.size(), tensor_alloc.NumValues());
  ASSERT_EQ(0, memcmp(tensor_alloc.Values().Data<float>(), values.data(), tensor_alloc.Values().SizeInBytes()));
  {
    auto csr_view = tensor_alloc.AsCsr();
    const Tensor& inner = csr_view.Inner();
    const Tensor& outer = csr_view.Outer();
    ASSERT_EQ(inner.Shape().Size(), vector_len(inner_indices));
    ASSERT_EQ(outer.Shape().Size(), vector_len(outer_indices));
    ASSERT_EQ(0, memcmp(inner.Data<int64_t>(), inner_indices.data(), inner.SizeInBytes()));
    ASSERT_EQ(0, memcmp(outer.Data<int64_t>(), outer_indices.data(), outer.SizeInBytes()));
  }

  OrtMemoryInfo mem_info;
  SparseTensor tensor_wrap(DataTypeImpl::GetType<float>(), dense_shape, {vector_len(values)}, values.data(), mem_info);
  ASSERT_EQ(tensor_wrap.DenseShape(), dense_shape);
  ASSERT_STATUS_OK(tensor_wrap.UseCsrIndices(gsl::make_span(inner_indices), gsl::make_span(outer_indices)));

  ASSERT_EQ(values.size(), tensor_wrap.NumValues());
  ASSERT_EQ(0, memcmp(tensor_alloc.Values().Data<float>(), tensor_wrap.Values().Data<float>(), values.size() * sizeof(float)));
  auto csr_alloc = tensor_alloc.AsCsr();
  auto csr_wrap = tensor_wrap.AsCsr();
  ASSERT_EQ(0, memcmp(csr_alloc.Inner().Data<int64_t>(),
                      csr_wrap.Inner().Data<int64_t>(),
                      inner_indices.size() * sizeof(int64_t)));
  ASSERT_EQ(0, memcmp(csr_alloc.Outer().Data<int64_t>(),
                      csr_wrap.Outer().Data<int64_t>(),
                      outer_indices.size() * sizeof(int64_t)));
}
#endif  // !defined(DISABLE_SPARSE_TENSORS)

// Code below depends on the values being size 4
template <typename T>
static std::vector<T> CreateValues() {
  return {1, 2, 3, 4};
}

/* std::string support in the future
template <>
std::vector<std::string> CreateValues<std::string>() {
  return {"one", "two", "three", "four"};
}
*/

template <>
std::vector<BFloat16> CreateValues<BFloat16>() {
  return {BFloat16(1.f), BFloat16(2.f), BFloat16(3.f), BFloat16(4.f)};
}

template <>
std::vector<MLFloat16> CreateValues<MLFloat16>() {
  return {MLFloat16(1.f), MLFloat16(2.f), MLFloat16(3.f), MLFloat16(4.f)};
}

template <typename T>
static void CreateTensorWithExternalData(
    TensorProto_DataType type,
    const std::vector<T>& test_data,
    std::basic_string<ORTCHAR_T>& filename,
    TensorProto& tensor_proto) {
  // Create external data
  FILE* fp;
  CreateTestFile(fp, filename);
  size_t size_in_bytes = test_data.size() * sizeof(T);
  ASSERT_EQ(size_in_bytes, fwrite(test_data.data(), 1, size_in_bytes, fp));
  ASSERT_EQ(0, fclose(fp));

  // set the tensor_proto to reference this external data
  onnx::StringStringEntryProto* location = tensor_proto.mutable_external_data()->Add();
  location->set_key("location");
  location->set_value(ToMBString(filename));
  tensor_proto.set_data_location(onnx::TensorProto_DataLocation_EXTERNAL);
  tensor_proto.set_data_type(type);
}

template <typename T>
static NodeProto CreateConstantNode(bool indices_1D,
                                    std::function<void(const std::vector<T>& values, TensorProto& tp)> inserter,
                                    std::vector<T>& expected_data) {
  NodeProto constant_node;
  constant_node.set_op_type("Constant");
  constant_node.add_output("dense_tensor_output");

  std::vector<T> values = CreateValues<T>();
  std::vector<int64_t> indices;
  std::vector<int64_t> shape{2, 3, 2};

  AttributeProto& attrib = *constant_node.mutable_attribute()->Add();
  attrib.set_name("sparse_value");
  attrib.set_type(AttributeProto_AttributeType_SPARSE_TENSOR);

  SparseTensorProto& stp = *attrib.mutable_sparse_tensor();
  TensorProto& indices_tp = *stp.mutable_indices();

  stp.mutable_dims()->Add(shape.cbegin(), shape.cend());

  if (indices_1D) {
    indices = {2, 5, 6, 10};
    indices_tp.add_dims(indices.size());
  } else {
    // indices are shape {NNZ, rank} so convert flattened values of 2, 5, 6 and 10 to rank 3 values
    indices_tp.add_dims(values.size());
    indices_tp.add_dims(shape.size());
    indices = {
        0, 1, 0,
        0, 2, 1,
        1, 0, 0,
        1, 2, 0};
  }

  indices_tp.set_data_type(ONNX_NAMESPACE::TensorProto_DataType_INT64);
  indices_tp.mutable_int64_data()->Add(indices.cbegin(), indices.cend());

  expected_data.resize(2 * 3 * 2);
  expected_data[2] = values[0];
  expected_data[5] = values[1];
  expected_data[6] = values[2];
  expected_data[10] = values[3];

  stp.mutable_values()->add_dims(values.size());
  inserter(values, *stp.mutable_values());

  return constant_node;
}

template <typename T>
static NodeProto CreateConstantNodeAllZeros(bool indices_1D, std::vector<T>& expected_data) {
  NodeProto constant_node;
  constant_node.set_op_type("Constant");
  constant_node.add_output("dense_tensor_output");

  std::vector<int64_t> indices;
  std::vector<int64_t> shape{2, 3, 2};

  AttributeProto& attrib = *constant_node.mutable_attribute()->Add();
  attrib.set_name("sparse_value_all_zeros");
  attrib.set_type(AttributeProto_AttributeType_SPARSE_TENSOR);

  SparseTensorProto& stp = *attrib.mutable_sparse_tensor();
  TensorProto& indices_tp = *stp.mutable_indices();

  stp.mutable_dims()->Add(shape.cbegin(), shape.cend());

  if (indices_1D) {
    indices_tp.add_dims(0);
  } else {
    // indices are shape {NNZ, rank} so convert flattened values of 2, 5, 6 and 10 to rank 3 values
    indices_tp.add_dims(0);
    indices_tp.add_dims(0);
  }

  indices_tp.set_data_type(ONNX_NAMESPACE::TensorProto_DataType_INT64);

  // Must be all zeros
  expected_data.resize(2 * 3 * 2);

  auto& mutable_values = *stp.mutable_values();
  mutable_values.set_name("all_zeros");
  mutable_values.set_data_type(utils::ToTensorProtoElementType<T>());
  mutable_values.add_dims(0);

  return constant_node;
}

template <typename T>
static void TestConversion(bool use_1D_indices,
                           std::function<void(const std::vector<T>& values, TensorProto& tp)> inserter,
                           std::function<void(gsl::span<const T> expected, const TensorProto& actual)> checker) {
  std::vector<T> expected;
  auto node = CreateConstantNode<T>(use_1D_indices, inserter, expected);

  TensorProto dense;
  // Path is required for loading external data (if any)
  // When path is empty it will look for the data in current dir
  utils::ConstantNodeProtoToTensorProto(node, Path(), dense);

  gsl::span<const T> expected_span = gsl::make_span<const T>(expected.data(), expected.size());
  checker(expected_span, dense);
}

template <typename T>
static void TestConversionAllZeros(bool use_1D_indices,
                                   std::function<void(gsl::span<const T> expected, const TensorProto& actual)> checker) {
  std::vector<T> expected;
  auto node = CreateConstantNodeAllZeros<T>(use_1D_indices, expected);

  TensorProto dense;
  // Path is required for loading external data (if any)
  // When path is empty it will look for the data in current dir
  utils::ConstantNodeProtoToTensorProto(node, Path(), dense);

  gsl::span<const T> expected_span = gsl::make_span<const T>(expected.data(), expected.size());
  checker(expected_span, dense);
}

template <typename T>
static void TestConversion(
    std::function<void(const std::vector<T>& values, TensorProto& tp)> inserter,
    std::function<void(gsl::span<const T> expected, const TensorProto& actual)> checker) {
  TestConversion(true, inserter, checker);
  TestConversion(false, inserter, checker);
  TestConversionAllZeros(true, checker);
  TestConversionAllZeros(false, checker);
}

template <typename T>
static void RawDataWriter(const std::vector<T>& values, TensorProto& tp, TensorProto_DataType datatype) {
  tp.set_data_type(datatype);
  tp.set_raw_data(values.data(), values.size() * sizeof(T));
}

int64_t ActualSize(const TensorProto& actual) {
  int64_t actual_size = 1;
  for (const auto dim : actual.dims()) {
    actual_size *= dim;
  }
  return actual_size;
}

template <typename T>
static void RawDataChecker(gsl::span<const T> expected, const TensorProto& actual) {
  int64_t actual_size = ActualSize(actual);

  const T* raw_data = reinterpret_cast<const T*>(actual.raw_data().data());
  auto actual_span = gsl::make_span<const T>(raw_data, actual_size);

  EXPECT_THAT(actual_span, testing::ContainerEq(expected));
}

template <>
void RawDataChecker<MLFloat16>(gsl::span<const MLFloat16> expected_bfloat, const TensorProto& actual) {
  int64_t actual_size = ActualSize(actual);

  auto expected = expected_bfloat.as_span<const uint16_t>();
  const uint16_t* raw_data = reinterpret_cast<const uint16_t*>(actual.raw_data().data());
  auto actual_span = gsl::make_span<const uint16_t>(raw_data, actual_size);

  EXPECT_THAT(actual_span, testing::ContainerEq(expected));
}

template <>
void RawDataChecker<BFloat16>(gsl::span<const BFloat16> expected_bfloat, const TensorProto& actual) {
  int64_t actual_size = ActualSize(actual);

  auto expected = expected_bfloat.as_span<const uint16_t>();
  const uint16_t* raw_data = reinterpret_cast<const uint16_t*>(actual.raw_data().data());
  auto actual_span = gsl::make_span<const uint16_t>(raw_data, actual_size);

  EXPECT_THAT(actual_span, testing::ContainerEq(expected));
}

TEST(SparseTensorConversionTests, TestConstantNodeConversion) {
  TestConversion<float>(
      [](const std::vector<float>& values, TensorProto& tp) {
        tp.set_data_type(TensorProto_DataType_FLOAT);
        tp.mutable_float_data()->Add(values.cbegin(), values.cend());
      },
      RawDataChecker<float>);

  TestConversion<double>(
      [](const std::vector<double>& values, TensorProto& tp) {
        tp.set_data_type(TensorProto_DataType_DOUBLE);
        tp.mutable_double_data()->Add(values.cbegin(), values.cend());
      },
      RawDataChecker<double>);

  TestConversion<BFloat16>(
      [](const std::vector<BFloat16>& values, TensorProto& tp) {
        tp.set_data_type(TensorProto_DataType_BFLOAT16);
        for (auto v : values) {
          tp.mutable_int32_data()->Add(v.val);
        }
      },
      RawDataChecker<BFloat16>);

  TestConversion<MLFloat16>(
      [](const std::vector<MLFloat16>& values, TensorProto& tp) {
        tp.set_data_type(TensorProto_DataType_FLOAT16);
        for (auto v : values) {
          tp.mutable_int32_data()->Add(v.val);
        }
      },
      RawDataChecker<MLFloat16>);

  TestConversion<int16_t>(
      [](const std::vector<int16_t>& values, TensorProto& tp) {
        tp.set_data_type(TensorProto_DataType_INT16);
        tp.mutable_int32_data()->Add(values.cbegin(), values.cend());
      },
      RawDataChecker<int16_t>);

  TestConversion<uint16_t>(
      [](const std::vector<uint16_t>& values, TensorProto& tp) {
        tp.set_data_type(TensorProto_DataType_UINT16);
        tp.mutable_int32_data()->Add(values.cbegin(), values.cend());
      },
      RawDataChecker<uint16_t>);

  TestConversion<int32_t>(
      [](const std::vector<int32_t>& values, TensorProto& tp) {
        tp.set_data_type(TensorProto_DataType_INT32);
        tp.mutable_int32_data()->Add(values.cbegin(), values.cend());
      },
      RawDataChecker<int32_t>);

  TestConversion<uint32_t>(
      [](const std::vector<uint32_t>& values, TensorProto& tp) {
        tp.set_data_type(TensorProto_DataType_UINT32);
        tp.mutable_uint64_data()->Add(values.cbegin(), values.cend());
      },
      RawDataChecker<uint32_t>);

  // Test all zeros case
  TestConversion<int64_t>(
      [](const std::vector<int64_t>& values, TensorProto& tp) {
        tp.set_data_type(TensorProto_DataType_INT64);
        tp.mutable_int64_data()->Add(values.cbegin(), values.cend());
      },
      RawDataChecker<int64_t>);

  TestConversion<uint64_t>(
      [](const std::vector<uint64_t>& values, TensorProto& tp) {
        tp.set_data_type(TensorProto_DataType_UINT64);
        tp.mutable_uint64_data()->Add(values.cbegin(), values.cend());
      },
      RawDataChecker<uint64_t>);

  TestConversion<int8_t>(
      [](const std::vector<int8_t>& values, TensorProto& tp) {
        tp.set_data_type(TensorProto_DataType_INT8);
        tp.mutable_int32_data()->Add(values.cbegin(), values.cend());
      },
      RawDataChecker<int8_t>);

  TestConversion<uint8_t>(
      [](const std::vector<uint8_t>& values, TensorProto& tp) {
        RawDataWriter(values, tp, TensorProto_DataType_UINT8);
      },
      RawDataChecker<uint8_t>);

  // Test constant node conversion for SparseTensor with external data
  PathString tensor_filename(ORT_TSTR("tensor_XXXXXX"));
  TestConversion<float>(
      true,
      [&tensor_filename](const std::vector<float>& values, TensorProto& tp) {
        CreateTensorWithExternalData<float>(TensorProto_DataType_FLOAT, values, tensor_filename, tp);
      },
      RawDataChecker<float>);
  DeleteFileFromDisk(tensor_filename.c_str());
}

/// Dense to Sparse conversion tests
#if !defined(DISABLE_SPARSE_TENSORS)
#if !defined(ORT_MINIMAL_BUILD)

template <typename T>
static std::vector<T> CreateSparseValues() {
  return {0, 2, 3, 0};
}

/* std::string support in the future
template <>
std::vector<std::string> CreateSparseValues<std::string>() {
  return {"", "two", "three", ""};
}
*/

template <>
std::vector<BFloat16> CreateSparseValues<BFloat16>() {
  return {BFloat16(0.f), BFloat16(2.f), BFloat16(3.f), BFloat16(0.f)};
}

template <>
std::vector<MLFloat16> CreateSparseValues<MLFloat16>() {
  return {MLFloat16(0.f), MLFloat16(2.f), MLFloat16(3.f), MLFloat16(0.f)};
}

template <typename T>
static std::vector<T> CreateSparseValuesAllZeros() {
  return {0, 0, 0, 0};
}

template <>
std::vector<BFloat16> CreateSparseValuesAllZeros<BFloat16>() {
  return {BFloat16(0.f), BFloat16(0.f), BFloat16(0.f), BFloat16(0.f)};
}

template <>
std::vector<MLFloat16> CreateSparseValuesAllZeros<MLFloat16>() {
  return {MLFloat16(0.f), MLFloat16(0.f), MLFloat16(0.f), MLFloat16(0.f)};
}

template <typename T>
TensorProto CreateDenseTensor(std::function<void(const std::vector<T>& values, TensorProto& tp)> inserter,
                              std::vector<T>& expected_values, std::vector<int64_t>& expected_indicies) {
  TensorProto result;
  std::vector<T> values = CreateSparseValues<T>();
  expected_indicies = {1, 2};
  for (const auto& ind : expected_indicies) {
    expected_values.push_back(values[ind]);
  }
  inserter(values, result);
  result.add_dims(static_cast<int64_t>(values.size()));
  return result;
}

template <typename T>
TensorProto CreateDenseTensorAllZeros(std::function<void(const std::vector<T>& values, TensorProto& tp)> inserter) {
  TensorProto result;
  std::vector<T> values = CreateSparseValuesAllZeros<T>();
  inserter(values, result);
  result.add_dims(static_cast<int64_t>(values.size()));
  return result;
}

int64_t ActualSize(const SparseTensorProto& actual) {
  int64_t actual_size = 1;
  for (const auto dim : actual.values().dims()) {
    actual_size *= dim;
  }
  return actual_size;
}

template <typename T>
static void RawSparseDataChecker(gsl::span<const T> expected_values,
                                 gsl::span<const int64_t> expected_indicies,
                                 const SparseTensorProto& actual) {
  const int64_t actual_size = ActualSize(actual);

  const T* raw_data = reinterpret_cast<const T*>(actual.values().raw_data().data());
  auto actual_span = gsl::make_span<const T>(raw_data, actual_size);

  EXPECT_THAT(actual_span, testing::ContainerEq(expected_values));

  // Check indicies
  EXPECT_THAT(actual.indices().data_type(), ONNX_NAMESPACE::TensorProto_DataType_INT64);
  auto actual_indicies = gsl::make_span<const int64_t>(actual.indices().int64_data().data(), actual.indices().int64_data_size());
  EXPECT_THAT(actual_indicies, testing::ContainerEq(expected_indicies));
}

template <>
void RawSparseDataChecker<BFloat16>(gsl::span<const BFloat16> expected_bfloat,
                                    gsl::span<const int64_t> expected_indicies,
                                    const SparseTensorProto& actual) {
  const int64_t actual_size = ActualSize(actual);

  static_assert(sizeof(uint16_t) == sizeof(BFloat16), "Expecting equal sizes");
  auto expected = expected_bfloat.as_span<const uint16_t>();
  const uint16_t* raw_data = reinterpret_cast<const uint16_t*>(actual.values().raw_data().data());
  auto actual_span = gsl::make_span<const uint16_t>(raw_data, actual_size);

  EXPECT_THAT(actual_span, testing::ContainerEq(expected));
  // Check indicies
  EXPECT_THAT(actual.indices().data_type(), ONNX_NAMESPACE::TensorProto_DataType_INT64);
  auto actual_indicies = gsl::make_span<const int64_t>(actual.indices().int64_data().data(), actual.indices().int64_data_size());
  EXPECT_THAT(actual_indicies, testing::ContainerEq(expected_indicies));
}

template <>
void RawSparseDataChecker<MLFloat16>(gsl::span<const MLFloat16> expected_bfloat,
                                     gsl::span<const int64_t> expected_indicies,
                                     const SparseTensorProto& actual) {
  const int64_t actual_size = ActualSize(actual);

  static_assert(sizeof(uint16_t) == sizeof(MLFloat16), "Expecting equal sizes");
  auto expected = expected_bfloat.as_span<const uint16_t>();
  const uint16_t* raw_data = reinterpret_cast<const uint16_t*>(actual.values().raw_data().data());
  auto actual_span = gsl::make_span<const uint16_t>(raw_data, actual_size);

  EXPECT_THAT(actual_span, testing::ContainerEq(expected));
  // Check indicies
  EXPECT_THAT(actual.indices().data_type(), ONNX_NAMESPACE::TensorProto_DataType_INT64);
  auto actual_indicies = gsl::make_span<const int64_t>(actual.indices().int64_data().data(), actual.indices().int64_data_size());
  EXPECT_THAT(actual_indicies, testing::ContainerEq(expected_indicies));
}

template <typename T>
static void TestDenseToSparseConversionValues(
    std::function<void(const std::vector<T>& values, TensorProto& tp)> inserter,
    std::function<void(gsl::span<const T> expected,
                       gsl::span<const int64_t> expected_indicies,
                       const SparseTensorProto& actual)>
        checker) {
  std::vector<T> expected_values;
  std::vector<int64_t> expected_indicies;
  // Path is required for loading external data
  // Using empty path here since the data is not external
  Path model_path;
  TensorProto dense_tensor = CreateDenseTensor(inserter, expected_values, expected_indicies);

  SparseTensorProto sparse_tensor;
  utils::DenseTensorToSparseTensorProto(dense_tensor, model_path, sparse_tensor);

  gsl::span<const T>
      expected_values_span = gsl::make_span(expected_values.data(), expected_values.size());
  gsl::span<const int64_t> expected_ind_span = gsl::make_span(expected_indicies.data(), expected_indicies.size());
  checker(expected_values_span, expected_ind_span, sparse_tensor);
}

template <typename T>
static void TestDenseAllZerosToSparseConversion(
    std::function<void(const std::vector<T>& values, TensorProto& tp)> inserter,
    std::function<void(gsl::span<const T> expected,
                       gsl::span<const int64_t> expected_indicies,
                       const SparseTensorProto& actual)>
        checker) {
  std::vector<T> expected_values;
  std::vector<int64_t> expected_indicies;
  // Path is required for loading external data
  // Using empty path here since the data is not external
  Path model_path;
  TensorProto dense_tensor = CreateDenseTensorAllZeros(inserter);

  SparseTensorProto sparse_tensor;
  utils::DenseTensorToSparseTensorProto(dense_tensor, model_path, sparse_tensor);

  gsl::span<const T>
      expected_values_span = gsl::make_span(expected_values.data(), expected_values.size());
  gsl::span<const int64_t> expected_ind_span = gsl::make_span(expected_indicies.data(), expected_indicies.size());
  checker(expected_values_span, expected_ind_span, sparse_tensor);
}

template <typename T>
static void TestDenseToSparseConversion(std::function<void(const std::vector<T>& values, TensorProto& tp)> inserter,
                                        std::function<void(gsl::span<const T> expected,
                                                           gsl::span<const int64_t> expected_indicies,
                                                           const SparseTensorProto& actual)>
                                            checker) {
  TestDenseToSparseConversionValues<T>(inserter, checker);
  TestDenseAllZerosToSparseConversion<T>(inserter, checker);
}

TEST(SparseTensorConversionTests, TestDenseToSparseConversion) {
  TestDenseToSparseConversion<float>(
      [](const std::vector<float>& values, TensorProto& tp) {
        tp.set_data_type(TensorProto_DataType_FLOAT);
        tp.set_name("dense_float");
        tp.mutable_float_data()->Add(values.cbegin(), values.cend());
      },
      RawSparseDataChecker<float>);

  TestDenseToSparseConversion<double>(
      [](const std::vector<double>& values, TensorProto& tp) {
        tp.set_data_type(TensorProto_DataType_DOUBLE);
        tp.set_name("dense_double");
        tp.mutable_double_data()->Add(values.cbegin(), values.cend());
      },
      RawSparseDataChecker<double>);

  TestDenseToSparseConversion<BFloat16>(
      [](const std::vector<BFloat16>& values, TensorProto& tp) {
        tp.set_data_type(TensorProto_DataType_BFLOAT16);
        tp.set_name("dense_bfloat16");
        for (auto v : values) {
          tp.mutable_int32_data()->Add(v.val);
        }
      },
      RawSparseDataChecker<BFloat16>);

  TestDenseToSparseConversion<MLFloat16>(
      [](const std::vector<MLFloat16>& values, TensorProto& tp) {
        tp.set_data_type(TensorProto_DataType_FLOAT16);
        tp.set_name("dense_float16");
        for (auto v : values) {
          tp.mutable_int32_data()->Add(v.val);
        }
      },
      RawSparseDataChecker<MLFloat16>);

  TestDenseToSparseConversion<int16_t>(
      [](const std::vector<int16_t>& values, TensorProto& tp) {
        tp.set_name("dense_int16");
        tp.set_data_type(TensorProto_DataType_INT16);
        tp.mutable_int32_data()->Add(values.cbegin(), values.cend());
      },
      RawSparseDataChecker<int16_t>);

  TestDenseToSparseConversion<uint16_t>(
      [](const std::vector<uint16_t>& values, TensorProto& tp) {
        tp.set_name("dense_uint16");
        tp.set_data_type(TensorProto_DataType_UINT16);
        tp.mutable_int32_data()->Add(values.cbegin(), values.cend());
      },
      RawSparseDataChecker<uint16_t>);

  TestDenseToSparseConversion<int32_t>(
      [](const std::vector<int32_t>& values, TensorProto& tp) {
        tp.set_name("dense_int32");
        tp.set_data_type(TensorProto_DataType_INT32);
        tp.mutable_int32_data()->Add(values.cbegin(), values.cend());
      },
      RawSparseDataChecker<int32_t>);

  TestDenseToSparseConversion<uint32_t>(
      [](const std::vector<uint32_t>& values, TensorProto& tp) {
        tp.set_name("dense_uint32");
        tp.set_data_type(TensorProto_DataType_UINT32);
        tp.mutable_uint64_data()->Add(values.cbegin(), values.cend());
      },
      RawSparseDataChecker<uint32_t>);

  TestDenseToSparseConversion<int64_t>(
      [](const std::vector<int64_t>& values, TensorProto& tp) {
        tp.set_name("dense_int64");
        tp.set_data_type(TensorProto_DataType_INT64);
        tp.mutable_int64_data()->Add(values.cbegin(), values.cend());
      },
      RawSparseDataChecker<int64_t>);

  TestDenseToSparseConversion<uint64_t>(
      [](const std::vector<uint64_t>& values, TensorProto& tp) {
        tp.set_name("dense_uint64");
        tp.set_data_type(TensorProto_DataType_UINT64);
        tp.mutable_uint64_data()->Add(values.cbegin(), values.cend());
      },
      RawSparseDataChecker<uint64_t>);

  TestDenseToSparseConversion<int8_t>(
      [](const std::vector<int8_t>& values, TensorProto& tp) {
        tp.set_name("dense_int8");
        tp.set_data_type(TensorProto_DataType_INT8);
        tp.mutable_int32_data()->Add(values.cbegin(), values.cend());
      },
      RawSparseDataChecker<int8_t>);

  TestDenseToSparseConversion<uint8_t>(
      [](const std::vector<uint8_t>& values, TensorProto& tp) {
        tp.set_name("dense_int64");
        RawDataWriter(values, tp, TensorProto_DataType_UINT8);
      },
      RawSparseDataChecker<uint8_t>);
}

TEST(SparseTensorConversionTests, CsrConversion) {
  auto* cpu_provider = TestCPUExecutionProvider();
  auto cpu_allocator = cpu_provider->GetAllocator(0, OrtMemTypeDefault);

  const std::vector<int64_t> dense_shape{3, 3};
  std::vector<int32_t> dense_data = {
      0, 0, 1,
      1, 0, 1,
      0, 0, 0};

  std::vector<std::string> dense_data_str = {
      "", "", "1",
      "1", "", "1",
      "", "", ""};

  std::vector<int32_t> dense_data_all_zeros = {
      0, 0, 0,
      0, 0, 0,
      0, 0, 0};

  const std::vector<int32_t> expected_values = {1, 1, 1};
  const std::vector<std::string> expected_values_str = {"1", "1", "1"};
  const char* const strings[] = {"1", "1", "1"};
  const std::vector<int64_t> expected_inner = {2, 0, 2};
  const std::vector<int64_t> expected_outer = {0, 1, 3, 3};

  DataTransferManager dtm;
  {
    auto cpu_transfer = cpu_provider->GetDataTransfer();
    dtm.RegisterDataTransfer(std::move(cpu_transfer));
  }
  {
    {
      // Test CSR initialization of 100% sparse tensor, passing 0 in the shape
      SparseTensor fully_sparse(DataTypeImpl::GetType<int32_t>(), TensorShape{3, 3}, cpu_allocator);
      ASSERT_STATUS_OK(fully_sparse.MakeCsrData(*cpu_provider->GetDataTransfer(), cpu_allocator->Info(),
                                                0U, nullptr, gsl::span<int64_t>(), gsl::span<int64_t>()));
      ASSERT_EQ(fully_sparse.Format(), SparseFormat::kCsrc);
      ASSERT_EQ(0, fully_sparse.RequiredAllocationSize());
      ASSERT_EQ(0U, fully_sparse.NumValues());
      ASSERT_EQ(1U, fully_sparse.Values().Shape().GetDims().size());
      ASSERT_EQ(0, fully_sparse.Values().Shape().Size());
      ASSERT_TRUE(fully_sparse.Values().DataAsSpan<int32_t>().empty());
      auto csr_view = fully_sparse.AsCsr();
      const auto& inner = csr_view.Inner();
      ASSERT_EQ(0, inner.Shape().Size());
      ASSERT_EQ(1U, inner.Shape().GetDims().size());
      ASSERT_TRUE(inner.DataAsSpan<int64_t>().empty());
      const auto& outer = csr_view.Outer();
      ASSERT_EQ(0, outer.Shape().Size());
      ASSERT_EQ(1U, outer.Shape().GetDims().size());
      ASSERT_TRUE(outer.DataAsSpan<int64_t>().empty());
    }
    {
      // Test CSR initialization of 100% sparse tensor, passing 0 in the shape
      SparseTensor fully_sparse(DataTypeImpl::GetType<int32_t>(), TensorShape{3, 3}, TensorShape{0}, nullptr, cpu_allocator->Info());
      ASSERT_STATUS_OK(fully_sparse.UseCsrIndices(gsl::span<int64_t>(), gsl::span<int64_t>()));
      ASSERT_EQ(fully_sparse.Format(), SparseFormat::kCsrc);
      ASSERT_EQ(0, fully_sparse.RequiredAllocationSize());
      ASSERT_EQ(0U, fully_sparse.NumValues());
      ASSERT_EQ(1U, fully_sparse.Values().Shape().GetDims().size());
      ASSERT_EQ(0, fully_sparse.Values().Shape().Size());
      ASSERT_TRUE(fully_sparse.Values().DataAsSpan<int32_t>().empty());
      auto csr_view = fully_sparse.AsCsr();
      const auto& inner = csr_view.Inner();
      ASSERT_EQ(0, inner.Shape().Size());
      ASSERT_EQ(1U, inner.Shape().GetDims().size());
      ASSERT_TRUE(inner.DataAsSpan<int64_t>().empty());
      const auto& outer = csr_view.Outer();
      ASSERT_EQ(0, outer.Shape().Size());
      ASSERT_EQ(1U, outer.Shape().GetDims().size());
      ASSERT_TRUE(outer.DataAsSpan<int64_t>().empty());
    }
  }

  Tensor dense_cpu_src(DataTypeImpl::GetType<int32_t>(), dense_shape, dense_data.data(), cpu_allocator->Info());
  {
    // test where both src and destination are on CPU
    SparseTensor dst;
    ASSERT_STATUS_OK(sparse_utils::DenseTensorToSparseCsr(dtm, dense_cpu_src, cpu_allocator, cpu_allocator, dst));
    ASSERT_EQ(dst.Format(), SparseFormat::kCsrc);
    ASSERT_EQ(dense_cpu_src.DataType(), dst.DataType());
    ASSERT_EQ(dense_cpu_src.Shape(), dst.DenseShape());
    ASSERT_EQ(dst.NumValues(), expected_values.size());
    auto values = dst.Values().DataAsSpan<int32_t>();
    ASSERT_TRUE(std::equal(expected_values.cbegin(), expected_values.cend(), values.cbegin(), values.cend()));

    auto csr_view = dst.AsCsr();
    auto inner = csr_view.Inner().DataAsSpan<int64_t>();
    ASSERT_EQ(expected_inner.size(), inner.size());
    ASSERT_TRUE(std::equal(expected_inner.cbegin(), expected_inner.cend(), inner.cbegin(), inner.cend()));

    auto outer = csr_view.Outer().DataAsSpan<int64_t>();
    ASSERT_EQ(expected_outer.size(), outer.size());
    ASSERT_TRUE(std::equal(expected_outer.cbegin(), expected_outer.cend(), outer.cbegin(), outer.cend()));

    // Let's convert back to make sure we get the original
    Tensor dense_dst;
    const SparseTensor& sparse_src = dst;
    ASSERT_STATUS_OK(sparse_utils::SparseCsrToDenseTensor(dtm, sparse_src, cpu_allocator, cpu_allocator, dense_dst));
    ASSERT_EQ(dense_dst.DataType(), sparse_src.DataType());
    ASSERT_EQ(dense_dst.Shape(), sparse_src.DenseShape());
    ASSERT_EQ(dense_dst.Shape().Size(), vector_len(dense_data));
    auto dense_values_dst = dense_dst.DataAsSpan<int32_t>();
    ASSERT_EQ(dense_values_dst.size(), dense_data.size());
    ASSERT_TRUE(std::equal(dense_values_dst.cbegin(), dense_values_dst.cend(), dense_data.cbegin(), dense_data.cend()));
  }

  // Strings test
  {
    Tensor str_cpu_src(DataTypeImpl::GetType<std::string>(), dense_shape, dense_data_str.data(), cpu_allocator->Info());
    SparseTensor dst;
    ASSERT_STATUS_OK(sparse_utils::DenseTensorToSparseCsr(dtm, str_cpu_src, cpu_allocator, cpu_allocator, dst));
    ASSERT_EQ(dst.Format(), SparseFormat::kCsrc);
    ASSERT_EQ(str_cpu_src.DataType(), dst.DataType());
    ASSERT_EQ(str_cpu_src.Shape(), dst.DenseShape());
    ASSERT_EQ(dst.NumValues(), expected_values_str.size());
    auto values = dst.Values().DataAsSpan<std::string>();
    ASSERT_TRUE(std::equal(expected_values_str.cbegin(), expected_values_str.cend(), values.cbegin(), values.cend()));

    auto csr_view = dst.AsCsr();
    auto inner = csr_view.Inner().DataAsSpan<int64_t>();
    ASSERT_EQ(expected_inner.size(), inner.size());
    ASSERT_TRUE(std::equal(expected_inner.cbegin(), expected_inner.cend(), inner.cbegin(), inner.cend()));

    auto outer = csr_view.Outer().DataAsSpan<int64_t>();
    ASSERT_EQ(expected_outer.size(), outer.size());
    ASSERT_TRUE(std::equal(expected_outer.cbegin(), expected_outer.cend(), outer.cbegin(), outer.cend()));

    // Let's convert back to make sure we get the original
    Tensor dense_dst;
    const SparseTensor& sparse_src = dst;
    ASSERT_STATUS_OK(sparse_utils::SparseCsrToDenseTensor(dtm, sparse_src, cpu_allocator, cpu_allocator, dense_dst));
    ASSERT_EQ(dense_dst.DataType(), sparse_src.DataType());
    ASSERT_EQ(dense_dst.Shape(), sparse_src.DenseShape());
    ASSERT_EQ(dense_dst.Shape().Size(), vector_len(dense_data_str));
    auto dense_values_dst = dense_dst.DataAsSpan<std::string>();
    ASSERT_EQ(dense_values_dst.size(), dense_data.size());
    ASSERT_TRUE(std::equal(dense_values_dst.cbegin(), dense_values_dst.cend(), dense_data_str.cbegin(), dense_data_str.cend()));
  }

  {
    // Use MakeCsrStrings()
    SparseTensor str_cpu_src(DataTypeImpl::GetType<std::string>(), dense_shape, cpu_allocator);
    ASSERT_STATUS_OK(str_cpu_src.MakeCsrStrings(expected_values_str.size(), strings,
                                                gsl::make_span(expected_inner), gsl::make_span(expected_outer)));
    ASSERT_EQ(str_cpu_src.Format(), SparseFormat::kCsrc);
    ASSERT_TRUE(str_cpu_src.IsDataTypeString());
    ASSERT_EQ(str_cpu_src.DenseShape().GetDims(), dense_shape);
    ASSERT_EQ(str_cpu_src.NumValues(), expected_values_str.size());
    auto values = str_cpu_src.Values().DataAsSpan<std::string>();
    ASSERT_TRUE(std::equal(expected_values_str.cbegin(), expected_values_str.cend(), values.cbegin(), values.cend()));

    auto csr_view = str_cpu_src.AsCsr();
    auto inner = csr_view.Inner().DataAsSpan<int64_t>();
    ASSERT_EQ(expected_inner.size(), inner.size());
    ASSERT_TRUE(std::equal(expected_inner.cbegin(), expected_inner.cend(), inner.cbegin(), inner.cend()));

    auto outer = csr_view.Outer().DataAsSpan<int64_t>();
    ASSERT_EQ(expected_outer.size(), outer.size());
    ASSERT_TRUE(std::equal(expected_outer.cbegin(), expected_outer.cend(), outer.cbegin(), outer.cend()));
  }

#ifdef USE_CUDA
  auto cuda_provider = DefaultCudaExecutionProvider();
  auto cuda_allocator = cuda_provider->GetAllocator(0, OrtMemTypeDefault);
  {
    auto cuda_transfer = cuda_provider->GetDataTransfer();
    dtm.RegisterDataTransfer(std::move(cuda_transfer));
  }
  {
    // test where source is on GPU and destination is on CPU
    SparseTensor sparse_dst;
    ASSERT_STATUS_OK(sparse_utils::DenseTensorToSparseCsr(dtm, dense_cpu_src, cpu_allocator, cuda_allocator, sparse_dst));
    ASSERT_EQ(dense_cpu_src.DataType(), sparse_dst.DataType());
    ASSERT_EQ(dense_cpu_src.Shape(), sparse_dst.DenseShape());

    Tensor gpu_dense_dst;
    ASSERT_STATUS_OK(sparse_utils::SparseCsrToDenseTensor(dtm, sparse_dst, cpu_allocator, cuda_allocator, gpu_dense_dst));
    ASSERT_EQ(gpu_dense_dst.DataType(), sparse_dst.DataType());
    ASSERT_EQ(gpu_dense_dst.Shape(), sparse_dst.DenseShape());

    // Make a copy for examination
    Tensor cpu_dense_dst(gpu_dense_dst.DataType(), gpu_dense_dst.Shape(), cpu_allocator);
    ASSERT_STATUS_OK(dtm.CopyTensor(gpu_dense_dst, cpu_dense_dst));
    ASSERT_EQ(cpu_dense_dst.Shape().Size(), vector_len(dense_data));
    auto dense_dst_data = cpu_dense_dst.DataAsSpan<int32_t>();
    ASSERT_EQ(dense_dst_data.size(), dense_data.size());
    ASSERT_TRUE(std::equal(dense_dst_data.cbegin(), dense_dst_data.cend(), dense_data.cbegin(), dense_data.cend()));
  }
  {
    // Test cases when it is all zeros
    Tensor dense_cpu_src_all_zeros(DataTypeImpl::GetType<int32_t>(), dense_shape, dense_data_all_zeros.data(), cpu_allocator->Info());
    SparseTensor sparse_dst;
    ASSERT_STATUS_OK(sparse_utils::DenseTensorToSparseCsr(dtm, dense_cpu_src_all_zeros, cpu_allocator, cuda_allocator, sparse_dst));
    ASSERT_EQ(sparse_dst.Format(), SparseFormat::kCsrc);
    ASSERT_EQ(dense_cpu_src.DataType(), sparse_dst.DataType());
    ASSERT_EQ(dense_cpu_src.Shape(), sparse_dst.DenseShape());
    auto csr_view = sparse_dst.AsCsr();
    auto inner_indices = csr_view.Inner().DataAsSpan<int64_t>();
    ASSERT_TRUE(inner_indices.empty());
    auto outer_indices = csr_view.Outer().DataAsSpan<int64_t>();
    ASSERT_TRUE(outer_indices.empty());

    Tensor gpu_dense_dst;
    ASSERT_STATUS_OK(sparse_utils::SparseCsrToDenseTensor(dtm, sparse_dst, cpu_allocator, cuda_allocator, gpu_dense_dst));
    ASSERT_EQ(gpu_dense_dst.DataType(), sparse_dst.DataType());
    ASSERT_EQ(gpu_dense_dst.Shape(), sparse_dst.DenseShape());

    // Make a copy for examination
    Tensor cpu_dense_dst(gpu_dense_dst.DataType(), gpu_dense_dst.Shape(), cpu_allocator);
    ASSERT_STATUS_OK(dtm.CopyTensor(gpu_dense_dst, cpu_dense_dst));
    auto dense_dst_data = cpu_dense_dst.DataAsSpan<int32_t>();
    ASSERT_EQ(dense_dst_data.size(), dense_data_all_zeros.size());
    ASSERT_TRUE(std::equal(dense_dst_data.cbegin(), dense_dst_data.cend(), dense_data_all_zeros.cbegin(), dense_data_all_zeros.cend()));
  }
#endif
}

TEST(SparseTensorConversionTests, CooConversion) {
  auto* cpu_provider = TestCPUExecutionProvider();
  auto cpu_allocator = cpu_provider->GetAllocator(0, OrtMemTypeDefault);

  const std::vector<int64_t> dense_shape{3, 3};
  std::vector<int32_t> dense_data = {
      0, 0, 1,
      1, 0, 1,
      0, 0, 0};

  std::vector<std::string> dense_data_str = {
      "", "", "1",
      "1", "", "1",
      "", "", ""};

  std::vector<int32_t> dense_data_all_zeros = {
      0, 0, 0,
      0, 0, 0,
      0, 0, 0};

  const std::vector<int32_t> expected_values = {1, 1, 1};
  const std::vector<std::string> expected_values_str = {"1", "1", "1"};
  const char* const strings[] = {"1", "1", "1"};
  const std::vector<int64_t> expected_linear_indices = {2, 3, 5};
  const std::vector<int64_t> expected_2d_indices = {0, 2, 1, 0, 1, 2};

  DataTransferManager dtm;
  {
    auto cpu_transfer = cpu_provider->GetDataTransfer();
    dtm.RegisterDataTransfer(std::move(cpu_transfer));
  }

  {
    // Test COO initialization of 100% sparse tensor, passing 0 in the shape
    SparseTensor fully_sparse(DataTypeImpl::GetType<int32_t>(), TensorShape{3, 3}, cpu_allocator);
    ASSERT_STATUS_OK(fully_sparse.MakeCooData(*cpu_provider->GetDataTransfer(), cpu_allocator->Info(), 0, nullptr, gsl::span<int64_t>()));
    ASSERT_EQ(fully_sparse.Format(), SparseFormat::kCoo);
    ASSERT_EQ(0, fully_sparse.RequiredAllocationSize());
    ASSERT_EQ(0U, fully_sparse.NumValues());
    ASSERT_EQ(1U, fully_sparse.Values().Shape().GetDims().size());
    ASSERT_EQ(0, fully_sparse.Values().Shape().Size());
    ASSERT_TRUE(fully_sparse.Values().DataAsSpan<int32_t>().empty());
    auto coo_view = fully_sparse.AsCoo();
    const auto& indices = coo_view.Indices();
    ASSERT_EQ(0, indices.Shape().Size());
    // For fully sparse we assume a 2-D indices.
    ASSERT_EQ(2U, indices.Shape().GetDims().size());
    ASSERT_TRUE(indices.DataAsSpan<int64_t>().empty());
  }

  {
    // Test COO initialization of 100% sparse tensor, passing 0 in the shape
    SparseTensor fully_sparse(DataTypeImpl::GetType<int32_t>(), TensorShape{3, 3}, TensorShape{0}, nullptr, cpu_allocator->Info());
    ASSERT_STATUS_OK(fully_sparse.UseCooIndices(gsl::span<int64_t>()));
    ASSERT_EQ(fully_sparse.Format(), SparseFormat::kCoo);
    ASSERT_EQ(0, fully_sparse.RequiredAllocationSize());
    ASSERT_EQ(0U, fully_sparse.NumValues());
    ASSERT_EQ(1U, fully_sparse.Values().Shape().GetDims().size());
    ASSERT_EQ(0, fully_sparse.Values().Shape().Size());
    ASSERT_TRUE(fully_sparse.Values().DataAsSpan<int32_t>().empty());
    auto coo_view = fully_sparse.AsCoo();
    const auto& indices = coo_view.Indices();
    ASSERT_EQ(0, indices.Shape().Size());
    // For fully sparse we assume a 2-D indices.
    ASSERT_EQ(2U, indices.Shape().GetDims().size());
    ASSERT_TRUE(indices.DataAsSpan<int64_t>().empty());
  }

  Tensor dense_cpu_src(DataTypeImpl::GetType<int32_t>(), dense_shape, dense_data.data(), cpu_allocator->Info());
  {
    // test where both src and destination are on CPU. Linear index.
    SparseTensor dst;
    ASSERT_STATUS_OK(sparse_utils::DenseTensorToSparseCoo(dtm, dense_cpu_src, cpu_allocator, cpu_allocator, true, dst));
    ASSERT_EQ(dst.Format(), SparseFormat::kCoo);
    ASSERT_EQ(dense_cpu_src.DataType(), dst.DataType());
    ASSERT_EQ(dense_cpu_src.Shape(), dst.DenseShape());
    ASSERT_EQ(dst.NumValues(), expected_values.size());
    auto values = dst.Values().DataAsSpan<int32_t>();
    ASSERT_TRUE(std::equal(expected_values.cbegin(), expected_values.cend(), values.cbegin(), values.cend()));
    auto coo_view = dst.AsCoo();
    ASSERT_EQ(coo_view.Indices().Shape().GetDims().size(), 1U);
    auto indices = coo_view.Indices().DataAsSpan<int64_t>();
    ASSERT_EQ(indices.size(), expected_linear_indices.size());
    ASSERT_TRUE(std::equal(indices.cbegin(), indices.cend(), expected_linear_indices.cbegin(), expected_linear_indices.cend()));

    // Now convert back to dense
    Tensor dense_dst;
    const SparseTensor& sparse_src = dst;
    ASSERT_STATUS_OK(sparse_utils::SparseCooToDenseTensor(dtm, sparse_src, cpu_allocator, cpu_allocator, dense_dst));
    ASSERT_EQ(dense_dst.DataType(), sparse_src.DataType());
    ASSERT_EQ(dense_dst.Shape(), sparse_src.DenseShape());
    auto dense_values_dst = dense_dst.DataAsSpan<int32_t>();
    ASSERT_EQ(dense_values_dst.size(), dense_data.size());
    ASSERT_TRUE(std::equal(dense_values_dst.cbegin(), dense_values_dst.cend(), dense_data.cbegin(), dense_data.cend()));
  }

  // String test
  {
    Tensor dense_cpu_str(DataTypeImpl::GetType<std::string>(), dense_shape, dense_data_str.data(), cpu_allocator->Info());
    SparseTensor dst;
    ASSERT_STATUS_OK(sparse_utils::DenseTensorToSparseCoo(dtm, dense_cpu_str, cpu_allocator, cpu_allocator, true, dst));
    ASSERT_EQ(dst.Format(), SparseFormat::kCoo);
    ASSERT_EQ(dense_cpu_str.DataType(), dst.DataType());
    ASSERT_EQ(dense_cpu_str.Shape(), dst.DenseShape());
    ASSERT_EQ(dst.NumValues(), expected_values_str.size());

    auto values = dst.Values().DataAsSpan<std::string>();
    ASSERT_TRUE(std::equal(expected_values_str.cbegin(), expected_values_str.cend(), values.cbegin(), values.cend()));
    auto coo_view = dst.AsCoo();
    ASSERT_EQ(coo_view.Indices().Shape().GetDims().size(), 1U);
    auto indices = coo_view.Indices().DataAsSpan<int64_t>();
    ASSERT_EQ(indices.size(), expected_linear_indices.size());
    ASSERT_TRUE(std::equal(indices.cbegin(), indices.cend(), expected_linear_indices.cbegin(), expected_linear_indices.cend()));

    // Now convert back to dense
    Tensor dense_dst;
    const SparseTensor& sparse_src = dst;
    ASSERT_STATUS_OK(sparse_utils::SparseCooToDenseTensor(dtm, sparse_src, cpu_allocator, cpu_allocator, dense_dst));
    ASSERT_EQ(dense_dst.DataType(), sparse_src.DataType());
    ASSERT_EQ(dense_dst.Shape(), sparse_src.DenseShape());
    auto dense_values_dst = dense_dst.DataAsSpan<std::string>();
    ASSERT_EQ(dense_values_dst.size(), dense_data_str.size());
    ASSERT_TRUE(std::equal(dense_values_dst.cbegin(), dense_values_dst.cend(), dense_data_str.cbegin(), dense_data_str.cend()));
  }

  {
    // Use MakeCooStrings()
    SparseTensor str_cpu_src(DataTypeImpl::GetType<std::string>(), dense_shape, cpu_allocator);
    ASSERT_STATUS_OK(str_cpu_src.MakeCooStrings(expected_values_str.size(), strings,
                                                gsl::make_span(expected_linear_indices)));
    ASSERT_EQ(str_cpu_src.Format(), SparseFormat::kCoo);
    ASSERT_TRUE(str_cpu_src.IsDataTypeString());
    ASSERT_EQ(str_cpu_src.DenseShape().GetDims(), dense_shape);
    ASSERT_EQ(str_cpu_src.NumValues(), expected_values_str.size());
    auto values = str_cpu_src.Values().DataAsSpan<std::string>();
    ASSERT_TRUE(std::equal(expected_values_str.cbegin(), expected_values_str.cend(), values.cbegin(), values.cend()));

    auto coo_view = str_cpu_src.AsCoo();
    auto indices = coo_view.Indices().DataAsSpan<int64_t>();
    ASSERT_EQ(expected_linear_indices.size(), indices.size());
    ASSERT_TRUE(std::equal(expected_linear_indices.cbegin(), expected_linear_indices.cend(), indices.cbegin(), indices.cend()));
  }


  {
    // test where both src and destination are on CPU. 2-D index
    SparseTensor dst;
    ASSERT_STATUS_OK(sparse_utils::DenseTensorToSparseCoo(dtm, dense_cpu_src, cpu_allocator, cpu_allocator, false, dst));
    ASSERT_EQ(dst.Format(), SparseFormat::kCoo);
    ASSERT_EQ(dense_cpu_src.DataType(), dst.DataType());
    ASSERT_EQ(dense_cpu_src.Shape(), dst.DenseShape());
    ASSERT_EQ(dst.NumValues(), expected_values.size());
    auto values = dst.Values().DataAsSpan<int32_t>();
    ASSERT_TRUE(std::equal(expected_values.cbegin(), expected_values.cend(), values.cbegin(), values.cend()));

    auto coo_view = dst.AsCoo();
    ASSERT_EQ(coo_view.Indices().Shape().GetDims().size(), 2U);
    auto indices = coo_view.Indices().DataAsSpan<int64_t>();
    ASSERT_EQ(indices.size(), expected_2d_indices.size());
    ASSERT_TRUE(std::equal(indices.cbegin(), indices.cend(), expected_2d_indices.cbegin(), expected_2d_indices.cend()));

    // Now convert back to dense
    Tensor dense_dst;
    const SparseTensor& sparse_src = dst;
    ASSERT_STATUS_OK(sparse_utils::SparseCooToDenseTensor(dtm, sparse_src, cpu_allocator, cpu_allocator, dense_dst));
    ASSERT_EQ(dense_dst.DataType(), sparse_src.DataType());
    ASSERT_EQ(dense_dst.Shape(), sparse_src.DenseShape());
    auto dense_values_dst = dense_dst.DataAsSpan<int32_t>();
    ASSERT_EQ(dense_values_dst.size(), dense_data.size());
    ASSERT_TRUE(std::equal(dense_values_dst.cbegin(), dense_values_dst.cend(), dense_data.cbegin(), dense_data.cend()));
  }

#ifdef USE_CUDA
  auto cuda_provider = DefaultCudaExecutionProvider();
  auto cuda_allocator = cuda_provider->GetAllocator(0, OrtMemTypeDefault);
  {
    auto cuda_transfer = cuda_provider->GetDataTransfer();
    dtm.RegisterDataTransfer(std::move(cuda_transfer));
  }
  {
    // test where source is on GPU and destination is on GPU
    SparseTensor sparse_dst;
    ASSERT_STATUS_OK(sparse_utils::DenseTensorToSparseCoo(dtm, dense_cpu_src, cpu_allocator, cuda_allocator, false, sparse_dst));
    ASSERT_EQ(sparse_dst.Format(), SparseFormat::kCoo);
    ASSERT_EQ(dense_cpu_src.DataType(), sparse_dst.DataType());
    ASSERT_EQ(dense_cpu_src.Shape(), sparse_dst.DenseShape());
    auto coo_view = sparse_dst.AsCoo();
    ASSERT_EQ(coo_view.Indices().Shape().GetDims().size(), 2U);
    auto indices = coo_view.Indices().DataAsSpan<int64_t>();
    ASSERT_EQ(indices.size(), expected_2d_indices.size());

    Tensor gpu_dense_dst;
    ASSERT_STATUS_OK(sparse_utils::SparseCooToDenseTensor(dtm, sparse_dst, cpu_allocator, cuda_allocator, gpu_dense_dst));
    ASSERT_EQ(gpu_dense_dst.DataType(), sparse_dst.DataType());
    ASSERT_EQ(gpu_dense_dst.Shape(), sparse_dst.DenseShape());
    // Make a copy for examination
    Tensor cpu_dense_dst(gpu_dense_dst.DataType(), gpu_dense_dst.Shape(), cpu_allocator);
    ASSERT_STATUS_OK(dtm.CopyTensor(gpu_dense_dst, cpu_dense_dst));
    auto dense_dst_data = cpu_dense_dst.DataAsSpan<int32_t>();
    ASSERT_EQ(dense_dst_data.size(), dense_data.size());
    ASSERT_TRUE(std::equal(dense_dst_data.cbegin(), dense_dst_data.cend(), dense_data.cbegin(), dense_data.cend()));
  }

  {
    // Test cases when it is all zeros
    Tensor dense_cpu_src_all_zeros(DataTypeImpl::GetType<int32_t>(), dense_shape, dense_data_all_zeros.data(), cpu_allocator->Info());
    SparseTensor sparse_dst;
    ASSERT_STATUS_OK(sparse_utils::DenseTensorToSparseCoo(dtm, dense_cpu_src_all_zeros, cpu_allocator, cuda_allocator, false, sparse_dst));
    ASSERT_EQ(sparse_dst.Format(), SparseFormat::kCoo);
    ASSERT_EQ(dense_cpu_src.DataType(), sparse_dst.DataType());
    ASSERT_EQ(dense_cpu_src.Shape(), sparse_dst.DenseShape());
    auto coo_view = sparse_dst.AsCoo();
    ASSERT_EQ(coo_view.Indices().Shape().GetDims().size(), 2U);
    auto indices = coo_view.Indices().DataAsSpan<int64_t>();
    ASSERT_TRUE(indices.empty());

    Tensor gpu_dense_dst;
    ASSERT_STATUS_OK(sparse_utils::SparseCooToDenseTensor(dtm, sparse_dst, cpu_allocator, cuda_allocator, gpu_dense_dst));
    ASSERT_EQ(gpu_dense_dst.DataType(), sparse_dst.DataType());
    ASSERT_EQ(gpu_dense_dst.Shape(), sparse_dst.DenseShape());

    // Make a copy for examination
    Tensor cpu_dense_dst(gpu_dense_dst.DataType(), gpu_dense_dst.Shape(), cpu_allocator);
    ASSERT_STATUS_OK(dtm.CopyTensor(gpu_dense_dst, cpu_dense_dst));
    auto dense_dst_data = cpu_dense_dst.DataAsSpan<int32_t>();
    ASSERT_EQ(dense_dst_data.size(), dense_data_all_zeros.size());
    ASSERT_TRUE(std::equal(dense_dst_data.cbegin(), dense_dst_data.cend(), dense_data_all_zeros.cbegin(), dense_data_all_zeros.cend()));
  }
#endif
}
#endif  // !ORT_MINIMAL_BUILD
<<<<<<< HEAD
#endif  //  !defined(DISABLE_SPARSE_TENSORS)

=======

TEST(SparseTensorConversionTests, BlockSparse) {
  auto* cpu_provider = TestCPUExecutionProvider();
  auto cpu_allocator = cpu_provider->GetAllocator(0, OrtMemTypeDefault);

  DataTransferManager dtm;
  {
    auto cpu_transfer = cpu_provider->GetDataTransfer();
    dtm.RegisterDataTransfer(std::move(cpu_transfer));
  }

  {
    // Fully sparse
    SparseTensor fully_sparse(DataTypeImpl::GetType<int32_t>(), TensorShape{3, 3}, cpu_allocator);
    ASSERT_STATUS_OK(fully_sparse.MakeBlockSparseData(*cpu_provider->GetDataTransfer(), cpu_allocator->Info(),
                                                      TensorShape{0}, nullptr, TensorShape{0}, nullptr));
    ASSERT_EQ(fully_sparse.Format(), SparseFormat::kBlockSparse);
    ASSERT_EQ(0, fully_sparse.RequiredAllocationSize());
    ASSERT_EQ(0U, fully_sparse.NumValues());
    ASSERT_EQ(1U, fully_sparse.Values().Shape().GetDims().size());
    ASSERT_EQ(0, fully_sparse.Values().Shape().Size());
    ASSERT_TRUE(fully_sparse.Values().DataAsSpan<int32_t>().empty());
    auto blocksparse_view = fully_sparse.AsBlockSparse();
    const auto& indices = blocksparse_view.Indices();
    ASSERT_EQ(0, indices.Shape().Size());
    ASSERT_EQ(1U, indices.Shape().GetDims().size());
    ASSERT_TRUE(indices.DataAsSpan<int32_t>().empty());
  }

  {
    // Fully sparse
    SparseTensor fully_sparse(DataTypeImpl::GetType<int32_t>(), TensorShape{3, 3},
                              TensorShape{0}, nullptr, cpu_allocator->Info());
    ASSERT_STATUS_OK(fully_sparse.UseBlockSparseIndices(TensorShape{0}, nullptr));
    ASSERT_EQ(fully_sparse.Format(), SparseFormat::kBlockSparse);
    ASSERT_EQ(0, fully_sparse.RequiredAllocationSize());
    ASSERT_EQ(0U, fully_sparse.NumValues());
    ASSERT_EQ(1U, fully_sparse.Values().Shape().GetDims().size());
    ASSERT_EQ(0, fully_sparse.Values().Shape().Size());
    ASSERT_TRUE(fully_sparse.Values().DataAsSpan<int32_t>().empty());
    auto blocksparse_view = fully_sparse.AsBlockSparse();
    const auto& indices = blocksparse_view.Indices();
    ASSERT_EQ(0, indices.Shape().Size());
    ASSERT_EQ(1U, indices.Shape().GetDims().size());
    ASSERT_TRUE(indices.DataAsSpan<int32_t>().empty());
  }

  const TensorShape dense_shape{8, 8};
  constexpr int64_t block_size = 2;
  const TensorShape values_shape{2, block_size, block_size};
  // Two dense blocks
  std::vector<int32_t> data_blocks{
      1, 2, 3, 4, 5, 6, 7, 8};

  const char* const strings[] = {
      "1", "2", "3", "4", "5", "6", "7", "8"};

  const std::string expected_strings[] = {
      "1", "2", "3", "4", "5", "6", "7", "8"};


  const TensorShape indices_shape{2, 2};  // two blocks by two coordinates
  // (0, 0), (0,1)
  std::vector<int32_t> blocksparse_indices = {
      0, 0, 0, 1};

  {
    // Test instantiation only
    SparseTensor own_buffer_tensor(DataTypeImpl::GetType<int32_t>(), dense_shape, cpu_allocator);
    ASSERT_STATUS_OK(own_buffer_tensor.MakeBlockSparseData(*cpu_provider->GetDataTransfer(), cpu_allocator->Info(),
                                                           values_shape, data_blocks.data(),
                                                           indices_shape, blocksparse_indices.data()));
    ASSERT_EQ(own_buffer_tensor.Format(), SparseFormat::kBlockSparse);
    ASSERT_EQ(dense_shape, own_buffer_tensor.DenseShape());
    ASSERT_EQ(data_blocks.size(), own_buffer_tensor.NumValues());
    ASSERT_EQ(values_shape, own_buffer_tensor.Values().Shape());
    auto data_span = own_buffer_tensor.Values().DataAsSpan<int32_t>();
    ASSERT_EQ(data_blocks.size(), data_span.size());
    ASSERT_TRUE(std::equal(data_blocks.cbegin(), data_blocks.cend(), data_span.cbegin(), data_span.cend()));

    const auto& indices = own_buffer_tensor.AsBlockSparse().Indices();
    ASSERT_EQ(indices_shape, indices.Shape());
    auto indices_span = indices.DataAsSpan<int32_t>();
    ASSERT_TRUE(std::equal(blocksparse_indices.cbegin(), blocksparse_indices.cend(),
                           indices_span.cbegin(), indices_span.cend()));
  }

  {
    // Test instantiation only
    SparseTensor user_buffer_tensor(DataTypeImpl::GetType<int32_t>(), dense_shape, values_shape, data_blocks.data(), cpu_allocator->Info());
    ASSERT_STATUS_OK(user_buffer_tensor.UseBlockSparseIndices(indices_shape, blocksparse_indices.data()));
    ASSERT_EQ(user_buffer_tensor.Format(), SparseFormat::kBlockSparse);
    ASSERT_EQ(dense_shape, user_buffer_tensor.DenseShape());
    ASSERT_EQ(data_blocks.size(), user_buffer_tensor.NumValues());
    ASSERT_EQ(values_shape, user_buffer_tensor.Values().Shape());
    auto data_span = user_buffer_tensor.Values().DataAsSpan<int32_t>();
    ASSERT_EQ(data_blocks.size(), data_span.size());
    ASSERT_TRUE(std::equal(data_blocks.cbegin(), data_blocks.cend(), data_span.cbegin(), data_span.cend()));

    const auto& indices = user_buffer_tensor.AsBlockSparse().Indices();
    ASSERT_EQ(indices_shape, indices.Shape());
    auto indices_span = indices.DataAsSpan<int32_t>();
    ASSERT_TRUE(std::equal(blocksparse_indices.cbegin(), blocksparse_indices.cend(),
                           indices_span.cbegin(), indices_span.cend()));
  }

  {
    // Use MakeBlockSparseStrings()
    SparseTensor own_buffer_tensor(DataTypeImpl::GetType<std::string>(), dense_shape, cpu_allocator);
    ASSERT_STATUS_OK(own_buffer_tensor.MakeBlockSparseStrings(values_shape, strings, indices_shape, blocksparse_indices.data()));
    ASSERT_TRUE(own_buffer_tensor.IsDataTypeString());
    ASSERT_EQ(own_buffer_tensor.Format(), SparseFormat::kBlockSparse);
    ASSERT_EQ(dense_shape, own_buffer_tensor.DenseShape());
    ASSERT_EQ(data_blocks.size(), own_buffer_tensor.NumValues());
    ASSERT_EQ(values_shape, own_buffer_tensor.Values().Shape());
    auto data_span = own_buffer_tensor.Values().DataAsSpan<std::string>();
    auto expected_span = gsl::make_span(expected_strings);
    ASSERT_EQ(expected_span.size(), data_span.size());
    ASSERT_TRUE(std::equal(expected_span.cbegin(), expected_span.cend(), data_span.cbegin(), data_span.cend()));

    const auto& indices = own_buffer_tensor.AsBlockSparse().Indices();
    ASSERT_EQ(indices_shape, indices.Shape());
    auto indices_span = indices.DataAsSpan<int32_t>();
    ASSERT_TRUE(std::equal(blocksparse_indices.cbegin(), blocksparse_indices.cend(),
                           indices_span.cbegin(), indices_span.cend()));

  }
}
>>>>>>> 19b82b43
}  // namespace test
}  // namespace onnxruntime<|MERGE_RESOLUTION|>--- conflicted
+++ resolved
@@ -1589,7 +1589,6 @@
     ASSERT_TRUE(std::equal(expected_linear_indices.cbegin(), expected_linear_indices.cend(), indices.cbegin(), indices.cend()));
   }
 
-
   {
     // test where both src and destination are on CPU. 2-D index
     SparseTensor dst;
@@ -1677,10 +1676,7 @@
 #endif
 }
 #endif  // !ORT_MINIMAL_BUILD
-<<<<<<< HEAD
 #endif  //  !defined(DISABLE_SPARSE_TENSORS)
-
-=======
 
 TEST(SparseTensorConversionTests, BlockSparse) {
   auto* cpu_provider = TestCPUExecutionProvider();
@@ -1741,7 +1737,6 @@
   const std::string expected_strings[] = {
       "1", "2", "3", "4", "5", "6", "7", "8"};
 
-
   const TensorShape indices_shape{2, 2};  // two blocks by two coordinates
   // (0, 0), (0,1)
   std::vector<int32_t> blocksparse_indices = {
@@ -1806,9 +1801,7 @@
     auto indices_span = indices.DataAsSpan<int32_t>();
     ASSERT_TRUE(std::equal(blocksparse_indices.cbegin(), blocksparse_indices.cend(),
                            indices_span.cbegin(), indices_span.cend()));
-
-  }
-}
->>>>>>> 19b82b43
+  }
+}
 }  // namespace test
 }  // namespace onnxruntime
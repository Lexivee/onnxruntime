--- conflicted
+++ resolved
@@ -48,21 +48,14 @@
       "\t-o [optimization level]: Default is 1. Valid values are 0 (disable), 1 (basic), 2 (extended), 99 (all).\n"
       "\t\tPlease see onnxruntime_c_api.h (enum GraphOptimizationLevel) for the full list of all optimization levels.\n"
       "\t-u [optimized_model_path]: Specify the optimized model path for saving.\n"
-<<<<<<< HEAD
+      "\t-d [cudnn_conv_algorithm]: Specify CUDNN convolution algothrithms: 0(benchmark), 1(heuristic), 2(default). \n"
       "\t-z: Set denormal as zero. When tuning on this option reduces latency dramatically, a model may have denormals.\n"
-=======
-      "\t-d [cudnn_conv_algorithm]: Specify CUDNN convolution algothrithms: 0(benchmark), 1(heuristic), 2(default). \n"
->>>>>>> 773992c7
       "\t-h: help\n");
 }
 
 /*static*/ bool CommandLineParser::ParseArguments(PerformanceTestConfig& test_config, int argc, ORTCHAR_T* argv[]) {
   int ch;
-<<<<<<< HEAD
-  while ((ch = getopt(argc, argv, ORT_TSTR("b:m:e:r:t:p:x:y:c:o:u:AMPIvhsz"))) != -1) {
-=======
-  while ((ch = getopt(argc, argv, ORT_TSTR("b:m:e:r:t:p:x:y:c:d:o:u:AMPIvhs"))) != -1) {
->>>>>>> 773992c7
+  while ((ch = getopt(argc, argv, ORT_TSTR("b:m:e:r:t:p:x:y:c:d:o:u:AMPIvhsz"))) != -1) {
     switch (ch) {
       case 'm':
         if (!CompareCString(optarg, ORT_TSTR("duration"))) {
@@ -186,13 +179,11 @@
       case 'I':
         test_config.run_config.generate_model_input_binding = true;
         break;
-<<<<<<< HEAD
+      case 'd':
+        test_config.run_config.cudnn_conv_algo = static_cast<int>(OrtStrtol<PATH_CHAR_TYPE>(optarg, nullptr));
+        break;
       case 'z':
         test_config.run_config.set_denormal_as_zero = true;
-=======
-      case 'd':
-        test_config.run_config.cudnn_conv_algo = static_cast<int>(OrtStrtol<PATH_CHAR_TYPE>(optarg, nullptr));
->>>>>>> 773992c7
         break;
       case '?':
       case 'h':

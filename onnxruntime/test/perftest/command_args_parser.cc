--- conflicted
+++ resolved
@@ -40,11 +40,7 @@
 
 /*static*/ bool CommandLineParser::ParseArguments(PerformanceTestConfig& test_config, int argc, ORTCHAR_T* argv[]) {
   int ch;
-<<<<<<< HEAD
-  while ((ch = getopt(argc, argv, ORT_TSTR("m:e:r:t:p:xvhs"))) != -1) {
-=======
-  while ((ch = getopt(argc, argv, "m:e:r:t:p:x:vhs")) != -1) {
->>>>>>> 7aba5fe5
+  while ((ch = getopt(argc, argv, ORT_TSTR("m:e:r:t:p:x:vhs"))) != -1) {
     switch (ch) {
       case 'm':
         if (!CompareCString(optarg, ORT_TSTR("duration"))) {

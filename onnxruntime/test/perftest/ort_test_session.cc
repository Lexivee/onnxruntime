--- conflicted
+++ resolved
@@ -356,16 +356,6 @@
           std::string str = str_stream.str();
           ORT_THROW("Supported htp_performance_mode: " + str);
         }
-<<<<<<< HEAD
-      } else if (key == "qnn_context_priority") {
-        std::set<std::string> supported_qnn_context_priority = {"low", "normal", "normal_high", "high"};
-        if (supported_qnn_context_priority.find(value) == supported_qnn_context_priority.end()) {
-          ORT_THROW("Supported qnn_context_priority: low, normal, normal_high, high");
-        }
-      } else {
-        ORT_THROW(R"(Wrong key type entered. Choose from options: ['backend_path', 'qnn_context_cache_enable',
-'qnn_context_cache_path', 'profiling_level', 'rpc_control_latency', 'htp_performance_mode', 'qnn_context_priority'])");
-=======
       } else if (key == "qnn_saver_path") {
         // no validation
       } else if (key == "htp_graph_finalization_optimization_mode") {
@@ -377,11 +367,15 @@
           std::string str = str_stream.str();
           ORT_THROW("Wrong value for htp_graph_finalization_optimization_mode. select from: " + str);
         }
+      } else if (key == "qnn_context_priority") {
+        std::set<std::string> supported_qnn_context_priority = {"low", "normal", "normal_high", "high"};
+        if (supported_qnn_context_priority.find(value) == supported_qnn_context_priority.end()) {
+          ORT_THROW("Supported qnn_context_priority: low, normal, normal_high, high");
+        }
       } else {
         ORT_THROW(R"(Wrong key type entered. Choose from options: ['backend_path', 'qnn_context_cache_enable',
 'qnn_context_cache_path', 'profiling_level', 'rpc_control_latency', 'htp_performance_mode', 'qnn_saver_path',
-'htp_graph_finalization_optimization_mode'])");
->>>>>>> c2505407
+'htp_graph_finalization_optimization_mode', 'qnn_context_priority'])");
       }
 
       qnn_options[key] = value;

--- conflicted
+++ resolved
@@ -120,14 +120,6 @@
         "^test_bitwise_*",
         "^test_clip_default_int8_max_expanded_cpu",
         "^test_clip_default_int8_min_expanded_cpu",
-<<<<<<< HEAD
-        "^test_constant_pad_axes_cpu",
-        "^test_constant_pad_cpu",
-        "^test_edge_pad_cpu",
-        "^test_reflect_pad_cpu",
-=======
-        "^test_col2im_*",
->>>>>>> 05915d83
         "^test_softplus_example_expanded_cpu",
         "^test_softplus_expanded_cpu",
         "^test_split_*",

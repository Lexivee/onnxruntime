// Copyright (c) Microsoft Corporation. All rights reserved.
// Licensed under the MIT License.

#include "core/optimizer/initializer.h"

#include <cstdio>
#include <fstream>
#include <numeric>
#include <type_traits>

#include "core/common/gsl.h"

#include "gtest/gtest.h"

#include "core/common/common.h"
#include "core/framework/endian_utils.h"
#include "test/util/include/asserts.h"
#include "test/util/include/file_util.h"

namespace onnxruntime {
namespace test {
#if !defined(__wasm__)
namespace {
template <typename T>
Status WriteExternalDataFile(gsl::span<const T> data, const PathString& path, ScopedFileDeleter& file_deleter) {
  std::vector<unsigned char> data_bytes(data.size_bytes());
  ORT_RETURN_IF_ERROR(onnxruntime::utils::WriteLittleEndian(data, gsl::make_span(data_bytes)));
  std::ofstream out{path, std::ios::binary | std::ios::trunc};
  ORT_RETURN_IF_NOT(out && out.write(reinterpret_cast<const char*>(data_bytes.data()), data_bytes.size()),
                    "out && out.write(data_bytes.data(), data_bytes.size()) was false");
  file_deleter = ScopedFileDeleter{path};
  return Status::OK();
}

void SetTensorProtoExternalData(const std::string& key, const std::string& value,
                                ONNX_NAMESPACE::TensorProto& tensor_proto) {
  auto* external_data = tensor_proto.mutable_external_data();
  auto kvp_it = std::find_if(
      external_data->begin(), external_data->end(),
      [&key](const ONNX_NAMESPACE::StringStringEntryProto& kvp) { return kvp.key() == key; });
  auto* kvp = kvp_it != external_data->end() ? &(*kvp_it) : external_data->Add();
  kvp->set_key(key);
  kvp->set_value(value);
}
}  // namespace

TEST(OptimizerInitializerTest, LoadExternalData) {
  const std::vector<int32_t> tensor_data = []() {
    std::vector<int32_t> tensor_data(100);
    std::iota(tensor_data.begin(), tensor_data.end(), 0);
    return tensor_data;
  }();
  const gsl::span<const int> tensor_data_span = gsl::make_span(tensor_data);
  const std::filesystem::path tensor_data_dir_path = ORT_TSTR(".");
  const std::filesystem::path tensor_data_dir_relative_path = ORT_TSTR("OptimizerInitializerTest_LoadExternalData.bin");
  ScopedFileDeleter file_deleter{};

  ASSERT_STATUS_OK(WriteExternalDataFile(
      tensor_data_span, tensor_data_dir_path / tensor_data_dir_relative_path, file_deleter));

  const auto tensor_proto_base =
      [&]() {
        ONNX_NAMESPACE::TensorProto tensor_proto{};
        tensor_proto.set_name("test");
        tensor_proto.add_dims(tensor_data.size());
        tensor_proto.set_data_type(ONNX_NAMESPACE::TensorProto_DataType_INT32);
        tensor_proto.set_data_location(ONNX_NAMESPACE::TensorProto_DataLocation_EXTERNAL);
        SetTensorProtoExternalData("location", ToUTF8String(tensor_data_dir_relative_path.native()), tensor_proto);
        SetTensorProtoExternalData("offset", "0", tensor_proto);
        SetTensorProtoExternalData("length", std::to_string(tensor_data.size() * sizeof(int32_t)), tensor_proto);
        return tensor_proto;
      }();

  auto check_initializer_load =
      [&](size_t offset, size_t length) {
        ONNX_NAMESPACE::TensorProto tensor_proto{tensor_proto_base};
        tensor_proto.clear_dims();
        tensor_proto.add_dims(length);
        SetTensorProtoExternalData("offset", std::to_string(offset * sizeof(int32_t)), tensor_proto);
        SetTensorProtoExternalData("length", std::to_string(length * sizeof(int32_t)), tensor_proto);

        if (offset + length <= tensor_data_span.size()) {
          Initializer i(tensor_proto, tensor_data_dir_path);
          EXPECT_EQ(i.DataAsSpan<int32_t>(), tensor_data_span.subspan(offset, length));
        } else {
          EXPECT_THROW(Initializer i(tensor_proto, tensor_data_dir_path), OnnxRuntimeException);
        }
      };

  check_initializer_load(0, tensor_data.size());
  check_initializer_load(tensor_data.size() / 2, tensor_data.size() / 3);

  // bad offset and length
  check_initializer_load(tensor_data.size() - 1, 2);
  check_initializer_load(0, tensor_data.size() + 1);

  // bad model paths
  EXPECT_THROW(Initializer i(tensor_proto_base, std::filesystem::path()), OnnxRuntimeException);
  EXPECT_THROW(Initializer i(tensor_proto_base, ORT_TSTR("invalid/directory")), std::filesystem::filesystem_error);

  // bad length
  {
    ONNX_NAMESPACE::TensorProto tensor_proto{tensor_proto_base};
    tensor_proto.clear_dims();
    SetTensorProtoExternalData("length", std::to_string(tensor_data.size() * sizeof(int32_t) + 1), tensor_proto);

    EXPECT_THROW(Initializer i(tensor_proto, tensor_data_dir_path), OnnxRuntimeException);
  }
}
#endif

template <typename T>
constexpr ONNX_NAMESPACE::TensorProto_DataType GetTensorProtoDataType();

#define CppTypeToTensorProto_DataType(CppType, TP_DataType)                          \
  template <>                                                                        \
  constexpr ONNX_NAMESPACE::TensorProto_DataType GetTensorProtoDataType<CppType>() { \
    return ONNX_NAMESPACE::TP_DataType;                                              \
  }

CppTypeToTensorProto_DataType(int8_t, TensorProto_DataType_INT8);
CppTypeToTensorProto_DataType(uint8_t, TensorProto_DataType_UINT8);
CppTypeToTensorProto_DataType(int32_t, TensorProto_DataType_INT32);
CppTypeToTensorProto_DataType(int64_t, TensorProto_DataType_INT64);
CppTypeToTensorProto_DataType(MLFloat16, TensorProto_DataType_FLOAT16);
CppTypeToTensorProto_DataType(BFloat16, TensorProto_DataType_BFLOAT16);
CppTypeToTensorProto_DataType(float, TensorProto_DataType_FLOAT);
CppTypeToTensorProto_DataType(double, TensorProto_DataType_DOUBLE);

template <typename T>
std::vector<T> GetInitializerData() {
  std::vector<T> data{
      0, 1, 2, 3,
      4, 5, 6, 7,
      8, 9, 10, 11};
  return data;
}

template <>
std::vector<MLFloat16> GetInitializerData<MLFloat16>() {
  std::vector<MLFloat16> data{
      0_f16, 1_f16, 2_f16, 3_f16,
      4_f16, 5_f16, 6_f16, 7_f16,
      8_f16, 9_f16, 10_f16, 11_f16};
  return data;
}

template <>
std::vector<BFloat16> GetInitializerData<BFloat16>() {
  std::vector<BFloat16> data{
      0_b16, 1_b16, 2_b16, 3_b16,
      4_b16, 5_b16, 6_b16, 7_b16,
      8_b16, 9_b16, 10_b16, 11_b16};
  return data;
}

template <typename T>
void TestInitializerRawData() {
  std::vector<T> data = GetInitializerData<T>();

  ONNX_NAMESPACE::TensorProto tensor_proto;
  tensor_proto.set_data_type(GetTensorProtoDataType<T>());
  tensor_proto.set_name("OptimizerInitializerTest_RawData");
  tensor_proto.add_dims(3);
  tensor_proto.add_dims(4);

<<<<<<< HEAD
  utils::SetRawDataInTensorProto(tensor_proto, data.data(), data.size() * sizeof(T));
  const Initializer init(tensor_proto, Path());
=======
  const Initializer init(tensor_proto, std::filesystem::path());
>>>>>>> 8c268987

  for (size_t idx = 0; idx < data.size(); idx++) {
    EXPECT_EQ(data[idx], init.data<T>()[idx]);
  }
}

TEST(OptimizerInitializerTest, RawData) {
  TestInitializerRawData<int8_t>();
  TestInitializerRawData<uint8_t>();
  TestInitializerRawData<int32_t>();
  TestInitializerRawData<int64_t>();
  TestInitializerRawData<MLFloat16>();
  TestInitializerRawData<BFloat16>();
  TestInitializerRawData<float>();
  TestInitializerRawData<double>();
}

template <typename T>
void AddData(const std::vector<T>& data, size_t idx, ONNX_NAMESPACE::TensorProto& tensor_proto) {
  tensor_proto.add_int32_data(data[idx]);
}

template <>
void AddData<MLFloat16>(const std::vector<MLFloat16>& data, size_t idx, ONNX_NAMESPACE::TensorProto& tensor_proto) {
  tensor_proto.add_int32_data(data[idx].val);
}

template <>
void AddData<BFloat16>(const std::vector<BFloat16>& data, size_t idx, ONNX_NAMESPACE::TensorProto& tensor_proto) {
  tensor_proto.add_int32_data(data[idx].val);
}

template <typename T>
void TestInitializerDataField() {
  constexpr auto dt = GetTensorProtoDataType<T>();
  static_assert((dt == ONNX_NAMESPACE::TensorProto_DataType::TensorProto_DataType_INT8 ||
                 dt == ONNX_NAMESPACE::TensorProto_DataType::TensorProto_DataType_UINT8 ||
                 dt == ONNX_NAMESPACE::TensorProto_DataType::TensorProto_DataType_INT32 ||
                 dt == ONNX_NAMESPACE::TensorProto_DataType::TensorProto_DataType_FLOAT16 ||
                 dt == ONNX_NAMESPACE::TensorProto_DataType::TensorProto_DataType_BFLOAT16),
                "tensor type is not supported");

  const std::vector<T> data = GetInitializerData<T>();

  ONNX_NAMESPACE::TensorProto tensor_proto;
  tensor_proto.set_data_type(GetTensorProtoDataType<T>());
  tensor_proto.set_name("OptimizerInitializerTest_DataField");
  tensor_proto.add_dims(3);
  tensor_proto.add_dims(4);

  for (size_t idx = 0; idx < data.size(); idx++) {
    AddData<T>(data, idx, tensor_proto);
  }

  const Initializer init(tensor_proto, std::filesystem::path());

  for (size_t idx = 0; idx < data.size(); idx++) {
    EXPECT_EQ(data[idx], init.data<T>()[idx]);
  }
}

#define TestInitializerDataFieldSpecialized(type)                  \
  template <>                                                      \
  void TestInitializerDataField<type>() {                          \
    std::vector<type> data{                                        \
        0, 1, 2, 3,                                                \
        4, 5, 6, 7,                                                \
        8, 9, 10, 11};                                             \
                                                                   \
    ONNX_NAMESPACE::TensorProto tensor_proto;                      \
    tensor_proto.set_data_type(GetTensorProtoDataType<type>());    \
    tensor_proto.set_name("OptimizerInitializerTest_DataField");   \
    tensor_proto.add_dims(3);                                      \
    tensor_proto.add_dims(4);                                      \
    for (size_t idx = 0; idx < data.size(); idx++) {               \
      tensor_proto.add_##type##_data(data[idx]);                   \
    }                                                              \
                                                                   \
    const Initializer init(tensor_proto, std::filesystem::path()); \
                                                                   \
    for (size_t idx = 0; idx < data.size(); idx++) {               \
      EXPECT_EQ(data[idx], init.data<type>()[idx]);                \
    }                                                              \
  }

typedef int64_t int64;
TestInitializerDataFieldSpecialized(float);
TestInitializerDataFieldSpecialized(double);
TestInitializerDataFieldSpecialized(int64);

TEST(OptimizerInitializerTest, DataField) {
  TestInitializerDataField<int8_t>();
  TestInitializerDataField<uint8_t>();
  TestInitializerDataField<int32_t>();
  TestInitializerDataField<int64_t>();
  TestInitializerDataField<MLFloat16>();
  TestInitializerDataField<BFloat16>();
  TestInitializerDataField<float>();
  TestInitializerDataField<double>();
}

}  // namespace test
}  // namespace onnxruntime<|MERGE_RESOLUTION|>--- conflicted
+++ resolved
@@ -164,12 +164,8 @@
   tensor_proto.add_dims(3);
   tensor_proto.add_dims(4);
 
-<<<<<<< HEAD
   utils::SetRawDataInTensorProto(tensor_proto, data.data(), data.size() * sizeof(T));
-  const Initializer init(tensor_proto, Path());
-=======
   const Initializer init(tensor_proto, std::filesystem::path());
->>>>>>> 8c268987
 
   for (size_t idx = 0; idx < data.size(); idx++) {
     EXPECT_EQ(data[idx], init.data<T>()[idx]);

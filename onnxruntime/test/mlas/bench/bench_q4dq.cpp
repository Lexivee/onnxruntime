// Copyright (c) Microsoft Corporation. All rights reserved.
// Licensed under the MIT License.

#include <stdexcept>
#include <numeric>

#include "core/mlas/inc/mlas_q4.h"
#include "test/mlas/bench/bench_util.h"
#include "core/util/thread_utils.h"

static void BM_QDQBlockwiseQuantizer_QuantizeColumnwise(benchmark::State& state) {
  int M = (int)state.range(0);
  int N = (int)state.range(1);
  int quant_block_size = (int)state.range(2);
  int threads = (int)state.range(3);
  size_t scale_size = (M + quant_block_size - 1) / quant_block_size * N;

  auto src = RandomVectorUniform(M * N, -16.0f, 14.0f);
  auto scales = std::vector<float>(scale_size);
  auto zero_points = std::vector<uint8_t>((scale_size + 1) / 2);
  auto dst = std::vector<uint8_t>((M * N + 1) / 2);

  OrtThreadPoolParams tpo;
  tpo.thread_pool_size = static_cast<int>(threads);
  tpo.auto_set_affinity = true;
  std::unique_ptr<onnxruntime::concurrency::ThreadPool> tp(
      onnxruntime::concurrency::CreateThreadPool(&onnxruntime::Env::Default(),
                                                 tpo, onnxruntime::concurrency::ThreadPoolType::INTRA_OP));

  for (auto _ : state) {
    benchmark::DoNotOptimize(dst.data());
    MlasQDQQuantizeBlockwise<float, 4>(
        src.data(), scales.data(), zero_points.data(), dst.data(),
        true, M, N, quant_block_size, tp.get());
    benchmark::ClobberMemory();
  }
}

static void BM_MlasQuantizeBlockwise(benchmark::State& state) {
  int M = (int)state.range(0);
  int N = (int)state.range(1);
  int quant_block_size = (int)state.range(2);
  int threads = (int)state.range(3);
  size_t scale_size = (M + quant_block_size - 1) / quant_block_size * N;

  auto src = RandomVectorUniform(M * N, -16.0f, 14.0f);
  auto scales = std::vector<float>(scale_size);
  auto zero_points = std::vector<uint8_t>((scale_size + 1) / 2);
  auto dst = std::vector<uint8_t>((M * N + 1) / 2);

  OrtThreadPoolParams tpo;
  tpo.thread_pool_size = static_cast<int>(threads);
  tpo.auto_set_affinity = true;
  std::unique_ptr<onnxruntime::concurrency::ThreadPool> tp(
      onnxruntime::concurrency::CreateThreadPool(&onnxruntime::Env::Default(),
                                                 tpo, onnxruntime::concurrency::ThreadPoolType::INTRA_OP));

  for (auto _ : state) {
    benchmark::DoNotOptimize(dst.data());
    MlasQuantizeBlockwise<float, 4>(
        dst.data(), scales.data(), zero_points.data(), src.data(),
        quant_block_size, true, M, N, N, tp.get());
    benchmark::ClobberMemory();
  }
}

static void BM_QDQBlockwiseQuantizer_TransposeColumnwise(benchmark::State& state) {
<<<<<<< HEAD
  int M = (int)state.range(0);
  int N = (int)state.range(1);
  int quant_block_size = (int)state.range(2);
  int threads = (int)state.range(3);
=======
  int M = state.range(0);
  int N = state.range(1);
  int quant_block_size = state.range(2);
  int threads = state.range(3);
  bool add8 = state.range(4) != 0;
>>>>>>> 9140d9b1
  int quant_num_M = (M + quant_block_size - 1) / quant_block_size;
  int blob_size = (quant_block_size + 1) / 2;
  size_t scale_size = quant_num_M * N;

  auto scales = RandomVectorUniform<float>(scale_size, -16.0f, 14.0f);
  auto zero_points = RandomVectorUniform<uint8_t>(static_cast<size_t>((scale_size + 1) / 2), 0, 255);
  auto dst = RandomVectorUniform<uint8_t>(static_cast<size_t>((M * N + 1) / 2), 0, 255);
  auto scales_T = std::vector<float>(scale_size);
  auto zero_points_T = std::vector<uint8_t>(((quant_num_M + 1) / 2) * N);
  auto dst_T = std::vector<uint8_t>(quant_num_M * blob_size * N);

  OrtThreadPoolParams tpo;
  tpo.thread_pool_size = static_cast<int>(threads);
  tpo.auto_set_affinity = true;
  std::unique_ptr<onnxruntime::concurrency::ThreadPool> tp(
      onnxruntime::concurrency::CreateThreadPool(&onnxruntime::Env::Default(),
                                                 tpo, onnxruntime::concurrency::ThreadPoolType::INTRA_OP));

  if (add8) {
    for (auto _ : state) {
      benchmark::DoNotOptimize(dst.data());
      MlasQDQTransposeBlockwiseQuantized<float, 4, true>(
          dst.data(), scales.data(), zero_points.data(), dst_T.data(), scales_T.data(), zero_points_T.data(),
          true, M, N, quant_block_size, tp.get());
      benchmark::ClobberMemory();
    }
  } else {
    for (auto _ : state) {
      benchmark::DoNotOptimize(dst.data());
      MlasQDQTransposeBlockwiseQuantized<float, 4, false>(
          dst.data(), scales.data(), zero_points.data(), dst_T.data(), scales_T.data(), zero_points_T.data(),
          true, M, N, quant_block_size, tp.get());
      benchmark::ClobberMemory();
    }
  }
}

BENCHMARK(BM_QDQBlockwiseQuantizer_QuantizeColumnwise)
    ->UseRealTime()
    ->Apply([](benchmark::internal::Benchmark* b) {
      b->ArgNames({"M", "N", "quant_block_size", "threads"});
      b->ArgsProduct({{1024, 4096}, {4096, 4095}, {64, 128}, {8}});
    });

BENCHMARK(BM_MlasQuantizeBlockwise)
    ->UseRealTime()
    ->Apply([](benchmark::internal::Benchmark* b) {
      b->ArgNames({"M", "N", "quant_block_size", "threads"});
      b->ArgsProduct({{1024, 4096}, {4096, 4095}, {64, 128}, {8}});
    });

BENCHMARK(BM_QDQBlockwiseQuantizer_TransposeColumnwise)
    ->UseRealTime()
    ->Apply([](benchmark::internal::Benchmark* b) {
      b->ArgNames({"M", "N", "quant_block_size", "threads", "add8"});
      b->ArgsProduct({{1024, 4096}, {4096, 4095}, {64, 128}, {2, 8, 16}, {0, 1}});
    });<|MERGE_RESOLUTION|>--- conflicted
+++ resolved
@@ -65,18 +65,11 @@
 }
 
 static void BM_QDQBlockwiseQuantizer_TransposeColumnwise(benchmark::State& state) {
-<<<<<<< HEAD
-  int M = (int)state.range(0);
-  int N = (int)state.range(1);
-  int quant_block_size = (int)state.range(2);
-  int threads = (int)state.range(3);
-=======
   int M = state.range(0);
   int N = state.range(1);
   int quant_block_size = state.range(2);
   int threads = state.range(3);
   bool add8 = state.range(4) != 0;
->>>>>>> 9140d9b1
   int quant_num_M = (M + quant_block_size - 1) / quant_block_size;
   int blob_size = (quant_block_size + 1) / 2;
   size_t scale_size = quant_num_M * N;

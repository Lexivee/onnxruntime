--- conflicted
+++ resolved
@@ -316,11 +316,6 @@
       {"shrink", "opset 9 not supported yet"},
       {"shrink_hard", "opset 9 not supported yet"},
       {"shrink_soft", "opset 9 not supported yet"},
-<<<<<<< HEAD
-      {"constantofshape_float_ones", "opset 9 not supported yet"},
-=======
-      {"where_example", "opset 9 not supported yet"},
->>>>>>> 4cdb0cbf
       {"cast_DOUBLE_to_FLOAT16", "Cast opset 9 not supported yet"},
       {"cast_DOUBLE_to_FLOAT", "Cast opset 9 not supported yet"},
       {"cast_FLOAT_to_DOUBLE", "Cast opset 9 not supported yet"},

// Copyright (c) Microsoft Corporation. All rights reserved.
// Licensed under the MIT License.

#include <set>
#include <iostream>
#include <fstream>
#ifdef _WIN32
#include "getopt.h"
#else
#include <getopt.h>
#include <thread>
#endif
#include "TestResultStat.h"
#include "TestCase.h"
#include "testenv.h"
#include "providers.h"
#include <google/protobuf/stubs/common.h>
#include "core/platform/path_lib.h"
#include "core/session/onnxruntime_cxx_api.h"
#include "core/optimizer/graph_transformer_level.h"
#include "core/framework/session_options.h"
#include "core/session/onnxruntime_session_options_config_keys.h"

using namespace onnxruntime;

namespace {
void usage() {
  printf(
      "onnx_test_runner [options...] <data_root>\n"
      "Options:\n"
      "\t-j [models]: Specifies the number of models to run simultaneously.\n"
      "\t-A : Disable memory arena\n"
      "\t-M : Disable memory pattern\n"
      "\t-c [runs]: Specifies the number of Session::Run() to invoke simultaneously for each model.\n"
      "\t-r [repeat]: Specifies the number of times to repeat\n"
      "\t-v: verbose\n"
      "\t-n [test_case_name]: Specifies a single test case to run.\n"
      "\t-e [EXECUTION_PROVIDER]: EXECUTION_PROVIDER could be 'cpu', 'cuda', 'dnnl', 'tensorrt', "
      "'openvino', 'nuphar', 'rocm', 'migraphx', 'acl' or 'armnn'. "
      "Default: 'cpu'.\n"
      "\t-p: Pause after launch, can attach debugger and continue\n"
      "\t-x: Use parallel executor, default (without -x): sequential executor.\n"
      "\t-d [device_id]: Specifies the device id for multi-device (e.g. GPU). The value should > 0\n"
      "\t-o [optimization level]: Default is 99. Valid values are 0 (disable), 1 (basic), 2 (extended), 99 (all).\n"
      "\t\tPlease see onnxruntime_c_api.h (enum GraphOptimizationLevel) for the full list of all optimization levels. "
      "\n"
      "\t-h: help\n"
      "\n"
      "onnxruntime version: %s\n",
      OrtGetApiBase()->GetVersionString());
}

#ifdef _WIN32
int GetNumCpuCores() {
  SYSTEM_LOGICAL_PROCESSOR_INFORMATION buffer[256];
  DWORD returnLength = sizeof(buffer);
  if (GetLogicalProcessorInformation(buffer, &returnLength) == FALSE) {
    // try GetSystemInfo
    SYSTEM_INFO sysInfo;
    GetSystemInfo(&sysInfo);
    if (sysInfo.dwNumberOfProcessors <= 0) {
      ORT_THROW("Fatal error: 0 count processors from GetSystemInfo");
    }
    // This is the number of logical processors in the current group
    return sysInfo.dwNumberOfProcessors;
  }
  int processorCoreCount = 0;
  int count = (int)(returnLength / sizeof(SYSTEM_LOGICAL_PROCESSOR_INFORMATION));
  for (int i = 0; i != count; ++i) {
    if (buffer[i].Relationship == RelationProcessorCore) {
      ++processorCoreCount;
    }
  }
  if (!processorCoreCount) ORT_THROW("Fatal error: 0 count processors from GetLogicalProcessorInformation");
  return processorCoreCount;
}
#else
int GetNumCpuCores() { return static_cast<int>(std::thread::hardware_concurrency()); }
#endif
}  // namespace

#ifdef _WIN32
int real_main(int argc, wchar_t* argv[], Ort::Env& env) {
#else
int real_main(int argc, char* argv[], Ort::Env& env) {
#endif
  // if this var is not empty, only run the tests with name in this list
  std::vector<std::basic_string<PATH_CHAR_TYPE>> whitelisted_test_cases;
  int concurrent_session_runs = GetNumCpuCores();
  bool enable_cpu_mem_arena = true;
  ExecutionMode execution_mode = ExecutionMode::ORT_SEQUENTIAL;
  int repeat_count = 1;
  int p_models = GetNumCpuCores();
  bool enable_cuda = false;
  bool enable_dnnl = false;
  bool enable_openvino = false;
  bool enable_nuphar = false;
  bool enable_tensorrt = false;
  bool enable_mem_pattern = true;
  bool enable_nnapi = false;
  bool enable_dml = false;
  bool enable_acl = false;
  bool enable_armnn = false;
  bool enable_rocm = false;
  bool enable_migraphx = false;
  int device_id = 0;
  GraphOptimizationLevel graph_optimization_level = ORT_ENABLE_ALL;
  bool user_graph_optimization_level_set = false;
  bool set_denormal_as_zero = false;

  OrtLoggingLevel logging_level = ORT_LOGGING_LEVEL_ERROR;
  bool verbose_logging_required = false;

  bool pause = false;
  {
    int ch;
    while ((ch = getopt(argc, argv, ORT_TSTR("Ac:hj:Mn:r:e:xvo:d:pz"))) != -1) {
      switch (ch) {
        case 'A':
          enable_cpu_mem_arena = false;
          break;
        case 'v':
          verbose_logging_required = true;
          break;
        case 'c':
          concurrent_session_runs = static_cast<int>(OrtStrtol<PATH_CHAR_TYPE>(optarg, nullptr));
          if (concurrent_session_runs <= 0) {
            usage();
            return -1;
          }
          break;
        case 'j':
          p_models = static_cast<int>(OrtStrtol<PATH_CHAR_TYPE>(optarg, nullptr));
          if (p_models <= 0) {
            usage();
            return -1;
          }
          break;
        case 'r':
          repeat_count = static_cast<int>(OrtStrtol<PATH_CHAR_TYPE>(optarg, nullptr));
          if (repeat_count <= 0) {
            usage();
            return -1;
          }
          break;
        case 'M':
          enable_mem_pattern = false;
          break;
        case 'n':
          // run only some whitelisted tests
          // TODO: parse name str to an array
          whitelisted_test_cases.emplace_back(optarg);
          break;
        case 'e':
          if (!CompareCString(optarg, ORT_TSTR("cpu"))) {
            // do nothing
          } else if (!CompareCString(optarg, ORT_TSTR("cuda"))) {
            enable_cuda = true;
          } else if (!CompareCString(optarg, ORT_TSTR("dnnl"))) {
            enable_dnnl = true;
          } else if (!CompareCString(optarg, ORT_TSTR("openvino"))) {
            enable_openvino = true;
          } else if (!CompareCString(optarg, ORT_TSTR("nuphar"))) {
            enable_nuphar = true;
          } else if (!CompareCString(optarg, ORT_TSTR("tensorrt"))) {
            enable_tensorrt = true;
          } else if (!CompareCString(optarg, ORT_TSTR("nnapi"))) {
            enable_nnapi = true;
          } else if (!CompareCString(optarg, ORT_TSTR("dml"))) {
            enable_dml = true;
          } else if (!CompareCString(optarg, ORT_TSTR("acl"))) {
            enable_acl = true;
          } else if (!CompareCString(optarg, ORT_TSTR("armnn"))) {
            enable_armnn = true;
          } else if (!CompareCString(optarg, ORT_TSTR("rocm"))) {
            enable_rocm = true;
          } else if (!CompareCString(optarg, ORT_TSTR("migraphx"))) {
            enable_migraphx = true;
          } else {
            usage();
            return -1;
          }
          break;
        case 'x':
          execution_mode = ExecutionMode::ORT_PARALLEL;
          break;
        case 'p':
          pause = true;
          break;
        case 'o': {
          int tmp = static_cast<int>(OrtStrtol<PATH_CHAR_TYPE>(optarg, nullptr));
          switch (tmp) {
            case ORT_DISABLE_ALL:
              graph_optimization_level = ORT_DISABLE_ALL;
              break;
            case ORT_ENABLE_BASIC:
              graph_optimization_level = ORT_ENABLE_BASIC;
              break;
            case ORT_ENABLE_EXTENDED:
              graph_optimization_level = ORT_ENABLE_EXTENDED;
              break;
            case ORT_ENABLE_ALL:
              graph_optimization_level = ORT_ENABLE_ALL;
              break;
            default: {
              if (tmp > ORT_ENABLE_ALL) {  // relax constraint
                graph_optimization_level = ORT_ENABLE_ALL;
              } else {
                fprintf(stderr, "See usage for valid values of graph optimization level\n");
                usage();
                return -1;
              }
            }
          }
          user_graph_optimization_level_set = true;
          break;
        }
        case 'd':
          device_id = static_cast<int>(OrtStrtol<PATH_CHAR_TYPE>(optarg, nullptr));
          if (device_id < 0) {
            usage();
            return -1;
          }
          break;
        case 'z':
          set_denormal_as_zero = true;
          break;
        case '?':
        case 'h':
        default:
          usage();
          return -1;
      }
    }
  }

  // TODO: Support specifying all valid levels of logging
  // Currently the logging level is ORT_LOGGING_LEVEL_ERROR by default and
  // if the user adds -v, the logging level is ORT_LOGGING_LEVEL_VERBOSE
  if (verbose_logging_required) {
    logging_level = ORT_LOGGING_LEVEL_VERBOSE;
  }

  if (concurrent_session_runs > 1 && repeat_count > 1) {
    fprintf(stderr, "when you use '-r [repeat]', please set '-c' to 1\n");
    usage();
    return -1;
  }
  argc -= optind;
  argv += optind;
  if (argc < 1) {
    fprintf(stderr, "please specify a test data dir\n");
    usage();
    return -1;
  }

  if (pause) {
    printf("Enter to continue...\n");
    fflush(stdout);
    (void)getchar();
  }

  {
    bool failed = false;
    ORT_TRY {
      env = Ort::Env{logging_level, "Default"};
    }
    ORT_CATCH(const std::exception& ex) {
      ORT_HANDLE_EXCEPTION([&]() {
        fprintf(stderr, "Error creating environment: %s \n", ex.what());
        failed = true;
      });
    }

    if (failed)
      return -1;
  }

  std::vector<std::basic_string<PATH_CHAR_TYPE>> data_dirs;
  TestResultStat stat;

  for (int i = 0; i != argc; ++i) {
    data_dirs.emplace_back(argv[i]);
  }

  std::vector<std::unique_ptr<ITestCase>> owned_tests;
  {
    double per_sample_tolerance = 1e-3;
    // when cuda is enabled, set it to a larger value for resolving random MNIST test failure
    // when openvino is enabled, set it to a larger value for resolving MNIST accuracy mismatch
    double relative_per_sample_tolerance = enable_cuda ? 0.017 : enable_openvino ? 0.009
                                                                                 : 1e-3;

    Ort::SessionOptions sf;

    if (enable_cpu_mem_arena)
      sf.EnableCpuMemArena();
    else
      sf.DisableCpuMemArena();
    if (enable_mem_pattern)
      sf.EnableMemPattern();
    else
      sf.DisableMemPattern();
    sf.SetExecutionMode(execution_mode);
    if (set_denormal_as_zero)
      sf.AddConfigEntry(kOrtSessionOptionsConfigSetDenormalAsZero, "1");

    if (enable_tensorrt) {
#ifdef USE_TENSORRT
      OrtTensorRTProviderOptions tensorrt_options{
          0,
          0,
          nullptr};

      OrtCUDAProviderOptions cuda_options{
          0,
          OrtCudnnConvAlgoSearch::EXHAUSTIVE,
          std::numeric_limits<size_t>::max(),
          0,
          true,
          0,
          nullptr};

      sf.AppendExecutionProvider_TensorRT(tensorrt_options);
      sf.AppendExecutionProvider_CUDA(cuda_options);
#else
      fprintf(stderr, "TensorRT is not supported in this build");
      return -1;
#endif
    }
    if (enable_openvino) {
#ifdef USE_OPENVINO
      //Setting default optimization level for OpenVINO can be overriden with -o option
      sf.SetGraphOptimizationLevel(ORT_DISABLE_ALL);
      sf.AppendExecutionProvider_OpenVINO(OrtOpenVINOProviderOptions{});
#else
      fprintf(stderr, "OpenVINO is not supported in this build");
      return -1;
#endif
    }
    if (enable_cuda) {
#ifdef USE_CUDA
      OrtCUDAProviderOptions cuda_options{
          0,
          OrtCudnnConvAlgoSearch::EXHAUSTIVE,
          std::numeric_limits<size_t>::max(),
          0,
          true,
          0,
          nullptr};
      sf.AppendExecutionProvider_CUDA(cuda_options);
#else
      fprintf(stderr, "CUDA is not supported in this build");
      return -1;
#endif
    }
    if (enable_nuphar) {
#ifdef USE_NUPHAR
      Ort::ThrowOnError(OrtSessionOptionsAppendExecutionProvider_Nuphar(sf, /*allow_unaligned_buffers*/ 1, ""));
#else
      fprintf(stderr, "Nuphar is not supported in this build");
      return -1;
#endif
    }
    if (enable_dnnl) {
#ifdef USE_DNNL
      Ort::ThrowOnError(OrtSessionOptionsAppendExecutionProvider_Dnnl(sf, enable_cpu_mem_arena ? 1 : 0));
#else
      fprintf(stderr, "DNNL is not supported in this build");
      return -1;
#endif
    }
    if (enable_nnapi) {
#ifdef USE_NNAPI
      Ort::ThrowOnError(OrtSessionOptionsAppendExecutionProvider_Nnapi(sf, 0));
#else
      fprintf(stderr, "NNAPI is not supported in this build");
      return -1;
#endif
    }
    if (enable_dml) {
#ifdef USE_DML
      fprintf(stderr, "Disabling mem pattern and forcing single-threaded execution since DML is used");
      sf.DisableMemPattern();
      sf.SetExecutionMode(ExecutionMode::ORT_SEQUENTIAL);
      p_models = 1;
      concurrent_session_runs = 1;
      Ort::ThrowOnError(OrtSessionOptionsAppendExecutionProvider_DML(sf, device_id));
#else
      fprintf(stderr, "DML is not supported in this build");
      return -1;
#endif
    }
    if (enable_acl) {
#ifdef USE_ACL
      Ort::ThrowOnError(OrtSessionOptionsAppendExecutionProvider_ACL(sf, enable_cpu_mem_arena ? 1 : 0));
#else
      fprintf(stderr, "ACL is not supported in this build");
      return -1;
#endif
    }
    if (enable_armnn) {
#ifdef USE_ARMNN
      Ort::ThrowOnError(OrtSessionOptionsAppendExecutionProvider_ArmNN(sf, enable_cpu_mem_arena ? 1 : 0));
#else
      fprintf(stderr, "ArmNN is not supported in this build\n");
      return -1;
#endif
    }
    if (enable_rocm) {
#ifdef USE_ROCM
      OrtROCMProviderOptions rocm_options{
          0,
<<<<<<< HEAD
          false,
=======
          0,
>>>>>>> 3aaac198
          std::numeric_limits<size_t>::max(),
          0};
      sf.AppendExecutionProvider_ROCM(rocm_options);
#else
      fprintf(stderr, "ROCM is not supported in this build");
      return -1;
#endif
    }
    if (enable_migraphx) {
#ifdef USE_MIGRAPHX
      Ort::ThrowOnError(OrtSessionOptionsAppendExecutionProvider_MIGraphX(sf, device_id));
#else
      fprintf(stderr, "MIGRAPHX is not supported in this build");
      return -1;
#endif
    }

    if (user_graph_optimization_level_set) {
      sf.SetGraphOptimizationLevel(graph_optimization_level);
    }

    // Permanently exclude following tests because ORT support only opset staring from 7,
    // Please make no more changes to the list
    static const ORTCHAR_T* immutable_broken_tests[] =
        {
            ORT_TSTR("AvgPool1d"),
            ORT_TSTR("AvgPool1d_stride"),
            ORT_TSTR("AvgPool2d"),
            ORT_TSTR("AvgPool2d_stride"),
            ORT_TSTR("AvgPool3d"),
            ORT_TSTR("AvgPool3d_stride"),
            ORT_TSTR("AvgPool3d_stride1_pad0_gpu_input"),
            ORT_TSTR("BatchNorm1d_3d_input_eval"),
            ORT_TSTR("BatchNorm2d_eval"),
            ORT_TSTR("BatchNorm2d_momentum_eval"),
            ORT_TSTR("BatchNorm3d_eval"),
            ORT_TSTR("BatchNorm3d_momentum_eval"),
            ORT_TSTR("GLU"),
            ORT_TSTR("GLU_dim"),
            ORT_TSTR("Linear"),
            ORT_TSTR("PReLU_1d"),
            ORT_TSTR("PReLU_1d_multiparam"),
            ORT_TSTR("PReLU_2d"),
            ORT_TSTR("PReLU_2d_multiparam"),
            ORT_TSTR("PReLU_3d"),
            ORT_TSTR("PReLU_3d_multiparam"),
            ORT_TSTR("PoissonNLLLLoss_no_reduce"),
            ORT_TSTR("Softsign"),
            ORT_TSTR("operator_add_broadcast"),
            ORT_TSTR("operator_add_size1_broadcast"),
            ORT_TSTR("operator_add_size1_right_broadcast"),
            ORT_TSTR("operator_add_size1_singleton_broadcast"),
            ORT_TSTR("operator_addconstant"),
            ORT_TSTR("operator_addmm"),
            ORT_TSTR("operator_basic"),
            ORT_TSTR("operator_mm"),
            ORT_TSTR("operator_non_float_params"),
            ORT_TSTR("operator_params"),
            ORT_TSTR("operator_pow"),
        };

    static const ORTCHAR_T* cuda_flaky_tests[] = {
        ORT_TSTR("fp16_inception_v1"),
        ORT_TSTR("fp16_shufflenet"), ORT_TSTR("fp16_tiny_yolov2")};
    static const ORTCHAR_T* dml_disabled_tests[] = {ORT_TSTR("mlperf_ssd_resnet34_1200"), ORT_TSTR("mlperf_ssd_mobilenet_300"), ORT_TSTR("mask_rcnn"), ORT_TSTR("faster_rcnn"), ORT_TSTR("tf_pnasnet_large"), ORT_TSTR("zfnet512"), ORT_TSTR("keras2coreml_Dense_ImageNet")};
    static const ORTCHAR_T* dnnl_disabled_tests[] = {ORT_TSTR("test_densenet121"), ORT_TSTR("test_resnet18v2"), ORT_TSTR("test_resnet34v2"), ORT_TSTR("test_resnet50v2"), ORT_TSTR("test_resnet101v2"),
                                                     ORT_TSTR("test_resnet101v2"), ORT_TSTR("test_vgg19"), ORT_TSTR("tf_inception_resnet_v2"), ORT_TSTR("tf_inception_v1"), ORT_TSTR("tf_inception_v3"), ORT_TSTR("tf_inception_v4"), ORT_TSTR("tf_mobilenet_v1_1.0_224"),
                                                     ORT_TSTR("tf_mobilenet_v2_1.0_224"), ORT_TSTR("tf_mobilenet_v2_1.4_224"), ORT_TSTR("tf_nasnet_large"), ORT_TSTR("tf_pnasnet_large"), ORT_TSTR("tf_resnet_v1_50"), ORT_TSTR("tf_resnet_v1_101"), ORT_TSTR("tf_resnet_v1_101"),
                                                     ORT_TSTR("tf_resnet_v2_101"), ORT_TSTR("tf_resnet_v2_152"), ORT_TSTR("batchnorm_example_training_mode"), ORT_TSTR("batchnorm_epsilon_training_mode")};

    std::unordered_set<std::basic_string<ORTCHAR_T>> all_disabled_tests(std::begin(immutable_broken_tests), std::end(immutable_broken_tests));
    if (enable_cuda) {
      all_disabled_tests.insert(std::begin(cuda_flaky_tests), std::end(cuda_flaky_tests));
    }
    if (enable_dml) {
      all_disabled_tests.insert(std::begin(dml_disabled_tests), std::end(dml_disabled_tests));
    }
    if (enable_dnnl) {
      // these models run but disabled tests to keep memory utilization low
      // This will be removed after LRU implementation
      all_disabled_tests.insert(std::begin(dnnl_disabled_tests), std::end(dnnl_disabled_tests));
    }
#if !defined(__amd64__) && !defined(_M_AMD64)
    //out of memory
    static const ORTCHAR_T* x86_disabled_tests[] = {ORT_TSTR("mlperf_ssd_resnet34_1200"), ORT_TSTR("mask_rcnn_keras"), ORT_TSTR("mask_rcnn"), ORT_TSTR("faster_rcnn"), ORT_TSTR("vgg19"), ORT_TSTR("coreml_VGG16_ImageNet")};
    all_disabled_tests.insert(std::begin(x86_disabled_tests), std::end(x86_disabled_tests));
#endif

    std::vector<ITestCase*> tests;
    LoadTests(data_dirs, whitelisted_test_cases, per_sample_tolerance, relative_per_sample_tolerance,
              all_disabled_tests,
              [&owned_tests, &tests](std::unique_ptr<ITestCase> l) {
                tests.push_back(l.get());
                owned_tests.push_back(std::move(l));
              });

    TestEnv test_env(env, sf, TestEnv::GetDefaultThreadPool(Env::Default()), std::move(tests), stat);
    Status st = test_env.Run(p_models, concurrent_session_runs, repeat_count);
    if (!st.IsOK()) {
      fprintf(stderr, "%s\n", st.ErrorMessage().c_str());
      return -1;
    }
    std::string res = stat.ToString();
    fwrite(res.c_str(), 1, res.size(), stdout);
  }

  struct BrokenTest {
    std::string test_name_;
    std::string reason_;
    std::set<std::string> broken_versions_ = {};  // apply to all versions if empty
    BrokenTest(std::string name, std::string reason) : test_name_(std::move(name)), reason_(std::move(reason)) {}
    BrokenTest(std::string name, std::string reason, const std::initializer_list<std::string>& versions) : test_name_(std::move(name)), reason_(std::move(reason)), broken_versions_(versions) {}
    bool operator<(const struct BrokenTest& test) const {
      return strcmp(test_name_.c_str(), test.test_name_.c_str()) < 0;
    }
  };

  std::set<BrokenTest> broken_tests = {
      {"BERT_Squad", "test data bug"},
      {"constantofshape_float_ones", "test data bug", {"onnx141", "onnx150"}},
      {"constantofshape_int_zeros", "test data bug", {"onnx141", "onnx150"}},
      {"cast_STRING_to_FLOAT", "Linux CI has old ONNX python package with bad test data", {"onnx141"}},
      // Numpy float to string has unexpected rounding for some results given numpy default precision is meant to be 8.
      // "e.g. 0.296140194 -> '0.2961402' not '0.29614019'. ORT produces the latter with precision set to 8,
      // which doesn't match the expected output that was generated with numpy.
      {"cast_FLOAT_to_STRING", "Numpy float to string has unexpected rounding for some results."},
      {"tf_nasnet_large", "disable temporarily"},
      {"tf_nasnet_mobile", "disable temporarily"},
      {"tf_pnasnet_large", "disable temporarily"},
      {"shrink", "test case is wrong", {"onnx141"}},
      {"maxpool_with_argmax_2d_precomputed_strides", "ShapeInferenceError"},
      {"tf_inception_v2", "result mismatch"},
      {"tf_resnet_v1_50", "result mismatch when Conv BN Fusion is applied"},
      {"tf_resnet_v1_101", "result mismatch when Conv BN Fusion is applied"},
      {"tf_resnet_v1_152", "result mismatch when Conv BN Fusion is applied"},
      {"mxnet_arcface", "Model is an invalid ONNX model"},
      {"unique_not_sorted_without_axis", "Expected data for 'Y' is incorrect and in sorted order."},
      {"cumsum_1d_reverse_exclusive", "only failing linux GPU CI. Likely build error."},
      {"resize_downsample_scales_cubic_align_corners", "results mismatch with onnx tests"},
      {"resize_downsample_scales_linear_align_corners", "results mismatch with onnx tests"},
      {"resize_tf_crop_and_resize", "Bad onnx test output. Needs test fix."},
      {"resize_upsample_sizes_nearest_ceil_half_pixel", "Bad onnx test output. Needs test fix."},
      {"resize_upsample_sizes_nearest_floor_align_corners", "Bad onnx test output. Needs test fix."},
      {"resize_upsample_sizes_nearest_round_prefer_ceil_asymmetric", "Bad onnx test output. Needs test fix."},
      {"bitshift_right_uint16", "BitShift(11) uint16 support not enabled currently"},
      {"bitshift_left_uint16", "BitShift(11) uint16 support not enabled currently"},
      {"maxunpool_export_with_output_shape", "Invalid output in ONNX test. See https://github.com/onnx/onnx/issues/2398"},
      {"training_dropout", "result differs", {}},                       // Temporary, subsequent PR will remove this.
      {"training_dropout_default", "result differs", {}},               // Temporary, subsequent PR will remove this.
      {"training_dropout_default_mask", "result differs", {}},          // Temporary, subsequent PR will remove this.
      {"training_dropout_mask", "result differs", {}},                  // Temporary, subsequent PR will remove this.
      {"adagrad", "not a registered function/op", {}},                  // Op not registered.
      {"adagrad_multiple", "not a registered function/op", {}},         // Op not registered.
      {"adam", "not a registered function/op", {}},                     // Op not registered.
      {"adam_multiple", "not a registered function/op", {}},            // Op not registered.
      {"gradient_of_add", "not a registered function/op", {}},          // Op not registered.
      {"gradient_of_add_and_mul", "not a registered function/op", {}},  // Op not registered.
      {"momentum", "not a registered function/op", {}},                 // Op not registered.
      {"momentum_multiple", "not a registered function/op", {}},        // Op not registered.
      {"nesterov_momentum", "not a registered function/op", {}},        // Op not registered.
      {"cast_FLOAT_to_BFLOAT16", "onnx generate bfloat tensor as uint16 type", {}},
      {"cast_BFLOAT16_to_FLOAT", "onnx generate bfloat tensor as uint16 type", {}},
      {"sequence_insert_at_back", "onnx currently not supporting loading segment", {}},
      {"sequence_insert_at_front", "onnx currently not supporting loading segment", {}},
      {"loop13_seq", "ORT api does not currently support creating empty sequences (needed for this test)", {}},
  };

#ifdef DISABLE_ML_OPS
  auto starts_with = [](const std::string& find_in, const std::string& find_what) {
    return find_in.compare(0, find_what.size(), find_what) == 0;
  };
  for (const auto& test_ptr : owned_tests) {
    const std::string& test_name = test_ptr->GetTestCaseName();
    if (starts_with(test_name, "XGBoost_") ||
        starts_with(test_name, "coreml_") ||
        starts_with(test_name, "scikit_") ||
        starts_with(test_name, "libsvm_")) {
      broken_tests.insert({test_name, "Traditional ML ops are disabled in this build."});
    }
  }
#endif

  if (enable_openvino) {
    broken_tests.insert({"operator_permute2", "Disabled temporariliy"});
    broken_tests.insert({"operator_repeat", "Disabled temporariliy"});
    broken_tests.insert({"operator_repeat_dim_overflow", "Disabled temporariliy"});
    broken_tests.insert({"mlperf_ssd_resnet34_1200", "Disabled temporariliy"});
    broken_tests.insert({"candy", "Results mismatch: 1 of 150528"});
    broken_tests.insert({"negative_log_likelihood_loss_input_shape_is_NCd1d2d3d4d5_mean_weight", "OpenVino does not support 5D+ tensors"});
    broken_tests.insert({"negative_log_likelihood_loss_input_shape_is_NCd1d2d3d4d5_mean_weight_expanded", "OpenVino does not support 5D+ tensors"});
    broken_tests.insert({"negative_log_likelihood_loss_input_shape_is_NCd1d2d3d4d5_none_no_weight", "OpenVino does not support 5D+ tensors"});
    broken_tests.insert({"negative_log_likelihood_loss_input_shape_is_NCd1d2d3d4d5_none_no_weight_expanded", "OpenVino does not support 5D+ tensors"});
    broken_tests.insert({"softmax_cross_entropy_input_shape_is_NCd1d2d3d4d5_mean_weight", "OpenVino does not support 5D+ tensors"});
    broken_tests.insert({"softmax_cross_entropy_input_shape_is_NCd1d2d3d4d5_mean_weight_expanded", "OpenVino does not support 5D+ tensors"});
    broken_tests.insert({"softmax_cross_entropy_input_shape_is_NCd1d2d3d4d5_mean_weight_log_prob", "OpenVino does not support 5D+ tensors"});
    broken_tests.insert({"softmax_cross_entropy_input_shape_is_NCd1d2d3d4d5_mean_weight_log_prob_expanded", "OpenVino does not support 5D+ tensors"});
    broken_tests.insert({"softmax_cross_entropy_input_shape_is_NCd1d2d3d4d5_none_no_weight", "OpenVino does not support 5D+ tensors"});
    broken_tests.insert({"softmax_cross_entropy_input_shape_is_NCd1d2d3d4d5_none_no_weight_expanded", "OpenVino does not support 5D+ tensors"});
    broken_tests.insert({"softmax_cross_entropy_input_shape_is_NCd1d2d3d4d5_none_no_weight_log_prob", "OpenVino does not support 5D+ tensors"});
    broken_tests.insert({"softmax_cross_entropy_input_shape_is_NCd1d2d3d4d5_none_no_weight_log_prob_expanded", "OpenVino does not support 5D+ tensors"});
  }

  if (enable_dnnl) {
    broken_tests.insert({"tf_mobilenet_v2_1.0_224", "result mismatch"});
    broken_tests.insert({"tf_mobilenet_v2_1.4_224", "result mismatch"});
    broken_tests.insert({"tf_mobilenet_v1_1.0_224", "result mismatch"});
    broken_tests.insert({"mobilenetv2-1.0", "result mismatch"});
    broken_tests.insert({"candy", "result mismatch"});
    broken_tests.insert({"range_float_type_positive_delta_expanded", "get unknown exception from DNNL EP"});
    broken_tests.insert({"range_int32_type_negative_delta_expanded", "get unknown exception from DNNL EP"});
    broken_tests.insert({"averagepool_2d_ceil", "maxpool ceiling not supported"});
    broken_tests.insert({"maxpool_2d_ceil", "maxpool ceiling not supported"});
    broken_tests.insert({"maxpool_2d_dilations", "maxpool dilations not supported"});
    broken_tests.insert({"mlperf_ssd_resnet34_1200", "test pass on dev box but fails on CI build"});
    broken_tests.insert({"convtranspose_1d", "1d convtranspose not supported yet"});
    broken_tests.insert({"convtranspose_3d", "3d convtranspose not supported yet"});
    broken_tests.insert({"maxpool_2d_uint8", "Does not work on DNNL, NNAPI"});
  }

  if (enable_nnapi) {
    broken_tests.insert({"scan9_sum", "Error with the extra graph"});
    broken_tests.insert({"scan_sum", "Error with the extra graph"});
    broken_tests.insert({"mvn_expanded", "Failed to find kernel for MemcpyFromHost(1) (node Memcpy_1)"});
    broken_tests.insert({"dynamicquantizelinear_expanded", "Temporarily disabled pending investigation"});
    broken_tests.insert({"dynamicquantizelinear_max_adjusted_expanded", "Temporarily disabled pending investigation"});
    broken_tests.insert({"dynamicquantizelinear_min_adjusted_expanded", "Temporarily disabled pending investigation"});
    broken_tests.insert({"gemm_transposeB", "Temporarily disabled pending investigation"});
    broken_tests.insert({"range_float_type_positive_delta_expanded", "Temporarily disabled pending investigation"});
    broken_tests.insert({"range_int32_type_negative_delta_expanded", "Temporarily disabled pending investigation"});
    broken_tests.insert({"convtranspose_1d", "1d convtranspose not supported yet"});
    broken_tests.insert({"convtranspose_3d", "3d convtranspose not supported yet"});
    broken_tests.insert({"maxpool_2d_uint8", "result mismatch"});
    broken_tests.insert({"negative_log_likelihood_loss_input_shape_is_NC_expanded", "shape mismatch"});
    broken_tests.insert({"negative_log_likelihood_loss_input_shape_is_NCd1d2_expanded", "shape mismatch"});
    broken_tests.insert({"negative_log_likelihood_loss_input_shape_is_NCd1d2_reduction_mean_expanded", "shape mismatch"});
    broken_tests.insert({"negative_log_likelihood_loss_input_shape_is_NCd1d2_reduction_sum_expanded", "shape mismatch"});
    broken_tests.insert({"negative_log_likelihood_loss_input_shape_is_NCd1d2_with_weight_expanded", "shape mismatch"});
    broken_tests.insert({"negative_log_likelihood_loss_input_shape_is_NCd1d2_with_weight_reduction_mean_expanded", "shape mismatch"});
    broken_tests.insert({"negative_log_likelihood_loss_input_shape_is_NCd1d2_with_weight_reduction_sum_expanded", "shape mismatch"});
    // Disable based on George Wu's recommendation.
    broken_tests.insert({"negative_log_likelihood_loss_input_shape_is_NCd1d2_with_weight_reduction_sum_ignore_index_expanded", "shape mismatch"});
    broken_tests.insert({"negative_log_likelihood_loss_iinput_shape_is_NCd1_weight_ignore_index", "Shape mismatch"});
    broken_tests.insert({"negative_log_likelihood_loss_iinput_shape_is_NCd1_weight_ignore_index_expanded", "Shape mismatch"});
    broken_tests.insert({"negative_log_likelihood_loss_input_shape_is_NC", "Shape mismatch"});
    broken_tests.insert({"negative_log_likelihood_loss_input_shape_is_NCd1", "Shape mismatch"});
    broken_tests.insert({"negative_log_likelihood_loss_input_shape_is_NCd1_expanded", "Shape mismatch"});
    broken_tests.insert({"negative_log_likelihood_loss_input_shape_is_NCd1_ignore_index", "Shape mismatch"});
    broken_tests.insert({"negative_log_likelihood_loss_input_shape_is_NCd1_ignore_index_expanded", "Shape mismatch"});
    broken_tests.insert({"negative_log_likelihood_loss_input_shape_is_NCd1_mean_weight_negative_ignore_index", "Shape mismatch"});
    broken_tests.insert({"negative_log_likelihood_loss_input_shape_is_NCd1_mean_weight_negative_ignore_index_expanded", "Shape mismatch"});
    broken_tests.insert({"negative_log_likelihood_loss_input_shape_is_NCd1_weight", "Shape mismatch"});
    broken_tests.insert({"negative_log_likelihood_loss_input_shape_is_NCd1_weight_expanded", "Shape mismatch"});
    broken_tests.insert({"negative_log_likelihood_loss_input_shape_is_NCd1d2", "Shape mismatch"});
    broken_tests.insert({"negative_log_likelihood_loss_input_shape_is_NCd1d2_no_weight_reduction_mean_ignore_index", "Shape mismatch"});
    broken_tests.insert({"negative_log_likelihood_loss_input_shape_is_NCd1d2_no_weight_reduction_mean_ignore_index_expanded", "Shape mismatch"});
    broken_tests.insert({"negative_log_likelihood_loss_input_shape_is_NCd1d2_reduction_mean", "Shape mismatch"});
    broken_tests.insert({"negative_log_likelihood_loss_input_shape_is_NCd1d2_reduction_sum", "Shape mismatch"});
    broken_tests.insert({"negative_log_likelihood_loss_input_shape_is_NCd1d2_with_weight", "Shape mismatch"});
    broken_tests.insert({"negative_log_likelihood_loss_input_shape_is_NCd1d2_with_weight_reduction_mean", "Shape mismatch"});
    broken_tests.insert({"negative_log_likelihood_loss_input_shape_is_NCd1d2_with_weight_reduction_sum", "Shape mismatch"});
    broken_tests.insert({"negative_log_likelihood_loss_input_shape_is_NCd1d2_with_weight_reduction_sum_ignore_index", "Shape mismatch"});
    broken_tests.insert({"negative_log_likelihood_loss_input_shape_is_NCd1d2d3_none_no_weight_negative_ignore_index", "Shape mismatch"});
    broken_tests.insert({"negative_log_likelihood_loss_input_shape_is_NCd1d2d3_none_no_weight_negative_ignore_index_expanded", "Shape mismatch"});
    broken_tests.insert({"negative_log_likelihood_loss_input_shape_is_NCd1d2d3_sum_weight_high_ignore_index", "Shape mismatch"});
    broken_tests.insert({"negative_log_likelihood_loss_input_shape_is_NCd1d2d3_sum_weight_high_ignore_index_expanded", "Shape mismatch"});
    broken_tests.insert({"negative_log_likelihood_loss_input_shape_is_NCd1d2d3d4d5_mean_weight", "Shape mismatch"});
    broken_tests.insert({"negative_log_likelihood_loss_input_shape_is_NCd1d2d3d4d5_mean_weight_expanded", "Shape mismatch"});
    broken_tests.insert({"negative_log_likelihood_loss_input_shape_is_NCd1d2d3d4d5_none_no_weight", "Shape mismatch"});
    broken_tests.insert({"negative_log_likelihood_loss_input_shape_is_NCd1d2d3d4d5_none_no_weight_expanded", "Shape mismatch"});
    broken_tests.insert({"softmax_cross_entropy_input_shape_is_NCd1_mean_weight_negative_ignore_index", "Shape mismatch"});
    broken_tests.insert({"softmax_cross_entropy_input_shape_is_NCd1_mean_weight_negative_ignore_index_expanded", "Shape mismatch"});
    broken_tests.insert({"softmax_cross_entropy_input_shape_is_NCd1_mean_weight_negative_ignore_index_log_prob", "Shape mismatch"});
    broken_tests.insert({"softmax_cross_entropy_input_shape_is_NCd1_mean_weight_negative_ignore_index_log_prob_expanded", "Shape mismatch"});
    broken_tests.insert({"softmax_cross_entropy_input_shape_is_NCd1d2d3_none_no_weight_negative_ignore_index", "Shape mismatch"});
    broken_tests.insert({"softmax_cross_entropy_input_shape_is_NCd1d2d3_none_no_weight_negative_ignore_index_expanded", "Shape mismatch"});
    broken_tests.insert({"softmax_cross_entropy_input_shape_is_NCd1d2d3_none_no_weight_negative_ignore_index_log_prob", "Shape mismatch"});
    broken_tests.insert({"softmax_cross_entropy_input_shape_is_NCd1d2d3_none_no_weight_negative_ignore_index_log_prob_expanded", "Shape mismatch"});
    broken_tests.insert({"softmax_cross_entropy_input_shape_is_NCd1d2d3_sum_weight_high_ignore_index", "Shape mismatch"});
    broken_tests.insert({"softmax_cross_entropy_input_shape_is_NCd1d2d3_sum_weight_high_ignore_index_expanded", "Shape mismatch"});
    broken_tests.insert({"softmax_cross_entropy_input_shape_is_NCd1d2d3_sum_weight_high_ignore_index_log_prob", "Shape mismatch"});
    broken_tests.insert({"softmax_cross_entropy_input_shape_is_NCd1d2d3_sum_weight_high_ignore_index_log_prob_expanded", "Shape mismatch"});
    broken_tests.insert({"softmax_cross_entropy_input_shape_is_NCd1d2d3d4d5_mean_weight", "Shape mismatch"});
    broken_tests.insert({"softmax_cross_entropy_input_shape_is_NCd1d2d3d4d5_mean_weight_expanded", "Shape mismatch"});
    broken_tests.insert({"softmax_cross_entropy_input_shape_is_NCd1d2d3d4d5_mean_weight_log_prob", "Shape mismatch"});
    broken_tests.insert({"softmax_cross_entropy_input_shape_is_NCd1d2d3d4d5_mean_weight_log_prob_expanded", "Shape mismatch"});
    broken_tests.insert({"softmax_cross_entropy_input_shape_is_NCd1d2d3d4d5_none_no_weight", "Shape mismatch"});
    broken_tests.insert({"softmax_cross_entropy_input_shape_is_NCd1d2d3d4d5_none_no_weight_expanded", "Shape mismatch"});
    broken_tests.insert({"softmax_cross_entropy_input_shape_is_NCd1d2d3d4d5_none_no_weight_log_prob", "Shape mismatch"});
    broken_tests.insert({"softmax_cross_entropy_input_shape_is_NCd1d2d3d4d5_none_no_weight_log_prob_expanded", "Shape mismatch"});
    broken_tests.insert({"softmax_cross_entropy_mean", "Shape mismatch"});
    broken_tests.insert({"softmax_cross_entropy_mean_3d", "Shape mismatch"});
    broken_tests.insert({"softmax_cross_entropy_mean_3d_expanded", "Shape mismatch"});
    broken_tests.insert({"softmax_cross_entropy_mean_3d_log_prob", "Shape mismatch"});
    broken_tests.insert({"softmax_cross_entropy_mean_3d_log_prob_expanded", "Shape mismatch"});
    broken_tests.insert({"softmax_cross_entropy_mean_expanded", "Shape mismatch"});
    broken_tests.insert({"softmax_cross_entropy_mean_log_prob", "Shape mismatch"});
    broken_tests.insert({"softmax_cross_entropy_mean_log_prob_expanded", "Shape mismatch"});
    broken_tests.insert({"softmax_cross_entropy_mean_no_weight_ignore_index", "Shape mismatch"});
    broken_tests.insert({"softmax_cross_entropy_mean_no_weight_ignore_index_3d", "Shape mismatch"});
    broken_tests.insert({"softmax_cross_entropy_mean_no_weight_ignore_index_3d_expanded", "Shape mismatch"});
    broken_tests.insert({"softmax_cross_entropy_mean_no_weight_ignore_index_3d_log_prob", "Shape mismatch"});
    broken_tests.insert({"softmax_cross_entropy_mean_no_weight_ignore_index_3d_log_prob_expanded", "Shape mismatch"});
    broken_tests.insert({"softmax_cross_entropy_mean_no_weight_ignore_index_4d", "Shape mismatch"});
    broken_tests.insert({"softmax_cross_entropy_mean_no_weight_ignore_index_4d_expanded", "Shape mismatch"});
    broken_tests.insert({"softmax_cross_entropy_mean_no_weight_ignore_index_4d_log_prob", "Shape mismatch"});
    broken_tests.insert({"softmax_cross_entropy_mean_no_weight_ignore_index_4d_log_prob_expanded", "Shape mismatch"});
    broken_tests.insert({"softmax_cross_entropy_mean_no_weight_ignore_index_expanded", "Shape mismatch"});
    broken_tests.insert({"softmax_cross_entropy_mean_no_weight_ignore_index_log_prob", "Shape mismatch"});
    broken_tests.insert({"softmax_cross_entropy_mean_no_weight_ignore_index_log_prob_expanded", "Shape mismatch"});
    broken_tests.insert({"softmax_cross_entropy_mean_weight", "Shape mismatch"});
    broken_tests.insert({"softmax_cross_entropy_mean_weight_expanded", "Shape mismatch"});
    broken_tests.insert({"softmax_cross_entropy_mean_weight_ignore_index", "Shape mismatch"});
    broken_tests.insert({"softmax_cross_entropy_mean_weight_ignore_index_3d", "Shape mismatch"});
    broken_tests.insert({"softmax_cross_entropy_mean_weight_ignore_index_3d_expanded", "Shape mismatch"});
    broken_tests.insert({"softmax_cross_entropy_mean_weight_ignore_index_3d_log_prob", "Shape mismatch"});
    broken_tests.insert({"softmax_cross_entropy_mean_weight_ignore_index_3d_log_prob_expanded", "Shape mismatch"});
    broken_tests.insert({"softmax_cross_entropy_mean_weight_ignore_index_4d", "Shape mismatch"});
    broken_tests.insert({"softmax_cross_entropy_mean_weight_ignore_index_4d_expanded", "Shape mismatch"});
    broken_tests.insert({"softmax_cross_entropy_mean_weight_ignore_index_4d_log_prob", "Shape mismatch"});
    broken_tests.insert({"softmax_cross_entropy_mean_weight_ignore_index_4d_log_prob_expanded", "Shape mismatch"});
    broken_tests.insert({"softmax_cross_entropy_mean_weight_ignore_index_expanded", "Shape mismatch"});
    broken_tests.insert({"softmax_cross_entropy_mean_weight_ignore_index_log_prob", "Shape mismatch"});
    broken_tests.insert({"softmax_cross_entropy_mean_weight_ignore_index_log_prob_expanded", "Shape mismatch"});
    broken_tests.insert({"softmax_cross_entropy_mean_weight_log_prob", "Shape mismatch"});
    broken_tests.insert({"softmax_cross_entropy_mean_weight_log_prob_expanded", "Shape mismatch"});
    broken_tests.insert({"softmax_cross_entropy_none", "Shape mismatch"});
    broken_tests.insert({"softmax_cross_entropy_none_expanded", "Shape mismatch"});
    broken_tests.insert({"softmax_cross_entropy_none_log_prob", "Shape mismatch"});
    broken_tests.insert({"softmax_cross_entropy_none_log_prob_expanded", "Shape mismatch"});
    broken_tests.insert({"softmax_cross_entropy_none_weights", "Shape mismatch"});
    broken_tests.insert({"softmax_cross_entropy_none_weights_expanded", "Shape mismatch"});
    broken_tests.insert({"softmax_cross_entropy_none_weights_log_prob", "Shape mismatch"});
    broken_tests.insert({"softmax_cross_entropy_none_weights_log_prob_expanded", "Shape mismatch"});
    broken_tests.insert({"softmax_cross_entropy_sum", "Shape mismatch"});
    broken_tests.insert({"softmax_cross_entropy_sum_expanded", "Shape mismatch"});
    broken_tests.insert({"softmax_cross_entropy_sum_log_prob", "Shape mismatch"});
    broken_tests.insert({"softmax_cross_entropy_sum_log_prob_expanded", "Shape mismatch"});
    broken_tests.insert({"nllloss_NCd1_ignore_index", "wait for investigation"});
    broken_tests.insert({"nllloss_NCd1_ignore_index_expanded", "wait for investigation"});
    broken_tests.insert({"nllloss_NCd1_mean_weight_negative_ignore_index", "wait for investigation"});
    broken_tests.insert({"nllloss_NCd1_mean_weight_negative_ignore_index_expanded", "wait for investigation"});
    broken_tests.insert({"nllloss_NCd1_weight", "wait for investigation"});
    broken_tests.insert({"nllloss_NCd1_weight_expanded", "wait for investigation"});
    broken_tests.insert({"nllloss_NCd1_weight_ignore_index", "wait for investigation"});
    broken_tests.insert({"nllloss_NCd1_weight_ignore_index_expanded", "wait for investigation"});
    broken_tests.insert({"nllloss_NCd1d2_no_weight_reduction_mean_ignore_index", "wait for investigation"});
    broken_tests.insert({"nllloss_NCd1d2_no_weight_reduction_mean_ignore_index_expanded", "wait for investigation"});
    broken_tests.insert({"nllloss_NCd1d2_with_weight_reduction_mean", "wait for investigation"});
    broken_tests.insert({"nllloss_NCd1d2_with_weight_reduction_mean_expanded", "wait for investigation"});
    broken_tests.insert({"nllloss_NCd1d2d3d4d5_mean_weight", "wait for investigation"});
    broken_tests.insert({"nllloss_NCd1d2d3d4d5_mean_weight_expanded", "wait for investigation"});
    broken_tests.insert({"nllloss_NCd1_ii", "wait for investigation"});
    broken_tests.insert({"nllloss_NCd1_ii_expanded", "wait for investigation"});
    broken_tests.insert({"nllloss_NCd1_mean_weight_negative_ii", "wait for investigation"});
    broken_tests.insert({"nllloss_NCd1_mean_weight_negative_ii_expanded", "wait for investigation"});
    broken_tests.insert({"nllloss_NCd1_weight_ii", "wait for investigation"});
    broken_tests.insert({"nllloss_NCd1_weight_ii_expanded", "wait for investigation"});
    broken_tests.insert({"nllloss_NCd1d2_no_weight_reduction_mean_ii", "wait for investigation"});
    broken_tests.insert({"nllloss_NCd1d2_no_weight_reduction_mean_ii_expanded", "wait for investigation"});
  }

  if (enable_tensorrt) {
    broken_tests.insert({"fp16_shufflenet", "TRT EP bug"});
    broken_tests.insert({"fp16_inception_v1", "TRT EP bug"});
    broken_tests.insert({"fp16_tiny_yolov2", "TRT EP bug"});
    broken_tests.insert({"tf_inception_v3", "TRT Engine couldn't be created"});
    broken_tests.insert({"tf_mobilenet_v1_1.0_224", "TRT Engine couldn't be created"});
    broken_tests.insert({"tf_mobilenet_v2_1.0_224", "TRT Engine couldn't be created"});
    broken_tests.insert({"tf_mobilenet_v2_1.4_224", "TRT Engine couldn't be created"});
    broken_tests.insert({"tf_resnet_v1_101", "TRT Engine couldn't be created"});
    broken_tests.insert({"tf_resnet_v1_152", "TRT Engine couldn't be created"});
    broken_tests.insert({"tf_resnet_v1_50", "TRT Engine couldn't be created"});
    broken_tests.insert({"tf_resnet_v2_101", "TRT Engine couldn't be created"});
    broken_tests.insert({"tf_resnet_v2_152", "TRT Engine couldn't be created"});
    broken_tests.insert({"tf_resnet_v2_50", "TRT Engine couldn't be created"});
    broken_tests.insert({"convtranspose_1d", "1d convtranspose not supported yet"});
    broken_tests.insert({"convtranspose_3d", "3d convtranspose not supported yet"});
  }

  if (enable_cuda) {
    broken_tests.insert({"candy", "result mismatch"});
    broken_tests.insert({"tinyyolov3", "The parameter is incorrect"});
    broken_tests.insert({"mlperf_ssd_mobilenet_300", "unknown error"});
    broken_tests.insert({"mlperf_ssd_resnet34_1200", "unknown error"});
    broken_tests.insert({"tf_inception_v1", "flaky test"});  //TODO: Investigate cause for flakiness
    broken_tests.insert({"faster_rcnn", "Linux: faster_rcnn:output=6383:shape mismatch, expect {77} got {57}"});
    broken_tests.insert({"split_zero_size_splits", "alloc failed"});
    broken_tests.insert({"convtranspose_3d", "3d convtranspose not supported yet"});
  }

  if (enable_dml) {
    broken_tests.insert({"tinyyolov3", "The parameter is incorrect"});
    broken_tests.insert({"PixelShuffle", "Test requires 6D Reshape, which isn't supported by DirectML"});
    broken_tests.insert({"operator_permute2", "Test requires 6D Transpose, which isn't supported by DirectML"});
    broken_tests.insert({"resize_downsample_linear", "ORT 0.4 uses asymmetric but will conform to half_pixel in the next ONNX version."});
    broken_tests.insert({"resize_upsample_linear", "ORT 0.4 uses asymmetric but will conform to half_pixel in the next ONNX version."});
    broken_tests.insert({"resize_upsample_linear", "ORT 0.4 uses asymmetric but will conform to half_pixel in the next ONNX version."});

    // These tests are temporarily disabled pending investigation
    broken_tests.insert({"dynamicquantizelinear_expanded", "Temporarily disabled pending investigation"});
    broken_tests.insert({"dynamicquantizelinear_max_adjusted_expanded", "Temporarily disabled pending investigation"});
    broken_tests.insert({"dynamicquantizelinear_min_adjusted_expanded", "Temporarily disabled pending investigation"});
    broken_tests.insert({"mxnet_arcface", "Temporarily disabled pending investigation"});
    broken_tests.insert({"yolov3", "Temporarily disabled pending investigation"});
    broken_tests.insert({"tf_inception_v2", "Temporarily disabled pending investigation"});
    broken_tests.insert({"fp16_inception_v1", "Temporarily disabled pending investigation"});
    broken_tests.insert({"candy", "Temporarily disabled pending investigation"});
    broken_tests.insert({"BERT_Squad", "Temporarily disabled pending investigation"});
    broken_tests.insert({"LSTM_Seq_lens_unpacked", "The parameter is incorrect"});

    broken_tests.insert({"resize_downsample_scales_linear", "DML uses half_pixel and this test assumed \"asymmetric\" but does not include \"mode\""});
    broken_tests.insert({"resize_downsample_sizes_linear_pytorch_half_pixel", "DML does not support downsampling by such a large factor - skips input pixels"});
    broken_tests.insert({"resize_downsample_sizes_nearest", "DML uses pixel centers for nearest, rounding 1 value off for the middle column"});
    broken_tests.insert({"resize_upsample_sizes_nearest", "DML uses pixel centers for nearest, which makes more sense (the 3rd row mismatches)"});
    broken_tests.insert({"unsqueeze_three_axes", "DML does not support 6D tensors"});
    broken_tests.insert({"unsqueeze_unsorted_axes", "DMLdoes not support 6D tensors"});

    broken_tests.insert({"negative_log_likelihood_loss_input_shape_is_NCd1d2d3_none_no_weight_negative_ignore_index", "DML does not support 5D+ tensors"});
    broken_tests.insert({"negative_log_likelihood_loss_input_shape_is_NCd1d2d3_none_no_weight_negative_ignore_index_expanded", "DML does not support 5D+ tensors"});
    broken_tests.insert({"negative_log_likelihood_loss_input_shape_is_NCd1d2d3d4d5_mean_weight", "DML does not support 5D+ tensors"});
    broken_tests.insert({"negative_log_likelihood_loss_input_shape_is_NCd1d2d3d4d5_mean_weight_expanded", "DML does not support 5D+ tensors"});
    broken_tests.insert({"negative_log_likelihood_loss_input_shape_is_NCd1d2d3d4d5_none_no_weight", "DML does not support 5D+ tensors"});
    broken_tests.insert({"negative_log_likelihood_loss_input_shape_is_NCd1d2d3d4d5_none_no_weight_expanded", "DML does not support 5D+ tensors"});
    broken_tests.insert({"softmax_cross_entropy_input_shape_is_NCd1d2d3_none_no_weight_negative_ignore_index", "DML does not support 5D+ tensors"});
    broken_tests.insert({"softmax_cross_entropy_input_shape_is_NCd1d2d3_none_no_weight_negative_ignore_index_expanded", "DML does not support 5D+ tensors"});
    broken_tests.insert({"softmax_cross_entropy_input_shape_is_NCd1d2d3_none_no_weight_negative_ignore_index_log_prob", "DML does not support 5D+ tensors"});
    broken_tests.insert({"softmax_cross_entropy_input_shape_is_NCd1d2d3_none_no_weight_negative_ignore_index_log_prob_expanded", "DML does not support 5D+ tensors"});
    broken_tests.insert({"softmax_cross_entropy_input_shape_is_NCd1d2d3d4d5_mean_weight", "DML does not support 5D+ tensors"});
    broken_tests.insert({"softmax_cross_entropy_input_shape_is_NCd1d2d3d4d5_mean_weight_expanded", "DML does not support 5D+ tensors"});
    broken_tests.insert({"softmax_cross_entropy_input_shape_is_NCd1d2d3d4d5_mean_weight_log_prob", "DML does not support 5D+ tensors"});
    broken_tests.insert({"softmax_cross_entropy_input_shape_is_NCd1d2d3d4d5_mean_weight_log_prob_expanded", "DML does not support 5D+ tensors"});
    broken_tests.insert({"softmax_cross_entropy_input_shape_is_NCd1d2d3d4d5_none_no_weight", "DML does not support 5D+ tensors"});
    broken_tests.insert({"softmax_cross_entropy_input_shape_is_NCd1d2d3d4d5_none_no_weight_expanded", "DML does not support 5D+ tensors"});
    broken_tests.insert({"softmax_cross_entropy_input_shape_is_NCd1d2d3d4d5_none_no_weight_log_prob", "DML does not support 5D+ tensors"});
    broken_tests.insert({"softmax_cross_entropy_input_shape_is_NCd1d2d3d4d5_none_no_weight_log_prob_expanded", "DML does not support 5D+ tensors"});
  }

#if defined(_WIN32) && !defined(_WIN64)
  broken_tests.insert({"vgg19", "failed: bad allocation"});
#endif

  // Disable mask_rcnn_keras as this model currently has an invalid contrib op version set to 10
  broken_tests.insert({"mask_rcnn_keras", "This model uses contrib ops."});

#ifdef DISABLE_CONTRIB_OPS
  broken_tests.insert({"coreml_SqueezeNet_ImageNet", "This model uses contrib ops."});
  broken_tests.insert({"keras2coreml_Permute_ImageNet", "This model uses contrib ops."});
  broken_tests.insert({"keras2coreml_ReLU_ImageNet", "This model uses contrib ops."});
  broken_tests.insert({"keras2coreml_Padding-Upsampling-Normalizer_ImageNet", "This model uses contrib ops."});
  broken_tests.insert({"tiny_yolov2", "This model uses contrib ops."});
  broken_tests.insert({"fp16_tiny_yolov2", "This model uses contrib ops."});
  broken_tests.insert({"keras2coreml_Pooling_ImageNet", "This model uses contrib ops."});
  broken_tests.insert({"keras2coreml_Padding_ImageNet", "This model uses contrib ops."});
  broken_tests.insert({"keras2coreml_Normalizer_ImageNet", "This model uses contrib ops."});
  broken_tests.insert({"keras2coreml_linear_sklearn_load_breast_cancer", "This model uses contrib ops."});
  broken_tests.insert({"keras2coreml_linear_ImageNet_small", "This model uses contrib ops."});
  broken_tests.insert({"keras2coreml_linear_ImageNet_large", "This model uses contrib ops."});
  broken_tests.insert({"keras2coreml_linear_ImageNet", "This model uses contrib ops."});
  broken_tests.insert({"keras2coreml_leakyrelu_ImageNet", "This model uses contrib ops."});
  broken_tests.insert({"keras2coreml_hard_sigmoid_ImageNet", "This model uses contrib ops."});
  broken_tests.insert({"keras2coreml_elu_ImageNet", "This model uses contrib ops."});
  broken_tests.insert({"keras2coreml_Dense_ImageNet", "This model uses contrib ops."});
  broken_tests.insert({"keras2coreml_Conv2D_ImageNet", "This model uses contrib ops."});
  broken_tests.insert({"coreml_VGG16_ImageNet", "This model uses contrib ops."});
  broken_tests.insert({"coreml_Resnet50_ImageNet", "This model uses contrib ops."});
  broken_tests.insert({"coreml_Inceptionv3_ImageNet", "This model uses contrib ops."});
  broken_tests.insert({"coreml_FNS-Candy_ImageNet", "This model uses contrib ops."});
  broken_tests.insert({"coreml_AgeNet_ImageNet", "This model uses contrib ops."});
  broken_tests.insert({"keras2coreml_thresholdedrelu_ImageNet_large", "This model uses contrib ops."});
  broken_tests.insert({"keras2coreml_thresholdedrelu_ImageNet_small", "This model uses contrib ops."});
  broken_tests.insert({"keras2coreml_thresholdedrelu_sklearn_load_breast_cancer", "This model uses contrib ops."});
  broken_tests.insert({"thresholdedrelu", "This model uses contrib ops."});
  broken_tests.insert({"thresholdedrelu_default", "This model uses contrib ops."});
  broken_tests.insert({"dynamic_slice_default_axes", "This model uses contrib ops."});
  broken_tests.insert({"thresholdedrelu_example", "This model uses contrib ops."});
  broken_tests.insert({"dynamic_slice_neg failed", "This model uses contrib ops."});
  broken_tests.insert({"dynamic_slice_start_out_of_bounds", "This model uses contrib ops."});
  broken_tests.insert({"dynamic_slice", "This model uses contrib ops."});
  broken_tests.insert({"dynamic_slice_end_out_of_bounds", "This model uses contrib ops."});
  broken_tests.insert({"dynamic_slice_neg", "This model uses contrib ops."});
  broken_tests.insert({"mvn", "This model uses contrib ops.", {"onnx130"}});
  broken_tests.insert({"cdist_float32_euclidean_1000_2000_1", "This model uses contrib ops."});
  broken_tests.insert({"cdist_float32_euclidean_1000_2000_500", "This model uses contrib ops."});
  broken_tests.insert({"cdist_float32_euclidean_1_1_1", "This model uses contrib ops."});
  broken_tests.insert({"cdist_float32_sqeuclidean_1000_2000_1", "This model uses contrib ops."});
  broken_tests.insert({"cdist_float32_sqeuclidean_1000_2000_500", "This model uses contrib ops."});
  broken_tests.insert({"cdist_float32_sqeuclidean_1_1_1", "This model uses contrib ops."});
  broken_tests.insert({"cdist_float64_euclidean_1000_2000_1", "This model uses contrib ops."});
  broken_tests.insert({"cdist_float64_euclidean_1000_2000_500", "This model uses contrib ops."});
  broken_tests.insert({"cdist_float64_euclidean_1_1_1", "This model uses contrib ops."});
  broken_tests.insert({"cdist_float64_sqeuclidean_1000_2000_1", "This model uses contrib ops."});
  broken_tests.insert({"cdist_float64_sqeuclidean_1000_2000_500", "This model uses contrib ops."});
  broken_tests.insert({"cdist_float64_sqeuclidean_1_1_1", "This model uses contrib ops."});
#endif

  int result = 0;
  for (const auto& p : stat.GetFailedTest()) {
    BrokenTest t = {p.first, ""};
    auto iter = broken_tests.find(t);
    if (iter == broken_tests.end() || (p.second != TestModelInfo::unknown_version && !iter->broken_versions_.empty() &&
                                       iter->broken_versions_.find(p.second) == iter->broken_versions_.end())) {
      fprintf(stderr, "test %s failed, please fix it\n", p.first.c_str());
      result = -1;
    }
  }
  return result;
}
#ifdef _WIN32
int wmain(int argc, wchar_t* argv[]) {
#else
int main(int argc, char* argv[]) {
#endif
  Ort::Env env{nullptr};
  int retval = -1;
  ORT_TRY {
    retval = real_main(argc, argv, env);
  }
  ORT_CATCH(const std::exception& ex) {
    ORT_HANDLE_EXCEPTION([&]() {
      fprintf(stderr, "%s\n", ex.what());
      retval = -1;
    });
  }

  ::google::protobuf::ShutdownProtobufLibrary();
  return retval;
}<|MERGE_RESOLUTION|>--- conflicted
+++ resolved
@@ -411,11 +411,7 @@
 #ifdef USE_ROCM
       OrtROCMProviderOptions rocm_options{
           0,
-<<<<<<< HEAD
-          false,
-=======
           0,
->>>>>>> 3aaac198
           std::numeric_limits<size_t>::max(),
           0};
       sf.AppendExecutionProvider_ROCM(rocm_options);

--- conflicted
+++ resolved
@@ -245,11 +245,7 @@
       }
       TestResultStat per_case_stat;
       std::vector<ITestCase*> per_case_tests = {l};
-<<<<<<< HEAD
-      TestEnv per_case_args(per_case_tests, per_case_stat, env, sf);
-=======
       TestEnv per_case_args(per_case_tests, per_case_stat, env ,sf);
->>>>>>> 3fb24f64
       RunTests(per_case_args, 1, 1, 1, GetDefaultThreadPool(Env::Default()));
       stat += per_case_stat;
     });

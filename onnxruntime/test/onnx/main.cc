--- conflicted
+++ resolved
@@ -359,11 +359,7 @@
     }
     if (enable_openvino) {
 #ifdef USE_OPENVINO
-<<<<<<< HEAD
-      // Setting default optimization level for OpenVINO can be overriden with -o option
-=======
       // Setting default optimization level for OpenVINO can be overridden with -o option
->>>>>>> 02457ec3
       sf.SetGraphOptimizationLevel(ORT_DISABLE_ALL);
       sf.AppendExecutionProvider_OpenVINO(OrtOpenVINOProviderOptions{});
 #else
@@ -431,7 +427,7 @@
         }
         auto pos = token.find("|");
         if (pos == std::string::npos || pos == 0 || pos == token.length()) {
-          ORT_THROW(R"(Use a '|' to separate the key and value for
+          ORT_THROW(R"(Use a '|' to separate the key and value for 
 the run-time option you are trying to use.\n)");
         }
 
@@ -440,32 +436,16 @@
 
         if (key == "runtime") {
           std::set<std::string> supported_runtime = {"CPU", "GPU_FP32", "GPU", "GPU_FLOAT16", "DSP", "AIP_FIXED_TF"};
-<<<<<<< HEAD
           if (supported_runtime.find(value) == supported_runtime.end()) {
             ORT_THROW(R"(Wrong configuration value for the key 'runtime'. 
-=======
-          if (supported_runtime.find(value) != supported_runtime.end()) {
-            snpe_option_keys.push_back("runtime");
-            values.push_back(value);
-          } else {
-            ORT_THROW(R"(Wrong configuration value for the key 'runtime'.
->>>>>>> 02457ec3
 select from 'CPU', 'GPU_FP32', 'GPU', 'GPU_FLOAT16', 'DSP', 'AIP_FIXED_TF'. \n)");
           }
         } else if (key == "priority") {
           // no validation
         } else if (key == "buffer_type") {
           std::set<std::string> supported_buffer_type = {"TF8", "TF16", "UINT8", "FLOAT", "ITENSOR"};
-<<<<<<< HEAD
           if (supported_buffer_type.find(value) == supported_buffer_type.end()) {
             ORT_THROW(R"(Wrong configuration value for the key 'buffer_type'. 
-=======
-          if (supported_buffer_type.find(value) != supported_buffer_type.end()) {
-            snpe_option_keys.push_back("buffer_type");
-            values.push_back(value);
-          } else {
-            ORT_THROW(R"(Wrong configuration value for the key 'buffer_type'.
->>>>>>> 02457ec3
 select from 'TF8', 'TF16', 'UINT8', 'FLOAT', 'ITENSOR'. \n)");
           }
         } else {
@@ -474,15 +454,8 @@
 
         snpe_options[key] = value;
       }
-<<<<<<< HEAD
 
       sf.AppendExecutionProvider("SNPE", snpe_options);
-=======
-      for (auto& it : values) {
-        snpe_option_values.push_back(it.c_str());
-      }
-      sf.AppendExecutionProvider_SNPE(snpe_option_keys.data(), snpe_option_values.data(), snpe_option_keys.size());
->>>>>>> 02457ec3
 #else
       fprintf(stderr, "SNPE is not supported in this build");
       return -1;

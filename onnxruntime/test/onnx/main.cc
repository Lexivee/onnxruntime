// Copyright (c) Microsoft Corporation. All rights reserved.
// Licensed under the MIT License.

#include <set>
#include <iostream>
#include <fstream>
#include <string>
#include <unordered_map>
#ifdef _WIN32
#include "getopt.h"
#else
#include <getopt.h>
#include <thread>
#endif
#include "TestResultStat.h"
#include "TestCase.h"
#include "testenv.h"
#include "providers.h"

#include <google/protobuf/stubs/common.h>
#include "core/platform/path_lib.h"
#include "core/session/onnxruntime_cxx_api.h"
#include "core/optimizer/graph_transformer_level.h"
#include "core/framework/session_options.h"
#include "core/session/onnxruntime_session_options_config_keys.h"
#include "nlohmann/json.hpp"

using namespace onnxruntime;

namespace {
void usage() {
  auto version_string = Ort::GetVersionString();
  printf(
      "onnx_test_runner [options...] <data_root>\n"
      "Options:\n"
      "\t-j [models]: Specifies the number of models to run simultaneously.\n"
      "\t-A : Disable memory arena\n"
      "\t-M : Disable memory pattern\n"
      "\t-c [runs]: Specifies the number of Session::Run() to invoke simultaneously for each model.\n"
      "\t-r [repeat]: Specifies the number of times to repeat\n"
      "\t-v: verbose\n"
      "\t-n [test_case_name]: Specifies a single test case to run.\n"
      "\t-e [EXECUTION_PROVIDER]: EXECUTION_PROVIDER could be 'cpu', 'cuda', 'dnnl', 'tensorrt', "
      "'openvino', 'rocm', 'migraphx', 'acl', 'armnn', 'xnnpack', 'nnapi', 'qnn', 'snpe' or 'coreml'. "
      "Default: 'cpu'.\n"
      "\t-p: Pause after launch, can attach debugger and continue\n"
      "\t-x: Use parallel executor, default (without -x): sequential executor.\n"
      "\t-d [device_id]: Specifies the device id for multi-device (e.g. GPU). The value should > 0\n"
      "\t-t: Specify custom relative tolerance values for output value comparison. default: 1e-5\n"
      "\t-a: Specify custom absolute tolerance values for output value comparison. default: 1e-5\n"
      "\t-i: Specify EP specific runtime options as key value pairs. Different runtime options available are: \n"
      "\t    [QNN only] [backend_path]: QNN backend path. e.g '/folderpath/libQnnHtp.so', '/folderpath/libQnnCpu.so'.\n"
      "\t    [QNN only] [qnn_context_cache_enable]: 1 to enable cache QNN context. Default to false.\n"
      "\t    [QNN only] [qnn_context_cache_path]: File path to the qnn context cache. Default to model_file.onnx.bin if not set.\n"
      "\t    [QNN only] [profiling_level]: QNN profiling level, options:  'basic', 'detailed', default 'off'.\n"
      "\t    [QNN only] [rpc_control_latency]: QNN rpc control latency. default to 10.\n"
      "\t    [QNN only] [htp_performance_mode]: QNN performance mode, options: 'burst', 'balanced', 'default', 'high_performance', \n"
      "\t    'high_power_saver', 'low_balanced', 'low_power_saver', 'power_saver', 'sustained_high_performance'. Default to 'default'. \n"
      "\t [Usage]: -e <provider_name> -i '<key1>|<value1> <key2>|<value2>' \n\n"
      "\t [Example] [For QNN EP] -e qnn -i \"profiling_level|detailed backend_path|/folderpath/libQnnCpu.so\" \n\n"
      "\t    [SNPE only] [runtime]: SNPE runtime, options: 'CPU', 'GPU', 'GPU_FLOAT16', 'DSP', 'AIP_FIXED_TF'. \n"
      "\t    [SNPE only] [priority]: execution priority, options: 'low', 'normal'. \n"
      "\t    [SNPE only] [buffer_type]: options: 'TF8', 'TF16', 'UINT8', 'FLOAT', 'ITENSOR'. default: ITENSOR'. \n"
      "\t    [SNPE only] [enable_init_cache]: enable SNPE init caching feature, set to 1 to enabled it. Disabled by default. \n"
      "\t [Usage]: -e <provider_name> -i '<key1>|<value1> <key2>|<value2>' \n\n"
      "\t [Example] [For SNPE EP] -e snpe -i \"runtime|CPU priority|low\" \n\n"
      "\t-o [optimization level]: Default is 99. Valid values are 0 (disable), 1 (basic), 2 (extended), 99 (all).\n"
      "\t\tPlease see onnxruntime_c_api.h (enum GraphOptimizationLevel) for the full list of all optimization levels. "
      "\n"
      "\t-h: help\n"
      "\n"
      "onnxruntime version: %s\n",
      version_string.c_str());
}

static TestTolerances LoadTestTolerances(bool enable_cuda, bool enable_openvino, bool useCustom, double atol, double rtol) {
  TestTolerances::Map absolute_overrides;
  TestTolerances::Map relative_overrides;
  if (useCustom) {
    return TestTolerances(atol, rtol, absolute_overrides, relative_overrides);
  }
  std::ifstream overrides_ifstream(ConcatPathComponent<ORTCHAR_T>(
      ORT_TSTR("testdata"), ORT_TSTR("onnx_backend_test_series_overrides.jsonc")));
  if (!overrides_ifstream.good()) {
    constexpr double absolute = 1e-3;
    // when cuda is enabled, set it to a larger value for resolving random MNIST test failure
    // when openvino is enabled, set it to a larger value for resolving MNIST accuracy mismatch
    const double relative = enable_cuda ? 0.017 : enable_openvino ? 0.009
                                                                  : 1e-3;
    return TestTolerances(absolute, relative, absolute_overrides, relative_overrides);
  }
  const auto overrides_json = nlohmann::json::parse(
      overrides_ifstream,
      /*cb=*/nullptr, /*allow_exceptions=*/true
// Comment support is added in 3.9.0 with breaking change to default behavior.
#if NLOHMANN_JSON_VERSION_MAJOR * 1000 + NLOHMANN_JSON_VERSION_MINOR >= 3009
      ,
      /*ignore_comments=*/true
#endif
  );
  overrides_json["atol_overrides"].get_to(absolute_overrides);
  overrides_json["rtol_overrides"].get_to(relative_overrides);
  return TestTolerances(
      overrides_json["atol_default"], overrides_json["rtol_default"], absolute_overrides, relative_overrides);
}

#ifdef _WIN32
int GetNumCpuCores() {
  SYSTEM_LOGICAL_PROCESSOR_INFORMATION buffer[256];
  DWORD returnLength = sizeof(buffer);
  if (GetLogicalProcessorInformation(buffer, &returnLength) == FALSE) {
    // try GetSystemInfo
    SYSTEM_INFO sysInfo;
    GetSystemInfo(&sysInfo);
    if (sysInfo.dwNumberOfProcessors <= 0) {
      ORT_THROW("Fatal error: 0 count processors from GetSystemInfo");
    }
    // This is the number of logical processors in the current group
    return sysInfo.dwNumberOfProcessors;
  }
  int processorCoreCount = 0;
  int count = (int)(returnLength / sizeof(SYSTEM_LOGICAL_PROCESSOR_INFORMATION));
  for (int i = 0; i != count; ++i) {
    if (buffer[i].Relationship == RelationProcessorCore) {
      ++processorCoreCount;
    }
  }
  if (!processorCoreCount) ORT_THROW("Fatal error: 0 count processors from GetLogicalProcessorInformation");
  return processorCoreCount;
}
#else
int GetNumCpuCores() { return static_cast<int>(std::thread::hardware_concurrency()); }
#endif
}  // namespace

#ifdef _WIN32
int real_main(int argc, wchar_t* argv[], Ort::Env& env) {
#else
int real_main(int argc, char* argv[], Ort::Env& env) {
#endif
  // if this var is not empty, only run the tests with name in this list
  std::vector<std::basic_string<PATH_CHAR_TYPE>> whitelisted_test_cases;
  int concurrent_session_runs = GetNumCpuCores();
  bool enable_cpu_mem_arena = true;
  ExecutionMode execution_mode = ExecutionMode::ORT_SEQUENTIAL;
  int repeat_count = 1;
  int p_models = GetNumCpuCores();
  bool enable_cuda = false;
  bool enable_dnnl = false;
  bool enable_openvino = false;
  bool enable_tensorrt = false;
  bool enable_mem_pattern = true;
  bool enable_qnn = false;
  bool enable_nnapi = false;
  bool enable_coreml = false;
  bool enable_snpe = false;
  bool enable_dml = false;
  bool enable_acl = false;
  bool enable_armnn = false;
  bool enable_rocm = false;
  bool enable_migraphx = false;
  bool enable_xnnpack = false;
  bool override_tolerance = false;
  double atol = 1e-5;
  double rtol = 1e-5;
  int device_id = 0;
  GraphOptimizationLevel graph_optimization_level = ORT_ENABLE_ALL;
  bool user_graph_optimization_level_set = false;
  bool set_denormal_as_zero = false;
  std::basic_string<ORTCHAR_T> ep_runtime_config_string;

  OrtLoggingLevel logging_level = ORT_LOGGING_LEVEL_ERROR;
  bool verbose_logging_required = false;

  bool pause = false;
  {
    int ch;
    while ((ch = getopt(argc, argv, ORT_TSTR("Ac:hj:Mn:r:e:t:a:xvo:d:i:pz"))) != -1) {
      switch (ch) {
        case 'A':
          enable_cpu_mem_arena = false;
          break;
        case 'v':
          verbose_logging_required = true;
          break;
        case 'c':
          concurrent_session_runs = static_cast<int>(OrtStrtol<PATH_CHAR_TYPE>(optarg, nullptr));
          if (concurrent_session_runs <= 0) {
            usage();
            return -1;
          }
          break;
        case 'j':
          p_models = static_cast<int>(OrtStrtol<PATH_CHAR_TYPE>(optarg, nullptr));
          if (p_models <= 0) {
            usage();
            return -1;
          }
          break;
        case 'r':
          repeat_count = static_cast<int>(OrtStrtol<PATH_CHAR_TYPE>(optarg, nullptr));
          if (repeat_count <= 0) {
            usage();
            return -1;
          }
          break;
        case 'M':
          enable_mem_pattern = false;
          break;
        case 'n':
          // run only some whitelisted tests
          // TODO: parse name str to an array
          whitelisted_test_cases.emplace_back(optarg);
          break;
        case 'e':
          if (!CompareCString(optarg, ORT_TSTR("cpu"))) {
            // do nothing
          } else if (!CompareCString(optarg, ORT_TSTR("cuda"))) {
            enable_cuda = true;
          } else if (!CompareCString(optarg, ORT_TSTR("dnnl"))) {
            enable_dnnl = true;
          } else if (!CompareCString(optarg, ORT_TSTR("openvino"))) {
            enable_openvino = true;
          } else if (!CompareCString(optarg, ORT_TSTR("tensorrt"))) {
            enable_tensorrt = true;
          } else if (!CompareCString(optarg, ORT_TSTR("qnn"))) {
            enable_qnn = true;
          } else if (!CompareCString(optarg, ORT_TSTR("nnapi"))) {
            enable_nnapi = true;
          } else if (!CompareCString(optarg, ORT_TSTR("coreml"))) {
            enable_coreml = true;
          } else if (!CompareCString(optarg, ORT_TSTR("snpe"))) {
            enable_snpe = true;
          } else if (!CompareCString(optarg, ORT_TSTR("dml"))) {
            enable_dml = true;
          } else if (!CompareCString(optarg, ORT_TSTR("acl"))) {
            enable_acl = true;
          } else if (!CompareCString(optarg, ORT_TSTR("armnn"))) {
            enable_armnn = true;
          } else if (!CompareCString(optarg, ORT_TSTR("rocm"))) {
            enable_rocm = true;
          } else if (!CompareCString(optarg, ORT_TSTR("migraphx"))) {
            enable_migraphx = true;
          } else if (!CompareCString(optarg, ORT_TSTR("xnnpack"))) {
            enable_xnnpack = true;
          } else {
            usage();
            return -1;
          }
          break;
        case 't':
          override_tolerance = true;
          rtol = OrtStrtod<PATH_CHAR_TYPE>(optarg, nullptr);
          break;
        case 'a':
          override_tolerance = true;
          atol = OrtStrtod<PATH_CHAR_TYPE>(optarg, nullptr);
          break;
        case 'x':
          execution_mode = ExecutionMode::ORT_PARALLEL;
          break;
        case 'p':
          pause = true;
          break;
        case 'o': {
          int tmp = static_cast<int>(OrtStrtol<PATH_CHAR_TYPE>(optarg, nullptr));
          switch (tmp) {
            case ORT_DISABLE_ALL:
              graph_optimization_level = ORT_DISABLE_ALL;
              break;
            case ORT_ENABLE_BASIC:
              graph_optimization_level = ORT_ENABLE_BASIC;
              break;
            case ORT_ENABLE_EXTENDED:
              graph_optimization_level = ORT_ENABLE_EXTENDED;
              break;
            case ORT_ENABLE_ALL:
              graph_optimization_level = ORT_ENABLE_ALL;
              break;
            default: {
              if (tmp > ORT_ENABLE_ALL) {  // relax constraint
                graph_optimization_level = ORT_ENABLE_ALL;
              } else {
                fprintf(stderr, "See usage for valid values of graph optimization level\n");
                usage();
                return -1;
              }
            }
          }
          user_graph_optimization_level_set = true;
          break;
        }
        case 'd':
          device_id = static_cast<int>(OrtStrtol<PATH_CHAR_TYPE>(optarg, nullptr));
          if (device_id < 0) {
            usage();
            return -1;
          }
          break;
        case 'i':
          ep_runtime_config_string = optarg;
          break;
        case 'z':
          set_denormal_as_zero = true;
          break;
        case '?':
        case 'h':
        default:
          usage();
          return -1;
      }
    }
  }

  // TODO: Support specifying all valid levels of logging
  // Currently the logging level is ORT_LOGGING_LEVEL_ERROR by default and
  // if the user adds -v, the logging level is ORT_LOGGING_LEVEL_VERBOSE
  if (verbose_logging_required) {
    logging_level = ORT_LOGGING_LEVEL_VERBOSE;
  }

  if (concurrent_session_runs > 1 && repeat_count > 1) {
    fprintf(stderr, "when you use '-r [repeat]', please set '-c' to 1\n");
    usage();
    return -1;
  }
  argc -= optind;
  argv += optind;
  if (argc < 1) {
    fprintf(stderr, "please specify a test data dir\n");
    usage();
    return -1;
  }

  if (pause) {
    printf("Enter to continue...\n");
    fflush(stdout);
    (void)getchar();
  }

  {
    bool failed = false;
    ORT_TRY {
      env = Ort::Env{logging_level, "Default"};
    }
    ORT_CATCH(const std::exception& ex) {
      ORT_HANDLE_EXCEPTION([&]() {
        fprintf(stderr, "Error creating environment: %s \n", ex.what());
        failed = true;
      });
    }

    if (failed)
      return -1;
  }

  std::vector<std::basic_string<PATH_CHAR_TYPE>> data_dirs;
  TestResultStat stat;

  for (int i = 0; i != argc; ++i) {
    data_dirs.emplace_back(argv[i]);
  }

  std::vector<std::unique_ptr<ITestCase>> owned_tests;
  {
    Ort::SessionOptions sf;

    if (enable_cpu_mem_arena)
      sf.EnableCpuMemArena();
    else
      sf.DisableCpuMemArena();
    if (enable_mem_pattern)
      sf.EnableMemPattern();
    else
      sf.DisableMemPattern();
    sf.SetExecutionMode(execution_mode);
    if (set_denormal_as_zero)
      sf.AddConfigEntry(kOrtSessionOptionsConfigSetDenormalAsZero, "1");

    if (enable_tensorrt) {
#ifdef USE_TENSORRT
      OrtCUDAProviderOptions cuda_options;
      cuda_options.device_id = device_id;
      cuda_options.do_copy_in_default_stream = true;
      // TODO: Support arena configuration for users of test runner
      Ort::ThrowOnError(OrtSessionOptionsAppendExecutionProvider_Tensorrt(sf, device_id));
      sf.AppendExecutionProvider_CUDA(cuda_options);
#else
      fprintf(stderr, "TensorRT is not supported in this build");
      return -1;
#endif
    }
    if (enable_openvino) {
#ifdef USE_OPENVINO
      // Setting default optimization level for OpenVINO can be overridden with -o option
      sf.SetGraphOptimizationLevel(ORT_DISABLE_ALL);
      sf.AppendExecutionProvider_OpenVINO(OrtOpenVINOProviderOptions{});
#else
      fprintf(stderr, "OpenVINO is not supported in this build");
      return -1;
#endif
    }
    if (enable_cuda) {
#ifdef USE_CUDA
      OrtCUDAProviderOptions cuda_options;
      cuda_options.do_copy_in_default_stream = true;
      // TODO: Support arena configuration for users of test runner
      sf.AppendExecutionProvider_CUDA(cuda_options);
#else
      fprintf(stderr, "CUDA is not supported in this build");
      return -1;
#endif
    }
    if (enable_dnnl) {
#ifdef USE_DNNL
      // Generate dnnl_options to optimize dnnl performance
      OrtDnnlProviderOptions dnnl_options;
      dnnl_options.use_arena = enable_cpu_mem_arena ? 1 : 0;
      dnnl_options.threadpool_args = nullptr;
#if defined(DNNL_ORT_THREAD)
      dnnl_options.threadpool_args = static_cast<void*>(TestEnv::GetDefaultThreadPool(Env::Default()));
#endif  // defined(DNNL_ORT_THREAD)
      sf.AppendExecutionProvider_Dnnl(dnnl_options);
#else
      fprintf(stderr, "DNNL is not supported in this build");
      return -1;
#endif
    }
    if (enable_qnn) {
#ifdef USE_QNN
#ifdef _MSC_VER
      std::string option_string = ToUTF8String(ep_runtime_config_string);
#else
      std::string option_string = ep_runtime_config_string;
#endif
      std::istringstream ss(option_string);
      std::string token;
      std::unordered_map<std::string, std::string> qnn_options;

      while (ss >> token) {
        if (token == "") {
          continue;
        }
        auto pos = token.find("|");
        if (pos == std::string::npos || pos == 0 || pos == token.length()) {
          ORT_THROW("Use a '|' to separate the key and value for the run-time option you are trying to use.");
        }

        std::string key(token.substr(0, pos));
        std::string value(token.substr(pos + 1));

        if (key == "backend_path") {
          if (value.empty()) {
            ORT_THROW("Please provide the QNN backend path.");
          }
        } else if (key == "qnn_context_cache_enable") {
          if (value != "1") {
            ORT_THROW("Set to 1 to enable qnn_context_cache_enable.");
          }
        } else if (key == "qnn_context_cache_path") {
          // no validation
        } else if (key == "profiling_level") {
          std::set<std::string> supported_profiling_level = {"off", "basic", "detailed"};
          if (supported_profiling_level.find(value) == supported_profiling_level.end()) {
            ORT_THROW("Supported profiling_level: off, basic, detailed");
          }
        } else if (key == "rpc_control_latency") {
          // no validation
        } else if (key == "htp_performance_mode") {
          std::set<std::string> supported_htp_perf_mode = {"burst", "balanced", "default", "high_performance",
                                                           "high_power_saver", "low_balanced", "low_power_saver",
                                                           "power_saver", "sustained_high_performance"};
          if (supported_htp_perf_mode.find(value) == supported_htp_perf_mode.end()) {
            std::ostringstream str_stream;
            std::copy(supported_htp_perf_mode.begin(), supported_htp_perf_mode.end(),
                      std::ostream_iterator<std::string>(str_stream, ","));
            std::string str = str_stream.str();
            ORT_THROW("Wrong value for htp_performance_mode. select from: " + str);
          }
        } else {
          ORT_THROW(R"(Wrong key type entered. Choose from options: ['backend_path', 'qnn_context_cache_enable', 
'qnn_context_cache_path', 'profiling_level', 'rpc_control_latency', 'htp_performance_mode'])");
        }

        qnn_options[key] = value;
      }
      sf.AppendExecutionProvider("QNN", qnn_options);
#else
      fprintf(stderr, "QNN is not supported in this build");
      return -1;
#endif
    }
    if (enable_nnapi) {
#ifdef USE_NNAPI
      Ort::ThrowOnError(OrtSessionOptionsAppendExecutionProvider_Nnapi(sf, 0));
#else
      fprintf(stderr, "NNAPI is not supported in this build");
      return -1;
#endif
    }
    if (enable_coreml) {
#ifdef USE_COREML
      Ort::ThrowOnError(OrtSessionOptionsAppendExecutionProvider_CoreML(sf, 0));
#else
      fprintf(stderr, "CoreML is not supported in this build");
      return -1;
#endif
    }
    if (enable_snpe) {
#ifdef USE_SNPE
#ifdef _MSC_VER
      std::string option_string = ToUTF8String(ep_runtime_config_string);
#else
      std::string option_string = ep_runtime_config_string;
#endif
      std::istringstream ss(option_string);
      std::string token;
      std::unordered_map<std::string, std::string> snpe_options;

      while (ss >> token) {
        if (token == "") {
          continue;
        }
        auto pos = token.find("|");
        if (pos == std::string::npos || pos == 0 || pos == token.length()) {
          ORT_THROW(R"(Use a '|' to separate the key and value for
the run-time option you are trying to use.\n)");
        }

        std::string key(token.substr(0, pos));
        std::string value(token.substr(pos + 1));

        if (key == "runtime") {
          std::set<std::string> supported_runtime = {"CPU", "GPU_FP32", "GPU", "GPU_FLOAT16", "DSP", "AIP_FIXED_TF"};
          if (supported_runtime.find(value) == supported_runtime.end()) {
            ORT_THROW(R"(Wrong configuration value for the key 'runtime'.
select from 'CPU', 'GPU_FP32', 'GPU', 'GPU_FLOAT16', 'DSP', 'AIP_FIXED_TF'. \n)");
          }
        } else if (key == "priority") {
          // no validation
        } else if (key == "buffer_type") {
          std::set<std::string> supported_buffer_type = {"TF8", "TF16", "UINT8", "FLOAT", "ITENSOR"};
          if (supported_buffer_type.find(value) == supported_buffer_type.end()) {
            ORT_THROW(R"(Wrong configuration value for the key 'buffer_type'.
select from 'TF8', 'TF16', 'UINT8', 'FLOAT', 'ITENSOR'. \n)");
          }
        } else if (key == "enable_init_cache") {
          if (value != "1") {
            ORT_THROW("Set to 1 to enable_init_cache.");
          }
        } else {
          ORT_THROW("Wrong key type entered. Choose from options: ['runtime', 'priority', 'buffer_type', 'enable_init_cache'] \n");
        }

        snpe_options[key] = value;
      }

      sf.AppendExecutionProvider("SNPE", snpe_options);
#else
      fprintf(stderr, "SNPE is not supported in this build");
      return -1;
#endif
    }
    if (enable_dml) {
#ifdef USE_DML
      fprintf(stderr, "Disabling mem pattern and forcing single-threaded execution since DML is used");
      sf.DisableMemPattern();
      sf.SetExecutionMode(ExecutionMode::ORT_SEQUENTIAL);
      p_models = 1;
      concurrent_session_runs = 1;
      Ort::ThrowOnError(OrtSessionOptionsAppendExecutionProvider_DML(sf, device_id));
#else
      fprintf(stderr, "DML is not supported in this build");
      return -1;
#endif
    }
    if (enable_acl) {
#ifdef USE_ACL
      Ort::ThrowOnError(OrtSessionOptionsAppendExecutionProvider_ACL(sf, enable_cpu_mem_arena ? 1 : 0));
#else
      fprintf(stderr, "ACL is not supported in this build");
      return -1;
#endif
    }
    if (enable_armnn) {
#ifdef USE_ARMNN
      Ort::ThrowOnError(OrtSessionOptionsAppendExecutionProvider_ArmNN(sf, enable_cpu_mem_arena ? 1 : 0));
#else
      fprintf(stderr, "ArmNN is not supported in this build\n");
      return -1;
#endif
    }
    if (enable_rocm) {
#ifdef USE_ROCM
      OrtROCMProviderOptions rocm_options;
      rocm_options.do_copy_in_default_stream = true;
      // TODO: Support arena configuration for users of test runner
      sf.AppendExecutionProvider_ROCM(rocm_options);
#else
      fprintf(stderr, "ROCM is not supported in this build");
      return -1;
#endif
    }
    if (enable_migraphx) {
#ifdef USE_MIGRAPHX
      Ort::ThrowOnError(OrtSessionOptionsAppendExecutionProvider_MIGraphX(sf, device_id));
#else
      fprintf(stderr, "MIGRAPHX is not supported in this build");
      return -1;
#endif
    }

    if (enable_xnnpack) {
#ifdef USE_XNNPACK
      sf.AppendExecutionProvider("XNNPACK", {});
#else
      fprintf(stderr, "XNNPACK is not supported in this build");
      return -1;
#endif
    }

    if (user_graph_optimization_level_set) {
      sf.SetGraphOptimizationLevel(graph_optimization_level);
    }

    // TODO: Get these from onnx_backend_test_series_filters.jsonc.
    // Permanently exclude following tests because ORT support only opset staring from 7,
    // Please make no more changes to the list
    static const ORTCHAR_T* immutable_broken_tests[] =
        {
            ORT_TSTR("AvgPool1d"),
            ORT_TSTR("AvgPool1d_stride"),
            ORT_TSTR("AvgPool2d"),
            ORT_TSTR("AvgPool2d_stride"),
            ORT_TSTR("AvgPool3d"),
            ORT_TSTR("AvgPool3d_stride"),
            ORT_TSTR("AvgPool3d_stride1_pad0_gpu_input"),
            ORT_TSTR("BatchNorm1d_3d_input_eval"),
            ORT_TSTR("BatchNorm2d_eval"),
            ORT_TSTR("BatchNorm2d_momentum_eval"),
            ORT_TSTR("BatchNorm3d_eval"),
            ORT_TSTR("BatchNorm3d_momentum_eval"),
            ORT_TSTR("GLU"),
            ORT_TSTR("GLU_dim"),
            ORT_TSTR("Linear"),
            ORT_TSTR("PReLU_1d"),
            ORT_TSTR("PReLU_1d_multiparam"),
            ORT_TSTR("PReLU_2d"),
            ORT_TSTR("PReLU_2d_multiparam"),
            ORT_TSTR("PReLU_3d"),
            ORT_TSTR("PReLU_3d_multiparam"),
            ORT_TSTR("PoissonNLLLLoss_no_reduce"),
            ORT_TSTR("Softsign"),
            ORT_TSTR("operator_add_broadcast"),
            ORT_TSTR("operator_add_size1_broadcast"),
            ORT_TSTR("operator_add_size1_right_broadcast"),
            ORT_TSTR("operator_add_size1_singleton_broadcast"),
            ORT_TSTR("operator_addconstant"),
            ORT_TSTR("operator_addmm"),
            ORT_TSTR("operator_basic"),
            ORT_TSTR("operator_mm"),
            ORT_TSTR("operator_non_float_params"),
            ORT_TSTR("operator_params"),
            ORT_TSTR("operator_pow"),
            ORT_TSTR("bernoulli"),
            ORT_TSTR("bernoulli_double"),
            ORT_TSTR("bernoulli_seed")};

<<<<<<< HEAD
=======
#if defined(ENABLE_ONNX_FLOAT8_TESTS)

>>>>>>> 3f61423e
    // float 8 types are not supported by any language.
    static const ORTCHAR_T* float8_tests[] = {
        ORT_TSTR("cast_FLOAT16_to_FLOAT8E4M3FN"),
        ORT_TSTR("cast_FLOAT16_to_FLOAT8E4M3FNUZ"),
        ORT_TSTR("cast_FLOAT16_to_FLOAT8E5M2"),
        ORT_TSTR("cast_FLOAT16_to_FLOAT8E5M2FNUZ"),
        ORT_TSTR("cast_FLOAT8E4M3FNUZ_to_FLOAT"),
        ORT_TSTR("cast_FLOAT8E4M3FNUZ_to_FLOAT16"),
        ORT_TSTR("cast_FLOAT8E4M3FN_to_FLOAT"),
        ORT_TSTR("cast_FLOAT8E4M3FN_to_FLOAT16"),
        ORT_TSTR("cast_FLOAT8E5M2FNUZ_to_FLOAT"),
        ORT_TSTR("cast_FLOAT8E5M2FNUZ_to_FLOAT16"),
        ORT_TSTR("cast_FLOAT8E5M2_to_FLOAT"),
        ORT_TSTR("cast_FLOAT8E5M2_to_FLOAT16"),
        ORT_TSTR("cast_FLOAT_to_FLOAT8E4M3FN"),
        ORT_TSTR("cast_FLOAT_to_FLOAT8E4M3FNUZ"),
        ORT_TSTR("cast_FLOAT_to_FLOAT8E5M2"),
        ORT_TSTR("cast_FLOAT_to_FLOAT8E5M2FNUZ"),
        ORT_TSTR("cast_no_saturate_FLOAT16_to_FLOAT8E4M3FN"),
        ORT_TSTR("cast_no_saturate_FLOAT16_to_FLOAT8E4M3FNUZ"),
        ORT_TSTR("cast_no_saturate_FLOAT16_to_FLOAT8E5M2"),
        ORT_TSTR("cast_no_saturate_FLOAT16_to_FLOAT8E5M2FNUZ"),
        ORT_TSTR("cast_no_saturate_FLOAT_to_FLOAT8E4M3FN"),
        ORT_TSTR("cast_no_saturate_FLOAT_to_FLOAT8E4M3FNUZ"),
        ORT_TSTR("cast_no_saturate_FLOAT_to_FLOAT8E5M2"),
        ORT_TSTR("cast_no_saturate_FLOAT_to_FLOAT8E5M2FNUZ"),
        ORT_TSTR("castlike_FLOAT8E4M3FNUZ_to_FLOAT"),
        ORT_TSTR("castlike_FLOAT8E4M3FNUZ_to_FLOAT_expanded"),
        ORT_TSTR("castlike_FLOAT8E4M3FN_to_FLOAT"),
        ORT_TSTR("castlike_FLOAT8E4M3FN_to_FLOAT_expanded"),
        ORT_TSTR("castlike_FLOAT8E5M2FNUZ_to_FLOAT"),
        ORT_TSTR("castlike_FLOAT8E5M2FNUZ_to_FLOAT_expanded"),
        ORT_TSTR("castlike_FLOAT8E5M2_to_FLOAT"),
        ORT_TSTR("castlike_FLOAT8E5M2_to_FLOAT_expanded"),
        ORT_TSTR("castlike_FLOAT_to_BFLOAT16"),
        ORT_TSTR("castlike_FLOAT_to_BFLOAT16_expanded"),
        ORT_TSTR("castlike_FLOAT_to_FLOAT8E4M3FN"),
        ORT_TSTR("castlike_FLOAT_to_FLOAT8E4M3FNUZ"),
        ORT_TSTR("castlike_FLOAT_to_FLOAT8E4M3FNUZ_expanded"),
        ORT_TSTR("castlike_FLOAT_to_FLOAT8E4M3FN_expanded"),
        ORT_TSTR("castlike_FLOAT_to_FLOAT8E5M2"),
        ORT_TSTR("castlike_FLOAT_to_FLOAT8E5M2FNUZ"),
        ORT_TSTR("castlike_FLOAT_to_FLOAT8E5M2FNUZ_expanded"),
        ORT_TSTR("castlike_FLOAT_to_FLOAT8E5M2_expanded"),
        ORT_TSTR("dequantizelinear_e4m3fn"),
        ORT_TSTR("dequantizelinear_e5m2"),
        ORT_TSTR("quantizelinear_e4m3fn"),
        ORT_TSTR("quantizelinear_e5m2")};

<<<<<<< HEAD
=======
#endif

>>>>>>> 3f61423e
    static const ORTCHAR_T* cuda_flaky_tests[] = {
        ORT_TSTR("fp16_inception_v1"),
        ORT_TSTR("fp16_shufflenet"), ORT_TSTR("fp16_tiny_yolov2")};
    static const ORTCHAR_T* dml_disabled_tests[] = {ORT_TSTR("mlperf_ssd_resnet34_1200"), ORT_TSTR("mlperf_ssd_mobilenet_300"), ORT_TSTR("mask_rcnn"), ORT_TSTR("faster_rcnn"), ORT_TSTR("tf_pnasnet_large"), ORT_TSTR("zfnet512"), ORT_TSTR("keras2coreml_Dense_ImageNet")};
    static const ORTCHAR_T* dnnl_disabled_tests[] = {ORT_TSTR("test_densenet121"), ORT_TSTR("test_resnet18v2"), ORT_TSTR("test_resnet34v2"), ORT_TSTR("test_resnet50v2"), ORT_TSTR("test_resnet101v2"),
                                                     ORT_TSTR("test_resnet101v2"), ORT_TSTR("test_vgg19"), ORT_TSTR("tf_inception_resnet_v2"), ORT_TSTR("tf_inception_v1"), ORT_TSTR("tf_inception_v3"), ORT_TSTR("tf_inception_v4"), ORT_TSTR("tf_mobilenet_v1_1.0_224"),
                                                     ORT_TSTR("tf_mobilenet_v2_1.0_224"), ORT_TSTR("tf_mobilenet_v2_1.4_224"), ORT_TSTR("tf_nasnet_large"), ORT_TSTR("tf_pnasnet_large"), ORT_TSTR("tf_resnet_v1_50"), ORT_TSTR("tf_resnet_v1_101"), ORT_TSTR("tf_resnet_v1_101"),
                                                     ORT_TSTR("tf_resnet_v2_101"), ORT_TSTR("tf_resnet_v2_152"), ORT_TSTR("batchnorm_example_training_mode"), ORT_TSTR("batchnorm_epsilon_training_mode")};
    static const ORTCHAR_T* qnn_disabled_tests[] = {
        ORT_TSTR("basic_conv_without_padding"),
        ORT_TSTR("basic_conv_with_padding"),
        ORT_TSTR("convtranspose"),
        ORT_TSTR("convtranspose_autopad_same"),
        ORT_TSTR("convtranspose_dilations"),
        ORT_TSTR("convtranspose_kernel_shape"),
        ORT_TSTR("convtranspose_output_shape"),
        ORT_TSTR("convtranspose_pad"),
        ORT_TSTR("convtranspose_pads"),
        ORT_TSTR("convtranspose_with_kernel"),
        ORT_TSTR("conv_with_autopad_same"),
        ORT_TSTR("conv_with_strides_and_asymmetric_padding"),
        ORT_TSTR("conv_with_strides_no_padding"),
        ORT_TSTR("conv_with_strides_padding"),
        ORT_TSTR("nllloss_NCd1d2d3_none_no_weight_negative_ii"),
        ORT_TSTR("nllloss_NCd1d2d3_none_no_weight_negative_ii_expanded"),
        ORT_TSTR("sce_NCd1d2d3_none_no_weight_negative_ii"),
        ORT_TSTR("sce_NCd1d2d3_none_no_weight_negative_ii_expanded"),
        ORT_TSTR("sce_NCd1d2d3_none_no_weight_negative_ii_log_prob"),
        ORT_TSTR("sce_NCd1d2d3_none_no_weight_negative_ii_log_prob_expanded"),
        ORT_TSTR("gather_negative_indices"),
        ORT_TSTR("nllloss_NCd1d2_with_weight_reduction_sum"),
        ORT_TSTR("nllloss_NCd1d2_with_weight_reduction_sum_ii_expanded"),
        ORT_TSTR("nllloss_NCd1d2_with_weight"),
        ORT_TSTR("nllloss_NCd1d2_with_weight_expanded"),
        ORT_TSTR("nllloss_NCd1d2_with_weight_reduction_sum_expanded"),
        ORT_TSTR("nllloss_NCd1d2_with_weight_reduction_sum_ii"),
        ORT_TSTR("nllloss_NCd1_weight_ii_expanded"),
        ORT_TSTR("nllloss_NCd1_ii_expanded"),
        ORT_TSTR("nllloss_NCd1d2_no_weight_reduction_mean_ii_expanded"),
        ORT_TSTR("sce_none_weights"),
        ORT_TSTR("sce_none_weights_log_prob"),
        ORT_TSTR("sce_NCd1d2d3_sum_weight_high_ii_log_prob"),
        ORT_TSTR("sce_NCd1d2d3_sum_weight_high_ii_log_prob_expanded"),
        ORT_TSTR("sce_NCd1d2d3_sum_weight_high_ii"),
        ORT_TSTR("sce_NCd1d2d3_sum_weight_high_ii_expanded"),
        ORT_TSTR("sce_none_weights_log_prob_expanded"),
        ORT_TSTR("sce_none_weights_expanded")};

    std::unordered_set<std::basic_string<ORTCHAR_T>> all_disabled_tests(std::begin(immutable_broken_tests), std::end(immutable_broken_tests));
#if defined(ENABLE_ONNX_FLOAT8_TESTS)
    all_disabled_tests.insert(std::begin(float8_tests), std::end(float8_tests));
#endif

    if (enable_cuda) {
      all_disabled_tests.insert(std::begin(cuda_flaky_tests), std::end(cuda_flaky_tests));
    }
    if (enable_dml) {
      all_disabled_tests.insert(std::begin(dml_disabled_tests), std::end(dml_disabled_tests));
    }
    if (enable_dnnl) {
      // these models run but disabled tests to keep memory utilization low
      // This will be removed after LRU implementation
      all_disabled_tests.insert(std::begin(dnnl_disabled_tests), std::end(dnnl_disabled_tests));
      all_disabled_tests.insert(std::begin(float8_tests), std::end(float8_tests));
    }
    if (enable_qnn) {
      all_disabled_tests.insert(std::begin(qnn_disabled_tests), std::end(qnn_disabled_tests));
      all_disabled_tests.insert(std::begin(float8_tests), std::end(float8_tests));
    }
#if !defined(__amd64__) && !defined(_M_AMD64)
    // out of memory
    static const ORTCHAR_T* x86_disabled_tests[] = {ORT_TSTR("mlperf_ssd_resnet34_1200"), ORT_TSTR("mask_rcnn_keras"), ORT_TSTR("mask_rcnn"), ORT_TSTR("faster_rcnn"), ORT_TSTR("vgg19"), ORT_TSTR("coreml_VGG16_ImageNet")};
    all_disabled_tests.insert(std::begin(x86_disabled_tests), std::end(x86_disabled_tests));
#endif

    std::vector<ITestCase*> tests;
    LoadTests(data_dirs, whitelisted_test_cases,
              LoadTestTolerances(enable_cuda, enable_openvino, override_tolerance, atol, rtol),
              all_disabled_tests,
              [&owned_tests, &tests](std::unique_ptr<ITestCase> l) {
                tests.push_back(l.get());
                owned_tests.push_back(std::move(l));
              });

    auto tp = TestEnv::CreateThreadPool(Env::Default());
    TestEnv test_env(env, sf, tp.get(), std::move(tests), stat);
    Status st = test_env.Run(p_models, concurrent_session_runs, repeat_count);
    if (!st.IsOK()) {
      fprintf(stderr, "%s\n", st.ErrorMessage().c_str());
      return -1;
    }
    std::string res = stat.ToString();
    fwrite(res.c_str(), 1, res.size(), stdout);
  }

  struct BrokenTest {
    std::string test_name_;
    std::string reason_;
    std::set<std::string> broken_versions_ = {};  // apply to all versions if empty
    BrokenTest(std::string name, std::string reason) : test_name_(std::move(name)), reason_(std::move(reason)) {}
    BrokenTest(std::string name, std::string reason, const std::initializer_list<std::string>& versions) : test_name_(std::move(name)), reason_(std::move(reason)), broken_versions_(versions) {}
    bool operator<(const struct BrokenTest& test) const {
      return strcmp(test_name_.c_str(), test.test_name_.c_str()) < 0;
    }
  };

  std::set<BrokenTest> broken_tests = {
    {"BERT_Squad", "test data bug"},
    {"constantofshape_float_ones", "test data bug", {"onnx141", "onnx150"}},
    {"constantofshape_int_zeros", "test data bug", {"onnx141", "onnx150"}},
    {"convtranspose_autopad_same", "Test data has been corrected in ONNX 1.10.", {"onnx180", "onnx181", "onnx190"}},
    {"cast_STRING_to_FLOAT", "Linux CI has old ONNX python package with bad test data", {"onnx141"}},
    // Numpy float to string has unexpected rounding for some results given numpy default precision is meant to be 8.
    // "e.g. 0.296140194 -> '0.2961402' not '0.29614019'. ORT produces the latter with precision set to 8,
    // which doesn't match the expected output that was generated with numpy.
    {"cast_FLOAT_to_STRING", "Numpy float to string has unexpected rounding for some results."},
    {"cntk_simple_seg", "Bad onnx test output caused by wrong SAME_UPPER/SAME_LOWER for ConvTranspose", {}},
    {"tf_nasnet_large", "disable temporarily"},
    {"tf_nasnet_mobile", "disable temporarily"},
    {"tf_pnasnet_large", "disable temporarily"},
    {"shrink", "test case is wrong", {"onnx141"}},
    {"maxpool_with_argmax_2d_precomputed_strides", "ShapeInferenceError"},
    {"tf_inception_v2", "result mismatch"},
    {"tf_resnet_v1_50", "result mismatch when Conv BN Fusion is applied"},
    {"tf_resnet_v1_101", "result mismatch when Conv BN Fusion is applied"},
    {"tf_resnet_v1_152", "result mismatch when Conv BN Fusion is applied"},
    {"mxnet_arcface", "Model is an invalid ONNX model"},
    {"unique_not_sorted_without_axis", "Expected data for 'Y' is incorrect and in sorted order."},
    {"cumsum_1d_reverse_exclusive", "only failing linux GPU CI. Likely build error."},
    {"resize_downsample_scales_cubic_align_corners", "results mismatch with onnx tests"},
    {"resize_downsample_scales_linear_align_corners", "results mismatch with onnx tests"},
    {"resize_tf_crop_and_resize", "Bad onnx test output. Needs test fix."},
    {"resize_upsample_sizes_nearest_ceil_half_pixel", "Bad onnx test output. Needs test fix."},
    {"resize_upsample_sizes_nearest_floor_align_corners", "Bad onnx test output. Needs test fix."},
    {"resize_upsample_sizes_nearest_round_prefer_ceil_asymmetric", "Bad onnx test output. Needs test fix."},
    {"bitshift_right_uint16", "BitShift(11) uint16 support not enabled currently"},
    {"bitshift_left_uint16", "BitShift(11) uint16 support not enabled currently"},
    {"maxunpool_export_with_output_shape", "Invalid output in ONNX test. See https://github.com/onnx/onnx/issues/2398"},
    {"training_dropout", "result differs", {}},                       // Temporary, subsequent PR will remove this.
    {"training_dropout_default", "result differs", {}},               // Temporary, subsequent PR will remove this.
    {"training_dropout_default_mask", "result differs", {}},          // Temporary, subsequent PR will remove this.
    {"training_dropout_mask", "result differs", {}},                  // Temporary, subsequent PR will remove this.
    {"adagrad", "not a registered function/op", {}},                  // Op not registered.
    {"adagrad_multiple", "not a registered function/op", {}},         // Op not registered.
    {"adam", "not a registered function/op", {}},                     // Op not registered.
    {"adam_multiple", "not a registered function/op", {}},            // Op not registered.
    {"gradient_of_add", "not a registered function/op", {}},          // Op not registered.
    {"gradient_of_add_and_mul", "not a registered function/op", {}},  // Op not registered.
    {"momentum", "not a registered function/op", {}},                 // Op not registered.
    {"momentum_multiple", "not a registered function/op", {}},        // Op not registered.
    {"nesterov_momentum", "not a registered function/op", {}},        // Op not registered.
    {"sequence_insert_at_back", "onnx currently not supporting loading segment", {}},
    {"sequence_insert_at_front", "onnx currently not supporting loading segment", {}},
    {"loop13_seq", "ORT api does not currently support creating empty sequences (needed for this test)", {}},
    {"cast_FLOAT_to_BFLOAT16", "onnx generate bfloat tensor as uint16 type", {}},
    {"cast_BFLOAT16_to_FLOAT", "onnx generate bfloat tensor as uint16 type", {}},
    {"castlike_FLOAT_to_BFLOAT16", "Depends on cast.", {}},
    {"castlike_BFLOAT16_to_FLOAT", "Depends on cast", {}},
    {"castlike_FLOAT_to_BFLOAT16_expanded", "Depends on cast.", {}},
    {"castlike_BFLOAT16_to_FLOAT_expanded", "Depends on cast", {}},
    {"castlike_FLOAT_to_STRING", "Numpy float to string has unexpected rounding for some results.", {}},
    {"castlike_FLOAT_to_STRING_expanded", "Numpy float to string has unexpected rounding for some results.", {}},
    {"bernoulli", "By design. Test data is for informational purpose because the generator is non deterministic."},
    {"bernoulli_double", "By design. Test data is for informational purpose because the generator is non deterministic."},
    {"bernoulli_double_expanded", "By design. Test data is for informational purpose because the generator is non deterministic."},
    {"bernoulli_seed", "By design. Test data is for informational purpose because the generator is non deterministic."},
    {"bernoulli_seed_expanded", "By design. Test data is for informational purpose because the generator is non deterministic."},
    {"bernoulli_expanded", "By design. Test data is for informational purpose because the generator is non deterministic."},
    {"test_roialign_aligned_true", "Opset 16 not supported yet."},
    {"test_roialign_aligned_false", "Opset 16 not supported yet."},
    {"test_roialign_mode_max", "Onnx roialign mode expected output is incorrect."},
    {"test_scatternd_add", "Opset 16 not supported yet."},
    {"test_scatternd_multiply", "Opset 16 not supported yet."},
    {"test_scatter_elements_with_duplicate_indices", "Opset 16 not supported yet."},
    {"col2im_pads", "onnx 18 test data error."},

#if defined(DISABLE_OPTIONAL_TYPE)
    {"test_optional_get_element", "Optional type not supported in this build flavor."},
    {"test_optional_get_element_sequence", "Optional type not supported in this build flavor."},
    {"test_optional_has_element", "Optional type not supported in this build flavor."},
    {"test_optional_has_element_empty", "Optional type not supported in this build flavor."},
    {"test_if_opt", "Optional type not supported in this build flavor."},
    {"test_loop16_seq_none", "Optional type not supported in this build flavor."},
    {"test_identity_opt", "Optional type not supported in this build flavor."},
#endif

  };

#ifdef DISABLE_ML_OPS
  auto starts_with = [](const std::string& find_in, const std::string& find_what) {
    return find_in.compare(0, find_what.size(), find_what) == 0;
  };
  for (const auto& test_ptr : owned_tests) {
    const std::string& test_name = test_ptr->GetTestCaseName();
    if (starts_with(test_name, "XGBoost_") ||
        starts_with(test_name, "coreml_") ||
        starts_with(test_name, "scikit_") ||
        starts_with(test_name, "libsvm_")) {
      broken_tests.insert({test_name, "Traditional ML ops are disabled in this build."});
    }
  }
#endif

  if (enable_openvino) {
    broken_tests.insert({"operator_permute2", "Disabled temporariliy"});
    broken_tests.insert({"operator_repeat", "Disabled temporariliy"});
    broken_tests.insert({"operator_repeat_dim_overflow", "Disabled temporariliy"});
    broken_tests.insert({"mlperf_ssd_resnet34_1200", "Disabled temporariliy"});
    broken_tests.insert({"candy", "Results mismatch: 1 of 150528"});
    broken_tests.insert({"negative_log_likelihood_loss_input_shape_is_NCd1d2d3d4d5_mean_weight", "OpenVino does not support 5D+ tensors"});
    broken_tests.insert({"negative_log_likelihood_loss_input_shape_is_NCd1d2d3d4d5_mean_weight_expanded", "OpenVino does not support 5D+ tensors"});
    broken_tests.insert({"negative_log_likelihood_loss_input_shape_is_NCd1d2d3d4d5_none_no_weight", "OpenVino does not support 5D+ tensors"});
    broken_tests.insert({"negative_log_likelihood_loss_input_shape_is_NCd1d2d3d4d5_none_no_weight_expanded", "OpenVino does not support 5D+ tensors"});
    broken_tests.insert({"softmax_cross_entropy_input_shape_is_NCd1d2d3d4d5_mean_weight", "OpenVino does not support 5D+ tensors"});
    broken_tests.insert({"softmax_cross_entropy_input_shape_is_NCd1d2d3d4d5_mean_weight_expanded", "OpenVino does not support 5D+ tensors"});
    broken_tests.insert({"softmax_cross_entropy_input_shape_is_NCd1d2d3d4d5_mean_weight_log_prob", "OpenVino does not support 5D+ tensors"});
    broken_tests.insert({"softmax_cross_entropy_input_shape_is_NCd1d2d3d4d5_mean_weight_log_prob_expanded", "OpenVino does not support 5D+ tensors"});
    broken_tests.insert({"softmax_cross_entropy_input_shape_is_NCd1d2d3d4d5_none_no_weight", "OpenVino does not support 5D+ tensors"});
    broken_tests.insert({"softmax_cross_entropy_input_shape_is_NCd1d2d3d4d5_none_no_weight_expanded", "OpenVino does not support 5D+ tensors"});
    broken_tests.insert({"softmax_cross_entropy_input_shape_is_NCd1d2d3d4d5_none_no_weight_log_prob", "OpenVino does not support 5D+ tensors"});
    broken_tests.insert({"softmax_cross_entropy_input_shape_is_NCd1d2d3d4d5_none_no_weight_log_prob_expanded", "OpenVino does not support 5D+ tensors"});
  }

  if (enable_dnnl) {
    broken_tests.insert({"tf_mobilenet_v2_1.0_224", "result mismatch"});
    broken_tests.insert({"tf_mobilenet_v2_1.4_224", "result mismatch"});
    broken_tests.insert({"tf_mobilenet_v1_1.0_224", "result mismatch"});
    broken_tests.insert({"mobilenetv2-1.0", "result mismatch"});
    broken_tests.insert({"candy", "result mismatch"});
    broken_tests.insert({"range_float_type_positive_delta_expanded", "get unknown exception from DNNL EP"});
    broken_tests.insert({"range_int32_type_negative_delta_expanded", "get unknown exception from DNNL EP"});
    broken_tests.insert({"averagepool_2d_ceil", "maxpool ceiling not supported"});
    broken_tests.insert({"maxpool_2d_ceil", "maxpool ceiling not supported"});
    broken_tests.insert({"maxpool_2d_dilations", "maxpool dilations not supported"});
    broken_tests.insert({"mlperf_ssd_resnet34_1200", "test pass on dev box but fails on CI build"});
    broken_tests.insert({"convtranspose_1d", "1d convtranspose not supported yet"});
    broken_tests.insert({"convtranspose_3d", "3d convtranspose not supported yet"});
    broken_tests.insert({"maxpool_2d_uint8", "Does not work on DNNL, NNAPI"});
  }

  if (enable_nnapi) {
    broken_tests.insert({"scan9_sum", "Error with the extra graph"});
    broken_tests.insert({"scan_sum", "Error with the extra graph"});
    broken_tests.insert({"mvn_expanded", "Failed to find kernel for MemcpyFromHost(1) (node Memcpy_1)"});
    broken_tests.insert({"dynamicquantizelinear_expanded", "Temporarily disabled pending investigation"});
    broken_tests.insert({"dynamicquantizelinear_max_adjusted_expanded", "Temporarily disabled pending investigation"});
    broken_tests.insert({"dynamicquantizelinear_min_adjusted_expanded", "Temporarily disabled pending investigation"});
    broken_tests.insert({"gemm_transposeB", "Temporarily disabled pending investigation"});
    broken_tests.insert({"range_float_type_positive_delta_expanded", "Temporarily disabled pending investigation"});
    broken_tests.insert({"range_int32_type_negative_delta_expanded", "Temporarily disabled pending investigation"});
    broken_tests.insert({"convtranspose_1d", "1d convtranspose not supported yet"});
    broken_tests.insert({"convtranspose_3d", "3d convtranspose not supported yet"});
    broken_tests.insert({"maxpool_2d_uint8", "result mismatch"});
    broken_tests.insert({"negative_log_likelihood_loss_input_shape_is_NC_expanded", "shape mismatch"});
    broken_tests.insert({"negative_log_likelihood_loss_input_shape_is_NCd1d2_expanded", "shape mismatch"});
    broken_tests.insert({"negative_log_likelihood_loss_input_shape_is_NCd1d2_reduction_mean_expanded", "shape mismatch"});
    broken_tests.insert({"negative_log_likelihood_loss_input_shape_is_NCd1d2_reduction_sum_expanded", "shape mismatch"});
    broken_tests.insert({"negative_log_likelihood_loss_input_shape_is_NCd1d2_with_weight_expanded", "shape mismatch"});
    broken_tests.insert({"negative_log_likelihood_loss_input_shape_is_NCd1d2_with_weight_reduction_mean_expanded", "shape mismatch"});
    broken_tests.insert({"negative_log_likelihood_loss_input_shape_is_NCd1d2_with_weight_reduction_sum_expanded", "shape mismatch"});
    // Disable based on George Wu's recommendation.
    broken_tests.insert({"negative_log_likelihood_loss_input_shape_is_NCd1d2_with_weight_reduction_sum_ignore_index_expanded", "shape mismatch"});
    broken_tests.insert({"negative_log_likelihood_loss_iinput_shape_is_NCd1_weight_ignore_index", "Shape mismatch"});
    broken_tests.insert({"negative_log_likelihood_loss_iinput_shape_is_NCd1_weight_ignore_index_expanded", "Shape mismatch"});
    broken_tests.insert({"negative_log_likelihood_loss_input_shape_is_NC", "Shape mismatch"});
    broken_tests.insert({"negative_log_likelihood_loss_input_shape_is_NCd1", "Shape mismatch"});
    broken_tests.insert({"negative_log_likelihood_loss_input_shape_is_NCd1_expanded", "Shape mismatch"});
    broken_tests.insert({"negative_log_likelihood_loss_input_shape_is_NCd1_ignore_index", "Shape mismatch"});
    broken_tests.insert({"negative_log_likelihood_loss_input_shape_is_NCd1_ignore_index_expanded", "Shape mismatch"});
    broken_tests.insert({"negative_log_likelihood_loss_input_shape_is_NCd1_mean_weight_negative_ignore_index", "Shape mismatch"});
    broken_tests.insert({"negative_log_likelihood_loss_input_shape_is_NCd1_mean_weight_negative_ignore_index_expanded", "Shape mismatch"});
    broken_tests.insert({"negative_log_likelihood_loss_input_shape_is_NCd1_weight", "Shape mismatch"});
    broken_tests.insert({"negative_log_likelihood_loss_input_shape_is_NCd1_weight_expanded", "Shape mismatch"});
    broken_tests.insert({"negative_log_likelihood_loss_input_shape_is_NCd1d2", "Shape mismatch"});
    broken_tests.insert({"negative_log_likelihood_loss_input_shape_is_NCd1d2_no_weight_reduction_mean_ignore_index", "Shape mismatch"});
    broken_tests.insert({"negative_log_likelihood_loss_input_shape_is_NCd1d2_no_weight_reduction_mean_ignore_index_expanded", "Shape mismatch"});
    broken_tests.insert({"negative_log_likelihood_loss_input_shape_is_NCd1d2_reduction_mean", "Shape mismatch"});
    broken_tests.insert({"negative_log_likelihood_loss_input_shape_is_NCd1d2_reduction_sum", "Shape mismatch"});
    broken_tests.insert({"negative_log_likelihood_loss_input_shape_is_NCd1d2_with_weight", "Shape mismatch"});
    broken_tests.insert({"negative_log_likelihood_loss_input_shape_is_NCd1d2_with_weight_reduction_mean", "Shape mismatch"});
    broken_tests.insert({"negative_log_likelihood_loss_input_shape_is_NCd1d2_with_weight_reduction_sum", "Shape mismatch"});
    broken_tests.insert({"negative_log_likelihood_loss_input_shape_is_NCd1d2_with_weight_reduction_sum_ignore_index", "Shape mismatch"});
    broken_tests.insert({"negative_log_likelihood_loss_input_shape_is_NCd1d2d3_none_no_weight_negative_ignore_index", "Shape mismatch"});
    broken_tests.insert({"negative_log_likelihood_loss_input_shape_is_NCd1d2d3_none_no_weight_negative_ignore_index_expanded", "Shape mismatch"});
    broken_tests.insert({"negative_log_likelihood_loss_input_shape_is_NCd1d2d3_sum_weight_high_ignore_index", "Shape mismatch"});
    broken_tests.insert({"negative_log_likelihood_loss_input_shape_is_NCd1d2d3_sum_weight_high_ignore_index_expanded", "Shape mismatch"});
    broken_tests.insert({"negative_log_likelihood_loss_input_shape_is_NCd1d2d3d4d5_mean_weight", "Shape mismatch"});
    broken_tests.insert({"negative_log_likelihood_loss_input_shape_is_NCd1d2d3d4d5_mean_weight_expanded", "Shape mismatch"});
    broken_tests.insert({"negative_log_likelihood_loss_input_shape_is_NCd1d2d3d4d5_none_no_weight", "Shape mismatch"});
    broken_tests.insert({"negative_log_likelihood_loss_input_shape_is_NCd1d2d3d4d5_none_no_weight_expanded", "Shape mismatch"});
    broken_tests.insert({"softmax_cross_entropy_input_shape_is_NCd1_mean_weight_negative_ignore_index", "Shape mismatch"});
    broken_tests.insert({"softmax_cross_entropy_input_shape_is_NCd1_mean_weight_negative_ignore_index_expanded", "Shape mismatch"});
    broken_tests.insert({"softmax_cross_entropy_input_shape_is_NCd1_mean_weight_negative_ignore_index_log_prob", "Shape mismatch"});
    broken_tests.insert({"softmax_cross_entropy_input_shape_is_NCd1_mean_weight_negative_ignore_index_log_prob_expanded", "Shape mismatch"});
    broken_tests.insert({"softmax_cross_entropy_input_shape_is_NCd1d2d3_none_no_weight_negative_ignore_index", "Shape mismatch"});
    broken_tests.insert({"softmax_cross_entropy_input_shape_is_NCd1d2d3_none_no_weight_negative_ignore_index_expanded", "Shape mismatch"});
    broken_tests.insert({"softmax_cross_entropy_input_shape_is_NCd1d2d3_none_no_weight_negative_ignore_index_log_prob", "Shape mismatch"});
    broken_tests.insert({"softmax_cross_entropy_input_shape_is_NCd1d2d3_none_no_weight_negative_ignore_index_log_prob_expanded", "Shape mismatch"});
    broken_tests.insert({"softmax_cross_entropy_input_shape_is_NCd1d2d3_sum_weight_high_ignore_index", "Shape mismatch"});
    broken_tests.insert({"softmax_cross_entropy_input_shape_is_NCd1d2d3_sum_weight_high_ignore_index_expanded", "Shape mismatch"});
    broken_tests.insert({"softmax_cross_entropy_input_shape_is_NCd1d2d3_sum_weight_high_ignore_index_log_prob", "Shape mismatch"});
    broken_tests.insert({"softmax_cross_entropy_input_shape_is_NCd1d2d3_sum_weight_high_ignore_index_log_prob_expanded", "Shape mismatch"});
    broken_tests.insert({"softmax_cross_entropy_input_shape_is_NCd1d2d3d4d5_mean_weight", "Shape mismatch"});
    broken_tests.insert({"softmax_cross_entropy_input_shape_is_NCd1d2d3d4d5_mean_weight_expanded", "Shape mismatch"});
    broken_tests.insert({"softmax_cross_entropy_input_shape_is_NCd1d2d3d4d5_mean_weight_log_prob", "Shape mismatch"});
    broken_tests.insert({"softmax_cross_entropy_input_shape_is_NCd1d2d3d4d5_mean_weight_log_prob_expanded", "Shape mismatch"});
    broken_tests.insert({"softmax_cross_entropy_input_shape_is_NCd1d2d3d4d5_none_no_weight", "Shape mismatch"});
    broken_tests.insert({"softmax_cross_entropy_input_shape_is_NCd1d2d3d4d5_none_no_weight_expanded", "Shape mismatch"});
    broken_tests.insert({"softmax_cross_entropy_input_shape_is_NCd1d2d3d4d5_none_no_weight_log_prob", "Shape mismatch"});
    broken_tests.insert({"softmax_cross_entropy_input_shape_is_NCd1d2d3d4d5_none_no_weight_log_prob_expanded", "Shape mismatch"});
    broken_tests.insert({"softmax_cross_entropy_mean", "Shape mismatch"});
    broken_tests.insert({"softmax_cross_entropy_mean_3d", "Shape mismatch"});
    broken_tests.insert({"softmax_cross_entropy_mean_3d_expanded", "Shape mismatch"});
    broken_tests.insert({"softmax_cross_entropy_mean_3d_log_prob", "Shape mismatch"});
    broken_tests.insert({"softmax_cross_entropy_mean_3d_log_prob_expanded", "Shape mismatch"});
    broken_tests.insert({"softmax_cross_entropy_mean_expanded", "Shape mismatch"});
    broken_tests.insert({"softmax_cross_entropy_mean_log_prob", "Shape mismatch"});
    broken_tests.insert({"softmax_cross_entropy_mean_log_prob_expanded", "Shape mismatch"});
    broken_tests.insert({"softmax_cross_entropy_mean_no_weight_ignore_index", "Shape mismatch"});
    broken_tests.insert({"softmax_cross_entropy_mean_no_weight_ignore_index_3d", "Shape mismatch"});
    broken_tests.insert({"softmax_cross_entropy_mean_no_weight_ignore_index_3d_expanded", "Shape mismatch"});
    broken_tests.insert({"softmax_cross_entropy_mean_no_weight_ignore_index_3d_log_prob", "Shape mismatch"});
    broken_tests.insert({"softmax_cross_entropy_mean_no_weight_ignore_index_3d_log_prob_expanded", "Shape mismatch"});
    broken_tests.insert({"softmax_cross_entropy_mean_no_weight_ignore_index_4d", "Shape mismatch"});
    broken_tests.insert({"softmax_cross_entropy_mean_no_weight_ignore_index_4d_expanded", "Shape mismatch"});
    broken_tests.insert({"softmax_cross_entropy_mean_no_weight_ignore_index_4d_log_prob", "Shape mismatch"});
    broken_tests.insert({"softmax_cross_entropy_mean_no_weight_ignore_index_4d_log_prob_expanded", "Shape mismatch"});
    broken_tests.insert({"softmax_cross_entropy_mean_no_weight_ignore_index_expanded", "Shape mismatch"});
    broken_tests.insert({"softmax_cross_entropy_mean_no_weight_ignore_index_log_prob", "Shape mismatch"});
    broken_tests.insert({"softmax_cross_entropy_mean_no_weight_ignore_index_log_prob_expanded", "Shape mismatch"});
    broken_tests.insert({"softmax_cross_entropy_mean_weight", "Shape mismatch"});
    broken_tests.insert({"softmax_cross_entropy_mean_weight_expanded", "Shape mismatch"});
    broken_tests.insert({"softmax_cross_entropy_mean_weight_ignore_index", "Shape mismatch"});
    broken_tests.insert({"softmax_cross_entropy_mean_weight_ignore_index_3d", "Shape mismatch"});
    broken_tests.insert({"softmax_cross_entropy_mean_weight_ignore_index_3d_expanded", "Shape mismatch"});
    broken_tests.insert({"softmax_cross_entropy_mean_weight_ignore_index_3d_log_prob", "Shape mismatch"});
    broken_tests.insert({"softmax_cross_entropy_mean_weight_ignore_index_3d_log_prob_expanded", "Shape mismatch"});
    broken_tests.insert({"softmax_cross_entropy_mean_weight_ignore_index_4d", "Shape mismatch"});
    broken_tests.insert({"softmax_cross_entropy_mean_weight_ignore_index_4d_expanded", "Shape mismatch"});
    broken_tests.insert({"softmax_cross_entropy_mean_weight_ignore_index_4d_log_prob", "Shape mismatch"});
    broken_tests.insert({"softmax_cross_entropy_mean_weight_ignore_index_4d_log_prob_expanded", "Shape mismatch"});
    broken_tests.insert({"softmax_cross_entropy_mean_weight_ignore_index_expanded", "Shape mismatch"});
    broken_tests.insert({"softmax_cross_entropy_mean_weight_ignore_index_log_prob", "Shape mismatch"});
    broken_tests.insert({"softmax_cross_entropy_mean_weight_ignore_index_log_prob_expanded", "Shape mismatch"});
    broken_tests.insert({"softmax_cross_entropy_mean_weight_log_prob", "Shape mismatch"});
    broken_tests.insert({"softmax_cross_entropy_mean_weight_log_prob_expanded", "Shape mismatch"});
    broken_tests.insert({"softmax_cross_entropy_none", "Shape mismatch"});
    broken_tests.insert({"softmax_cross_entropy_none_expanded", "Shape mismatch"});
    broken_tests.insert({"softmax_cross_entropy_none_log_prob", "Shape mismatch"});
    broken_tests.insert({"softmax_cross_entropy_none_log_prob_expanded", "Shape mismatch"});
    broken_tests.insert({"softmax_cross_entropy_none_weights", "Shape mismatch"});
    broken_tests.insert({"softmax_cross_entropy_none_weights_expanded", "Shape mismatch"});
    broken_tests.insert({"softmax_cross_entropy_none_weights_log_prob", "Shape mismatch"});
    broken_tests.insert({"softmax_cross_entropy_none_weights_log_prob_expanded", "Shape mismatch"});
    broken_tests.insert({"softmax_cross_entropy_sum", "Shape mismatch"});
    broken_tests.insert({"softmax_cross_entropy_sum_expanded", "Shape mismatch"});
    broken_tests.insert({"softmax_cross_entropy_sum_log_prob", "Shape mismatch"});
    broken_tests.insert({"softmax_cross_entropy_sum_log_prob_expanded", "Shape mismatch"});
    broken_tests.insert({"nllloss_NCd1_ignore_index", "wait for investigation"});
    broken_tests.insert({"nllloss_NCd1_ignore_index_expanded", "wait for investigation"});
    broken_tests.insert({"nllloss_NCd1_mean_weight_negative_ignore_index", "wait for investigation"});
    broken_tests.insert({"nllloss_NCd1_mean_weight_negative_ignore_index_expanded", "wait for investigation"});
    broken_tests.insert({"nllloss_NCd1_weight", "wait for investigation"});
    broken_tests.insert({"nllloss_NCd1_weight_expanded", "wait for investigation"});
    broken_tests.insert({"nllloss_NCd1_weight_ignore_index", "wait for investigation"});
    broken_tests.insert({"nllloss_NCd1_weight_ignore_index_expanded", "wait for investigation"});
    broken_tests.insert({"nllloss_NCd1d2_no_weight_reduction_mean_ignore_index", "wait for investigation"});
    broken_tests.insert({"nllloss_NCd1d2_no_weight_reduction_mean_ignore_index_expanded", "wait for investigation"});
    broken_tests.insert({"nllloss_NCd1d2_with_weight_reduction_mean", "wait for investigation"});
    broken_tests.insert({"nllloss_NCd1d2_with_weight_reduction_mean_expanded", "wait for investigation"});
    broken_tests.insert({"nllloss_NCd1d2d3d4d5_mean_weight", "wait for investigation"});
    broken_tests.insert({"nllloss_NCd1d2d3d4d5_mean_weight_expanded", "wait for investigation"});
    broken_tests.insert({"nllloss_NCd1_ii", "wait for investigation"});
    broken_tests.insert({"nllloss_NCd1_ii_expanded", "wait for investigation"});
    broken_tests.insert({"nllloss_NCd1_mean_weight_negative_ii", "wait for investigation"});
    broken_tests.insert({"nllloss_NCd1_mean_weight_negative_ii_expanded", "wait for investigation"});
    broken_tests.insert({"nllloss_NCd1_weight_ii", "wait for investigation"});
    broken_tests.insert({"nllloss_NCd1_weight_ii_expanded", "wait for investigation"});
    broken_tests.insert({"nllloss_NCd1d2_no_weight_reduction_mean_ii", "wait for investigation"});
    broken_tests.insert({"nllloss_NCd1d2_no_weight_reduction_mean_ii_expanded", "wait for investigation"});
  }

  if (enable_tensorrt) {
    broken_tests.insert({"fp16_shufflenet", "TRT EP bug"});
    broken_tests.insert({"fp16_inception_v1", "TRT EP bug"});
    broken_tests.insert({"fp16_tiny_yolov2", "TRT EP bug"});
    broken_tests.insert({"tf_inception_v3", "TRT Engine couldn't be created"});
    broken_tests.insert({"tf_mobilenet_v1_1.0_224", "TRT Engine couldn't be created"});
    broken_tests.insert({"tf_mobilenet_v2_1.0_224", "TRT Engine couldn't be created"});
    broken_tests.insert({"tf_mobilenet_v2_1.4_224", "TRT Engine couldn't be created"});
    broken_tests.insert({"tf_resnet_v1_101", "TRT Engine couldn't be created"});
    broken_tests.insert({"tf_resnet_v1_152", "TRT Engine couldn't be created"});
    broken_tests.insert({"tf_resnet_v1_50", "TRT Engine couldn't be created"});
    broken_tests.insert({"tf_resnet_v2_101", "TRT Engine couldn't be created"});
    broken_tests.insert({"tf_resnet_v2_152", "TRT Engine couldn't be created"});
    broken_tests.insert({"tf_resnet_v2_50", "TRT Engine couldn't be created"});
    broken_tests.insert({"convtranspose_1d", "1d convtranspose not supported yet"});
    broken_tests.insert({"convtranspose_3d", "3d convtranspose not supported yet"});
  }

  if (enable_cuda) {
    broken_tests.insert({"candy", "result mismatch"});
    broken_tests.insert({"tinyyolov3", "The parameter is incorrect"});
    broken_tests.insert({"mlperf_ssd_mobilenet_300", "unknown error"});
    broken_tests.insert({"mlperf_ssd_resnet34_1200", "unknown error"});
    broken_tests.insert({"tf_inception_v1", "flaky test"});  // TODO: Investigate cause for flakiness
    broken_tests.insert({"faster_rcnn", "Linux: faster_rcnn:output=6383:shape mismatch, expect {77} got {57}"});
    broken_tests.insert({"split_zero_size_splits", "alloc failed"});
  }

  if (enable_dml) {
    broken_tests.insert({"tinyyolov3", "The parameter is incorrect"});
    broken_tests.insert({"PixelShuffle", "Test requires 6D Reshape, which isn't supported by DirectML"});
    broken_tests.insert({"operator_permute2", "Test requires 6D Transpose, which isn't supported by DirectML"});
    broken_tests.insert({"resize_downsample_linear", "ORT 0.4 uses asymmetric but will conform to half_pixel in the next ONNX version."});
    broken_tests.insert({"resize_upsample_linear", "ORT 0.4 uses asymmetric but will conform to half_pixel in the next ONNX version."});
    broken_tests.insert({"resize_upsample_linear", "ORT 0.4 uses asymmetric but will conform to half_pixel in the next ONNX version."});

    // These tests are temporarily disabled pending investigation
    broken_tests.insert({"dynamicquantizelinear", "Temporarily disabled pending investigation"});
    broken_tests.insert({"dynamicquantizelinear_expanded", "Temporarily disabled pending investigation"});
    broken_tests.insert({"dynamicquantizelinear_max_adjusted_expanded", "Temporarily disabled pending investigation"});
    broken_tests.insert({"dynamicquantizelinear_min_adjusted_expanded", "Temporarily disabled pending investigation"});
    broken_tests.insert({"mxnet_arcface", "Temporarily disabled pending investigation"});
    broken_tests.insert({"yolov3", "Temporarily disabled pending investigation"});
    broken_tests.insert({"tf_inception_v2", "Temporarily disabled pending investigation"});
    broken_tests.insert({"fp16_inception_v1", "Temporarily disabled pending investigation"});
    broken_tests.insert({"candy", "Temporarily disabled pending investigation"});
    broken_tests.insert({"BERT_Squad", "Temporarily disabled pending investigation"});
    broken_tests.insert({"LSTM_Seq_lens_unpacked", "The parameter is incorrect"});

    broken_tests.insert({"resize_downsample_scales_linear", "DML uses half_pixel and this test assumed \"asymmetric\" but does not include \"mode\""});
    broken_tests.insert({"resize_downsample_sizes_linear_pytorch_half_pixel", "DML does not support downsampling by such a large factor - skips input pixels"});
    broken_tests.insert({"resize_downsample_sizes_nearest", "DML uses pixel centers for nearest, rounding 1 value off for the middle column"});
    broken_tests.insert({"resize_upsample_sizes_nearest", "DML uses pixel centers for nearest, which makes more sense (the 3rd row mismatches)"});
    broken_tests.insert({"unsqueeze_three_axes", "DML does not support 6D tensors"});
    broken_tests.insert({"unsqueeze_unsorted_axes", "DMLdoes not support 6D tensors"});

    broken_tests.insert({"negative_log_likelihood_loss_input_shape_is_NCd1d2d3_none_no_weight_negative_ignore_index", "DML does not support 5D+ tensors"});
    broken_tests.insert({"negative_log_likelihood_loss_input_shape_is_NCd1d2d3_none_no_weight_negative_ignore_index_expanded", "DML does not support 5D+ tensors"});
    broken_tests.insert({"negative_log_likelihood_loss_input_shape_is_NCd1d2d3d4d5_mean_weight", "DML does not support 5D+ tensors"});
    broken_tests.insert({"negative_log_likelihood_loss_input_shape_is_NCd1d2d3d4d5_mean_weight_expanded", "DML does not support 5D+ tensors"});
    broken_tests.insert({"negative_log_likelihood_loss_input_shape_is_NCd1d2d3d4d5_none_no_weight", "DML does not support 5D+ tensors"});
    broken_tests.insert({"negative_log_likelihood_loss_input_shape_is_NCd1d2d3d4d5_none_no_weight_expanded", "DML does not support 5D+ tensors"});
    broken_tests.insert({"softmax_cross_entropy_input_shape_is_NCd1d2d3_none_no_weight_negative_ignore_index", "DML does not support 5D+ tensors"});
    broken_tests.insert({"softmax_cross_entropy_input_shape_is_NCd1d2d3_none_no_weight_negative_ignore_index_expanded", "DML does not support 5D+ tensors"});
    broken_tests.insert({"softmax_cross_entropy_input_shape_is_NCd1d2d3_none_no_weight_negative_ignore_index_log_prob", "DML does not support 5D+ tensors"});
    broken_tests.insert({"softmax_cross_entropy_input_shape_is_NCd1d2d3_none_no_weight_negative_ignore_index_log_prob_expanded", "DML does not support 5D+ tensors"});
    broken_tests.insert({"softmax_cross_entropy_input_shape_is_NCd1d2d3d4d5_mean_weight", "DML does not support 5D+ tensors"});
    broken_tests.insert({"softmax_cross_entropy_input_shape_is_NCd1d2d3d4d5_mean_weight_expanded", "DML does not support 5D+ tensors"});
    broken_tests.insert({"softmax_cross_entropy_input_shape_is_NCd1d2d3d4d5_mean_weight_log_prob", "DML does not support 5D+ tensors"});
    broken_tests.insert({"softmax_cross_entropy_input_shape_is_NCd1d2d3d4d5_mean_weight_log_prob_expanded", "DML does not support 5D+ tensors"});
    broken_tests.insert({"softmax_cross_entropy_input_shape_is_NCd1d2d3d4d5_none_no_weight", "DML does not support 5D+ tensors"});
    broken_tests.insert({"softmax_cross_entropy_input_shape_is_NCd1d2d3d4d5_none_no_weight_expanded", "DML does not support 5D+ tensors"});
    broken_tests.insert({"softmax_cross_entropy_input_shape_is_NCd1d2d3d4d5_none_no_weight_log_prob", "DML does not support 5D+ tensors"});
    broken_tests.insert({"softmax_cross_entropy_input_shape_is_NCd1d2d3d4d5_none_no_weight_log_prob_expanded", "DML does not support 5D+ tensors"});

    // TODO: Remove identity tests when fixed #42638109
    broken_tests.insert({"identity_cpu", "Optional type not yet supported for identity-16."});
    broken_tests.insert({"sequence_map_add_1_sequence_1_tensor_cpu", "Optional type not yet supported for identity-16."});
    broken_tests.insert({"sequence_map_add_1_sequence_1_tensor_expanded_cpu", "Optional type not yet supported for identity-16."});
    broken_tests.insert({"sequence_map_add_2_sequences_cpu", "Optional type not yet supported for identity-16."});
    broken_tests.insert({"sequence_map_add_2_sequences_expanded_cpu", "Optional type not yet supported for identity-16."});
    broken_tests.insert({"sequence_map_extract_shapes_cpu", "Optional type not yet supported for identity-16."});
    broken_tests.insert({"sequence_map_extract_shapes_expanded_cpu", "Optional type not yet supported for identity-16."});
    broken_tests.insert({"sequence_map_identity_1_sequence_1_tensor_cpu", "Optional type not yet supported for identity-16."});
    broken_tests.insert({"sequence_map_identity_1_sequence_1_tensor_expanded_cpu", "Optional type not yet supported for identity-16."});
    broken_tests.insert({"sequence_map_identity_1_sequence_cpu", "Optional type not yet supported for identity-16."});
    broken_tests.insert({"sequence_map_identity_1_sequence_expanded_cpu", "Optional type not yet supported for identity-16."});
    broken_tests.insert({"sequence_map_identity_2_sequences_cpu", "Optional type not yet supported for identity-16."});
    broken_tests.insert({"sequence_map_identity_2_sequences_expanded_cpu", "Optional type not yet supported for identity-16."});
  }
  if (enable_qnn) {
    broken_tests.insert({"gemm_default_no_bias", "result differs"});
    broken_tests.insert({"resize_downsample_scales_linear", "result differs"});
    broken_tests.insert({"resize_downsample_scales_linear_antialias", "result differs"});
    broken_tests.insert({"resize_downsample_sizes_linear_antialias", "result differs"});
    broken_tests.insert({"sce_NCd1_mean_weight_negative_ii", "result differs"});
    broken_tests.insert({"sce_NCd1_mean_weight_negative_ii_expanded", "result differs"});
    broken_tests.insert({"sce_NCd1_mean_weight_negative_ii_log_prob", "result differs"});
    broken_tests.insert({"sce_NCd1_mean_weight_negative_ii_log_prob_expanded", "result differs"});
    broken_tests.insert({"sce_mean", "result differs"});
    broken_tests.insert({"sce_mean_3d", "result differs"});
    broken_tests.insert({"sce_mean_3d_expanded", "result differs"});
    broken_tests.insert({"sce_mean_3d_log_prob", "result differs"});
    broken_tests.insert({"sce_mean_3d_log_prob_expanded", "result differs"});
    broken_tests.insert({"sce_mean_expanded", "result differs"});
    broken_tests.insert({"sce_mean_log_prob", "result differs"});
    broken_tests.insert({"sce_mean_log_prob_expanded", "result differs"});
    broken_tests.insert({"sce_mean_no_weight_ii", "result differs"});
    broken_tests.insert({"sce_mean_no_weight_ii_3d", "result differs"});
    broken_tests.insert({"sce_mean_no_weight_ii_3d_expanded", "result differs"});
    broken_tests.insert({"sce_mean_no_weight_ii_3d_log_prob", "result differs"});
    broken_tests.insert({"sce_mean_no_weight_ii_3d_log_prob_expanded", "result differs"});
    broken_tests.insert({"sce_mean_no_weight_ii_4d", "result differs"});
    broken_tests.insert({"sce_mean_no_weight_ii_4d_expanded", "result differs"});
    broken_tests.insert({"sce_mean_no_weight_ii_4d_log_prob", "result differs"});
    broken_tests.insert({"sce_mean_no_weight_ii_4d_log_prob_expanded", "result differs"});
    broken_tests.insert({"sce_mean_no_weight_ii_expanded", "result differs"});
    broken_tests.insert({"sce_mean_no_weight_ii_log_prob", "result differs"});
    broken_tests.insert({"sce_mean_no_weight_ii_log_prob_expanded", "result differs"});
    broken_tests.insert({"sce_mean_weight", "result differs"});
    broken_tests.insert({"sce_mean_weight_expanded", "result differs"});
    broken_tests.insert({"sce_mean_weight_ii", "result differs"});
    broken_tests.insert({"sce_mean_weight_ii_3d", "result differs"});
    broken_tests.insert({"sce_mean_weight_ii_3d_expanded", "result differs"});
    broken_tests.insert({"sce_mean_weight_ii_3d_log_prob", "result differs"});
    broken_tests.insert({"sce_mean_weight_ii_3d_log_prob_expanded", "result differs"});
    broken_tests.insert({"sce_mean_weight_ii_4d", "result differs"});
    broken_tests.insert({"sce_mean_weight_ii_4d_expanded", "result differs"});
    broken_tests.insert({"sce_mean_weight_ii_4d_log_prob", "result differs"});
    broken_tests.insert({"sce_mean_weight_ii_4d_log_prob_expanded", "result differs"});
    broken_tests.insert({"sce_mean_weight_ii_expanded", "result differs"});
    broken_tests.insert({"sce_mean_weight_ii_log_prob", "result differs"});
    broken_tests.insert({"sce_mean_weight_ii_log_prob_expanded", "result differs"});
    broken_tests.insert({"sce_mean_weight_log_prob", "result differs"});
    broken_tests.insert({"sce_mean_weight_log_prob_expanded", "result differs"});
    broken_tests.insert({"sce_none", "result differs"});
    broken_tests.insert({"sce_none_expanded", "result differs"});
    broken_tests.insert({"sce_none_log_prob", "result differs"});
    broken_tests.insert({"sce_none_log_prob_expanded", "result differs"});
    broken_tests.insert({"sce_sum", "result differs"});
    broken_tests.insert({"sce_sum_expanded", "result differs"});
    broken_tests.insert({"sce_sum_log_prob", "result differs"});
    broken_tests.insert({"sce_sum_log_prob_expanded", "result differs"});
  }
#if defined(_WIN32) && !defined(_WIN64)
  broken_tests.insert({"vgg19", "failed: bad allocation"});
#endif

  // Disable mask_rcnn_keras as this model currently has an invalid contrib op version set to 10
  broken_tests.insert({"mask_rcnn_keras", "This model uses contrib ops."});

#ifdef DISABLE_CONTRIB_OPS
  broken_tests.insert({"coreml_SqueezeNet_ImageNet", "This model uses contrib ops."});
  broken_tests.insert({"keras2coreml_Permute_ImageNet", "This model uses contrib ops."});
  broken_tests.insert({"keras2coreml_ReLU_ImageNet", "This model uses contrib ops."});
  broken_tests.insert({"keras2coreml_Padding-Upsampling-Normalizer_ImageNet", "This model uses contrib ops."});
  broken_tests.insert({"tiny_yolov2", "This model uses contrib ops."});
  broken_tests.insert({"fp16_tiny_yolov2", "This model uses contrib ops."});
  broken_tests.insert({"keras2coreml_Pooling_ImageNet", "This model uses contrib ops."});
  broken_tests.insert({"keras2coreml_Padding_ImageNet", "This model uses contrib ops."});
  broken_tests.insert({"keras2coreml_Normalizer_ImageNet", "This model uses contrib ops."});
  broken_tests.insert({"keras2coreml_linear_sklearn_load_breast_cancer", "This model uses contrib ops."});
  broken_tests.insert({"keras2coreml_linear_ImageNet_small", "This model uses contrib ops."});
  broken_tests.insert({"keras2coreml_linear_ImageNet_large", "This model uses contrib ops."});
  broken_tests.insert({"keras2coreml_linear_ImageNet", "This model uses contrib ops."});
  broken_tests.insert({"keras2coreml_leakyrelu_ImageNet", "This model uses contrib ops."});
  broken_tests.insert({"keras2coreml_hard_sigmoid_ImageNet", "This model uses contrib ops."});
  broken_tests.insert({"keras2coreml_elu_ImageNet", "This model uses contrib ops."});
  broken_tests.insert({"keras2coreml_Dense_ImageNet", "This model uses contrib ops."});
  broken_tests.insert({"keras2coreml_Conv2D_ImageNet", "This model uses contrib ops."});
  broken_tests.insert({"coreml_VGG16_ImageNet", "This model uses contrib ops."});
  broken_tests.insert({"coreml_Resnet50_ImageNet", "This model uses contrib ops."});
  broken_tests.insert({"coreml_Inceptionv3_ImageNet", "This model uses contrib ops."});
  broken_tests.insert({"coreml_FNS-Candy_ImageNet", "This model uses contrib ops."});
  broken_tests.insert({"coreml_AgeNet_ImageNet", "This model uses contrib ops."});
  broken_tests.insert({"keras2coreml_thresholdedrelu_ImageNet_large", "This model uses contrib ops."});
  broken_tests.insert({"keras2coreml_thresholdedrelu_ImageNet_small", "This model uses contrib ops."});
  broken_tests.insert({"keras2coreml_thresholdedrelu_sklearn_load_breast_cancer", "This model uses contrib ops."});
  broken_tests.insert({"thresholdedrelu", "This model uses contrib ops."});
  broken_tests.insert({"thresholdedrelu_default", "This model uses contrib ops."});
  broken_tests.insert({"dynamic_slice_default_axes", "This model uses contrib ops."});
  broken_tests.insert({"thresholdedrelu_example", "This model uses contrib ops."});
  broken_tests.insert({"dynamic_slice_neg failed", "This model uses contrib ops."});
  broken_tests.insert({"dynamic_slice_start_out_of_bounds", "This model uses contrib ops."});
  broken_tests.insert({"dynamic_slice", "This model uses contrib ops."});
  broken_tests.insert({"dynamic_slice_end_out_of_bounds", "This model uses contrib ops."});
  broken_tests.insert({"dynamic_slice_neg", "This model uses contrib ops."});
  broken_tests.insert({"mvn", "This model uses contrib ops.", {"onnx130"}});
  broken_tests.insert({"cdist_float32_euclidean_1000_2000_1", "This model uses contrib ops."});
  broken_tests.insert({"cdist_float32_euclidean_1000_2000_500", "This model uses contrib ops."});
  broken_tests.insert({"cdist_float32_euclidean_1_1_1", "This model uses contrib ops."});
  broken_tests.insert({"cdist_float32_sqeuclidean_1000_2000_1", "This model uses contrib ops."});
  broken_tests.insert({"cdist_float32_sqeuclidean_1000_2000_500", "This model uses contrib ops."});
  broken_tests.insert({"cdist_float32_sqeuclidean_1_1_1", "This model uses contrib ops."});
  broken_tests.insert({"cdist_float64_euclidean_1000_2000_1", "This model uses contrib ops."});
  broken_tests.insert({"cdist_float64_euclidean_1000_2000_500", "This model uses contrib ops."});
  broken_tests.insert({"cdist_float64_euclidean_1_1_1", "This model uses contrib ops."});
  broken_tests.insert({"cdist_float64_sqeuclidean_1000_2000_1", "This model uses contrib ops."});
  broken_tests.insert({"cdist_float64_sqeuclidean_1000_2000_500", "This model uses contrib ops."});
  broken_tests.insert({"cdist_float64_sqeuclidean_1_1_1", "This model uses contrib ops."});
#endif

  int result = 0;
  for (const auto& p : stat.GetFailedTest()) {
    BrokenTest t = {p.first, ""};
    auto iter = broken_tests.find(t);
    if (iter == broken_tests.end() || (p.second != TestModelInfo::unknown_version && !iter->broken_versions_.empty() &&
                                       iter->broken_versions_.find(p.second) == iter->broken_versions_.end())) {
      fprintf(stderr, "test %s failed, please fix it\n", p.first.c_str());
      result = -1;
    }
  }
  return result;
}
#ifdef _WIN32
int wmain(int argc, wchar_t* argv[]) {
#else
int main(int argc, char* argv[]) {
#endif
  Ort::Env env{nullptr};
  int retval = -1;
  ORT_TRY {
    retval = real_main(argc, argv, env);
  }
  ORT_CATCH(const std::exception& ex) {
    ORT_HANDLE_EXCEPTION([&]() {
      fprintf(stderr, "%s\n", ex.what());
      retval = -1;
    });
  }

  ::google::protobuf::ShutdownProtobufLibrary();
  return retval;
}<|MERGE_RESOLUTION|>--- conflicted
+++ resolved
@@ -666,11 +666,8 @@
             ORT_TSTR("bernoulli_double"),
             ORT_TSTR("bernoulli_seed")};
 
-<<<<<<< HEAD
-=======
 #if defined(ENABLE_ONNX_FLOAT8_TESTS)
 
->>>>>>> 3f61423e
     // float 8 types are not supported by any language.
     static const ORTCHAR_T* float8_tests[] = {
         ORT_TSTR("cast_FLOAT16_to_FLOAT8E4M3FN"),
@@ -720,11 +717,8 @@
         ORT_TSTR("quantizelinear_e4m3fn"),
         ORT_TSTR("quantizelinear_e5m2")};
 
-<<<<<<< HEAD
-=======
-#endif
-
->>>>>>> 3f61423e
+#endif
+
     static const ORTCHAR_T* cuda_flaky_tests[] = {
         ORT_TSTR("fp16_inception_v1"),
         ORT_TSTR("fp16_shufflenet"), ORT_TSTR("fp16_tiny_yolov2")};
@@ -774,9 +768,6 @@
         ORT_TSTR("sce_none_weights_expanded")};
 
     std::unordered_set<std::basic_string<ORTCHAR_T>> all_disabled_tests(std::begin(immutable_broken_tests), std::end(immutable_broken_tests));
-#if defined(ENABLE_ONNX_FLOAT8_TESTS)
-    all_disabled_tests.insert(std::begin(float8_tests), std::end(float8_tests));
-#endif
 
     if (enable_cuda) {
       all_disabled_tests.insert(std::begin(cuda_flaky_tests), std::end(cuda_flaky_tests));

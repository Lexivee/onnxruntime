--- conflicted
+++ resolved
@@ -299,11 +299,7 @@
 std::unique_ptr<IExecutionProvider> DefaultDmlExecutionProvider() {
 #ifdef USE_DML
   ConfigOptions config_options{};
-<<<<<<< HEAD
-  if (auto factory = DMLProviderFactoryCreator::CreateFromDeviceOptions(config_options, nullptr, false)) {
-=======
-  if (auto factory = DMLProviderFactoryCreator::CreateFromDeviceOptions(config_options, nullptr, false, false, false)) {
->>>>>>> 6bd6d879
+  if (auto factory = DMLProviderFactoryCreator::CreateFromDeviceOptions(config_options, nullptr, false, false)) {
     return factory->CreateProvider();
   }
 #endif

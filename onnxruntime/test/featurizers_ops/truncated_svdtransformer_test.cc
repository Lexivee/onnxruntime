--- conflicted
+++ resolved
@@ -57,11 +57,7 @@
   // platform to platform enough so we choose to check max STD deviation.
   OpTester::CustomOutputVerifierFn ver_fn = [&verify_matrix](const std::vector<OrtValue>& fetches, const std::string& provider) {
     std::cout << "Verifying TruncatedSVDTransformerTestRowMajStandard:" << provider << std::endl;
-<<<<<<< HEAD
     const float eps = 0.0001f;
-=======
-    const float eps = 0.0003f;
->>>>>>> 40d80cde
     ASSERT_TRUE(fetches.size() == 1);
     const auto& fetch = fetches.at(0);
     const auto& tensor = fetch.Get<Tensor>();
@@ -74,15 +70,14 @@
   test.Run(OpTester::ExpectResult::kExpectSuccess, "", {kNupharExecutionProvider}, nullptr, {}, ORT_SEQUENTIAL, ver_fn);
 }
 
-// restrict the test for now
-// TEST(FeaturizersTests, TruncatedSVDTransformer_double) {
-//   TruncatedSVDTransformerTestRowMajStandard<double>();
-// }
+TEST(FeaturizersTests, TruncatedSVDTransformer_double) {
+  TruncatedSVDTransformerTestRowMajStandard<double>();
+}
 
-// restrict the test for now
-// TEST(FeaturizersTests, TruncatedSVDTransformer_float) {
-//   TruncatedSVDTransformerTestRowMajStandard<float>();
-// }
+TEST(FeaturizersTests, TruncatedSVDTransformer_float) {
+  TruncatedSVDTransformerTestRowMajStandard<float>();
+}
+
 
 }  // namespace test
 }  // namespace onnxruntime
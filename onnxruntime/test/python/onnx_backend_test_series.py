--- conflicted
+++ resolved
@@ -115,47 +115,12 @@
         current_failing_tests = [#'^test_cast_STRING_to_FLOAT_cpu',  # old test data that is bad on Linux CI builds
                                  '^test_unique_not_sorted_without_axis_cpu', # bad expected data. enable after https://github.com/onnx/onnx/pull/2381 is picked up
                                  '^test_mod_float_mixed_sign_example_cpu', #onnxruntime::Mod::Compute fmod_ was false. fmod attribute must be true for float, float16 and double types
-<<<<<<< HEAD
-                                 '^test_shrink_cpu', #Invalid rank for input: x Got: 1 Expected: 2 Please fix either the inputs or the model.
-                                 '^test_range_float_type_positive_delta_cpu',
-                                 '^test_range_float_type_positive_delta_expanded_cpu',
-                                 '^test_range_int32_type_negative_delta_cpu',
-                                 '^test_range_int32_type_negative_delta_expanded_cpu',
-                                 '^test_det_2d_cpu',
-                                 '^test_det_nd_cpu',
-                                 '^test_resize_downsample_scales_cubic_A_n0p5_exclude_outside_cpu',
-                                 '^test_resize_downsample_scales_cubic_align_corners_cpu',
-                                 '^test_resize_downsample_scales_cubic_cpu',
-                                 '^test_resize_downsample_scales_linear_align_corners_cpu',
-                                 '^test_resize_downsample_scales_linear_cpu',
-                                 '^test_resize_downsample_scales_nearest_cpu',
-                                 '^test_resize_downsample_sizes_cubic_cpu',
-                                 '^test_resize_downsample_sizes_linear_pytorch_half_pixel_cpu',
-                                 '^test_resize_downsample_sizes_nearest_cpu',
-                                 '^test_resize_downsample_sizes_nearest_tf_half_pixel_for_nn_cpu',
-                                 '^test_resize_tf_crop_and_resize_cpu',
-                                 '^test_resize_upsample_scales_cubic_A_n0p5_exclude_outside_cpu',
-                                 '^test_resize_upsample_scales_cubic_align_corners_cpu',
-                                 '^test_resize_upsample_scales_cubic_asymmetric_cpu',
-                                 '^test_resize_upsample_scales_cubic_cpu',
-                                 '^test_resize_upsample_scales_linear_align_corners_cpu',
-                                 '^test_resize_upsample_scales_linear_cpu',
-                                 '^test_resize_upsample_scales_nearest_cpu',
-                                 '^test_resize_upsample_sizes_cubic_cpu',
-                                 '^test_resize_upsample_sizes_nearest_ceil_half_pixel_cpu',
-                                 '^test_resize_upsample_sizes_nearest_cpu',
-                                 '^test_resize_upsample_sizes_nearest_floor_align_corners_cpu',
-                                 '^test_resize_upsample_sizes_nearest_round_prefer_ceil_asymmetric_cpu',
-                                 '^test_sequence_*',
-                                 '^test_scatter_.*',
-=======
                                  '^test_resize_downsample_scales_cubic_align_corners_cpu',  # results mismatch with onnx tests
                                  '^test_resize_downsample_scales_linear_align_corners_cpu',  # results mismatch with onnx tests
                                  '^test_resize_tf_crop_and_resize_cpu',  # bad expected data, needs test fix
                                  '^test_resize_upsample_sizes_nearest_ceil_half_pixel_cpu',  # bad expected data, needs test fix
                                  '^test_resize_upsample_sizes_nearest_floor_align_corners_cpu',  # bad expected data, needs test fix
                                  '^test_resize_upsample_sizes_nearest_round_prefer_ceil_asymmetric_cpu',  # bad expected data, needs test fix
->>>>>>> e8ec5281
                                  '^test_maxunpool_export_with_output_shape_cpu', # Invalid output in ONNX test. See https://github.com/onnx/onnx/issues/2398'
                                 ]
 

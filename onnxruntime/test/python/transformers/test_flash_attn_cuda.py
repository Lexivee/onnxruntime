--- conflicted
+++ resolved
@@ -20,13 +20,9 @@
 from bert_padding import pad_input, unpad_input
 from einops import rearrange, repeat
 from onnx import TensorProto, helper
-<<<<<<< HEAD
 if platform.system() == "Linux":
     from rotary_flash import apply_rotary_emb
-=======
 from parameterized import parameterized
-from rotary_flash import apply_rotary_emb
->>>>>>> 99f0fe3f
 
 from onnxruntime import InferenceSession, OrtValue, SessionOptions
 
@@ -2036,42 +2032,20 @@
 
 
 class TestMHA(unittest.TestCase):
-<<<<<<< HEAD
-    def test_packed_mha(self):
-        if not torch.cuda.is_available():
-=======
     @parameterized.expand(packed_mha_test_cases())
     def test_packed_mha(self, _, config):
-        if not torch.cuda.is_available() or platform.system() != "Linux":
->>>>>>> 99f0fe3f
+        if not torch.cuda.is_available():
             return
         major, _ = torch.cuda.get_device_capability()
         if major < 8:
             return
         print("-------- TEST PACKED MHA ---------")
-<<<<<<< HEAD
-        batches = [2] if pipeline_mode else [1, 5]
-        seqs = [8, 97, 256, 1024] if pipeline_mode else [97, 128, 200, 256, 257, 384, 512, 768, 1024, 1025, 2048]
-        num_h = [1, 3] if pipeline_mode else [1, 6, 16]
-        h_sizes = [16, 256] if pipeline_mode else [32, 40, 64, 80, 96, 128, 160, 192, 224, 256]
-        for b in batches:
-            for s in seqs:
-                for n in num_h:
-                    for h in h_sizes:
-                        config = Config(b, s, s, 0, n, n, h)
-                        all_close = parity_check_mha(config, True)
-                        self.assertTrue(all_close)
-
-    def test_mha(self):
-        if not torch.cuda.is_available():
-=======
         all_close = parity_check_mha(config, True)
         self.assertTrue(all_close)
 
     @parameterized.expand(mha_test_cases())
     def test_mha(self, _, config):
-        if not torch.cuda.is_available() or platform.system() != "Linux":
->>>>>>> 99f0fe3f
+        if not torch.cuda.is_available():
             return
         major, _ = torch.cuda.get_device_capability()
         if major < 8:
@@ -2109,6 +2083,8 @@
             for n, n2 in num_h:
                 for h in h_sizes:
                     for rotary, rotary_interleaved in [(True, False), (True, True), (False, False)]:
+                        if rotary and platform.system() == "Windows":
+                            continue
                         for packed in [False, True]:
                             config = PromptConfig(b, sq, skv, sq + skv + 8, n, n2, h)
                             yield (
@@ -2191,6 +2167,8 @@
             for n, n2 in num_h:
                 for h in h_sizes:
                     for rotary, rotary_interleaved in [(True, False), (True, True), (False, False)]:
+                        if rotary and platform.system() == "Windows":
+                            continue
                         for packed in [False, True]:
                             sp = random.randint(1, s2 - s) if s2 - s > 0 else 0
                             config = Config(b, s, s2, sp, n, n2, h)
@@ -2232,6 +2210,8 @@
                 for h in h_sizes:
                     for local in [False, True]:
                         for rotary, rotary_interleaved in [(True, False), (True, True), (False, False)]:
+                            if rotary and platform.system() == "Windows":
+                                continue
                             for packed in [False, True]:
                                 sp = random.randint(1, s2 - s) if s2 - s > 0 else 0
                                 config = Config(b, s, s2, sp, n, n2, h)
@@ -2249,7 +2229,6 @@
     @parameterized.expand(gqa_no_past_memory_efficient_test_cases())
     def test_gqa_no_past_memory_efficient(self, _, config, rotary, rotary_interleaved, packed):
         if not torch.cuda.is_available():
-            print("CUDA not available")
             return
         major, minor = torch.cuda.get_device_capability()
         if major < 5 or (major == 5 and minor < 3):
@@ -2276,45 +2255,6 @@
             rotary_interleaved=rotary_interleaved,
             packed=packed,
         )
-<<<<<<< HEAD
-        num_h = [(32, 8), (9, 3), (4, 4)] if pipeline_mode else [(6, 6), (6, 3), (9, 9), (9, 3)]
-        h_sizes = [16, 128, 256] if pipeline_mode else [32, 40, 64, 80, 96, 128, 160, 192, 224, 256]
-        if major < 8:
-            print("CUDA capability too low")
-            return
-        print("------- FLASH ATTENTION (PROMPT CASE) --------")
-        os.environ["ORT_DISABLE_FLASH_ATTENTION"] = "0"
-        for b in batches:
-            for sq, skv in seqs:
-                for n, n2 in num_h:
-                    for h in h_sizes:
-                        for local in [False, True]:
-                            for rotary, rotary_interleaved in [(True, False), (True, True), (False, False)]:
-                                if rotary and platform.system() == "Windows":
-                                    continue
-                                for packed in [False, True]:
-                                    config = PromptConfig(b, sq, skv, sq + skv + 8, n, n2, h)
-                                    all_close = parity_check_gqa_prompt(
-                                        config,
-                                        local=local,
-                                        past_format=Formats.BNSH,
-                                        rotary=rotary,
-                                        rotary_interleaved=rotary_interleaved,
-                                        packed=packed,
-                                    )
-                                    self.assertTrue(all_close)
-                                    all_close = parity_check_gqa_prompt_no_buff(
-                                        config,
-                                        local=local,
-                                        past_format=Formats.BNSH,
-                                        rotary=rotary,
-                                        rotary_interleaved=rotary_interleaved,
-                                        packed=packed,
-                                    )
-                                    self.assertTrue(all_close)
-
-    def test_gqa_past_memory_efficient(self):
-=======
         self.assertTrue(all_close)
 
     @parameterized.expand(gqa_no_past_flash_attention_test_cases())
@@ -2322,7 +2262,7 @@
         if not torch.cuda.is_available():
             return
         major, _ = torch.cuda.get_device_capability()
-        if major < 8 or platform.system() != "Linux":
+        if major < 8:
             return
         print("------- FLASH ATTENTION (PROMPT CASE) --------")
         os.environ["ORT_DISABLE_FLASH_ATTENTION"] = "0"
@@ -2348,7 +2288,6 @@
 
     @parameterized.expand(gqa_past_memory_efficient_test_cases())
     def test_gqa_past_memory_efficient(self, _, config, rotary, rotary_interleaved, packed):
->>>>>>> 99f0fe3f
         if not torch.cuda.is_available():
             return
         major, minor = torch.cuda.get_device_capability()
@@ -2356,39 +2295,6 @@
             return
         os.environ["ORT_DISABLE_FLASH_ATTENTION"] = "1"
         print("-------- MEMORY EFFICIENT (TOKEN GEN) --------")
-<<<<<<< HEAD
-        for b in batches:
-            for s, s2 in seqs:
-                for n, n2 in num_h:
-                    for h in h_sizes:
-                        for rotary, rotary_interleaved in [(True, False), (True, True), (False, False)]:
-                            if rotary and platform.system() == "Windows":
-                                continue
-                            for packed in [False, True]:
-                                sp = random.randint(1, s2 - s) if s2 - s > 0 else 0
-                                config = Config(b, s, s2, sp, n, n2, h)
-                                all_close = parity_check_gqa_past(
-                                    config,
-                                    past_format=Formats.BNSH,
-                                    rtol=1e-3,
-                                    atol=1e-3,
-                                    rotary=rotary,
-                                    rotary_interleaved=rotary_interleaved,
-                                    packed=packed,
-                                )
-                                self.assertTrue(all_close)
-                                all_close = parity_check_gqa_past_no_buff(
-                                    config,
-                                    past_format=Formats.BNSH,
-                                    rtol=1e-3,
-                                    atol=1e-3,
-                                    rotary=rotary,
-                                    rotary_interleaved=rotary_interleaved,
-                                    packed=packed,
-                                )
-                                self.assertTrue(all_close)
-=======
->>>>>>> 99f0fe3f
 
         all_close = parity_check_gqa_past(
             config,
@@ -2416,67 +2322,7 @@
         if not torch.cuda.is_available():
             return
         major, _ = torch.cuda.get_device_capability()
-<<<<<<< HEAD
-        batches = [5] if pipeline_mode else [1, 3, 5]
-        seqs = (
-            [(1, 128), (1, 1024), (1, 2048)]
-            if pipeline_mode
-            else [
-                (1, 128),
-                (1, 339),
-                (1, 1024),
-                (1, 5000),
-                (1, 800),
-                (1, 256),
-                (1, 799),
-                (1, 2048),
-                # (1, 128 * 512),
-                # (16, 128 * 512),
-                # (128, 128),
-            ]
-        )
-        num_h = [(32, 8), (9, 3), (4, 4)] if pipeline_mode else [(6, 6), (6, 3), (9, 9), (9, 3)]
-        h_sizes = [16, 128, 256] if pipeline_mode else [32, 40, 64, 80, 96, 128, 160, 192, 224, 256]
-        random.seed(69)
         if major < 8:
-            return
-        print("------- FLASH ATTENTION (TOKEN GEN) -------")
-        os.environ["ORT_DISABLE_FLASH_ATTENTION"] = "0"
-        for b in batches:
-            for s, s2 in seqs:
-                for n, n2 in num_h:
-                    for h in h_sizes:
-                        for local in [False, True]:
-                            for rotary, rotary_interleaved in [(True, False), (True, True), (False, False)]:
-                                if rotary and platform.system() == "Windows":
-                                    continue
-                                for packed in [False, True]:
-                                    sp = random.randint(1, s2 - s) if s2 - s > 0 else 0
-                                    config = Config(b, s, s2, sp, n, n2, h)
-                                    all_close = parity_check_gqa_past(
-                                        config,
-                                        local=local,
-                                        past_format=Formats.BNSH,
-                                        rtol=1e-3,
-                                        atol=1e-3,
-                                        rotary=rotary,
-                                        rotary_interleaved=rotary_interleaved,
-                                        packed=packed,
-                                    )
-                                    self.assertTrue(all_close)
-                                    all_close = parity_check_gqa_past_no_buff(
-                                        config,
-                                        local=local,
-                                        past_format=Formats.BNSH,
-                                        rtol=1e-3,
-                                        atol=1e-3,
-                                        rotary=rotary,
-                                        rotary_interleaved=rotary_interleaved,
-                                        packed=packed,
-                                    )
-                                    self.assertTrue(all_close)
-=======
-        if major < 8 or platform.system() != "Linux":
             return
         print("------- FLASH ATTENTION (TOKEN GEN) -------")
         os.environ["ORT_DISABLE_FLASH_ATTENTION"] = "0"
@@ -2503,7 +2349,6 @@
             packed=packed,
         )
         self.assertTrue(all_close)
->>>>>>> 99f0fe3f
 
 
 if __name__ == "__main__":

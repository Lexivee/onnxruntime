# --------------------------------------------------------------------------
# Copyright 2020 The HuggingFace Inc. team
#
# Licensed under the Apache License, Version 2.0 (the "License");
# you may not use this file except in compliance with the License.
# You may obtain a copy of the License at http://www.apache.org/licenses/LICENSE-2.0
# --------------------------------------------------------------------------
# Copyright (c) Microsoft Corporation.  All rights reserved.
# Licensed under the MIT License.  See License.txt in the project root for
# license information.
# -------------------------------------------------------------------------
import math
import os
import platform
import random
import unittest

import numpy
import torch
from bert_padding import pad_input, unpad_input
from einops import rearrange, repeat
from onnx import TensorProto, helper

if platform.system() == "Linux":
    from rotary_flash import apply_rotary_emb

from parameterized import parameterized

from onnxruntime import InferenceSession, OrtValue, SessionOptions

RED = "\033[31m"
GREEN = "\033[32m"
RESET = "\033[0m"

torch.manual_seed(0)

pipeline_mode = True  # Reduces number of tests so pipeline doesn't time out


class Formats:
    BSNH = 0
    BNSH = 1


class Config:
    batch_size = 0
    sequence_length = 0
    kv_sequence_length = 0
    past_sequence_length = 0
    num_heads = 0
    kv_num_heads = 0
    head_size = 0

    def __init__(
        self, batch_size, sequence_length, kv_sequence_length, past_sequence_length, num_heads, kv_num_heads, head_size
    ):
        self.batch_size = batch_size
        self.sequence_length = sequence_length
        self.kv_sequence_length = kv_sequence_length
        self.past_sequence_length = past_sequence_length
        self.num_heads = num_heads
        self.kv_num_heads = kv_num_heads
        self.head_size = head_size

    def __repr__(self):
        return (
            f"Config(batch_size={self.batch_size}, sequence_length={self.sequence_length}, "
            f"kv_sequence_length={self.kv_sequence_length}, past_sequence_length={self.past_sequence_length}, "
            f"num_heads={self.num_heads}, kv_num_heads={self.kv_num_heads}, head_size={self.head_size})"
        )


class PromptConfig:
    batch_size = 0
    q_sequence_length = 0
    kv_sequence_length = 0
    buffer_sequence_length = 0
    num_heads = 0
    kv_num_heads = 0
    head_size = 0

    def __init__(
        self,
        batch_size,
        q_sequence_length,
        kv_sequence_length,
        buffer_sequence_length,
        num_heads,
        kv_num_heads,
        head_size,
    ):
        self.batch_size = batch_size
        self.q_sequence_length = q_sequence_length
        self.kv_sequence_length = kv_sequence_length
        self.buffer_sequence_length = buffer_sequence_length
        self.num_heads = num_heads
        self.kv_num_heads = kv_num_heads
        self.head_size = head_size

    def __repr__(self):
        return (
            f"PromptConfig(batch_size={self.batch_size}, q_sequence_length={self.q_sequence_length}, "
            f"kv_sequence_length={self.kv_sequence_length}, buffer_sequence_length={self.buffer_sequence_length}, "
            f"num_heads={self.num_heads}, kv_num_heads={self.kv_num_heads}, head_size={self.head_size})"
        )


def create_packed_multihead_attention_graph(config):
    nodes = [
        helper.make_node(
            "PackedMultiHeadAttention",
            [
                "query",
                "",
                "",
                "",
                "token_offset",
                "cumulative_sequence_length",
            ],
            ["output"],
            "PackedMultiHeadAttention_0",
            num_heads=config.num_heads,
            domain="com.microsoft",
        ),
    ]

    graph = helper.make_graph(
        nodes,
        "PackedMultiHeadAttention_Graph",
        [
            helper.make_tensor_value_info(
                "query",
                TensorProto.FLOAT16,
                [
                    -1,
                    config.num_heads,
                    3,
                    config.head_size,
                ],
            ),
            helper.make_tensor_value_info(
                "token_offset", TensorProto.INT32, [config.batch_size, config.sequence_length]
            ),
            helper.make_tensor_value_info("cumulative_sequence_length", TensorProto.INT32, [config.batch_size + 1]),
        ],
        [
            helper.make_tensor_value_info(
                "output",
                TensorProto.FLOAT16,
                [-1, config.num_heads * config.head_size],
            ),
        ],
    )

    model = helper.make_model(graph)
    return model.SerializeToString()


def create_multihead_attention_graph(config):
    nodes = [
        helper.make_node(
            "MultiHeadAttention",
            [
                "query",
                "key",
                "value",
            ],
            ["output"],
            "MultiHeadAttention_0",
            num_heads=config.num_heads,
            domain="com.microsoft",
        ),
    ]

    graph = helper.make_graph(
        nodes,
        "MultiHeadAttention_Graph",
        [
            helper.make_tensor_value_info(
                "query",
                TensorProto.FLOAT16,
                [
                    config.batch_size,
                    config.sequence_length,
                    config.num_heads * config.head_size,
                ],
            ),
            helper.make_tensor_value_info(
                "key",
                TensorProto.FLOAT16,
                [
                    config.batch_size,
                    config.kv_sequence_length,
                    config.num_heads * config.head_size,
                ],
            ),
            helper.make_tensor_value_info(
                "value",
                TensorProto.FLOAT16,
                [
                    config.batch_size,
                    config.kv_sequence_length,
                    config.num_heads * config.head_size,
                ],
            ),
        ],
        [
            helper.make_tensor_value_info(
                "output",
                TensorProto.FLOAT16,
                [config.batch_size, config.sequence_length, config.num_heads * config.head_size],
            ),
        ],
    )

    model = helper.make_model(graph)
    return model.SerializeToString()


def create_group_query_attention_graph_prompt(
    config,
    past_kv_format=Formats.BSNH,
    share_buffer=True,
    local_window_size=-1,
    rotary=False,
    rotary_interleaved=False,
    packed=False,
):
    past_kv_seqlen = config.buffer_sequence_length if share_buffer else 0
    present_kv_seqlen = config.buffer_sequence_length if share_buffer else config.kv_sequence_length
    nodes = [
        helper.make_node(
            "GroupQueryAttention",
            [
                "query",
                "key" if not packed else "",
                "value" if not packed else "",
                "past_key" if share_buffer else "",
                "past_value" if share_buffer else "",
                "seqlens_k",
                "total_sequence_length",
                "cos_cache" if rotary else "",
                "sin_cache" if rotary else "",
            ],
            ["output", "present_key", "present_value"],
            "GroupQueryAttention_0",
            num_heads=config.num_heads,
            kv_num_heads=config.kv_num_heads,
            local_window_size=local_window_size,
            do_rotary=rotary,
            rotary_interleaved=rotary_interleaved,
            # is_past_bsnh=1 if past_kv_format == Formats.BSNH else 0,
            # kv_share_buffer=1 if share_buffer else 0,
            domain="com.microsoft",
        ),
    ]

    graph_input = [
        helper.make_tensor_value_info(
            "query",
            TensorProto.FLOAT16,
            [
                config.batch_size,
                config.q_sequence_length,
                (
                    (config.num_heads * config.head_size)
                    if not packed
                    else (config.num_heads * config.head_size + 2 * config.kv_num_heads * config.head_size)
                ),
            ],
        ),
        helper.make_tensor_value_info(
            "seqlens_k",
            TensorProto.INT32,
            [config.batch_size],
        ),
        helper.make_tensor_value_info(
            "total_sequence_length",
            TensorProto.INT32,
            [1],
        ),
    ]
    if not packed:
        graph_input += [
            helper.make_tensor_value_info(
                "key",
                TensorProto.FLOAT16,
                [
                    config.batch_size,
                    config.kv_sequence_length,
                    config.kv_num_heads * config.head_size,
                ],
            ),
            helper.make_tensor_value_info(
                "value",
                TensorProto.FLOAT16,
                [
                    config.batch_size,
                    config.kv_sequence_length,
                    config.kv_num_heads * config.head_size,
                ],
            ),
        ]
    if share_buffer:
        graph_input += [
            helper.make_tensor_value_info(
                "past_key",
                TensorProto.FLOAT16,
                [
                    config.batch_size,
                    past_kv_seqlen if past_kv_format == Formats.BSNH else config.kv_num_heads,
                    config.kv_num_heads if past_kv_format == Formats.BSNH else past_kv_seqlen,
                    config.head_size,
                ],
            ),
            helper.make_tensor_value_info(
                "past_value",
                TensorProto.FLOAT16,
                [
                    config.batch_size,
                    past_kv_seqlen if past_kv_format == Formats.BSNH else config.kv_num_heads,
                    config.kv_num_heads if past_kv_format == Formats.BSNH else past_kv_seqlen,
                    config.head_size,
                ],
            ),
        ]
    if rotary:
        graph_input += [
            helper.make_tensor_value_info(
                "cos_cache",
                TensorProto.FLOAT16,
                [
                    config.buffer_sequence_length if share_buffer else config.kv_sequence_length,
                    (math.floor(config.head_size / 16) * 16) // 2,
                ],
            ),
            helper.make_tensor_value_info(
                "sin_cache",
                TensorProto.FLOAT16,
                [
                    config.buffer_sequence_length if share_buffer else config.kv_sequence_length,
                    (math.floor(config.head_size / 16) * 16) // 2,
                ],
            ),
        ]

    graph_output = [
        helper.make_tensor_value_info(
            "output",
            TensorProto.FLOAT16,
            [config.batch_size, config.q_sequence_length, config.num_heads * config.head_size],
        ),
        helper.make_tensor_value_info(
            "present_key",
            TensorProto.FLOAT16,
            [
                config.batch_size,
                present_kv_seqlen if past_kv_format == Formats.BSNH else config.kv_num_heads,
                config.kv_num_heads if past_kv_format == Formats.BSNH else present_kv_seqlen,
                config.head_size,
            ],
        ),
        helper.make_tensor_value_info(
            "present_value",
            TensorProto.FLOAT16,
            [
                config.batch_size,
                present_kv_seqlen if past_kv_format == Formats.BSNH else config.kv_num_heads,
                config.kv_num_heads if past_kv_format == Formats.BSNH else present_kv_seqlen,
                config.head_size,
            ],
        ),
        helper.make_tensor_value_info(
            "present_key",
            TensorProto.FLOAT16,
            [
                config.batch_size,
                config.kv_sequence_length if past_kv_format == Formats.BSNH else config.kv_num_heads,
                config.kv_num_heads if past_kv_format == Formats.BSNH else config.kv_sequence_length,
                config.head_size,
            ],
        ),
        helper.make_tensor_value_info(
            "present_value",
            TensorProto.FLOAT16,
            [
                config.batch_size,
                config.kv_sequence_length if past_kv_format == Formats.BSNH else config.kv_num_heads,
                config.kv_num_heads if past_kv_format == Formats.BSNH else config.kv_sequence_length,
                config.head_size,
            ],
        ),
    ]

    graph = helper.make_graph(
        nodes,
        "GroupQueryAttention_Graph",
        graph_input,
        graph_output,
    )

    model = helper.make_model(graph)
    return model.SerializeToString()


def create_group_query_attention_graph_past(
    config,
    past_kv_format=Formats.BSNH,
    share_buffer=True,
    local_window_size=-1,
    rotary=False,
    rotary_interleaved=False,
    packed=False,
):
    past_kv_seqlen = config.kv_sequence_length
    present_kv_seqlen = (
        config.kv_sequence_length if share_buffer else config.kv_sequence_length + config.sequence_length
    )
    nodes = [
        helper.make_node(
            "GroupQueryAttention",
            [
                "query",
                "key" if not packed else "",
                "value" if not packed else "",
                "past_key",
                "past_value",
                "seqlens_k",
                "total_sequence_length",
                "cos_cache" if rotary else "",
                "sin_cache" if rotary else "",
            ],
            ["output", "present_key", "present_value"],
            "GroupQueryAttention_0",
            num_heads=config.num_heads,
            kv_num_heads=config.kv_num_heads,
            local_window_size=local_window_size,
            do_rotary=rotary,
            rotary_interleaved=rotary_interleaved,
            # is_past_bsnh=1 if past_kv_format == Formats.BSNH else 0,
            # kv_share_buffer=1 if share_buffer else 0,
            domain="com.microsoft",
        ),
    ]

    graph_input = [
        helper.make_tensor_value_info(
            "query",
            TensorProto.FLOAT16,
            [
                config.batch_size,
                config.sequence_length,
                (
                    (config.num_heads * config.head_size)
                    if not packed
                    else (config.num_heads * config.head_size + 2 * config.kv_num_heads * config.head_size)
                ),
            ],
        ),
        helper.make_tensor_value_info(
            "past_key",
            TensorProto.FLOAT16,
            [
                config.batch_size,
                past_kv_seqlen if past_kv_format == Formats.BSNH else config.kv_num_heads,
                config.kv_num_heads if past_kv_format == Formats.BSNH else past_kv_seqlen,
                config.head_size,
            ],
        ),
        helper.make_tensor_value_info(
            "past_value",
            TensorProto.FLOAT16,
            [
                config.batch_size,
                past_kv_seqlen if past_kv_format == Formats.BSNH else config.kv_num_heads,
                config.kv_num_heads if past_kv_format == Formats.BSNH else past_kv_seqlen,
                config.head_size,
            ],
        ),
        helper.make_tensor_value_info(
            "seqlens_k",
            TensorProto.INT32,
            [config.batch_size],
        ),
        helper.make_tensor_value_info(
            "total_sequence_length",
            TensorProto.INT32,
            [1],
        ),
    ]
    if not packed:
        graph_input += [
            helper.make_tensor_value_info(
                "key",
                TensorProto.FLOAT16,
                [
                    config.batch_size,
                    config.sequence_length,
                    config.kv_num_heads * config.head_size,
                ],
            ),
            helper.make_tensor_value_info(
                "value",
                TensorProto.FLOAT16,
                [
                    config.batch_size,
                    config.sequence_length,
                    config.kv_num_heads * config.head_size,
                ],
            ),
        ]
    if rotary:
        graph_input += [
            helper.make_tensor_value_info(
                "cos_cache",
                TensorProto.FLOAT16,
                [
                    config.kv_sequence_length + (0 if share_buffer else config.sequence_length),
                    (math.floor(config.head_size / 16) * 16) // 2,
                ],
            ),
            helper.make_tensor_value_info(
                "sin_cache",
                TensorProto.FLOAT16,
                [
                    config.kv_sequence_length + (0 if share_buffer else config.sequence_length),
                    (math.floor(config.head_size / 16) * 16) // 2,
                ],
            ),
        ]

    graph_output = [
        helper.make_tensor_value_info(
            "output",
            TensorProto.FLOAT16,
            [config.batch_size, config.sequence_length, config.num_heads * config.head_size],
        ),
        helper.make_tensor_value_info(
            "present_key",
            TensorProto.FLOAT16,
            [
                config.batch_size,
                present_kv_seqlen if past_kv_format == Formats.BSNH else config.kv_num_heads,
                config.kv_num_heads if past_kv_format == Formats.BSNH else present_kv_seqlen,
                config.head_size,
            ],
        ),
        helper.make_tensor_value_info(
            "present_value",
            TensorProto.FLOAT16,
            [
                config.batch_size,
                present_kv_seqlen if past_kv_format == Formats.BSNH else config.kv_num_heads,
                config.kv_num_heads if past_kv_format == Formats.BSNH else present_kv_seqlen,
                config.head_size,
            ],
        ),
    ]

    graph = helper.make_graph(
        nodes,
        "GroupQueryAttention_Graph",
        graph_input,
        graph_output,
    )

    model = helper.make_model(graph)
    return model.SerializeToString()


def generate_random_padding_mask(max_seqlen, batch_size, device, mode="random"):
    assert mode in ["full", "random", "third"]
    if mode == "full":
        lengths = torch.full((batch_size, 1), max_seqlen, device=device, dtype=torch.int32)
    elif mode == "random":
        lengths = torch.randint(max(1, max_seqlen - 20), max_seqlen, (batch_size, 1), device=device)
    else:
        lengths = torch.randint(max_seqlen // 3, max_seqlen, (batch_size, 1), device=device)
    padding_mask = repeat(torch.arange(max_seqlen, device=device), "s -> b s", b=batch_size) < lengths
    return padding_mask


def generate_qkv(q, k, v, query_padding_mask=None, key_padding_mask=None, kvpacked=False, qkvpacked=False):
    """
    Arguments:
        q: (batch_size, seqlen_q, nheads, d)
        k: (batch_size, seqlen_k, nheads_k, d)
        v: (batch_size, seqlen_k, nheads_k, d)
        query_padding_mask: (batch_size, seqlen), bool
        key_padding_mask: (batch_size, seqlen), bool
    """
    assert not (kvpacked and qkvpacked)
    batch_size, seqlen_q, nheads, d = q.shape
    _, seqlen_k, nheads_k, _ = k.shape
    assert k.shape == (batch_size, seqlen_k, nheads_k, d)
    assert v.shape == (batch_size, seqlen_k, nheads_k, d)

    if query_padding_mask is not None:
        q_unpad, indices_q, cu_seqlens_q, max_seqlen_q = unpad_input(q, query_padding_mask)

        def output_pad_fn(output_unpad):
            return pad_input(output_unpad, indices_q, batch_size, seqlen_q)

    else:
        q_unpad = rearrange(q, "b s h d -> (b s) h d")
        cu_seqlens_q = torch.arange(
            0, (batch_size + 1) * seqlen_q, step=seqlen_q, dtype=torch.int32, device=q_unpad.device
        )
        max_seqlen_q = seqlen_q

        def output_pad_fn(output_unpad):
            return rearrange(output_unpad, "(b s) h d -> b s h d", b=batch_size)

    if key_padding_mask is not None:
        k_unpad, indices_k, cu_seqlens_k, max_seqlen_k = unpad_input(k, key_padding_mask)
        v_unpad, _, _, _ = unpad_input(v, key_padding_mask)
    else:
        k_unpad = rearrange(k, "b s h d -> (b s) h d")
        v_unpad = rearrange(v, "b s h d -> (b s) h d")
        cu_seqlens_k = torch.arange(
            0, (batch_size + 1) * seqlen_k, step=seqlen_k, dtype=torch.int32, device=k_unpad.device
        )
        max_seqlen_k = seqlen_k

    if qkvpacked:
        assert (query_padding_mask == key_padding_mask).all()
        assert nheads == nheads_k
        qkv_unpad = torch.stack([q_unpad, k_unpad, v_unpad], dim=1)
        qkv = torch.stack([q, k, v], dim=2)
        if query_padding_mask is not None:

            def dqkv_pad_fn(dqkv_unpad):
                return pad_input(dqkv_unpad, indices_q, batch_size, seqlen_q)

        else:

            def dqkv_pad_fn(dqkv_unpad):
                return rearrange(dqkv_unpad, "(b s) t h d -> b s t h d", b=batch_size)

        return (
            qkv_unpad.detach().requires_grad_(),
            cu_seqlens_q,
            max_seqlen_q,
            qkv.detach().requires_grad_(),
            output_pad_fn,
            dqkv_pad_fn,
        )
    elif kvpacked:
        kv_unpad = torch.stack([k_unpad, v_unpad], dim=1)
        kv = torch.stack([k, v], dim=2)
        dq_pad_fn = output_pad_fn
        if key_padding_mask is not None:

            def dkv_pad_fn(dkv_unpad):
                return pad_input(dkv_unpad, indices_k, batch_size, seqlen_k)

        else:

            def dkv_pad_fn(dkv_unpad):
                return rearrange(dkv_unpad, "(b s) t h d -> b s t h d", b=batch_size)

        return (
            q_unpad.detach().requires_grad_(),
            kv_unpad.detach().requires_grad_(),
            cu_seqlens_q,
            cu_seqlens_k,
            max_seqlen_q,
            max_seqlen_k,
            q.detach().requires_grad_(),
            kv.detach().requires_grad_(),
            output_pad_fn,
            dq_pad_fn,
            dkv_pad_fn,
        )
    else:
        dq_pad_fn = output_pad_fn
        if key_padding_mask is not None:

            def dk_pad_fn(dk_unpad):
                return pad_input(dk_unpad, indices_k, batch_size, seqlen_k)

        else:

            def dk_pad_fn(dk_unpad):
                return rearrange(dk_unpad, "(b s) h d -> b s h d", b=batch_size)

        return (
            q_unpad.detach().requires_grad_(),
            k_unpad.detach().requires_grad_(),
            v_unpad.detach().requires_grad_(),
            cu_seqlens_q,
            cu_seqlens_k,
            max_seqlen_q,
            max_seqlen_k,
            q.detach().requires_grad_(),
            k.detach().requires_grad_(),
            v.detach().requires_grad_(),
            output_pad_fn,
            dq_pad_fn,
            dk_pad_fn,
        )


def create_inputs(config: Config, kv_packed=False, qkv_packed=True):
    qkv = torch.randn(
        config.batch_size,
        config.sequence_length,
        3,
        config.num_heads,
        config.head_size,
        device="cuda",
        dtype=torch.float16,
        requires_grad=False,
    )
    key_padding_mask = generate_random_padding_mask(
        config.sequence_length, config.batch_size, device="cuda", mode="random"
    )
    qkv_unpad, cu_seqlens, max_seqlen, qkv, output_pad_fn, dqkv_pad_fn = generate_qkv(
        *qkv.unbind(dim=2), key_padding_mask, key_padding_mask, kv_packed, qkv_packed
    )
    return qkv_unpad, cu_seqlens, max_seqlen, qkv, output_pad_fn, dqkv_pad_fn, key_padding_mask


def generate_token_offset(cu_seqlens, max_seqlen):
    token_offset = []
    token_padset = []  # These are the indices that contain padding tokens
    for i in range(1, len(cu_seqlens)):
        start = i - 1
        pre_seqlen = cu_seqlens[i - 1]
        seqlen = cu_seqlens[i]
        token_offset += range(start * max_seqlen, (start * max_seqlen) + (seqlen - pre_seqlen))
        token_padset += range((start * max_seqlen) + (seqlen - pre_seqlen), i * max_seqlen)
    return numpy.asarray(token_offset + token_padset, dtype=numpy.int32)


def flash_attn_varlen_qkvpacked_func(qkv_unpad, cu_seqlens, token_offset, config, causal=False):
    onnx_model_str = create_packed_multihead_attention_graph(config)
    qkv_unpad = torch.swapdims(qkv_unpad, 1, 2)
    ort_inputs = {
        "query": qkv_unpad.detach().cpu().numpy(),
        "token_offset": token_offset,
        "cumulative_sequence_length": cu_seqlens.cpu().numpy(),
    }
    sess_options = SessionOptions()
    ort_session = InferenceSession(onnx_model_str, sess_options, providers=["CUDAExecutionProvider"])
    ort_output = ort_session.run(None, ort_inputs)
    output = torch.tensor(ort_output)
    return output


def mha_func(q, k, v, config):
    onnx_model_str = create_multihead_attention_graph(config)
    q = torch.reshape(q, (config.batch_size, config.sequence_length, -1))
    k = torch.reshape(k, (config.batch_size, config.kv_sequence_length, -1))
    v = torch.reshape(v, (config.batch_size, config.kv_sequence_length, -1))
    ort_inputs = {
        "query": q.detach().cpu().numpy(),
        "key": k.detach().cpu().numpy(),
        "value": v.detach().cpu().numpy(),
    }
    sess_options = SessionOptions()
    ort_session = InferenceSession(onnx_model_str, sess_options, providers=["CUDAExecutionProvider"])
    ort_output = ort_session.run(None, ort_inputs)
    ort_output = numpy.array(ort_output)
    output = torch.tensor(ort_output)
    return output


def rotary_options_for_current_os():
    # Reference implementation of rotary uses triton, which is not available in Windows.
    # So we only test rotary in Linux right now.
    return [(False, False)] if platform.system() != "Linux" else [(True, False), (True, True), (False, False)]


def gqa_prompt_func(
    q,
    k,
    v,
    config,
    new_k,
    new_v,
    cos=None,
    sin=None,
    seqlens_k=None,
    window_size=-1,
    past_kv_format=Formats.BSNH,
    share_buffer=True,
    rotary_interleaved=False,
):
    onnx_model_str = create_group_query_attention_graph_prompt(
        config,
        past_kv_format,
        share_buffer,
        local_window_size=window_size,
        rotary=cos is not None,
        rotary_interleaved=rotary_interleaved,
        packed=new_k is None,
    )
    q = torch.reshape(q, (config.batch_size, config.q_sequence_length, -1))
    past_k = k.clone() if share_buffer else None
    past_v = v.clone() if share_buffer else None
    if new_k is not None:
        new_k = torch.reshape(new_k, (config.batch_size, config.kv_sequence_length, -1))
        new_v = torch.reshape(new_v, (config.batch_size, config.kv_sequence_length, -1))
    if share_buffer:
        ort_inputs = {
            "query": q.detach().cpu().numpy(),
            "past_key": OrtValue.ortvalue_from_numpy(past_k.detach().cpu().numpy(), "cuda", 0),
            "past_value": OrtValue.ortvalue_from_numpy(past_v.detach().cpu().numpy(), "cuda", 0),
            "seqlens_k": seqlens_k.detach().cpu().numpy().astype(numpy.int32),
            "total_sequence_length": torch.tensor([config.q_sequence_length], dtype=torch.int32).detach().cpu().numpy(),
        }
        sess_options = SessionOptions()
        ort_session = InferenceSession(onnx_model_str, sess_options, providers=["CUDAExecutionProvider"])
        io_binding = ort_session.io_binding()
        if new_k is not None:
            ort_inputs["key"] = new_k.detach().cpu().numpy()
            ort_inputs["value"] = new_v.detach().cpu().numpy()
            io_binding.bind_cpu_input("key", ort_inputs["key"])
            io_binding.bind_cpu_input("value", ort_inputs["value"])
        if cos is not None:
            ort_inputs["cos_cache"] = cos.detach().cpu().numpy()
            ort_inputs["sin_cache"] = sin.detach().cpu().numpy()
            io_binding.bind_cpu_input("cos_cache", ort_inputs["cos_cache"])
            io_binding.bind_cpu_input("sin_cache", ort_inputs["sin_cache"])
        io_binding.bind_cpu_input("query", ort_inputs["query"])
        io_binding.bind_input(
            "past_key", "cuda", 0, numpy.float16, ort_inputs["past_key"].shape(), ort_inputs["past_key"].data_ptr()
        )
        io_binding.bind_input(
            "past_value",
            "cuda",
            0,
            numpy.float16,
            ort_inputs["past_value"].shape(),
            ort_inputs["past_value"].data_ptr(),
        )
        io_binding.bind_cpu_input("seqlens_k", ort_inputs["seqlens_k"])
        io_binding.bind_cpu_input("total_sequence_length", ort_inputs["total_sequence_length"])
        io_binding.bind_output("output")
        io_binding.bind_ortvalue_output("present_key", ort_inputs["past_key"])
        io_binding.bind_ortvalue_output("present_value", ort_inputs["past_value"])
        ort_session.run_with_iobinding(io_binding)
        ort_output, present_k, present_v = io_binding.copy_outputs_to_cpu()
        ort_output = numpy.array(ort_output)
        output = torch.tensor(ort_output)
        return output, present_k, present_v
    else:
        ort_inputs = {
            "query": q.detach().cpu().numpy(),
            "seqlens_k": seqlens_k.detach().cpu().numpy().astype(numpy.int32),
            "total_sequence_length": torch.tensor([config.q_sequence_length], dtype=torch.int32).detach().cpu().numpy(),
        }
        sess_options = SessionOptions()
        ort_session = InferenceSession(onnx_model_str, sess_options, providers=["CUDAExecutionProvider"])
        io_binding = ort_session.io_binding()
        if new_k is not None:
            ort_inputs["key"] = new_k.detach().cpu().numpy()
            ort_inputs["value"] = new_v.detach().cpu().numpy()
            io_binding.bind_cpu_input("key", ort_inputs["key"])
            io_binding.bind_cpu_input("value", ort_inputs["value"])
        if cos is not None:
            ort_inputs["cos_cache"] = cos.detach().cpu().numpy()
            ort_inputs["sin_cache"] = sin.detach().cpu().numpy()
            io_binding.bind_cpu_input("cos_cache", ort_inputs["cos_cache"])
            io_binding.bind_cpu_input("sin_cache", ort_inputs["sin_cache"])
        io_binding.bind_cpu_input("query", ort_inputs["query"])
        io_binding.bind_cpu_input("seqlens_k", ort_inputs["seqlens_k"])
        io_binding.bind_cpu_input("total_sequence_length", ort_inputs["total_sequence_length"])
        io_binding.bind_output("output")
        io_binding.bind_output("present_key")
        io_binding.bind_output("present_value")
        ort_session.run_with_iobinding(io_binding)
        ort_output, present_k, present_v = io_binding.copy_outputs_to_cpu()
        ort_output = numpy.array(ort_output)
        output = torch.tensor(ort_output)
        return output, present_k, present_v


def gqa_past_func(
    q,
    k,
    v,
    config,
    new_k,
    new_v,
    cos=None,
    sin=None,
    seqlens_k=None,
    past_kv_format=Formats.BSNH,
    share_buffer=True,
    window_size=-1,
    rotary_interleaved=False,
):
    onnx_model_str = create_group_query_attention_graph_past(
        config,
        past_kv_format,
        share_buffer,
        local_window_size=window_size,
        rotary=cos is not None,
        rotary_interleaved=rotary_interleaved,
        packed=new_k is None,
    )
    q = torch.reshape(q, (config.batch_size, config.sequence_length, -1))
    past_k = k.clone()
    past_v = v.clone()
    if new_k is not None:
        new_k = torch.reshape(new_k, (config.batch_size, config.sequence_length, -1))
        new_v = torch.reshape(new_v, (config.batch_size, config.sequence_length, -1))
    if share_buffer:
        ort_inputs = {
            "query": q.detach().cpu().numpy(),
            "past_key": OrtValue.ortvalue_from_numpy(past_k.detach().cpu().numpy(), "cuda", 0),
            "past_value": OrtValue.ortvalue_from_numpy(past_v.detach().cpu().numpy(), "cuda", 0),
            "seqlens_k": seqlens_k.detach().cpu().numpy().astype(numpy.int32),
            "total_sequence_length": torch.tensor([config.kv_sequence_length], dtype=torch.int32)
            .detach()
            .cpu()
            .numpy(),
        }
        sess_options = SessionOptions()
        ort_session = InferenceSession(onnx_model_str, sess_options, providers=["CUDAExecutionProvider"])
        io_binding = ort_session.io_binding()
        if new_k is not None:
            ort_inputs["key"] = new_k.detach().cpu().numpy()
            ort_inputs["value"] = new_v.detach().cpu().numpy()
            io_binding.bind_cpu_input("key", ort_inputs["key"])
            io_binding.bind_cpu_input("value", ort_inputs["value"])
        if cos is not None:
            ort_inputs["cos_cache"] = cos.detach().cpu().numpy()
            ort_inputs["sin_cache"] = sin.detach().cpu().numpy()
            io_binding.bind_cpu_input("cos_cache", ort_inputs["cos_cache"])
            io_binding.bind_cpu_input("sin_cache", ort_inputs["sin_cache"])
        io_binding.bind_cpu_input("query", ort_inputs["query"])
        io_binding.bind_input(
            "past_key", "cuda", 0, numpy.float16, ort_inputs["past_key"].shape(), ort_inputs["past_key"].data_ptr()
        )
        io_binding.bind_input(
            "past_value",
            "cuda",
            0,
            numpy.float16,
            ort_inputs["past_value"].shape(),
            ort_inputs["past_value"].data_ptr(),
        )
        io_binding.bind_cpu_input("seqlens_k", ort_inputs["seqlens_k"])
        io_binding.bind_cpu_input("total_sequence_length", ort_inputs["total_sequence_length"])
        io_binding.bind_output("output")
        io_binding.bind_ortvalue_output("present_key", ort_inputs["past_key"])
        io_binding.bind_ortvalue_output("present_value", ort_inputs["past_value"])
        ort_session.run_with_iobinding(io_binding)
        ort_output, present_k, present_v = io_binding.copy_outputs_to_cpu()
        ort_output = numpy.array(ort_output)
        output = torch.tensor(ort_output)
        return output, present_k, present_v
    else:
        ort_inputs = {
            "query": q.detach().cpu().numpy(),
            "past_key": past_k.detach().cpu().numpy(),
            "past_value": past_v.detach().cpu().numpy(),
            "seqlens_k": seqlens_k.detach().cpu().numpy().astype(numpy.int32),
            "total_sequence_length": torch.tensor(
                [config.kv_sequence_length + config.sequence_length], dtype=torch.int32
            )
            .detach()
            .cpu()
            .numpy(),
        }
        sess_options = SessionOptions()
        ort_session = InferenceSession(onnx_model_str, sess_options, providers=["CUDAExecutionProvider"])
        io_binding = ort_session.io_binding()
        if new_k is not None:
            ort_inputs["key"] = new_k.detach().cpu().numpy()
            ort_inputs["value"] = new_v.detach().cpu().numpy()
            io_binding.bind_cpu_input("key", ort_inputs["key"])
            io_binding.bind_cpu_input("value", ort_inputs["value"])
        if cos is not None:
            ort_inputs["cos_cache"] = cos.detach().cpu().numpy()
            ort_inputs["sin_cache"] = sin.detach().cpu().numpy()
            io_binding.bind_cpu_input("cos_cache", ort_inputs["cos_cache"])
            io_binding.bind_cpu_input("sin_cache", ort_inputs["sin_cache"])
        io_binding.bind_cpu_input("query", ort_inputs["query"])
        io_binding.bind_cpu_input("past_key", ort_inputs["past_key"])
        io_binding.bind_cpu_input("past_value", ort_inputs["past_value"])
        io_binding.bind_cpu_input("seqlens_k", ort_inputs["seqlens_k"])
        io_binding.bind_cpu_input("total_sequence_length", ort_inputs["total_sequence_length"])
        io_binding.bind_output("output")
        io_binding.bind_output("present_key")
        io_binding.bind_output("present_value")
        ort_session.run_with_iobinding(io_binding)
        ort_output, present_k, present_v = io_binding.copy_outputs_to_cpu()
        ort_output = numpy.array(ort_output)
        output = torch.tensor(ort_output)
        return output, present_k, present_v


def construct_causal_mask(seqlen_q, seqlen_k, query_padding_mask=None, key_padding_mask=None, device=None):
    row_idx = rearrange(torch.arange(seqlen_q, device=device, dtype=torch.long), "s -> s 1")
    col_idx = torch.arange(seqlen_k, device=device, dtype=torch.long)
    sk = seqlen_k if key_padding_mask is None else rearrange(key_padding_mask.sum(-1), "b -> b 1 1 1")
    sq = seqlen_q if query_padding_mask is None else rearrange(query_padding_mask.sum(-1), "b -> b 1 1 1")
    return col_idx > row_idx + sk - sq


def construct_local_mask(
    seqlen_q,
    seqlen_k,
    window_size=(-1, -1),  # -1 means infinite window size
    query_padding_mask=None,
    key_padding_mask=None,
    device=None,
):
    row_idx = rearrange(torch.arange(seqlen_q, device=device, dtype=torch.long), "s -> s 1")
    col_idx = torch.arange(seqlen_k, device=device, dtype=torch.long)
    sk = seqlen_k if key_padding_mask is None else rearrange(key_padding_mask.sum(-1), "b -> b 1 1 1")
    sq = seqlen_q if query_padding_mask is None else rearrange(query_padding_mask.sum(-1), "b -> b 1 1 1")
    if window_size[0] < 0:
        return col_idx > row_idx + sk - sq + window_size[1]
    else:
        sk = torch.full_like(col_idx, seqlen_k) if key_padding_mask is None else sk
        return torch.logical_or(
            col_idx > torch.minimum(row_idx + sk - sq + window_size[1], sk),
            col_idx < row_idx + sk - sq - window_size[0],
        )


def attention_ref(
    q,
    k,
    v,
    query_padding_mask=None,
    key_padding_mask=None,
    dropout_p=0.0,
    dropout_mask=None,
    causal=False,
    window_size=(-1, -1),  # -1 means infinite window size
    upcast=True,
    reorder_ops=False,
):
    """
    Arguments:
        q: (batch_size, seqlen_q, nheads, head_dim)
        k: (batch_size, seqlen_k, nheads_k, head_dim)
        v: (batch_size, seqlen_k, nheads_k, head_dim)
        query_padding_mask: (batch_size, seqlen_q)
        key_padding_mask: (batch_size, seqlen_k)
        dropout_p: float
        dropout_mask: (batch_size, nheads, seqlen_q, seqlen_k)
        causal: whether to apply causal masking
        window_size: (int, int), left and right window size
        upcast: whether to cast all inputs to fp32, do all computation in fp32, then cast
            output back to fp16/bf16.
        reorder_ops: whether to change the order of operations (scaling k instead of scaling k, etc.)
            without changing the math. This is to estimate the numerical error from operation
            reordering.
    Output:
        output: (batch_size, seqlen_q, nheads, head_dim)
        attention: (batch_size, nheads, seqlen_q, seqlen_k), softmax after dropout
    """
    if causal:
        window_size = (window_size[0], 0)
    dtype_og = q.dtype
    if upcast:
        q, k, v = q.float(), k.float(), v.float()
    seqlen_q, seqlen_k = q.shape[1], k.shape[1]
    k = repeat(k, "b s h d -> b s (h g) d", g=q.shape[2] // k.shape[2])
    v = repeat(v, "b s h d -> b s (h g) d", g=q.shape[2] // v.shape[2])
    d = q.shape[-1]
    if not reorder_ops:
        scores = torch.einsum("bthd,bshd->bhts", q / math.sqrt(d), k)
    else:
        scores = torch.einsum("bthd,bshd->bhts", q, k / math.sqrt(d))
    if key_padding_mask is not None:
        scores.masked_fill_(rearrange(~key_padding_mask, "b s -> b 1 1 s"), float("-inf"))
    if window_size[0] >= 0 or window_size[1] >= 0:
        local_mask = construct_local_mask(
            seqlen_q,
            seqlen_k,
            window_size,
            query_padding_mask,
            key_padding_mask,
            q.device,
        )
        scores.masked_fill_(local_mask, float("-inf"))
    attention = torch.softmax(scores, dim=-1)
    # Some rows might be completely masked out so we fill them with zero instead of NaN
    if window_size[0] >= 0 or window_size[1] >= 0:
        attention = attention.masked_fill(torch.all(local_mask, dim=-1, keepdim=True), 0.0)
    # We want to mask here so that the attention matrix doesn't have any NaNs
    # Otherwise we'll get NaN in dV
    if query_padding_mask is not None:
        attention = attention.masked_fill(rearrange(~query_padding_mask, "b s -> b 1 s 1"), 0.0)
    dropout_scaling = 1.0 / (1 - dropout_p)
    if dropout_mask is not None:
        attention_drop = attention.masked_fill(~dropout_mask, 0.0)
    else:
        attention_drop = attention
    output = torch.einsum("bhts,bshd->bthd", attention_drop, v * dropout_scaling)
    if query_padding_mask is not None:
        output.masked_fill_(rearrange(~query_padding_mask, "b s -> b s 1 1"), 0.0)
    return output.to(dtype=dtype_og), attention.to(dtype=dtype_og)


def attention_qkvpacked_ref(
    qkv, key_padding_mask=None, dropout_p=0.0, dropout_mask=None, causal=False, upcast=True, reorder_ops=False
):
    return attention_ref(
        qkv[:, :, 0],
        qkv[:, :, 1],
        qkv[:, :, 2],
        key_padding_mask,
        key_padding_mask,
        dropout_p,
        dropout_mask,
        upcast=upcast,
        causal=causal,
        reorder_ops=reorder_ops,
    )


def parity_check_mha(
    config,
    packed,
    rtol=1e-3,
    atol=1e-3,
):
    if packed:
        qkv_unpad, cu_seqlens, _, qkv, output_pad_fn, _, key_padding_mask = create_inputs(config)
        token_offset = generate_token_offset(cu_seqlens, config.sequence_length).reshape(
            (config.batch_size, config.sequence_length)
        )
        # ORT Flash
        out_unpad = flash_attn_varlen_qkvpacked_func(qkv_unpad, cu_seqlens, token_offset, config, causal=False)
        out_unpad = torch.squeeze(out_unpad, 0)
        out = torch.reshape(
            output_pad_fn(out_unpad), (config.batch_size, config.sequence_length, config.num_heads, config.head_size)
        )
        out = out.detach().cpu().numpy()
        # Pytorch to compare
        out_ref, _ = attention_qkvpacked_ref(qkv, key_padding_mask, 0.0, None, causal=False)
        out_ref = out_ref.detach().cpu().numpy()
    else:
        q = torch.randn(
            config.batch_size,
            config.sequence_length,
            config.num_heads,
            config.head_size,
            device="cuda",
            dtype=torch.float16,
            requires_grad=False,
        )
        k = torch.randn(
            config.batch_size,
            config.kv_sequence_length,
            config.kv_num_heads,
            config.head_size,
            device="cuda",
            dtype=torch.float16,
            requires_grad=False,
        )
        v = torch.randn(
            config.batch_size,
            config.kv_sequence_length,
            config.kv_num_heads,
            config.head_size,
            device="cuda",
            dtype=torch.float16,
            requires_grad=False,
        )
        out = mha_func(q, k, v, config)
        out = torch.squeeze(out, 0)
        out = torch.reshape(out, (config.batch_size, config.sequence_length, config.num_heads, config.head_size))
        out = out.detach().cpu().numpy()
        # Pytorch to compare
        out_ref, _ = attention_ref(q, k, v, None, None, 0.0, None, causal=False)
        out_ref = out_ref.detach().cpu().numpy()

    # Compare results
    all_close = numpy.allclose(out, out_ref, rtol=rtol, atol=atol, equal_nan=True)
    correct = GREEN + "True" + RESET if all_close else RED + "False" + RESET
    print(
        " B:",
        config.batch_size,
        " S:",
        config.sequence_length,
        " N:",
        config.num_heads,
        " kvN:",
        config.kv_num_heads,
        " h:",
        config.head_size,
        " Mean Error:",
        numpy.mean(numpy.abs(out - out_ref)),
        correct,
    )
    return all_close


def rotary_embedding(*args, **kwargs):
    # Use local import since triton is not available in Windows.
    from rotary_flash import apply_rotary_emb

    return apply_rotary_emb(*args, **kwargs)


def parity_check_gqa_prompt(
    config,
    causal=True,
    local=False,
    past_format=Formats.BSNH,
    rotary=False,
    rotary_interleaved=False,
    packed=False,
    rtol=1e-3,
    atol=1e-3,
):
    q = torch.randn(
        config.batch_size,
        config.q_sequence_length,
        config.num_heads,
        config.head_size,
        device="cuda",
        dtype=torch.float16,
        requires_grad=False,
    )
    k = torch.randn(
        config.batch_size,
        config.buffer_sequence_length if past_format == Formats.BSNH else config.kv_num_heads,
        config.kv_num_heads if past_format == Formats.BSNH else config.buffer_sequence_length,
        config.head_size,
        device="cuda",
        dtype=torch.float16,
        requires_grad=False,
    )
    v = torch.randn(
        config.batch_size,
        config.buffer_sequence_length if past_format == Formats.BSNH else config.kv_num_heads,
        config.kv_num_heads if past_format == Formats.BSNH else config.buffer_sequence_length,
        config.head_size,
        device="cuda",
        dtype=torch.float16,
        requires_grad=False,
    )
    new_k = torch.randn(
        config.batch_size,
        config.kv_sequence_length,
        config.kv_num_heads,
        config.head_size,
        device="cuda",
        dtype=torch.float16,
        requires_grad=False,
    )
    new_v = torch.randn(
        config.batch_size,
        config.kv_sequence_length,
        config.kv_num_heads,
        config.head_size,
        device="cuda",
        dtype=torch.float16,
        requires_grad=False,
    )

    window_size = (-1, -1)
    left_window_size = -1
    if local:
        left_window_size = random.randint(0, config.kv_sequence_length)
        window_size = (left_window_size, 0)
    elif causal:
        left_window_size = -1
        window_size = (-1, 0)

    # Pytorch to compare
    k_cache_ref = k.clone()
    v_cache_ref = v.clone()
    if past_format == Formats.BNSH:
        k_cache_ref = k_cache_ref.transpose(1, 2)
        v_cache_ref = v_cache_ref.transpose(1, 2)
    cache_seqlens = torch.tensor([config.kv_sequence_length], device="cuda").repeat(config.batch_size)
    # cache_seqlens = torch.randint(
    #     0,
    #     config.kv_sequence_length,
    #     (config.batch_size,),
    #     dtype=torch.int32,
    #     device="cuda",
    # )
    # cache_seqlens[random.randint(0, cache_seqlens.size(dim=0) - 1)] = config.kv_sequence_length
    rotary_seqlens = torch.tensor([0], device="cuda").repeat(config.batch_size)

    if rotary:
        rotary_fraction = 1.0
        rotary_dim = math.floor(int(rotary_fraction * config.head_size) / 16) * 16
        angle = torch.rand(config.buffer_sequence_length, rotary_dim // 2, device="cuda") * 2 * math.pi
        cos = torch.cos(angle).to(dtype=torch.float16)
        sin = torch.sin(angle).to(dtype=torch.float16)

        if causal or local:
            q_ro = rotary_embedding(q, cos, sin, seqlen_offsets=rotary_seqlens, interleaved=rotary_interleaved)
        else:
            q_ro = rearrange(
                rotary_embedding(
                    rearrange(q, "b s h d -> b 1 (s h) d"),
                    cos,
                    sin,
                    seqlen_offsets=rotary_seqlens,
                    interleaved=rotary_interleaved,
                ),
                "b 1 (s h) d -> b s h d",
                s=config.q_sequence_length,
            )
        # q_ro = q
        k_ro = rotary_embedding(new_k, cos, sin, seqlen_offsets=rotary_seqlens, interleaved=rotary_interleaved)
    else:
        cos, sin = None, None
        q_ro, k_ro = q, new_k

    rearrange(torch.arange(config.kv_sequence_length, device="cuda"), "s -> 1 s")
    arange = rearrange(torch.arange(config.buffer_sequence_length, device="cuda"), "s -> 1 s")
    cache_seqlens_expanded = rearrange(cache_seqlens, "b -> b 1")
    kv_seqlens = torch.tensor([config.kv_sequence_length], device="cuda").repeat(config.batch_size)
    kv_seqlens_expanded = rearrange(kv_seqlens, "b -> b 1")
    update_mask = arange < kv_seqlens_expanded
    k_cache_ref[update_mask] = rearrange(k_ro, "b s ... -> (b s) ...")
    v_cache_ref[update_mask] = rearrange(new_v, "b s ... -> (b s) ...")
    k_cache_rep = repeat(k_cache_ref, "b s h d -> b s (h g) d", g=config.num_heads // config.kv_num_heads)
    v_cache_rep = repeat(v_cache_ref, "b s h d -> b s (h g) d", g=config.num_heads // config.kv_num_heads)
    key_padding_mask = arange < cache_seqlens_expanded
    out_ref, _ = attention_ref(
        q_ro, k_cache_rep, v_cache_rep, None, key_padding_mask, 0.0, None, causal=True, window_size=window_size
    )
    out_ref = out_ref.detach().cpu().numpy()
    if past_format == Formats.BNSH:
        k_cache_ref = k_cache_ref.transpose(1, 2)
        v_cache_ref = v_cache_ref.transpose(1, 2)

    # Flash function
    if packed:
        packed_qkv = torch.concatenate([q, new_k, new_v], dim=2)
        out, present_k, present_v = gqa_prompt_func(
            packed_qkv,
            k,
            v,
            config,
            None,
            None,
            cos,
            sin,
            cache_seqlens,
            left_window_size,
            past_format,
            True,
            rotary_interleaved,
        )
    else:
        out, present_k, present_v = gqa_prompt_func(
            q,
            k,
            v,
            config,
            new_k,
            new_v,
            cos,
            sin,
            cache_seqlens,
            left_window_size,
            past_format,
            True,
            rotary_interleaved,
        )
    out = torch.squeeze(out, 0)
    out = torch.reshape(out, (config.batch_size, config.q_sequence_length, config.num_heads, config.head_size))
    out = out.detach().cpu().numpy()

    # Make sure past-present buffer updating correctly
    assert numpy.allclose(present_k, k_cache_ref.detach().cpu().numpy(), rtol=rtol, atol=atol, equal_nan=True)
    assert numpy.allclose(present_v, v_cache_ref.detach().cpu().numpy(), rtol=rtol, atol=atol, equal_nan=True)

    # Compare results
    all_close = numpy.allclose(out, out_ref, rtol=rtol, atol=atol, equal_nan=True)
    correct = GREEN + "True" + RESET if all_close else RED + "False" + RESET
    print(
        "KV-buffer",
        " packed:",
        packed,
        " causal:",
        causal,
        " local:",
        local,
        " rotary:",
        rotary,
        " rotary_interleaved:",
        rotary_interleaved,
        "past kv format:",
        "BSNH" if past_format == Formats.BSNH else "BNSH",
        " B:",
        config.batch_size,
        " S:",
        config.q_sequence_length,
        " kv S:",
        config.kv_sequence_length,
        " N:",
        config.num_heads,
        " kv N:",
        config.kv_num_heads,
        " h:",
        config.head_size,
        " Mean Error:",
        numpy.mean(numpy.abs(out - out_ref)),
        correct,
    )

    if not all_close:
        close_mask = numpy.isclose(out, out_ref, rtol=rtol, atol=atol, equal_nan=True)
        not_close_mask = numpy.logical_not(close_mask)

        # Values that are not close
        out_not_close = out[not_close_mask]
        out_ref_not_close = out_ref[not_close_mask]

        # Indices that are not close
        not_close_indices = numpy.argwhere(not_close_mask)

        print("Values in 'out' that are not close:", out_not_close)
        print("Corresponding values in 'out_ref':", out_ref_not_close)
        print("Indices of values that are not close:", not_close_indices)

    return all_close


def parity_check_gqa_prompt_no_buff(
    config,
    causal=True,
    local=False,
    past_format=Formats.BSNH,
    rotary=False,
    rotary_interleaved=False,
    packed=False,
    rtol=1e-3,
    atol=1e-3,
):
    q = torch.randn(
        config.batch_size,
        config.q_sequence_length,
        config.num_heads,
        config.head_size,
        device="cuda",
        dtype=torch.float16,
        requires_grad=False,
    )
    new_k = torch.randn(
        config.batch_size,
        config.kv_sequence_length,
        config.kv_num_heads,
        config.head_size,
        device="cuda",
        dtype=torch.float16,
        requires_grad=False,
    )
    new_v = torch.randn(
        config.batch_size,
        config.kv_sequence_length,
        config.kv_num_heads,
        config.head_size,
        device="cuda",
        dtype=torch.float16,
        requires_grad=False,
    )

    window_size = (-1, -1)
    left_window_size = -1
    if local:
        left_window_size = random.randint(0, config.kv_sequence_length)
        window_size = (left_window_size, 0)
    elif causal:
        left_window_size = -1
        window_size = (-1, 0)

    # Pytorch to compare
    k_cache_ref = new_k.clone()
    v_cache_ref = new_v.clone()
    # if past_format == Formats.BNSH:
    #     k_cache_ref = k_cache_ref.transpose(1, 2)
    #     v_cache_ref = v_cache_ref.transpose(1, 2)
    cache_seqlens = torch.tensor([config.kv_sequence_length], device="cuda").repeat(config.batch_size)
    # cache_seqlens = torch.randint(
    #     0,
    #     config.kv_sequence_length,
    #     (config.batch_size,),
    #     dtype=torch.int32,
    #     device="cuda",
    # )
    # cache_seqlens[random.randint(0, cache_seqlens.size(dim=0) - 1)] = config.kv_sequence_length
    rotary_seqlens = torch.tensor([0], device="cuda").repeat(config.batch_size)

    if rotary:
        rotary_fraction = 1.0
        rotary_dim = math.floor(int(rotary_fraction * config.head_size) / 16) * 16
        angle = torch.rand(config.kv_sequence_length, rotary_dim // 2, device="cuda") * 2 * math.pi
        cos = torch.cos(angle).to(dtype=torch.float16)
        sin = torch.sin(angle).to(dtype=torch.float16)

        if causal or local:
            q_ro = rotary_embedding(q, cos, sin, seqlen_offsets=rotary_seqlens, interleaved=rotary_interleaved)
        else:
            q_ro = rearrange(
                rotary_embedding(
                    rearrange(q, "b s h d -> b 1 (s h) d"),
                    cos,
                    sin,
                    seqlen_offsets=rotary_seqlens,
                    interleaved=rotary_interleaved,
                ),
                "b 1 (s h) d -> b s h d",
                s=config.q_sequence_length,
            )
        # q_ro = q
        k_ro = rotary_embedding(k_cache_ref, cos, sin, seqlen_offsets=rotary_seqlens, interleaved=rotary_interleaved)
    else:
        cos, sin = None, None
        q_ro, k_ro = q, k_cache_ref
    k_cache_ref = k_ro

    brange = rearrange(torch.arange(config.kv_sequence_length, device="cuda"), "s -> 1 s")
    cache_seqlens_expanded = rearrange(cache_seqlens, "b -> b 1")
    new_mask = brange < cache_seqlens_expanded
    k_cache_rep = repeat(k_cache_ref, "b s h d -> b s (h g) d", g=config.num_heads // config.kv_num_heads)
    v_cache_rep = repeat(v_cache_ref, "b s h d -> b s (h g) d", g=config.num_heads // config.kv_num_heads)
    out_ref, _ = attention_ref(
        q_ro, k_cache_rep, v_cache_rep, None, new_mask, 0.0, None, causal=True, window_size=window_size
    )
    out_ref = out_ref.detach().cpu().numpy()
    if past_format == Formats.BNSH:
        k_cache_ref = k_cache_ref.transpose(1, 2)
        v_cache_ref = v_cache_ref.transpose(1, 2)

    # Flash function
    if packed:
        packed_qkv = torch.concatenate([q, new_k, new_v], dim=2)
        out, present_k, present_v = gqa_prompt_func(
            packed_qkv,
            None,
            None,
            config,
            None,
            None,
            cos,
            sin,
            cache_seqlens,
            left_window_size,
            past_format,
            False,
            rotary_interleaved,
        )
    else:
        out, present_k, present_v = gqa_prompt_func(
            q,
            None,
            None,
            config,
            new_k,
            new_v,
            cos,
            sin,
            cache_seqlens,
            left_window_size,
            past_format,
            False,
            rotary_interleaved,
        )
    out = torch.squeeze(out, 0)
    out = torch.reshape(out, (config.batch_size, config.q_sequence_length, config.num_heads, config.head_size))
    out = out.detach().cpu().numpy()

    # Make sure past-present buffer updating correctly
    assert numpy.allclose(present_k, k_cache_ref.detach().cpu().numpy(), rtol=rtol, atol=atol, equal_nan=True)
    assert numpy.allclose(present_v, v_cache_ref.detach().cpu().numpy(), rtol=rtol, atol=atol, equal_nan=True)

    # Compare results
    all_close = numpy.allclose(out, out_ref, rtol=rtol, atol=atol, equal_nan=True)
    correct = GREEN + "True" + RESET if all_close else RED + "False" + RESET
    print(
        "No buff",
        " packed:",
        packed,
        " causal:",
        causal,
        " local:",
        local,
        " rotary:",
        rotary,
        " rotary_interleaved:",
        rotary_interleaved,
        "past kv format:",
        "BSNH" if past_format == Formats.BSNH else "BNSH",
        " B:",
        config.batch_size,
        " S:",
        config.q_sequence_length,
        " kv S:",
        config.kv_sequence_length,
        " N:",
        config.num_heads,
        " kv N:",
        config.kv_num_heads,
        " h:",
        config.head_size,
        " Mean Error:",
        numpy.mean(numpy.abs(out - out_ref)),
        correct,
    )
    return all_close


def parity_check_gqa_past(
    config,
    causal=True,
    local=False,
    past_format=Formats.BSNH,
    rotary=False,
    rotary_interleaved=False,
    packed=False,
    rtol=1e-3,
    atol=1e-3,
):
    q = torch.randn(
        config.batch_size,
        config.sequence_length,
        config.num_heads,
        config.head_size,
        device="cuda",
        dtype=torch.float16,
        requires_grad=False,
    )
    k = torch.randn(
        config.batch_size,
        config.kv_sequence_length if past_format == Formats.BSNH else config.kv_num_heads,
        config.kv_num_heads if past_format == Formats.BSNH else config.kv_sequence_length,
        config.head_size,
        device="cuda",
        dtype=torch.float16,
        requires_grad=False,
    )
    v = torch.randn(
        config.batch_size,
        config.kv_sequence_length if past_format == Formats.BSNH else config.kv_num_heads,
        config.kv_num_heads if past_format == Formats.BSNH else config.kv_sequence_length,
        config.head_size,
        device="cuda",
        dtype=torch.float16,
        requires_grad=False,
    )
    new_k = torch.randn(
        config.batch_size,
        config.sequence_length,
        config.kv_num_heads,
        config.head_size,
        device="cuda",
        dtype=torch.float16,
        requires_grad=False,
    )
    new_v = torch.randn(
        config.batch_size,
        config.sequence_length,
        config.kv_num_heads,
        config.head_size,
        device="cuda",
        dtype=torch.float16,
        requires_grad=False,
    )

    window_size = (-1, -1)
    left_window_size = -1
    if local:
        left_window_size = random.randint(0, config.kv_sequence_length)
        window_size = (left_window_size, 0)
    elif causal:
        left_window_size = -1
        window_size = (-1, 0)

    # Pytorch to compare
    k_cache_ref = k.clone()
    v_cache_ref = v.clone()
    if past_format == Formats.BNSH:
        k_cache_ref = k_cache_ref.transpose(1, 2)
        v_cache_ref = v_cache_ref.transpose(1, 2)
    # cache_seqlens = torch.tensor([config.past_sequence_length], device="cuda").repeat(config.batch_size)
    cache_seqlens = torch.randint(
        0,
        config.kv_sequence_length - config.sequence_length + 1,
        (config.batch_size,),
        dtype=torch.int32,
        device="cuda",
    )

    if rotary:
        rotary_fraction = 1.0
        rotary_dim = math.floor(int(rotary_fraction * config.head_size) / 16) * 16
        angle = torch.rand(config.kv_sequence_length, rotary_dim // 2, device="cuda") * 2 * math.pi
        cos = torch.cos(angle).to(dtype=torch.float16)
        sin = torch.sin(angle).to(dtype=torch.float16)
        if causal or local:
            q_ro = rotary_embedding(q, cos, sin, seqlen_offsets=cache_seqlens, interleaved=rotary_interleaved)
        else:
            q_ro = rearrange(
                rotary_embedding(
                    rearrange(q, "b s h d -> b 1 (s h) d"),
                    cos,
                    sin,
                    seqlen_offsets=cache_seqlens,
                    interleaved=rotary_interleaved,
                ),
                "b 1 (s h) d -> b s h d",
                s=config.sequence_length,
            )
        # q_ro = q
        k_ro = rotary_embedding(new_k, cos, sin, seqlen_offsets=cache_seqlens, interleaved=rotary_interleaved)
    else:
        cos, sin = None, None
        q_ro, k_ro = q, new_k

    arange = rearrange(torch.arange(config.kv_sequence_length, device="cuda"), "s -> 1 s")
    cache_seqlens_expanded = rearrange(cache_seqlens, "b -> b 1")
    update_mask = torch.logical_and(
        cache_seqlens_expanded <= arange, arange < cache_seqlens_expanded + config.sequence_length
    )
    k_cache_ref[update_mask] = rearrange(k_ro, "b s ... -> (b s) ...")
    v_cache_ref[update_mask] = rearrange(new_v, "b s ... -> (b s) ...")
    k_cache_rep = repeat(k_cache_ref, "b s h d -> b s (h g) d", g=config.num_heads // config.kv_num_heads)
    v_cache_rep = repeat(v_cache_ref, "b s h d -> b s (h g) d", g=config.num_heads // config.kv_num_heads)
    key_padding_mask = arange < cache_seqlens_expanded + config.sequence_length
    out_ref, _ = attention_ref(
        q_ro, k_cache_rep, v_cache_rep, None, key_padding_mask, 0.0, None, causal=True, window_size=window_size
    )
    out_ref = out_ref.detach().cpu().numpy()
    if past_format == Formats.BNSH:
        k_cache_ref = k_cache_ref.transpose(1, 2)
        v_cache_ref = v_cache_ref.transpose(1, 2)

    # Flash function
    if packed:
        packed_qkv = torch.concatenate([q, new_k, new_v], dim=2)
        out, present_k, present_v = gqa_past_func(
            packed_qkv,
            k,
            v,
            config,
            None,
            None,
            cos,
            sin,
            cache_seqlens,
            past_format,
            True,
            left_window_size,
            rotary_interleaved,
        )
    else:
        out, present_k, present_v = gqa_past_func(
            q,
            k,
            v,
            config,
            new_k,
            new_v,
            cos,
            sin,
            cache_seqlens,
            past_format,
            True,
            left_window_size,
            rotary_interleaved,
        )
    out = torch.squeeze(out, 0)
    out = torch.reshape(out, (config.batch_size, config.sequence_length, config.num_heads, config.head_size))
    out = out.detach().cpu().numpy()

    # Make sure past-present buffer updating correctly
    assert numpy.allclose(present_k, k_cache_ref.detach().cpu().numpy(), rtol=rtol, atol=atol, equal_nan=True)
    assert numpy.allclose(present_v, v_cache_ref.detach().cpu().numpy(), rtol=rtol, atol=atol, equal_nan=True)

    # Compare results
    all_close = numpy.allclose(out, out_ref, rtol=rtol, atol=atol, equal_nan=True)
    correct = GREEN + "True" + RESET if all_close else RED + "False" + RESET
    print(
        "KV-buffer",
        "past kv format:",
        "BSNH" if past_format == Formats.BSNH else "BNSH",
        " packed:",
        packed,
        " causal:",
        causal,
        " local:",
        local,
        " rotary:",
        rotary,
        " rotary_interleaved:",
        rotary_interleaved,
        " B:",
        config.batch_size,
        " S:",
        config.sequence_length,
        " kv S:",
        config.kv_sequence_length,
        " N:",
        config.num_heads,
        " kv N:",
        config.kv_num_heads,
        " h:",
        config.head_size,
        " Mean Error:",
        numpy.mean(numpy.abs(out - out_ref)),
        correct,
    )
    return all_close


def parity_check_gqa_past_no_buff(
    config,
    causal=False,
    local=False,
    past_format=Formats.BSNH,
    rotary=False,
    rotary_interleaved=False,
    packed=False,
    rtol=1e-3,
    atol=1e-3,
):
    torch.manual_seed(69)
    q = torch.randn(
        config.batch_size,
        config.sequence_length,
        config.num_heads,
        config.head_size,
        device="cuda",
        dtype=torch.float16,
        requires_grad=False,
    )
    k = torch.randn(
        config.batch_size,
        config.kv_sequence_length if past_format == Formats.BSNH else config.kv_num_heads,
        config.kv_num_heads if past_format == Formats.BSNH else config.kv_sequence_length,
        config.head_size,
        device="cuda",
        dtype=torch.float16,
        requires_grad=False,
    )
    v = torch.randn(
        config.batch_size,
        config.kv_sequence_length if past_format == Formats.BSNH else config.kv_num_heads,
        config.kv_num_heads if past_format == Formats.BSNH else config.kv_sequence_length,
        config.head_size,
        device="cuda",
        dtype=torch.float16,
        requires_grad=False,
    )
    new_k = torch.randn(
        config.batch_size,
        config.sequence_length,
        config.kv_num_heads,
        config.head_size,
        device="cuda",
        dtype=torch.float16,
        requires_grad=False,
    )
    new_v = torch.randn(
        config.batch_size,
        config.sequence_length,
        config.kv_num_heads,
        config.head_size,
        device="cuda",
        dtype=torch.float16,
        requires_grad=False,
    )

    window_size = (-1, -1)
    left_window_size = -1
    if local:
        left_window_size = random.randint(0, config.kv_sequence_length)
        window_size = (left_window_size, 0)
    elif causal:
        left_window_size = -1
        window_size = (-1, 0)

    # Pytorch to compare
    k_cache_ref = k.clone()
    v_cache_ref = v.clone()
    if past_format == Formats.BNSH:
        k_cache_ref = k_cache_ref.transpose(1, 2)
        v_cache_ref = v_cache_ref.transpose(1, 2)
    k_cache_ref = torch.cat((k_cache_ref, new_k), 1)
    v_cache_ref = torch.cat((v_cache_ref, new_v), 1)
    # cache_seqlens = torch.tensor([config.past_sequence_length], device="cuda").repeat(config.batch_size)
    cache_seqlens = torch.randint(
        0,
        config.kv_sequence_length,
        (config.batch_size,),
        dtype=torch.int32,
        device="cuda",
    )
    cache_seqlens[random.randint(0, config.batch_size - 1)] = config.kv_sequence_length

    if rotary:
        rotary_fraction = 1.0
        rotary_dim = math.floor(int(rotary_fraction * config.head_size) / 16) * 16
        angle = (
            torch.rand(config.kv_sequence_length + config.sequence_length, rotary_dim // 2, device="cuda") * 2 * math.pi
        )
        cos = torch.cos(angle).to(dtype=torch.float16)
        sin = torch.sin(angle).to(dtype=torch.float16)
        if causal or local:
            q_ro = rotary_embedding(q, cos, sin, seqlen_offsets=cache_seqlens, interleaved=rotary_interleaved)
        else:
            q_ro = rearrange(
                rotary_embedding(
                    rearrange(q, "b s h d -> b 1 (s h) d"),
                    cos,
                    sin,
                    seqlen_offsets=cache_seqlens,
                    interleaved=rotary_interleaved,
                ),
                "b 1 (s h) d -> b s h d",
                s=config.sequence_length,
            )
        # q_ro = q
        k_ro = rotary_embedding(new_k, cos, sin, seqlen_offsets=cache_seqlens, interleaved=rotary_interleaved)
    else:
        cos, sin = None, None
        q_ro, k_ro = q, new_k

    arange = rearrange(torch.arange(config.kv_sequence_length + config.sequence_length, device="cuda"), "s -> 1 s")
    cache_seqlens_expanded = rearrange(cache_seqlens, "b -> b 1")
    update_mask = torch.logical_and(
        cache_seqlens_expanded <= arange, arange < cache_seqlens_expanded + config.sequence_length
    )
    k_cache_ref[update_mask] = rearrange(k_ro, "b s ... -> (b s) ...")
    v_cache_ref[update_mask] = rearrange(new_v, "b s ... -> (b s) ...")
    k_cache_rep = repeat(k_cache_ref, "b s h d -> b s (h g) d", g=config.num_heads // config.kv_num_heads)
    v_cache_rep = repeat(v_cache_ref, "b s h d -> b s (h g) d", g=config.num_heads // config.kv_num_heads)
    key_padding_mask = arange < cache_seqlens_expanded + config.sequence_length
    out_ref, _ = attention_ref(
        q_ro, k_cache_rep, v_cache_rep, None, key_padding_mask, 0.0, None, causal=True, window_size=window_size
    )
    out_ref = out_ref.detach().cpu().numpy()
    if past_format == Formats.BNSH:
        k_cache_ref = k_cache_ref.transpose(1, 2)
        v_cache_ref = v_cache_ref.transpose(1, 2)

    # Flash function
    if packed:
        packed_qkv = torch.concatenate([q, new_k, new_v], dim=2)
        out, present_k, present_v = gqa_past_func(
            packed_qkv,
            k,
            v,
            config,
            None,
            None,
            cos,
            sin,
            cache_seqlens,
            past_format,
            False,
            window_size=left_window_size,
            rotary_interleaved=rotary_interleaved,
        )
    else:
        out, present_k, present_v = gqa_past_func(
            q,
            k,
            v,
            config,
            new_k,
            new_v,
            cos,
            sin,
            cache_seqlens,
            past_format,
            False,
            window_size=left_window_size,
            rotary_interleaved=rotary_interleaved,
        )
    out = torch.squeeze(out, 0)
    out = torch.reshape(out, (config.batch_size, config.sequence_length, config.num_heads, config.head_size))
    out = out.detach().cpu().numpy()

    # Compare results
    all_close = numpy.allclose(out, out_ref, rtol=rtol, atol=atol, equal_nan=True)
    correct = GREEN + "True" + RESET if all_close else RED + "False" + RESET
    print(
        "NO buff",
        " packed:",
        packed,
        " causal:",
        causal,
        " local:",
        local,
        " rotary:",
        rotary,
        " rotary_interleaved:",
        rotary_interleaved,
        "past kv format:",
        "BSNH" if past_format == Formats.BSNH else "BNSH",
        " B:",
        config.batch_size,
        " S:",
        config.sequence_length,
        " kv S:",
        config.kv_sequence_length,
        " N:",
        config.num_heads,
        " kv N:",
        config.kv_num_heads,
        " h:",
        config.head_size,
        " Mean Error:",
        numpy.mean(numpy.abs(out - out_ref)),
        correct,
    )
    return all_close


def packed_mha_test_cases():
    batches = [2] if pipeline_mode else [1, 5]
    seqs = [1024, 1025] if pipeline_mode else [1024, 1025, 2048]
    num_h = [1, 3] if pipeline_mode else [1, 6, 16]
    h_sizes = [16, 256] if pipeline_mode else [32, 40, 64, 80, 96, 128, 160, 192, 224, 256]

    for b in batches:
        for s in seqs:
            for n in num_h:
                for h in h_sizes:
                    config = Config(b, s, s, 0, n, n, h)
                    yield str(config), config


def mha_test_cases():
    batches = [2] if pipeline_mode else [1, 5]
    seqs = (
        [(1, 128), (113, 211), (2048, 2048)]
        if pipeline_mode
        else [
            (113, 203),
            (128, 217),
            (113, 211),
            (108, 256),
            (256, 512),
            (512, 256),
            (1024, 1024),
            (1023, 1024),
            (1024, 1023),
            (2048, 2048),
        ]
    )
    num_h = [1, 3] if pipeline_mode else [1, 6, 16]
    h_sizes = [16, 256] if pipeline_mode else [32, 40, 64, 80, 96, 128, 160, 192, 224, 256]

    for b in batches:
        for s, s2 in seqs:
            for n in num_h:
                for h in h_sizes:
                    config = Config(b, s, s2, 0, n, n, h)
                    yield str(config), config


class TestMHA(unittest.TestCase):
    @parameterized.expand(packed_mha_test_cases())
    def test_packed_mha(self, _, config):
        if not torch.cuda.is_available():
            return
        major, _ = torch.cuda.get_device_capability()
        if major < 8:
            return
        os.environ["ORT_DISABLE_FLASH_ATTENTION"] = "0"
        print("-------- TEST PACKED MHA ---------")
        all_close = parity_check_mha(config, True)
        self.assertTrue(all_close)

    @parameterized.expand(mha_test_cases())
    def test_mha(self, _, config):
        if not torch.cuda.is_available():
            return
        major, _ = torch.cuda.get_device_capability()
        if major < 8:
            return
        os.environ["ORT_DISABLE_FLASH_ATTENTION"] = "0"
        print("-------- TEST MHA ---------")
        all_close = parity_check_mha(config, False)
        self.assertTrue(all_close)


def gqa_no_past_memory_efficient_test_cases():
    batches = [3] if pipeline_mode else [1, 3, 5]
    seqs = (
        [
            (127, 127),
            (35, 35),
            (2000, 2000),
            (200, 200),
            (240, 240),
        ]
        if pipeline_mode
        else [
            (127, 127),
            (35, 35),
            (2000, 2000),
            (200, 200),
            (240, 240),
        ]
    )
    num_h = [(32, 8), (9, 3), (4, 4)] if pipeline_mode else [(6, 6), (6, 3), (9, 9), (9, 3)]
    h_sizes = [16, 128, 256] if pipeline_mode else [32, 40, 64, 80, 96, 128, 160, 192, 224, 256]
    torch.manual_seed(69)

    for b in batches:
        for sq, skv in seqs:
            for n, n2 in num_h:
                for h in h_sizes:
<<<<<<< HEAD
                    for rotary, rotary_interleaved in [(True, False), (True, True), (False, False)]:
                        if rotary and platform.system() == "Windows":
                            continue
=======
                    for rotary, rotary_interleaved in rotary_options_for_current_os():
>>>>>>> 7c3a2522
                        for packed in [False, True]:
                            config = PromptConfig(b, sq, skv, sq + skv + 8, n, n2, h)
                            yield (
                                str(config) + f"{rotary}_{rotary_interleaved}_{packed}",
                                config,
                                rotary,
                                rotary_interleaved,
                                packed,
                            )


def gqa_no_past_flash_attention_test_cases():
    batches = [3] if pipeline_mode else [1, 3, 5]
    seqs = (
        [
            (127, 127),
            (35, 35),
            (2000, 2000),
            (200, 200),
            (240, 240),
        ]
        if pipeline_mode
        else [
            (127, 127),
            (35, 35),
            (2000, 2000),
            (200, 200),
            (240, 240),
        ]
    )
    num_h = [(32, 8), (9, 3), (4, 4)] if pipeline_mode else [(6, 6), (6, 3), (9, 9), (9, 3)]
    h_sizes = [16, 128, 256] if pipeline_mode else [32, 40, 64, 80, 96, 128, 160, 192, 224, 256]
    torch.manual_seed(69)

    for b in batches:
        for sq, skv in seqs:
            for n, n2 in num_h:
                for h in h_sizes:
                    for local in [False, True]:
<<<<<<< HEAD
                        for rotary, rotary_interleaved in [(True, False), (True, True), (False, False)]:
                            if rotary and platform.system() == "Windows":
                                continue
=======
                        for rotary, rotary_interleaved in rotary_options_for_current_os():
>>>>>>> 7c3a2522
                            for packed in [False, True]:
                                config = PromptConfig(b, sq, skv, sq + skv + 8, n, n2, h)
                                yield (
                                    str(config) + f"{local}_{rotary}_{rotary_interleaved}_{packed}",
                                    config,
                                    local,
                                    rotary,
                                    rotary_interleaved,
                                    packed,
                                )


def gqa_past_memory_efficient_test_cases():
    batches = [5] if pipeline_mode else [1, 3, 5]
    seqs = (
        [(1, 128), (1, 1024), (1, 2048)]
        if pipeline_mode
        else [
            (1, 128),
            (1, 339),
            (1, 1024),
            (1, 5000),
            (1, 800),
            (1, 256),
            (1, 799),
            (1, 2048),
            # (1, 128 * 512),
            # (16, 128 * 512),
            # (128, 128),
        ]
    )
    num_h = [(32, 8), (9, 3), (4, 4)] if pipeline_mode else [(6, 6), (6, 3), (9, 9), (9, 3)]
    h_sizes = [16, 128, 256] if pipeline_mode else [32, 40, 64, 80, 96, 128, 160, 192, 224, 256]
    random.seed(69)

    for b in batches:
        for s, s2 in seqs:
            for n, n2 in num_h:
                for h in h_sizes:
<<<<<<< HEAD
                    for rotary, rotary_interleaved in [(True, False), (True, True), (False, False)]:
                        if rotary and platform.system() == "Windows":
                            continue
=======
                    for rotary, rotary_interleaved in rotary_options_for_current_os():
>>>>>>> 7c3a2522
                        for packed in [False, True]:
                            sp = random.randint(1, s2 - s) if s2 - s > 0 else 0
                            config = Config(b, s, s2, sp, n, n2, h)
                            yield (
                                str(config) + f"{rotary}_{rotary_interleaved}_{packed}",
                                config,
                                rotary,
                                rotary_interleaved,
                                packed,
                            )


def gqa_past_flash_attention_test_cases():
    batches = [5] if pipeline_mode else [1, 3, 5]
    seqs = (
        [(1, 128), (1, 1024), (1, 2048)]
        if pipeline_mode
        else [
            (1, 128),
            (1, 339),
            (1, 1024),
            (1, 5000),
            (1, 800),
            (1, 256),
            (1, 799),
            (1, 2048),
            # (1, 128 * 512),
            # (16, 128 * 512),
            # (128, 128),
        ]
    )
    num_h = [(32, 8), (9, 3), (4, 4)] if pipeline_mode else [(6, 6), (6, 3), (9, 9), (9, 3)]
    h_sizes = [16, 128, 256] if pipeline_mode else [32, 40, 64, 80, 96, 128, 160, 192, 224, 256]
    random.seed(69)

    for b in batches:
        for s, s2 in seqs:
            for n, n2 in num_h:
                for h in h_sizes:
                    for local in [False, True]:
<<<<<<< HEAD
                        for rotary, rotary_interleaved in [(True, False), (True, True), (False, False)]:
                            if rotary and platform.system() == "Windows":
                                continue
=======
                        for rotary, rotary_interleaved in rotary_options_for_current_os():
>>>>>>> 7c3a2522
                            for packed in [False, True]:
                                sp = random.randint(1, s2 - s) if s2 - s > 0 else 0
                                config = Config(b, s, s2, sp, n, n2, h)
                                yield (
                                    str(config) + f"{local}_{rotary}_{rotary_interleaved}_{packed}",
                                    config,
                                    local,
                                    rotary,
                                    rotary_interleaved,
                                    packed,
                                )


class TestGQA(unittest.TestCase):
    @parameterized.expand(gqa_no_past_memory_efficient_test_cases())
    def test_gqa_no_past_memory_efficient(self, _, config, rotary, rotary_interleaved, packed):
        if not torch.cuda.is_available():
            return
        major, minor = torch.cuda.get_device_capability()
        if major < 5 or (major == 5 and minor < 3):
            return
        os.environ["ORT_DISABLE_FLASH_ATTENTION"] = "1"
        print("------- MEMORY EFFICIENT ATTENTION (PROMPT CASE) ---------")

        all_close = parity_check_gqa_prompt(
            config,
            rtol=5e-3,
            atol=5e-3,
            past_format=Formats.BNSH,
            rotary=rotary,
            rotary_interleaved=rotary_interleaved,
            packed=packed,
        )
        self.assertTrue(all_close)
        all_close = parity_check_gqa_prompt_no_buff(
            config,
            rtol=5e-3,
            atol=5e-3,
            past_format=Formats.BNSH,
            rotary=rotary,
            rotary_interleaved=rotary_interleaved,
            packed=packed,
        )
        self.assertTrue(all_close)

    @parameterized.expand(gqa_no_past_flash_attention_test_cases())
    def test_gqa_no_past_flash_attention(self, _, config, local, rotary, rotary_interleaved, packed):
        if not torch.cuda.is_available():
            return
        major, _ = torch.cuda.get_device_capability()
        if major < 8:
            return
        print("------- FLASH ATTENTION (PROMPT CASE) --------")
        os.environ["ORT_DISABLE_FLASH_ATTENTION"] = "0"

        all_close = parity_check_gqa_prompt(
            config,
            local=local,
            past_format=Formats.BNSH,
            rotary=rotary,
            rotary_interleaved=rotary_interleaved,
            packed=packed,
        )
        self.assertTrue(all_close)
        all_close = parity_check_gqa_prompt_no_buff(
            config,
            local=local,
            past_format=Formats.BNSH,
            rotary=rotary,
            rotary_interleaved=rotary_interleaved,
            packed=packed,
        )
        self.assertTrue(all_close)

    @parameterized.expand(gqa_past_memory_efficient_test_cases())
    def test_gqa_past_memory_efficient(self, _, config, rotary, rotary_interleaved, packed):
        if not torch.cuda.is_available():
            return
        major, minor = torch.cuda.get_device_capability()
        if major < 5 or (major == 5 and minor < 3):
            return
        os.environ["ORT_DISABLE_FLASH_ATTENTION"] = "1"
        print("-------- MEMORY EFFICIENT (TOKEN GEN) --------")

        all_close = parity_check_gqa_past(
            config,
            past_format=Formats.BNSH,
            rtol=1e-3,
            atol=1e-3,
            rotary=rotary,
            rotary_interleaved=rotary_interleaved,
            packed=packed,
        )
        self.assertTrue(all_close)
        all_close = parity_check_gqa_past_no_buff(
            config,
            past_format=Formats.BNSH,
            rtol=1e-3,
            atol=1e-3,
            rotary=rotary,
            rotary_interleaved=rotary_interleaved,
            packed=packed,
        )
        self.assertTrue(all_close)

    @parameterized.expand(gqa_past_flash_attention_test_cases())
    def test_gqa_past_flash_attention(self, _, config, local, rotary, rotary_interleaved, packed):
        if not torch.cuda.is_available():
            return
        major, _ = torch.cuda.get_device_capability()
        if major < 8:
            return
        print("------- FLASH ATTENTION (TOKEN GEN) -------")
        os.environ["ORT_DISABLE_FLASH_ATTENTION"] = "0"

        all_close = parity_check_gqa_past(
            config,
            local=local,
            past_format=Formats.BNSH,
            rtol=1e-3,
            atol=1e-3,
            rotary=rotary,
            rotary_interleaved=rotary_interleaved,
            packed=packed,
        )
        self.assertTrue(all_close)
        all_close = parity_check_gqa_past_no_buff(
            config,
            local=local,
            past_format=Formats.BNSH,
            rtol=1e-3,
            atol=1e-3,
            rotary=rotary,
            rotary_interleaved=rotary_interleaved,
            packed=packed,
        )
        self.assertTrue(all_close)


if __name__ == "__main__":
    unittest.main()<|MERGE_RESOLUTION|>--- conflicted
+++ resolved
@@ -2114,13 +2114,7 @@
         for sq, skv in seqs:
             for n, n2 in num_h:
                 for h in h_sizes:
-<<<<<<< HEAD
-                    for rotary, rotary_interleaved in [(True, False), (True, True), (False, False)]:
-                        if rotary and platform.system() == "Windows":
-                            continue
-=======
                     for rotary, rotary_interleaved in rotary_options_for_current_os():
->>>>>>> 7c3a2522
                         for packed in [False, True]:
                             config = PromptConfig(b, sq, skv, sq + skv + 8, n, n2, h)
                             yield (
@@ -2160,13 +2154,7 @@
             for n, n2 in num_h:
                 for h in h_sizes:
                     for local in [False, True]:
-<<<<<<< HEAD
-                        for rotary, rotary_interleaved in [(True, False), (True, True), (False, False)]:
-                            if rotary and platform.system() == "Windows":
-                                continue
-=======
                         for rotary, rotary_interleaved in rotary_options_for_current_os():
->>>>>>> 7c3a2522
                             for packed in [False, True]:
                                 config = PromptConfig(b, sq, skv, sq + skv + 8, n, n2, h)
                                 yield (
@@ -2206,13 +2194,7 @@
         for s, s2 in seqs:
             for n, n2 in num_h:
                 for h in h_sizes:
-<<<<<<< HEAD
-                    for rotary, rotary_interleaved in [(True, False), (True, True), (False, False)]:
-                        if rotary and platform.system() == "Windows":
-                            continue
-=======
                     for rotary, rotary_interleaved in rotary_options_for_current_os():
->>>>>>> 7c3a2522
                         for packed in [False, True]:
                             sp = random.randint(1, s2 - s) if s2 - s > 0 else 0
                             config = Config(b, s, s2, sp, n, n2, h)
@@ -2253,13 +2235,7 @@
             for n, n2 in num_h:
                 for h in h_sizes:
                     for local in [False, True]:
-<<<<<<< HEAD
-                        for rotary, rotary_interleaved in [(True, False), (True, True), (False, False)]:
-                            if rotary and platform.system() == "Windows":
-                                continue
-=======
                         for rotary, rotary_interleaved in rotary_options_for_current_os():
->>>>>>> 7c3a2522
                             for packed in [False, True]:
                                 sp = random.randint(1, s2 - s) if s2 - s > 0 else 0
                                 config = Config(b, s, s2, sp, n, n2, h)

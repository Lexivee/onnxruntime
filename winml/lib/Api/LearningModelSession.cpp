// Copyright (c) Microsoft Corporation. All rights reserved.
// Licensed under the MIT License.

#include "pch.h"

#include "LearningModelSession.h"

#include "ImageFeatureDescriptor.h"
#include "LearningModel.h"
#include "LearningModelBinding.h"
#include "LearningModelEvaluationResult.h"
#include "LearningModelDevice.h"
#include "LearningModelSessionOptions.h"
#include "TensorFeatureDescriptor.h"
#include "TelemetryEvent.h"

#include "D3DDeviceCache.h"

static const auto c_enable_debug_output = L"EnableDebugOutput";

namespace guid_details {
// This GUID is to be used for delimiting ML-related categories of capturable work.
// {D113B493-BBA2-4993-8608-D706A73B91CE}
struct __declspec(uuid("D113B493-BBA2-4993-8608-D706A73B91CE")) __declspec(novtable) WINML_PIX_EVAL_CAPTURABLE_WORK_GUID {};
}  // namespace guid_details
static const GUID WINML_PIX_EVAL_CAPTURABLE_WORK_GUID = __uuidof(guid_details::WINML_PIX_EVAL_CAPTURABLE_WORK_GUID);

namespace WINMLP {

LearningModelSession::LearningModelSession(
    winml::LearningModel const& model) try : LearningModelSession(model,
                                                                  make<LearningModelDevice>(LearningModelDeviceKind::Default)) {}
WINML_CATCH_ALL

LearningModelSession::LearningModelSession(
    winml::LearningModel const& model,
    winml::LearningModelDevice const& deviceToRunOn) try : LearningModelSession(model,
                                                                                deviceToRunOn,
                                                                                nullptr) {}
WINML_CATCH_ALL

LearningModelSession::LearningModelSession(
    winml::LearningModel const& model,
    winml::LearningModelDevice const& deviceToRunOn,
    winml::LearningModelSessionOptions const& learningModelSessionOptions) try : model_(model),
                                                                                 device_(deviceToRunOn),
                                                                                 session_options_(learningModelSessionOptions),
                                                                                 operator_registry_(nullptr, nullptr) {
  Initialize();
}
WINML_CATCH_ALL

_winml::IModel*
LearningModelSession::GetOptimizedModel() {
  // Get the model proto

  auto should_close_model =
      session_options_ != nullptr &&
      session_options_.CloseModelOnSessionCreation();

  return GetOptimizedModel(should_close_model);
}

_winml::IModel*
LearningModelSession::GetOptimizedModel(bool should_close_model) {
  com_ptr<_winml::IModel> model;

  {
    // Lock the model detach/copy since multiple threads can access concurrently
    CWinMLAutoLock lock(&session_creation_lock_);

    // Throw if the model has been disposed and is not capable of creating
    // new sessions.
    auto model_impl = model_.as<winmlp::LearningModel>();
    WINML_THROW_HR_IF_TRUE_MSG(E_INVALIDARG, model_impl->IsDisposed(),
                               "The model has been disposed.");

    model.attach(should_close_model
                     ? model_impl->DetachModel()
                     : model_impl->CloneModel());
  }

  // Ensure that the model is runnable on the device
  auto isFloat16Supported = device_.as<winmlp::LearningModelDevice>()->GetD3DDeviceCache()->IsFloat16Supported();
  if (!isFloat16Supported) {
    WINML_THROW_IF_FAILED(model->ModelEnsureNoFloat16());
  }
  return model.detach();
}

void LearningModelSession::Initialize() {
  // Begin recording session creation telemetry
  _winmlt::TelemetryEvent session_creation_event(
      _winmlt::EventCategory::kSessionCreation);
  // Get the optimized model proto from the learning model
  com_ptr<_winml::IModel> model;
  model.attach(GetOptimizedModel());

  // Create the session builder
  auto device_impl = device_.as<winmlp::LearningModelDevice>();
  auto model_impl = model_.as<winmlp::LearningModel>();

  engine_factory_.copy_from(model_impl->GetEngineFactory());

  com_ptr<_winml::IEngineBuilder> engine_builder;
  WINML_THROW_IF_FAILED(engine_factory_->CreateEngineBuilder(engine_builder.put()));

  if (device_impl->IsCpuDevice() == false) {
    WINML_THROW_IF_FAILED(engine_builder->SetD3D12Resources(device_impl->GetD3DDevice(), device_impl->GetDeviceQueue()));
    WINML_THROW_IF_FAILED(engine_builder->SetMetacommandsEnabled(device_impl->MetacommandsEnabled()));
  }

<<<<<<< HEAD
  if (session_options_) {
    // Make onnxruntime apply the batch size override, if any
    if (session_options_.BatchSizeOverride() != 0) {
      WINML_THROW_IF_FAILED(engine_builder->SetBatchSizeOverride(session_options_.BatchSizeOverride()));
    }

    // Make onnxruntime apply named dimension overrides, if any
    com_ptr<winmlp::LearningModelSessionOptions> session_options_impl = session_options_.as<winmlp::LearningModelSessionOptions>();
    if (session_options_impl && session_options_impl->NamedDimensionOverrides().Size() > 0) {
      WINML_THROW_IF_FAILED(engine_builder->SetNamedDimensionOverrides(session_options_impl->NamedDimensionOverrides()));
    }
=======
  // Make onnxruntime apply the batch size override, if any
  if (session_options_) {
    if (session_options_.BatchSizeOverride() != 0) {
      WINML_THROW_IF_FAILED(engine_builder->SetBatchSizeOverride(session_options_.BatchSizeOverride()));
    }
    // Make Onnxruntime apply the number of intra op threads
    uint32_t numIntraOpThreads = session_options_.as<WINMLP::LearningModelSessionOptions>()->GetIntraOpNumThreads();
    WINML_THROW_IF_FAILED(engine_builder->SetIntraOpNumThreadsOverride(numIntraOpThreads)
    );
  } else {
    // Onnxruntime will use half the number of concurrent threads supported on the system
    // by default. This causes MLAS to not exercise every logical core.
    // If session options aren't provided, force the thread pool size to be maxxed out
    // to ensure that WinML always runs the fastest.
    WINML_THROW_IF_FAILED(engine_builder->SetIntraOpNumThreadsOverride(std::thread::hardware_concurrency()));
>>>>>>> 01ca6392
  }

  com_ptr<_winml::IEngine> engine;
  WINML_THROW_IF_FAILED(engine_builder->CreateEngine(engine.put()));

  // Register the custom operator registry
  operator_registry_ = MLOperatorRegistry(model_impl->GetOperatorRegistry(), [](auto registry) { registry->Release(); });
  WINML_THROW_IF_FAILED(engine->RegisterCustomRegistry(operator_registry_.get()));

  // Register transformers - this should probably not be exposed on IEngine, but an internal call as this configuration step is ort specific.
  WINML_THROW_IF_FAILED(engine->RegisterGraphTransformers());

  // Load the model into the session
  WINML_THROW_IF_FAILED(engine->LoadModel(model.get()));

  // the session owns the model_proto now, it used detach()
  model = nullptr;

  // Initialize the session
  WINML_THROW_IF_FAILED(engine->Initialize());

  // Cache the constructed session
  engine_ = engine;
}

wfc::IPropertySet
LearningModelSession::EvaluationProperties() try {
  if (evaluation_properties_ == nullptr) {
    evaluation_properties_ = wfc::PropertySet();
  }
  return evaluation_properties_;
}
WINML_CATCH_ALL

winml::LearningModel
LearningModelSession::Model() try {
  return model_;
}
WINML_CATCH_ALL

winml::LearningModelDevice
LearningModelSession::Device() try {
  return device_;
}
WINML_CATCH_ALL

auto CreateBinding(
    LearningModelSession& session,
    wfc::IMap<hstring, wf::IInspectable> const features) {
  auto binding = winrt::make<LearningModelBinding>(session);

  for (auto feature : features.GetView()) {
    binding.Bind(feature.Key(), feature.Value());
  }
  return binding;
}

winml::LearningModelEvaluationResult
LearningModelSession::EvaluateFeatures(
    wfc::IMap<hstring, wf::IInspectable> const features,
    hstring const correlation_id) try {
  auto binding = CreateBinding(*this, features);
  return Evaluate(binding, correlation_id);
}
WINML_CATCH_ALL

wf::IAsyncOperation<winml::LearningModelEvaluationResult>
LearningModelSession::EvaluateFeaturesAsync(
    wfc::IMap<hstring, wf::IInspectable> const features,
    hstring const correlation_id) {
  auto binding = CreateBinding(*this, features);
  return EvaluateAsync(binding, correlation_id);
}

uint64_t LearningModelSession::Run(winrt::com_ptr<winmlp::LearningModelBinding> binding_impl) {
  CheckClosed();

  // if this is being called on the GPU, grab the DML lock
  // the DML EP is not thread safe.
  auto device = device_.as<LearningModelDevice>();
  CWinMLAutoLock lock(!device->IsCpuDevice() ? GetDMLEPLock() : nullptr);

  binding_impl->BindUnboundOutputs();

  auto& input_names = binding_impl->GetInputNames();
  std::vector<const char*> input_names_raw;
  std::transform(
      std::begin(input_names),
      std::end(input_names),
      std::back_inserter(input_names_raw),
      [&](auto& name) { return name.c_str(); });

  auto& inputs = binding_impl->GetInputs();
  std::vector<_winml::IValue*> inputs_raw;
  std::transform(
      std::begin(inputs),
      std::end(inputs),
      std::back_inserter(inputs_raw),
      [&](auto& input) { return input.get(); });

  auto& output_names = binding_impl->GetOutputNames();
  std::vector<const char*> output_names_raw;
  std::transform(
      std::begin(output_names),
      std::end(output_names),
      std::back_inserter(output_names_raw),
      [&](auto& name) { return name.c_str(); });

  auto outputs = binding_impl->GetOutputs();
  std::vector<_winml::IValue*> outputs_raw;
  std::transform(
      std::begin(outputs),
      std::end(outputs),
      std::back_inserter(outputs_raw),
      [&](auto& input) { return input.get(); });

  WINML_THROW_IF_FAILED(engine_->Run(input_names_raw.data(),
               inputs_raw.data(),
               input_names_raw.size(),
               output_names_raw.data(),
               outputs_raw.data(),
               output_names_raw.size()));

  if (!device->IsCpuDevice()) {
    // Flush the D3D12 work from the DML execution provider and queue a fence before we release the lock.
    // This allows us to wait without holding onto the lock in GetResults.
    WINML_THROW_IF_FAILED(engine_->FlushContext());
    return device->GetD3DDeviceCache()->QueueFenceToD3D12();
  }

  // If it's the cpu then just return zero. fence value will be unused.
  return 0;
}

winml::LearningModelEvaluationResult
LearningModelSession::GetResults(
    winrt::com_ptr<winmlp::LearningModelBinding> binding_impl,
    hstring const& correlation_id,
    uint64_t evaluation_complete_fence) {
  // First wait on the fence value for the expected frame. This is passed in so that
  // the fence value is added to the queue in a thread safe manor.
  auto device = device_.as<winmlp::LearningModelDevice>();
  auto is_gpu_evaluation = !device->IsCpuDevice();

  if (is_gpu_evaluation) {
    device->GetD3DDeviceCache()->WaitForFenceValue(evaluation_complete_fence);
  }

  // if this is being called on the GPU, grab the DML lock
  // the DML EP is not thread safe.
  CWinMLAutoLock lock(is_gpu_evaluation ? GetDMLEPLock() : nullptr);

  if (is_gpu_evaluation) {
    // For DML we aren't using the Sync function because we want to make fencing the
    // completed frame thread safe while not holding the lock while waiting for the gpu.
    WINML_THROW_IF_FAILED(engine_->ReleaseCompletedReferences());
  } else {
    // For CPU call the standard Sync function
    WINML_THROW_IF_FAILED(engine_->Sync());
  }

  // This isn't the best we are holding the lock while we wait for detensorize on the GPU.
  // Update output providers
  auto outputs = binding_impl->UpdateProviders();

  // Create the return status object
  auto result = winrt::make<LearningModelEvaluationResult>();
  auto result_impl = result.as<winmlp::LearningModelEvaluationResult>();
  result_impl->Succeeded(true);
  result_impl->ErrorStatus(0);
  result_impl->CorrelationId(correlation_id);
  result_impl->SetOutputs(std::move(outputs));

  return result;
}

wf::IAsyncOperation<winml::LearningModelEvaluationResult>
LearningModelSession::EvaluateAsync(
    winml::LearningModelBinding binding,
    hstring const correlation_id) {
  _winmlt::TelemetryEvent kEvaluateModel_event(_winmlt::EventCategory::kEvaluation);
  auto device = device_.as<LearningModelDevice>();

  // Get the binding collection
  auto binding_impl = binding.as<winmlp::LearningModelBinding>();

  ApplyEvaluationProperties();

  // If we're running on the CPU, then return now and process the rest in the background.
  // If we're running on the GPU, then queue up the work first (fast) and wait for the
  // results (slow) in the background.
  bool should_queue_work = (!device->IsCpuDevice());
  if (!should_queue_work) {
    co_await resume_background();
  }

  com_ptr<ID3D12CommandQueue> queue;
  queue.copy_from(device->GetDeviceQueue());
  com_ptr<ID3D12SharingContract> capture_interface = queue.try_as<ID3D12SharingContract>();

  // markers for PIX debugging
  if (capture_interface != nullptr) {
    capture_interface->BeginCapturableWork(WINML_PIX_EVAL_CAPTURABLE_WORK_GUID);
  }

  // call Run synchronously on the calling thread to queue up the work
  uint64_t evaluation_complete_fence = Run(binding_impl);

  // markers for PIX debugging
  if (capture_interface) {
    capture_interface->EndCapturableWork(WINML_PIX_EVAL_CAPTURABLE_WORK_GUID);
  }

  // after the work is queued, return to the caller
  if (should_queue_work) {
    // Queue detensorization
    co_await resume_background();
  }

  // Get the Results on a background thread whenever they're ready
  return GetResults(binding_impl, correlation_id, evaluation_complete_fence);
}

winml::LearningModelEvaluationResult
LearningModelSession::Evaluate(
    winml::LearningModelBinding binding,
    hstring const& correlation_id) try {
  ToggleProfiler();
  _winmlt::TelemetryEvent kEvaluateModel_event(_winmlt::EventCategory::kEvaluation);

  ApplyEvaluationProperties();

  auto device = device_.as<LearningModelDevice>();

  com_ptr<ID3D12CommandQueue> queue;
  queue.copy_from(device->GetDeviceQueue());
  com_ptr<ID3D12SharingContract> capture_interface = queue.try_as<ID3D12SharingContract>();

  // markers for PIX debugging
  if (capture_interface != nullptr) {
    capture_interface->BeginCapturableWork(WINML_PIX_EVAL_CAPTURABLE_WORK_GUID);
  }

  // Get the binding collection
  auto binding_impl = binding.as<implementation::LearningModelBinding>();
  uint64_t evaluation_complete_fence = Run(binding_impl);

  // markers for PIX debugging
  if (capture_interface) {
    capture_interface->EndCapturableWork(WINML_PIX_EVAL_CAPTURABLE_WORK_GUID);
  }

  return GetResults(binding_impl, correlation_id, evaluation_complete_fence);
}
WINML_CATCH_ALL

void LearningModelSession::Close() {
  engine_ = nullptr;
}

void LearningModelSession::ApplyEvaluationProperties() try {
  if (evaluation_properties_) {
    auto is_debug_output_enabled = evaluation_properties_.HasKey(c_enable_debug_output);
    if (is_debug_output_enabled) {
      engine_factory_->EnableDebugOutput(is_debug_output_enabled);
    }
  }
}
WINML_CATCH_ALL

void LearningModelSession::ToggleProfiler() {
  CheckClosed();
  auto is_provider_enabled =
      TraceLoggingProviderEnabled(
          ::winml_trace_logging_provider,
          WINEVENT_LEVEL_VERBOSE,
          WINML_PROVIDER_KEYWORD_LOTUS_PROFILING);

  if (is_provider_enabled) {
    engine_->StartProfiling();
  } else {
    engine_->EndProfiling();
  }
}

_winml::IEngine*
LearningModelSession::GetEngine() {
  return engine_.get();
}

void LearningModelSession::CheckClosed() {
  if (!engine_) {
    WINML_THROW_HR(RO_E_CLOSED);
  }
}

STDMETHODIMP LearningModelSession::GetIntraOpNumThreads(uint32_t* numThreads)
{
  return engine_->GetNumberOfIntraOpThreads(numThreads);
}
}  // namespace WINMLP<|MERGE_RESOLUTION|>--- conflicted
+++ resolved
@@ -110,19 +110,7 @@
     WINML_THROW_IF_FAILED(engine_builder->SetMetacommandsEnabled(device_impl->MetacommandsEnabled()));
   }
 
-<<<<<<< HEAD
-  if (session_options_) {
-    // Make onnxruntime apply the batch size override, if any
-    if (session_options_.BatchSizeOverride() != 0) {
-      WINML_THROW_IF_FAILED(engine_builder->SetBatchSizeOverride(session_options_.BatchSizeOverride()));
-    }
-
-    // Make onnxruntime apply named dimension overrides, if any
-    com_ptr<winmlp::LearningModelSessionOptions> session_options_impl = session_options_.as<winmlp::LearningModelSessionOptions>();
-    if (session_options_impl && session_options_impl->NamedDimensionOverrides().Size() > 0) {
-      WINML_THROW_IF_FAILED(engine_builder->SetNamedDimensionOverrides(session_options_impl->NamedDimensionOverrides()));
-    }
-=======
+
   // Make onnxruntime apply the batch size override, if any
   if (session_options_) {
     if (session_options_.BatchSizeOverride() != 0) {
@@ -132,13 +120,18 @@
     uint32_t numIntraOpThreads = session_options_.as<WINMLP::LearningModelSessionOptions>()->GetIntraOpNumThreads();
     WINML_THROW_IF_FAILED(engine_builder->SetIntraOpNumThreadsOverride(numIntraOpThreads)
     );
+    
+    // Make onnxruntime apply named dimension overrides, if any
+    com_ptr<winmlp::LearningModelSessionOptions> session_options_impl = session_options_.as<winmlp::LearningModelSessionOptions>();
+    if (session_options_impl && session_options_impl->NamedDimensionOverrides().Size() > 0) {
+      WINML_THROW_IF_FAILED(engine_builder->SetNamedDimensionOverrides(session_options_impl->NamedDimensionOverrides()));
+    }
   } else {
     // Onnxruntime will use half the number of concurrent threads supported on the system
     // by default. This causes MLAS to not exercise every logical core.
     // If session options aren't provided, force the thread pool size to be maxxed out
     // to ensure that WinML always runs the fastest.
     WINML_THROW_IF_FAILED(engine_builder->SetIntraOpNumThreadsOverride(std::thread::hardware_concurrency()));
->>>>>>> 01ca6392
   }
 
   com_ptr<_winml::IEngine> engine;

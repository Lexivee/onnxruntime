--- conflicted
+++ resolved
@@ -68,16 +68,11 @@
   onnxruntime::IExecutionProvider*
   GetExecutionProvider();
 
-<<<<<<< HEAD
-  winmla::IIOBinding*
-  CreateSessionBinding();
-=======
-  _winmla::IInferenceSession*
+  winmla::IInferenceSession*
   GetIInferenceSession();
 
   void
   CheckClosed();
->>>>>>> 197fd9ea
 
  private:
   void

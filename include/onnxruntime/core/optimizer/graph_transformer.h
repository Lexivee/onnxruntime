--- conflicted
+++ resolved
@@ -9,18 +9,6 @@
 
 namespace onnxruntime {
 
-<<<<<<< HEAD
-enum class TransformerLevel : uint32_t {
-  Default = 0,
-  Level1,
-  Level2,
-  // Convenience enum to always get the max available value.
-  // This way when we add more levels code which iterates over this enum does not need to change.
-  MaxTransformerLevel
-};
-
-=======
->>>>>>> 12ecd77f
 /**
 @class GraphTransformer
 

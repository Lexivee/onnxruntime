--- conflicted
+++ resolved
@@ -15,15 +15,9 @@
 #pragma warning(pop)
 
 #ifdef __cplusplus
-<<<<<<< HEAD
-// TODO (pavignol): Revert
-// #include <DirectML.h>
-#include "core/providers/dml/DirectML2.h"
-=======
 // TODO (pavignol): Remove
 #include "core/providers/dml/DirectML2.h"
 // #include <DirectML.h>
->>>>>>> 1863ed69
 #else
 struct IDMLDevice;
 typedef struct IDMLDevice IDMLDevice;

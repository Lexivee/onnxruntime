--- conflicted
+++ resolved
@@ -25,15 +25,10 @@
   explicit OpKernelInfo(const onnxruntime::Node& node,
                         const KernelDef& kernel_def,
                         const IExecutionProvider& execution_provider,
-<<<<<<< HEAD
-                        const std::unordered_map<int, OrtValue>& initialized_tensors,
+                        const std::unordered_map<int, OrtValue>& constant_initialized_tensors,
                         const OrtValueNameIdxMap& mlvalue_name_idx_map,
                         const FuncManager& funcs_mgr,
                         const DataTransferManager& data_transfer_mgr);
-=======
-                        const std::unordered_map<int, OrtValue>& constant_initialized_tensors,
-                        const OrtValueNameIdxMap& mlvalue_name_idx_map, const FuncManager& funcs_mgr);
->>>>>>> 5b93b02c
 
   OpKernelInfo(const OpKernelInfo& other);
 

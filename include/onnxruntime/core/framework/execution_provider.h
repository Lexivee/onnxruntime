// Copyright (c) Microsoft Corporation. All rights reserved.
// Licensed under the MIT License.

#pragma once

#ifndef SHARED_PROVIDER
#include <memory>
#include <unordered_map>
#include <unordered_set>

#include "core/common/logging/logging.h"
#include "core/common/status.h"
#include "core/framework/data_transfer.h"
#include "core/framework/tensor.h"

namespace onnxruntime {
class GraphViewer;
struct ComputeCapability;
class KernelRegistry;
struct KernelCreateInfo;
class Node;
}  // namespace onnxruntime
#else
#include <memory>
#endif

#include "core/common/basic_types.h"
#include "core/common/profiler_common.h"
#include "core/framework/allocator_utils.h"
#include "core/framework/func_api.h"
#include "core/framework/provider_options.h"
#include "core/framework/framework_provider_common.h"
#include "core/framework/stream_handles.h"
#include "core/framework/tuning_context.h"

struct OrtRunOptions;

namespace onnxruntime {

/**
   Logical device representation.
*/

// if we are export the fused function to dll, the function will still in the same binary as onnxruntime
// use std function to give execution provider some chance to capture some state.
using CreateFunctionStateFunc = std::function<int(ComputeContext*, FunctionState*)>;
using ComputeFunc = std::function<Status(FunctionState, const OrtApi*, OrtKernelContext*)>;
using DestroyFunctionStateFunc = std::function<void(FunctionState)>;

struct NodeComputeInfo {
  CreateFunctionStateFunc create_state_func;
  ComputeFunc compute_func;
  DestroyFunctionStateFunc release_state_func;
};

using RunOptions = ::OrtRunOptions;

enum class DataLayout {
  NCHW,
  NHWC,
  NCHWC,
};

class IExecutionProvider {
 protected:
  IExecutionProvider(const std::string& type)
      : IExecutionProvider(type, OrtDevice()) {}

  IExecutionProvider(const std::string& type, OrtDevice device)
      : default_device_(device), type_{type} {
  }

  /*
     default device for this ExecutionProvider
  */
  const OrtDevice default_device_;

 public:
  virtual ~IExecutionProvider() = default;

  /**
   * Returns a data transfer object that implements methods to copy to and
   * from this device.
   * If no copy is required for the successful operation of this provider,
   * return a nullptr.
   */
  virtual std::unique_ptr<onnxruntime::IDataTransfer> GetDataTransfer() const {
    return nullptr;
  }

  /**
   * Interface for performing kernel lookup within kernel registries.
   * Abstracts away lower-level details about kernel registries and kernel matching.
   */
  class IKernelLookup {
   public:
    /**
     * Given `node`, try to find a matching kernel for this EP.
     * The return value is non-null if and only if a matching kernel was found.
     */
    virtual const KernelCreateInfo* LookUpKernel(const Node& node) const = 0;

   protected:
    ~IKernelLookup() = default;
  };

  /**
     Get execution provider's capability for the specified <graph>.
     Return a bunch of IndexedSubGraphs <*this> execution provider can run if
     the sub-graph contains only one node or can fuse to run if the sub-graph
     contains more than one node. The node indexes contained in sub-graphs may
     have overlap, and it's ONNXRuntime's responsibility to do the partition
     and decide whether a node will be assigned to <*this> execution provider.
     For kernels registered in a kernel registry, `kernel_lookup` must be used
     to find a matching kernel for this EP.
  */
  virtual std::vector<std::unique_ptr<ComputeCapability>>
  GetCapability(const onnxruntime::GraphViewer& graph_viewer,
                const IKernelLookup& kernel_lookup) const;

  /**
     Get kernel registry per execution provider type.
     The KernelRegistry share pointer returned is shared across sessions.

     NOTE: this approach was taken to achieve the following goals,
     1. The execution provider type based kernel registry should be shared
     across sessions.
     Only one copy of this kind of kernel registry exists in ONNXRuntime
     with multiple sessions/models.
     2. Adding an execution provider into ONNXRuntime does not need to touch ONNXRuntime
     framework/session code.
     3. onnxruntime (framework/session) does not depend on any specific
     execution provider lib.
  */
  virtual std::shared_ptr<KernelRegistry> GetKernelRegistry() const { return nullptr; }

  /**
     Get the device id of current execution provider
  */
  virtual int GetDeviceId() const { return 0; };

  /**
     Get execution provider's configuration options.
   */
  virtual ProviderOptions GetProviderOptions() const { return {}; }

  /**
     Get provider specific custom op domain list.
     Provider has the responsibility to release OrtCustomOpDomain instances it creates.

     NOTE: In the case of ONNX model having EP specific custom nodes and don't want to ask user to register those nodes,
     EP might need to a way to register those custom nodes. This API is added for the purpose where EP can use it to
     leverage ORT custom op to register those custom nodes with one or more custom op domains.

     For example, TensorRT EP uses this API to support TRT plugins where each custom op is mapped to TRT plugin and no
     kernel implementation is needed for custom op since the real implementation is inside TRT. This custom op acts as
     a role to help pass ONNX model validation.
   */
  virtual void GetCustomOpDomainList(std::vector<OrtCustomOpDomain*>& /*provider custom op domain list*/) const {};

  /**
     Returns an opaque handle whose exact type varies based on the provider
     and is interpreted accordingly by the corresponding kernel implementation.
     For Direct3D operator kernels, this may return an IUnknown supporting
     QueryInterface to ID3D12GraphicsCommandList1.
  */
  virtual const void* GetExecutionHandle() const noexcept {
    return nullptr;
  }

  /**
     @return type of the execution provider; should match that set in the node
     through the SetExecutionProvider API. Example valid return values are:
     kCpuExecutionProvider, kCudaExecutionProvider
  */
  const std::string& Type() const { return type_; }

  /**
     Blocks until the device has completed all preceding requested tasks.
     Currently this is primarily used by the IOBinding object to ensure that all
     inputs have been copied to the device before execution begins.
  */
  virtual common::Status Sync() const { return Status::OK(); }

  /**
     Called when InferenceSession::Run started
     NOTE that due to async execution in provider, the actual work of previous
     Run may not be finished on device This function should be regarded as the
     point after which a new Run would start to submit commands from CPU
  */
  virtual common::Status OnRunStart(const onnxruntime::RunOptions& /*run_options*/) { return Status::OK(); }

  /**
     Called when InferenceSession::Run ended
     NOTE that due to async execution in provider, the actual work of this Run
     may not be finished on device This function should be regarded as the point
     that all commands of current Run has been submmited by CPU
  */
  virtual common::Status OnRunEnd(bool /*sync_stream*/, const onnxruntime::RunOptions& /*run_options*/) {
    return Status::OK();
  }

  /**
     Indicate whether the graph capturing mode (e.g., cuda graph) is enabled for
     the provider.
   */
  virtual bool IsGraphCaptureEnabled() const { return false; }

  /**
     Indicate whether the graph has been captured and instantiated.
   */
  virtual bool IsGraphCaptured(int /*graph_annotation_id*/) const { return false; }

  /**
     Run the instantiated graph.
   */
  virtual common::Status ReplayGraph(int /*graph_annotation_id*/) {
    return Status::OK();
  }

  /**
     Called when session creation is complete
     This provides an opportunity for execution providers to optionally synchronize and
     clean up its temporary resources to reduce memory and ensure the first run is fast.
  */
  virtual common::Status OnSessionInitializationEnd() { return Status::OK(); }

  struct FusedNodeAndGraph {
    const std::reference_wrapper<onnxruntime::Node> fused_node;
    // GraphViewer that filters the full graph to the nodes that are covered by 'node'
    const std::reference_wrapper<GraphViewer> filtered_graph;
  };

  // Fusion approach that is suppported
  // !!! The "Function" FusionStyle is deprecated.
  // !!! If your EP is using this fusion style, please migrate it to "FilteredGraphViewer" style.
  enum class FusionStyle {
    // The node fusion will create an onnxruntime::Function based Node that contains a completely new Graph instance
    // in the Node body. The original nodes and initializers are copied to the new Graph instance in Function::Body().
    // A GraphProto can be produced from the Node body.
    Function,

    // The node fusion will create a new Node that defines the inputs and outputs using the IndexedSubGraph
    // that GetCapability returned. The Node will not be onnxruntime::Function based so will have no Body().
    // Instead a GraphViewer that filters the full Graph to the fused Nodes will be created.
    // This is significantly cheaper as it doesn't incur the cost of creating a new Graph instance,
    // and can be supported in a minimal build.
    FilteredGraphViewer
  };

  virtual FusionStyle GetFusionStyle() const {
    // All the ORT build in EP has migrate to FilteredGraphViewer style.
    // For newer EPs, please avoid use Function style as it is deprecated.
    return FusionStyle::FilteredGraphViewer;
  }

#if !defined(ORT_MINIMAL_BUILD) || defined(ORT_EXTENDED_MINIMAL_BUILD)
  /**
  Given a collection of fused Nodes and the respective GraphViewer instance for the nodes that were fused,
  return create_state/compute/release_state func for each node.
  @remarks This is now the default interface when execution provider wants to compile nodes
           for both minimal build and complete ort build.

           Do NOT cache the GraphViewer in FusedNodeAndGraph.filtered_graph in any of the NodeComputeInfo functions
           as it is only valid for the duration of the call to Compile.
  */
  virtual common::Status Compile(const std::vector<FusedNodeAndGraph>& fused_nodes_and_graphs,
                                 std::vector<NodeComputeInfo>& node_compute_funcs);

#endif

  void SetLogger(const logging::Logger* logger) {
    logger_ = logger;
  }

  const logging::Logger* GetLogger() const {
    return logger_;
  }

  virtual std::unique_ptr<profiling::EpProfiler> GetProfiler() {
    return {};
  }

  virtual DataLayout GetPreferredLayout() const {
    // NCHW is the default ONNX standard data layout. So default to it.
    // EPs which prefer a different layout should override to return their preferred layout.
    return DataLayout::NCHW;
  }

  virtual void RegisterStreamHandlers(IStreamCommandHandleRegistry& /*stream_handle_registry*/, AllocatorMap&) const {}

  /** Does the EP support concurrent calls to InferenceSession::Run to execute the model.
   */
  virtual bool ConcurrentRunSupported() const { return true; }

  /**
   * Return the tuning context which holds all TunableOp state.
   */
  virtual ITuningContext* GetTuningContext() const {
    return nullptr;
  }

  /**
   * Return the appropriate OrtDevice object given OrtMemType.
   */
  virtual OrtDevice GetOrtDeviceByMemType(OrtMemType mem_type) const {
    if (mem_type == OrtMemTypeCPUInput || mem_type == OrtMemTypeCPUOutput) {
      return OrtDevice();  // default return CPU device.
    }
    return default_device_;
  };

  /**
   * Create Preferred allocators for the current Execution Provider
   * This function is a stateless function which creates new instances of Allocator, without storing them in EP.
   */
  virtual std::vector<AllocatorPtr> CreatePreferredAllocators() { return std::vector<AllocatorPtr>(); };

<<<<<<< HEAD
  virtual common::Status MakeResident() { return Status::OK(); };
  virtual common::Status Evict() { return Status::OK(); };
=======
  /**
   * Get the array of pointers for EPContext nodes
   * EP needs to implement this if has the requirement to generate the context cache model. Otherwise leave it.
   * Default return an empty vector if not provided by the Execution Provider
   */
  virtual const InlinedVector<const Node*> GetEpContextNodes() const {
    return InlinedVector<const Node*>();
  }
>>>>>>> 01acc25d

 private:
  const std::string type_;

  // It will be set when this object is registered to a session
  const logging::Logger* logger_ = nullptr;
};
}  // namespace onnxruntime<|MERGE_RESOLUTION|>--- conflicted
+++ resolved
@@ -316,10 +316,6 @@
    */
   virtual std::vector<AllocatorPtr> CreatePreferredAllocators() { return std::vector<AllocatorPtr>(); };
 
-<<<<<<< HEAD
-  virtual common::Status MakeResident() { return Status::OK(); };
-  virtual common::Status Evict() { return Status::OK(); };
-=======
   /**
    * Get the array of pointers for EPContext nodes
    * EP needs to implement this if has the requirement to generate the context cache model. Otherwise leave it.
@@ -328,7 +324,9 @@
   virtual const InlinedVector<const Node*> GetEpContextNodes() const {
     return InlinedVector<const Node*>();
   }
->>>>>>> 01acc25d
+
+  virtual common::Status MakeResident() { return Status::OK(); };
+  virtual common::Status Evict() { return Status::OK(); };
 
  private:
   const std::string type_;

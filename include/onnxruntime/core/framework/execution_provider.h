--- conflicted
+++ resolved
@@ -83,28 +83,11 @@
      execution provider lib.
   */
   virtual std::shared_ptr<KernelRegistry> GetKernelRegistry() const;
-<<<<<<< HEAD
 
   /**
 	Get the device id of current excution provider
   */
   virtual int GetDeviceId() const { return -1; };
-
-  /**
-   * Copy tensor between execution providers.  It's always a deep copy
-   * Either src.location is CPU, or dst.location is CPU. They can't be both on CPU.
-   */
-  virtual common::Status CopyTensor(const Tensor& src, Tensor& dst) const = 0;
-
-  /**
-   * Copy tensor between execution providers on specified exec queue
-   * It's always a deep copy
-   * Either src.location is CPU, or dst.location is CPU. They can't be both on CPU.
-   */
-  virtual common::Status CopyTensor(const Tensor& src, Tensor& dst,
-                                    int exec_queue_id) const;
-=======
->>>>>>> e9e77792
 
   /**
      Returns an opaque handle whose exact type varies based on the provider

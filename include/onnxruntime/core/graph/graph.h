--- conflicted
+++ resolved
@@ -1191,8 +1191,6 @@
   static Status LoadFromOrtFormat(const onnxruntime::experimental::fbs::Graph& fbs_graph,
                                   Graph& parent_graph, const Node& parent_node,
                                   const logging::Logger& logger, std::unique_ptr<Graph>& graph);
-<<<<<<< HEAD
-#endif
 
 #if defined(ORT_ENABLE_ORT_FORMAT_RUNTIME_GRAPH_OPTIMIZATION)
   const RuntimeOptimizationRecordContainer& RuntimeOptimizations() const {
@@ -1203,8 +1201,6 @@
     return runtime_optimizations_;
   }
 #endif
-=======
->>>>>>> 5247247b
 
  private:
   ORT_DISALLOW_COPY_ASSIGNMENT_AND_MOVE(Graph);

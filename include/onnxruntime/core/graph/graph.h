--- conflicted
+++ resolved
@@ -1288,7 +1288,8 @@
       IOnnxRuntimeOpSchemaCollectionPtr schema_registry, 
       ONNX_NAMESPACE::GraphProto& subgraph_proto, 
       const std::unordered_map<std::string, int>& domain_version_map,
-      const logging::Logger& logger);
+      const logging::Logger& logger,
+      bool strict_shape_type_inference);
 #endif
 
   virtual ~Graph();
@@ -1357,13 +1358,8 @@
         const std::unordered_map<std::string, int>& domain_to_version,
         Version ir_version,
         IOnnxRuntimeOpSchemaCollectionPtr schema_registry,
-<<<<<<< HEAD
-        const logging::Logger& logger);
-=======
-        const std::vector<const ONNX_NAMESPACE::FunctionProto*>& model_functions,
         const logging::Logger& logger,
         bool strict_shape_type_inference);
->>>>>>> 6fb29f5b
 
   // internal use by the Graph class only
   Graph(const Model& owning_model,
@@ -1373,13 +1369,8 @@
         IOnnxRuntimeOpSchemaCollectionPtr schema_registry,
         Graph* parent_graph,
         const Node* parent_node,
-<<<<<<< HEAD
-        const logging::Logger& logger);
-=======
-        const std::vector<const ONNX_NAMESPACE::FunctionProto*>& model_functions,
         const logging::Logger& logger,
         bool strict_shape_type_inference);
->>>>>>> 6fb29f5b
 
   ORT_DISALLOW_COPY_ASSIGNMENT_AND_MOVE(Graph);
 

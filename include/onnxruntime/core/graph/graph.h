// Copyright (c) Microsoft Corporation. All rights reserved.
// Licensed under the MIT License.

#pragma once

#include <functional>
#include <limits>
#include <memory>
#include <string>
#include <type_traits>
#include <unordered_map>
#include <unordered_set>
#include <filesystem>

#include "core/common/flatbuffers.h"

#include <gsl/gsl>

#include "core/common/common.h"
#include "core/common/path_string.h"
#include "core/common/const_pointer_container.h"
#if !defined(ORT_MINIMAL_BUILD)
#include "core/common/inlined_containers.h"
#endif
#include "core/common/inlined_containers_fwd.h"
#include "core/common/span_utils.h"
#include "core/common/status.h"
#include "core/common/logging/logging.h"
#include "core/framework/tensor.h"
#include "core/graph/onnx_protobuf.h"
#include "core/graph/basic_types.h"
#include "core/graph/constants.h"
#include "core/graph/function.h"
#if !defined(ORT_MINIMAL_BUILD)
#include "core/graph/function_template.h"
#endif
#include "core/graph/graph_nodes.h"
#include "core/graph/node_arg.h"
#include "core/graph/ort_format_load_options.h"

namespace onnxruntime {
class Graph;
struct IndexedSubGraph;
class Model;
class OpSignature;

#if !defined(ORT_MINIMAL_BUILD) || defined(ORT_EXTENDED_MINIMAL_BUILD)
class RuntimeOptimizationRecordContainer;
#endif

namespace fbs {
struct Graph;
struct Node;
struct NodeEdge;
}  // namespace fbs

/**
@class Node
Class representing a node in the graph.
*/
class Node {
 public:
  /** Node types */
  enum class Type {
    Primitive = 0,  ///< The node refers to a primitive operator.
    Fused = 1,      ///< The node refers to a function.
  };

  explicit Node() = default;

#if !defined(ORT_MINIMAL_BUILD) || defined(ORT_EXTENDED_MINIMAL_BUILD) || defined(ORT_MINIMAL_BUILD_CUSTOM_OPS)
  Node(std::string_view name,
       std::string_view op_type,
       std::string_view description,
       gsl::span<NodeArg* const> input_args,
       gsl::span<NodeArg* const> output_args,
       const NodeAttributes* attributes,
       std::string_view domain) {
    Init(name, op_type, description,
         input_args,
         output_args,
         attributes, domain);
  }
#endif

  ~Node() = default;

  /**
  @class EdgeEnd
  Class representing the end of an edge. It could be an input or output edge end of a node.
  For the node's input edge end, it's the source end, as the destination end is the node itself.
  For the node's output edge end, it's the destination end, as the source end is the node itself.
  */
  class EdgeEnd {
   public:
    /**
    Construct an EdgeEnd
    @param node The source node if this is an input edge to the current node,
    or the destination node if this is an output edge from the current node.
    @param src_arg_index The node arg index of source node of the edge.
    @param dst_arg_index The node arg index of destination node of the edge.
    */
    EdgeEnd(const Node& node, int src_arg_index, int dst_arg_index) noexcept;

    /** Construct a control edge.
    @param node The node the edge joins to the current node.
    */
    explicit EdgeEnd(const Node& node) noexcept;

    /** Gets the Node that this EdgeEnd refers to. */
    const Node& GetNode() const noexcept { return *node_; }

    /** Gets the source arg index.
    @returns the source arg index of <*this> edge.*/
    int GetSrcArgIndex() const { return src_arg_index_; }

    /** Gets the destination arg index.
    @returns the destination arg index of <*this> edge.*/
    int GetDstArgIndex() const { return dst_arg_index_; }

   private:
    const Node* node_;
    const int src_arg_index_;
    const int dst_arg_index_;
  };

  /** Gets the Node's NodeIndex. */
  NodeIndex Index() const noexcept { return index_; }

  /** Gets the Node's name. */
  const std::string& Name() const noexcept { return name_; }

  /** Gets the Node's operator type. */
  const std::string& OpType() const noexcept { return op_type_; }

  /** Gets the domain of the OperatorSet that specifies the operator returned by #OpType.
   * @remarks If this is an ONNX operator the value will be kOnnxDomain not kOnnxDomainAlias
   */
  const std::string& Domain() const noexcept { return domain_; }

  /** Gets the path of the owning model if any. */
  const std::filesystem::path& ModelPath() const noexcept;

  /** Gets the Node's execution priority.
  @remarks Lower value means higher priority  */
  int Priority() const noexcept { return priority_; };

  /** Sets the execution priority of a node.
  @remarks Lower value means higher priority  */
  void SetPriority(int priority) noexcept;

  /** Gets the node description. */
  const std::string& Description() const noexcept { return description_; }

  /** Gets the Node's Node::Type. */
  Node::Type NodeType() const noexcept { return node_type_; }

  /** Gets the opset version that the Node's operator was first defined in.
  @returns Opset version. If -1 the Node's operator has not been set.
  @remarks Prefer over Op()->SinceVersion() as Op() is disabled in a minimal build
  */
  int SinceVersion() const noexcept { return since_version_; }

  /** Sets the since version (opset version that the Node's operator was first defined in.) for this node.
  @remarks Used during layout transformation for setting since version for layout transformed nodes with
  domain kMSNHWC.
  */
  void SetSinceVersion(int since_version) noexcept { since_version_ = since_version; }

#if !defined(ORT_MINIMAL_BUILD)
  /** Gets the Node's OpSchema.
  @remarks The graph containing this node must be resolved, otherwise nullptr will be returned. */
  const ONNX_NAMESPACE::OpSchema* Op() const noexcept { return op_; }

  /** Create a copy of the called op's FunctionProto if it has one. Returns true if successful. */
  bool TryGetFunctionProto(ONNX_NAMESPACE::FunctionProto& func_proto) const;

  bool CanBeInlined() const;

  /** Gets the function body if applicable otherwise nullptr. */
  const Function* GetFunctionBody() const noexcept { return func_body_.get(); }
#endif

  /**
  Helper to iterate through the container returned by #InputDefs() or #OutputDefs() and call the provided function.
  @param node_args Collection of NodeArgs returned by #InputDefs() or #OutputDefs()
  @param func Function to call for each valid NodeArg in the node_args. The function is called with the NodeArg
              and the index number in the container.
  @returns common::Status with success or error information.
  @remarks Returns immediately on error.
  */
  static common::Status ForEachWithIndex(const ConstPointerContainer<std::vector<NodeArg*>>& node_args,
                                         std::function<common::Status(const NodeArg& arg, size_t index)> func) {
    for (size_t index = 0; index < node_args.size(); ++index) {
      auto arg = node_args[index];
      if (!arg->Exists())
        continue;
      ORT_RETURN_IF_ERROR(func(*arg, index));
    }
    return common::Status::OK();
  }

  /** Gets the count of arguments for each of the Node's explicit inputs. */
  const std::vector<int>& InputArgCount() const noexcept { return definitions_.input_arg_count; }

  /** Gets the Node's input definitions.
  @remarks requires ConstPointerContainer wrapper to apply const to the NodeArg pointers so access is read-only. */
  ConstPointerContainer<std::vector<NodeArg*>> InputDefs() const noexcept {
    return ConstPointerContainer<std::vector<NodeArg*>>(definitions_.input_defs);
  }

  /** Gets the implicit inputs to this Node.
  If this Node contains a subgraph, these are the NodeArg's that are implicitly consumed by Nodes within that
  subgraph. e.g. If and Loop operators.*/
  ConstPointerContainer<std::vector<NodeArg*>> ImplicitInputDefs() const noexcept {
    return ConstPointerContainer<std::vector<NodeArg*>>(definitions_.implicit_input_defs);
  }

  /** Gets the Node's output definitions.
  @remarks requires ConstPointerContainer wrapper to apply const to the NodeArg pointers so access is read-only. */
  ConstPointerContainer<std::vector<NodeArg*>> OutputDefs() const noexcept {
    return ConstPointerContainer<std::vector<NodeArg*>>(definitions_.output_defs);
  }

#if !defined(ORT_MINIMAL_BUILD)
  /**
  Helper to iterate through the container returned by #MutableInputDefs() or #MutableOutputDefs() and call the provided function.
  @param node_args Collection of NodeArgs returned by #MutableInputDefs() or #MutableOutputDefs()
  @param func Function to call for each valid NodeArg in the node_args. The function is called with the NodeArg
              and the index number in the container.
  @returns common::Status with success or error information.
  @remarks Returns immediately on error.
  */
  static common::Status ForEachMutableWithIndex(std::vector<NodeArg*>& node_args,
                                                std::function<common::Status(NodeArg& arg, size_t index)> func) {
    for (size_t index = 0; index < node_args.size(); ++index) {
      auto arg = node_args[index];
      if (!arg->Exists())
        continue;
      ORT_RETURN_IF_ERROR(func(*arg, index));
    }
    return common::Status::OK();
  }

  /** Gets a modifiable collection of the Node's implicit input definitions. */
  std::vector<NodeArg*>& MutableImplicitInputDefs() noexcept {
    return definitions_.implicit_input_defs;
  }
#endif  // !defined(ORT_MINIMAL_BUILD)

#if !defined(ORT_MINIMAL_BUILD) || defined(ORT_EXTENDED_MINIMAL_BUILD)
  /** Gets a modifiable count of arguments for each of the Node's explicit inputs.
  @todo This should be removed in favor of a method that updates the input args and the count.
        Currently these operations are separate which is not a good setup. */
  std::vector<int>& MutableInputArgsCount() { return definitions_.input_arg_count; }

  /** Gets a modifiable collection of the Node's input definitions. */
  std::vector<NodeArg*>& MutableInputDefs() noexcept {
    return definitions_.input_defs;
  }

  /** Gets a modifiable collection of the Node's output definitions. */
  std::vector<NodeArg*>& MutableOutputDefs() noexcept {
    return definitions_.output_defs;
  }
#endif  // !defined(ORT_MINIMAL_BUILD) || defined(ORT_EXTENDED_MINIMAL_BUILD)

  /** Struct to provide sorting between EdgeEnd instances based on NodeIndex first, and NodeArg::Name second. */
  struct EdgeEndCompare {
    bool operator()(const EdgeEnd& lhs, const EdgeEnd& rhs) const {
      if (lhs.GetNode().Index() == rhs.GetNode().Index()) {
        if (lhs.GetSrcArgIndex() == rhs.GetSrcArgIndex()) {
          return lhs.GetDstArgIndex() < rhs.GetDstArgIndex();
        }
        return lhs.GetSrcArgIndex() < rhs.GetSrcArgIndex();
      }
      return lhs.GetNode().Index() < rhs.GetNode().Index();
    }
  };

  using EdgeSet = std::set<EdgeEnd, EdgeEndCompare>;
  using EdgeConstIterator = EdgeSet::const_iterator;

  /**
  @class NodeConstIterator
  Class to provide const access to Node instances iterated via an EdgeConstIterator. */
  class NodeConstIterator {
   public:
    NodeConstIterator(EdgeConstIterator p_iter);

    bool operator==(const NodeConstIterator& p_other) const;

    bool operator!=(const NodeConstIterator& p_other) const;

    void operator++();
    void operator--();

    const Node& operator*() const;
    const Node* operator->() const;

   private:
    EdgeConstIterator m_iter;
  };

  // Functions defined to traverse a Graph as below.

  /** Gets an iterator to the beginning of the input nodes to this Node. */
  NodeConstIterator InputNodesBegin() const noexcept { return NodeConstIterator(relationships_.input_edges.cbegin()); };
  /** Gets an iterator to the end of the input nodes to this Node. */
  NodeConstIterator InputNodesEnd() const noexcept { return NodeConstIterator(relationships_.input_edges.cend()); }

  /** Gets an iterator to the beginning of the output nodes from this Node. */
  NodeConstIterator OutputNodesBegin() const noexcept {
    return NodeConstIterator(relationships_.output_edges.cbegin());
  }

  /** Gets an iterator to the end of the output nodes from this Node. */
  NodeConstIterator OutputNodesEnd() const noexcept { return NodeConstIterator(relationships_.output_edges.cend()); }

  /** Gets an iterator to the beginning of the input edges to this Node.
  @remarks There are no nullptr entries in this collection. */
  EdgeConstIterator InputEdgesBegin() const noexcept { return relationships_.input_edges.cbegin(); }

  /** Gets an iterator to the end of the input edges to this Node. */
  EdgeConstIterator InputEdgesEnd() const noexcept { return relationships_.input_edges.cend(); }

  /** Gets an iterator to the beginning of the output edges from this Node.
  @remarks There are no nullptr entries in this collection. */
  EdgeConstIterator OutputEdgesBegin() const noexcept { return relationships_.output_edges.cbegin(); }

  /** Gets an iterator to the end of the output edges from this Node. */
  EdgeConstIterator OutputEdgesEnd() const noexcept { return relationships_.output_edges.cend(); }

  /** Gets the Node's control inputs. */
  const std::set<std::string>& ControlInputs() const noexcept { return relationships_.control_inputs; }

  /** Gets the number of input edges to this Node */
  size_t GetInputEdgesCount() const noexcept { return relationships_.input_edges.size(); }

  /** Gets the number of output edges from this Node */
  size_t GetOutputEdgesCount() const noexcept { return relationships_.output_edges.size(); }

  /** Adds an AttributeProto to this Node.
  @remarks The attribute name is used as the key in the attribute map. */
  void AddAttributeProto(ONNX_NAMESPACE::AttributeProto value);

  // keep this signature in sync with ADD_ATTR_SINGLE_INTERFACE below
  /** Adds an attribute to this Node with the specified attribute name and value. */
  void AddAttribute(std::string attr_name, int64_t value);

  // keep this signature in sync with ADD_ATTR_LIST_INTERFACE below
  /** Adds an attribute to this Node with the specified attribute name and values. */
  void AddAttribute(std::string attr_name, gsl::span<const int64_t> values);

#define ADD_ATTR_SINGLE_INTERFACE(Type) \
  void AddAttribute(std::string attr_name, Type value)

#define ADD_ATTR_LIST_INTERFACE(Type) \
  void AddAttribute(std::string attr_name, gsl::span<const Type> values)

#define ADD_ATTR_INTERFACES(Type)  \
  ADD_ATTR_SINGLE_INTERFACE(Type); \
  ADD_ATTR_LIST_INTERFACE(Type)

  ADD_ATTR_INTERFACES(float);
  ADD_ATTR_INTERFACES(std::string);
  ADD_ATTR_INTERFACES(ONNX_NAMESPACE::TensorProto);
#if !defined(DISABLE_SPARSE_TENSORS)
  ADD_ATTR_INTERFACES(ONNX_NAMESPACE::SparseTensorProto);
#endif
  ADD_ATTR_INTERFACES(ONNX_NAMESPACE::TypeProto);

  ADD_ATTR_SINGLE_INTERFACE(ONNX_NAMESPACE::GraphProto);

#undef ADD_ATTR_SINGLE_INTERFACE
#undef ADD_ATTR_LIST_INTERFACE
#undef ADD_ATTR_INTERFACES

  // The below overload is made so the compiler does not attempt to resolve
  // string literals with the gsl::span overload
  template <size_t N>
  void AddAttribute(std::string attr_name, const char (&value)[N]) {
    this->AddAttribute(std::move(attr_name), std::string(value, N - 1));
  }

  /** Gets the Node's attributes. */
  const NodeAttributes& GetAttributes() const noexcept { return attributes_; }

#if !defined(ORT_MINIMAL_BUILD) || defined(ORT_EXTENDED_MINIMAL_BUILD)
  /** Remove the specified attribute from this Node */
  bool ClearAttribute(const std::string& attr_name);

  /** Gets the Node's mutable attributes. */
  NodeAttributes& GetMutableAttributes() noexcept { return attributes_; }

#endif  // !defined(ORT_MINIMAL_BUILD) || defined(ORT_EXTENDED_MINIMAL_BUILD)

  /**
   * Clears removable attributes. These are no longer needed after the initialization
   * of the session. The function returns the number of removed attributes.
   */
  int PruneRemovableAttributes(gsl::span<const std::string> removable_attributes);

#if !defined(ORT_MINIMAL_BUILD)

  /** Gets the Graph instance that is instantiated from a GraphProto attribute during Graph::Resolve.
  @param attr_name Attribute name for the GraphProto attribute.
  @returns nullptr if the Graph instance has not been instantiated or attribute does not contain a GraphProto.
  */
  const Graph* GetGraphAttribute(const std::string& attr_name) const;

  /** Gets the mutable Graph instance that is instantiated from a GraphProto attribute during Graph::Resolve.
  @param attr_name Attribute name for the GraphProto attribute.
  @returns nullptr if the Graph instance has not been instantiated or attribute does not contain a GraphProto.
  */
  Graph* GetMutableGraphAttribute(const std::string& attr_name);
#endif  // !defined(ORT_MINIMAL_BUILD)

  /** Checks if the Node contains at least one subgraph (this is the case for control flow operators, such as If, Scan, Loop).
  @returns true if the Node contains a subgraph.
  */
  bool ContainsSubgraph() const {
    return !attr_to_subgraph_map_.empty();
  }

  /** Get the const subgraphs from a node.
  @remarks Creates a new vector so calling ContainsSubgraphs first is preferred. */
  std::vector<gsl::not_null<const Graph*>> GetSubgraphs() const;

  /** Gets a map of attribute name to the mutable Graph instances for all subgraphs of the Node.
  @returns Map of the attribute name that defines the subgraph to the subgraph's Graph instance.
           nullptr if the Node has no subgraphs.
  */
  const std::unordered_map<std::string, gsl::not_null<Graph*>>& GetAttributeNameToMutableSubgraphMap() {
    return attr_to_subgraph_map_;
  }

  /** Gets a map of attribute name to the mutable Graph instances for all subgraphs of the Node.
   * @returns a mutable map of mutable subgraphs.
   */
  std::unordered_map<std::string, gsl::not_null<Graph*>>& GetMutableMapOfAttributeNameToSubgraph() {
    return attr_to_subgraph_map_;
  }

  /** Gets a map of attribute name to the const Graph instances for all subgraphs of the Node.
  @returns Map of the attribute name that defines the subgraph to the subgraph's Graph instance.
           nullptr if the Node has no subgraphs.
  */
  std::unordered_map<std::string, gsl::not_null<const Graph*>> GetAttributeNameToSubgraphMap() const;

  /** Gets the execution ProviderType that this node will be executed by. */
  ProviderType GetExecutionProviderType() const noexcept { return execution_provider_type_; }

  /** Sets the execution ProviderType that this Node will be executed by. */
  void SetExecutionProviderType(ProviderType execution_provider_type) {
    execution_provider_type_ = execution_provider_type;
  }

  /** Call the provided function for all explicit inputs, implicit inputs, and outputs of this Node.
      If the NodeArg is an explicit or implicit input, is_input will be true when func is called.
      @param include_missing_optional_defs Include NodeArgs that are optional and were not provided
                                           i.e. NodeArg::Exists() == false.
      */
  void ForEachDef(std::function<void(const onnxruntime::NodeArg&, bool is_input)> func,
                  bool include_missing_optional_defs = false) const;

#if !defined(ORT_MINIMAL_BUILD)
  /** Replaces any matching definitions in the Node's explicit inputs or explicit outputs.
  @param replacements Map of current NodeArg to replacement NodeArg.
  */
  void ReplaceDefs(const std::map<const onnxruntime::NodeArg*, onnxruntime::NodeArg*>& replacements);

  /** Gets the NodeProto representation of this Node.
  @param update_subgraphs Update the GraphProto values for any subgraphs in the returned NodeProto.
                          If graph optimization has been run this is most likely required
                          to ensure the complete Graph is valid.
  */
  void ToProto(ONNX_NAMESPACE::NodeProto& proto, bool update_subgraphs = false) const;

  Status SaveToOrtFormat(flatbuffers::FlatBufferBuilder& builder,
                         flatbuffers::Offset<onnxruntime::fbs::Node>& fbs_node) const;

  flatbuffers::Offset<onnxruntime::fbs::NodeEdge>
  SaveEdgesToOrtFormat(flatbuffers::FlatBufferBuilder& builder) const;

  void SetFunctionTemplate(const FunctionTemplate& func_template);
#endif

  static Status LoadFromOrtFormat(const onnxruntime::fbs::Node& fbs_node, Graph& graph,
                                  const OrtFormatLoadOptions& load_options,
                                  const logging::Logger& logger, std::unique_ptr<Node>& node);

  Status LoadFromOrtFormat(const onnxruntime::fbs::Node& fbs_node,
                           const OrtFormatLoadOptions& load_options,
                           const logging::Logger& logger);
  Status LoadEdgesFromOrtFormat(const onnxruntime::fbs::NodeEdge& fbs_node_edgs, const Graph& graph);

  /**
  @class Definitions
  The input and output definitions for this Node.
  */
  class Definitions {
   public:
    Definitions() = default;

    /** The Node's explicit input definitions. */
    std::vector<NodeArg*> input_defs;

    /**
    The number of inputs for each argument of the operator or function which this node refers.
    @remarks For example, #input_defs has 10 elements (inputs), and #input_arg_count is {4, 6}.
    This means that 4 elements (inputs) of input_defs map to the first argument of the operator or function, and
    the other 6 map to the second argument.
    */
    std::vector<int> input_arg_count;

    /** The Node's output definitions. */
    std::vector<NodeArg*> output_defs;

    /** The Node's implicit input definitions if the Node contains one or more subgraphs
    (i.e. GraphProto attributes) and the subgraph/s implicitly consume these values.
    @remarks For example, a subgraph in an 'If' node gets all its input values via this mechanism rather than
    there being explicit inputs to the 'If' node that are passed to the subgraph.
    They are pseudo-inputs to this Node as it has an implicit dependency on them. */
    std::vector<NodeArg*> implicit_input_defs;

    ORT_DISALLOW_COPY_ASSIGNMENT_AND_MOVE(Definitions);

   private:
  };

  /**
  @class Relationships
  Defines the relationships between this Node and other Nodes in the Graph.
  */
  class Relationships {
   public:
    Relationships() = default;

    void Clear() noexcept {
      input_edges.clear();
      output_edges.clear();
      control_inputs.clear();
    }

    /** The edges for Nodes that provide inputs to this Node. */
    EdgeSet input_edges;

    /** The edges for Nodes that receive outputs from this Node. */
    EdgeSet output_edges;

    /** The Node names of the control inputs to this Node. */
    std::set<std::string> control_inputs;

   private:
    ORT_DISALLOW_COPY_ASSIGNMENT_AND_MOVE(Relationships);
  };

  // NOTE: This friendship relationship should ONLY be used for calling methods of the Node class and not accessing
  // the data members directly, so that the Node can maintain its internal invariants.
  friend class Graph;
  Node(NodeIndex index, Graph& graph) : index_(index), graph_(&graph), can_be_saved_(true) {}

 private:
  ORT_DISALLOW_COPY_ASSIGNMENT_AND_MOVE(Node);

#if !defined(ORT_MINIMAL_BUILD) || defined(ORT_EXTENDED_MINIMAL_BUILD) || defined(ORT_MINIMAL_BUILD_CUSTOM_OPS)
  void Init(std::string_view name,
            std::string_view op_type,
            std::string_view description,
            gsl::span<NodeArg* const> input_args,
            gsl::span<NodeArg* const> output_args,
            const NodeAttributes* attributes,
            std::string_view domain);
  void Init(std::string_view name,
            std::string_view op_type,
            std::string_view description,
            gsl::span<NodeArg* const> input_args,
            gsl::span<NodeArg* const> output_args,
            NodeAttributes&& attributes,
            std::string_view domain);
#endif

#if !defined(ORT_MINIMAL_BUILD) || defined(ORT_EXTENDED_MINIMAL_BUILD)
  // internal only method to allow selected classes to directly alter the input/output definitions and arg counts
  Definitions& MutableDefinitions() noexcept;

  // internal only method to allow selected classes to directly alter the links between nodes.
  Relationships& MutableRelationships() noexcept;

  void SetNodeType(Node::Type node_type) noexcept { node_type_ = node_type; }
#endif

  // create a Graph instance for an attribute that contains a GraphProto
  void CreateSubgraph(const std::string& attr_name);

  std::vector<std::unique_ptr<Graph>>& MutableSubgraphs() noexcept { return subgraphs_; }

  // validate and update the input arg count
  common::Status UpdateInputArgCount();

  const Definitions& GetDefinitions() const noexcept { return definitions_; }
  const Relationships& GetRelationships() const noexcept { return relationships_; }

  // Node index. Default to impossible value rather than 0.
  NodeIndex index_ = std::numeric_limits<NodeIndex>::max();

  // Node name.
  std::string name_;

  // Node operator type.
  std::string op_type_;

  // OperatorSet domain of op_type_.
  std::string domain_;

#if !defined(ORT_MINIMAL_BUILD)
  // OperatorSchema that <*this> node refers to.
  const ONNX_NAMESPACE::OpSchema* op_ = nullptr;

  // Reference to the function template defined in the model.
  const FunctionTemplate* func_template_ = nullptr;

  // set/clear NodeProto that the Node was created from.
  // Set by Graph ctor when loading a model from file.
  // Cleared after first call to onnx::check_node in VerifyNodeAndOpMatch when the first Graph::Resolve runs.
  void SetOriginalNodeProto(const ONNX_NAMESPACE::NodeProto* node_proto) {
    original_node_proto_ = node_proto;
  }

  const ONNX_NAMESPACE::NodeProto* GetOriginalNodeProto() const {
    return original_node_proto_;
  }

  // NodeProto that the Node was created from. We temporarily set this as a performance optimization to avoid calling
  // Node::ToProto when running onnx::check_node in the first Graph::Resolve. At that point we know all the nodes are
  // unchanged from the original model.
  const ONNX_NAMESPACE::NodeProto* original_node_proto_ = nullptr;
#endif

  // Execution priority, lower value for higher priority
  int priority_ = 0;

  // set from op_->SinceVersion() or via deserialization when OpSchema is not available
  int since_version_ = -1;

  Node::Type node_type_ = Node::Type::Primitive;

  // The function body is owned by graph_
  std::unique_ptr<Function> func_body_ = nullptr;

  // Node doc string.
  std::string description_;

  // input/output defs and arg count
  Definitions definitions_;

  // Relationships between this node and others in the graph
  Relationships relationships_;

  // Device.
  std::string execution_provider_type_;

  // Map from attribute name to attribute.
  // This allows attribute adding and removing.
  NodeAttributes attributes_;

  // Graph that contains this Node
  Graph* graph_ = nullptr;

  // Map of attribute name to the Graph instance created from the GraphProto attribute
  std::unordered_map<std::string, gsl::not_null<Graph*>> attr_to_subgraph_map_;

  // Graph instances for subgraphs that are owned by this Node
  std::vector<std::unique_ptr<Graph>> subgraphs_;

  // Can be saved? The node cannot be saved anymore if removable attributes have been cleared.
  bool can_be_saved_;
};

/**
@class Graph
The Graph representation containing the graph inputs and outputs, the Node instances,
and the edges connecting the nodes.
*/
class Graph {  // NOLINT(clang-analyzer-optin.performance.Padding): preserve existing data member order for readability
 public:
  /** Gets the Graph name. */
  const std::string& Name() const noexcept;

  /** Gets the Graph description. */
  const std::string& Description() const noexcept;

  /** Gets the path of the owning model, if any. */
  const std::filesystem::path& ModelPath() const;

  /** Returns true if this is a subgraph or false if it is a high-level graph. */
  bool IsSubgraph() const { return parent_graph_ != nullptr; }

  /** Returns the parent graph if this is a subgraph */
  const Graph* ParentGraph() const { return parent_graph_; }

  /** Returns the mutable parent graph if this is a subgraph */
  Graph* MutableParentGraph() { return parent_graph_; }

  /** Returns the strict_shape_type_inference that was passed into the constructor. */
  bool StrictShapeTypeInference() const { return strict_shape_type_inference_; }

#if !defined(ORT_MINIMAL_BUILD)
  /** Sets the Graph name. */
  void SetName(const std::string& name);

  /** Gets the Graph description. */
  void SetDescription(const std::string& description);

  /** Replaces the initializer tensor with the same name as the given initializer tensor.
  The replacement initializer tensor must have the same type and shape as the existing initializer tensor.

  Note: This currently has linear time complexity. There is room for improvement but it would likely require changes to
  how initializer tensors are stored and tracked.
  */
  common::Status ReplaceInitializedTensor(ONNX_NAMESPACE::TensorProto new_initializer);

#if !defined(DISABLE_EXTERNAL_INITIALIZERS)
  /** This function takes externally provided data for initializers with external data
   *    and replaces graph initializers with its content.
   */
  common::Status InjectExternalInitializedTensors(const InlinedHashMap<std::string, OrtValue>& external_initializers);

  /** This function takes externally provided files in memory for initializers with external
   *    data and replaces graph initializers with its content.
   */
  common::Status InjectExternalInitializersFromFilesInMemory(
      const InlinedHashMap<PathString, std::pair<char*, size_t>>& external_initializer_files);
#endif  // !defined(DISABLE_EXTERNAL_INITIALIZERS)

#endif  // !defined(ORT_MINIMAL_BUILD)

#if !defined(ORT_MINIMAL_BUILD) || defined(ORT_EXTENDED_MINIMAL_BUILD)
  /** Add an initializer tensor to the Graph. */
  void AddInitializedTensor(const ONNX_NAMESPACE::TensorProto& tensor_proto);
#endif

  /** Remove the initializer tensor with the provided name from the Graph. */
  void RemoveInitializedTensor(const std::string& tensor_name);

  /** Check if a given name is an initializer tensor's name in this graph. */
  bool IsInitializedTensor(const std::string& name) const;

#if !defined(DISABLE_SPARSE_TENSORS)
  /** Check if a given name is a sparse initializer's name in the model
   * we currently convert sparse_initializer field in the model into dense Tensor instances.
   * However, we sometimes want to check if this initializer was stored as sparse in the model.
   */
  bool IsSparseInitializer(const std::string& name) const;
#endif

  /** Gets an initializer tensor with the provided name.
  @param[out] value Set to the TensorProto* if the initializer is found, or nullptr if not.
  @returns True if found.
  */
  bool GetInitializedTensor(const std::string& tensor_name, const ONNX_NAMESPACE::TensorProto*& value) const;

  /** Gets all the initializer tensors in this Graph. */
  const InitializedTensorSet& GetAllInitializedTensors() const noexcept { return name_to_initial_tensor_; }

  /** Removes all initializer tensors from this Graph and releases the memory they were using. */
  void CleanAllInitializedTensors() noexcept;

  /** Returns true if an initializer value can be overridden by a graph input with the same name. */
  bool CanOverrideInitializer() const noexcept { return ir_version_ >= 4; }

  /** returns the initializer's TensorProto if 'name' is an initializer, is constant and
  cannot be overridden at runtime. If the initializer is not found or is not constant, a nullptr is returned.
  @param check_outer_scope If true and the graph is a subgraph,
         check ancestor graph/s for 'name' if not found in 'graph'.
  */
  const ONNX_NAMESPACE::TensorProto* GetConstantInitializer(const std::string& name, bool check_outer_scope) const;

  /** returns the initializer's TensorProto if 'name' is an initializer (both constant and overridable).
  If the initializer is not found, a nullptr is returned.
  @param check_outer_scope If true and the graph is a subgraph,
         check ancestor graph/s for 'name' if not found in 'graph'.
  @remarks check_outer_scope of true is not supported in a minimal build
  */
  const ONNX_NAMESPACE::TensorProto* GetInitializer(const std::string& name, bool check_outer_scope) const;

  /** Gets the Graph inputs excluding initializers.
  These are the required inputs to the Graph as the initializers can be optionally overridden via graph inputs.
  @remarks Contains no nullptr values. */
  const std::vector<const NodeArg*>& GetInputs() const noexcept { return graph_inputs_excluding_initializers_; }

  /** Gets the Graph inputs including initializers.
  This is the full set of inputs, in the same order as defined in the GraphProto.
  @remarks Contains no nullptr values. */
  const std::vector<const NodeArg*>& GetInputsIncludingInitializers() const noexcept {
    return graph_inputs_including_initializers_;
  }

  /** Return true if "node_arg" is a input or an initializer. Otherwise, returns false. */
  bool IsInputsIncludingInitializers(const NodeArg* node_arg) const noexcept {
    return std::find(graph_inputs_including_initializers_.begin(),
                     graph_inputs_including_initializers_.end(), node_arg) != graph_inputs_including_initializers_.end();
  }

  /** Gets the Graph inputs that are initializers
  These are overridable initializers. This is a difference between
  graph_inputs_including_initializers_ and graph_inputs_excluding_initializers_
  @remarks Contains no nullptr values. */
  const std::vector<const NodeArg*>& GetOverridableInitializers() const {
    return graph_overridable_initializers_;
  }

  /** Gets the Graph outputs.
  @remarks Contains no nullptr values.*/
  const std::vector<const NodeArg*>& GetOutputs() const noexcept { return graph_outputs_; }

  bool IsOutput(const NodeArg* node_arg) const noexcept {
    return std::find(graph_outputs_.begin(), graph_outputs_.end(), node_arg) != graph_outputs_.end();
  }

  /** Returns true if one or more of the Node outputs are Graph outputs.
  @remarks Cheaper than calling GetNodeOutputsInGraphOutputs.
  */
  bool NodeProducesGraphOutput(const Node& node) const {
    auto end_outputs = graph_outputs_.cend();
    for (auto output_def : node.OutputDefs()) {
      if (std::find(graph_outputs_.cbegin(), end_outputs, output_def) != end_outputs) {
        return true;
      }
    }
    return false;
  }

  /** Returns a vector with the indexes of the outputs of the given Node that are also Graph outputs. */
  std::vector<int> GetNodeOutputsInGraphOutputs(const Node& node) const {
    int output_idx = 0;
    std::vector<int> indexes;
    for (auto output_def : node.OutputDefs()) {
      if (std::find(GetOutputs().cbegin(), GetOutputs().cend(), output_def) != GetOutputs().cend()) {
        indexes.push_back(output_idx);
      }

      ++output_idx;
    }

    return indexes;
  }

  /** Gets the NodeArgs that represent value_info instances in the Graph.
  These are the values that are neither Graph inputs nor outputs.
  @remarks Contains no nullptr values. */
  const std::unordered_set<const NodeArg*>& GetValueInfo() const noexcept { return value_info_; }

#if !defined(ORT_MINIMAL_BUILD)
  void AddValueInfo(const NodeArg* new_value_info);
#endif

  /** Gets the Node with the specified node index.
  @returns Node instance if found. nullptr if node_index is invalid or node has been freed.
  */
  const Node* GetNode(NodeIndex node_index) const { return NodeAtIndexImpl(node_index); }

  /** Gets the mutable Node with the specified node index.
  @returns Mutable Node instance if found. nullptr if node_index is invalid or node has been freed.
  */
  Node* GetNode(NodeIndex node_index) { return NodeAtIndexImpl(node_index); }

  /** Get a GraphNodes instance that provides mutable access to all valid Nodes in the Graph. */
  GraphNodes& Nodes() noexcept { return iterable_nodes_; }

  /** Get a GraphNodes instance that provides const access to all valid Nodes in the Graph. */
  const GraphNodes& Nodes() const noexcept { return iterable_nodes_; }

  /** Get a ConstGraphNodes instance that provides access to a filtered set of valid Nodes in the Graph.
  @remarks We can't use GraphNodes as that would provide mutable access to the nodes by default, and we can't prevent
           that by returning a const instance of GraphNodes as we're creating a new instance here due to the filter
           being something we don't control (i.e. we have to return a new instance so it can't be const).
  */
  ConstGraphNodes FilteredNodes(GraphNodes::NodeFilterFunc&& filter_func) const noexcept {
    return ConstGraphNodes(nodes_, std::move(filter_func));
  }

  /** Gets the maximum NodeIndex value used in the Graph.
  WARNING: This actually returns the max index value used + 1.
  */
  int MaxNodeIndex() const noexcept { return static_cast<int>(nodes_.size()); }  // assume the casting won't overflow

  /** Gets the number of valid Nodes in the Graph.
  @remarks This may be smaller than MaxNodeIndex(), as Nodes may be removed during optimization.
  */
  int NumberOfNodes() const noexcept { return num_of_nodes_; }

  /** Gets the mutable NodeArg with the provided name.
  @returns Pointer to NodeArg if found, nullptr if not. */
  NodeArg* GetNodeArg(const std::string& name) {
    auto iter = node_args_.find(name);
    if (iter != node_args_.end()) {
      return iter->second.get();
    }
    return nullptr;
  }

  /** Gets the const NodeArg with the provided name.
  @returns Pointer to const NodeArg if found, nullptr if not. */
  const NodeArg* GetNodeArg(const std::string& name) const {
    return const_cast<Graph*>(this)->GetNodeArg(name);
  }

  // search this and up through any parent_graph_ instance for a NodeArg
  NodeArg* GetNodeArgIncludingParentGraphs(const std::string& node_arg_name);

  /** Gets a mutable NodeArg by name. Creates a new NodeArg that is owned by this Graph if not found.
  @param name The NodeArg name.
  @param[in] p_arg_type Optional TypeProto to use if the NodeArg needs to be created.
  @returns NodeArg reference.
  */
  NodeArg& GetOrCreateNodeArg(const std::string& name, const ONNX_NAMESPACE::TypeProto* p_arg_type) {
    auto insert_result = node_args_.emplace(name, nullptr);
    if (insert_result.second) {
      insert_result.first->second = std::make_unique<NodeArg>(name, p_arg_type);
    }
    return *(insert_result.first->second);
  }

#if !defined(ORT_MINIMAL_BUILD) || defined(ORT_EXTENDED_MINIMAL_BUILD)
  /** Generate a unique name in this Graph for a NodeArg */
  std::string GenerateNodeArgName(const std::string& base_name);

  /** Generate a unique name in this Graph for a Node */
  std::string GenerateNodeName(const std::string& base_name);
#endif  // !defined(ORT_MINIMAL_BUILD) || defined(ORT_EXTENDED_MINIMAL_BUILD)

#if !defined(ORT_MINIMAL_BUILD)
  /** Copy a Node and add it to this Graph.
  @param other Node to copy
  @returns Reference to the Node that was created and added to this Graph.
  @remarks Do not call AddNode and Remove Node concurrently as they are not thread-safe.
  */
  Node& AddNode(const Node& other);
#endif

#if !defined(ORT_MINIMAL_BUILD) || defined(ORT_EXTENDED_MINIMAL_BUILD)
  /** Add a Node to this Graph.
  @param name The Node name. Must be unique in this Graph.
  @param op_type The operator type. e.g. ONNX operator name.
  @param description Arbitrary description of the Node.
  @param input_args The explicit inputs to this Node.
  @param output_args The outputs from this Node.
  @param attributes Optional NodeAttributes to add.
  @param domain The domain for the op_type.
  @returns Reference to the new Node.
  @remarks Do not call AddNode and Remove Node concurrently as they are not thread-safe.
  */
  Node& AddNode(const std::string& name,
                const std::string& op_type,
                const std::string& description,
                gsl::span<NodeArg* const> input_args,
                gsl::span<NodeArg* const> output_args,
                const NodeAttributes* attributes = nullptr,
                const std::string& domain = kOnnxDomain);

  Node& AddNode(const std::string& name,
                const std::string& op_type,
                const std::string& description,
                gsl::span<NodeArg* const> input_args,
                gsl::span<NodeArg* const> output_args,
                NodeAttributes&& attributes,
                const std::string& domain = kOnnxDomain);
  Node& AddNode(const std::string& name,
                const std::string& op_type,
                const std::string& description,
                std::initializer_list<NodeArg*> input_args,
                std::initializer_list<NodeArg*> output_args,
                const NodeAttributes* attributes = nullptr,
                const std::string& domain = kOnnxDomain) {
    return AddNode(name, op_type, description,
                   AsSpan(input_args),
                   AsSpan(output_args),
                   attributes, domain);
  }

  Node& AddNode(const std::string& name,
                const std::string& op_type,
                const std::string& description,
                gsl::span<NodeArg* const> input_args,
                std::initializer_list<NodeArg*> output_args,
                const NodeAttributes* attributes = nullptr,
                const std::string& domain = kOnnxDomain) {
    return AddNode(name, op_type, description,
                   input_args,
                   AsSpan(output_args),
                   attributes, domain);
  }

  Node& AddNode(const std::string& name,
                const std::string& op_type,
                const std::string& description,
                std::initializer_list<NodeArg*> input_args,
                gsl::span<NodeArg* const> output_args,
                const NodeAttributes* attributes = nullptr,
                const std::string& domain = kOnnxDomain) {
    return AddNode(name, op_type, description,
                   AsSpan(input_args),
                   output_args,
                   attributes, domain);
  }

  /** Remove a Node from this Graph and free it.
  The output edges of this specified node MUST have been removed before removing the node.
  The input edges of this specified node is removed while removing the node. The process of
  removing a node from a graph should be,
  1. Remove out edges of this specified node.
  2. Remove this specified node.
  3. Add new input edges connected with all out nodes.
  @returns true if the node_index was valid
  @remarks Do not call AddNode and Remove Node concurrently as they are not thread-safe.
  */
  bool RemoveNode(NodeIndex node_index);

  /** Add an edge between two Nodes.
  @param src_node_index NodeIndex of source Node that is providing output to the destination Node.
  @param dst_node_index NodeIndex of destination Node that is receiving input from the source Node.
  @param src_arg_index node arg index of source node.
  @param dst_arg_index node arg index of destination node.
  */
  void AddEdge(NodeIndex src_node_index, NodeIndex dst_node_index, int src_arg_index, int dst_arg_index);

  /** Remove an edge between two Nodes.
  @param src_node_index NodeIndex of source Node to remove an output edge from.
  @param dst_node_index NodeIndex of destination Node to remove an input edge from.
  @param src_arg_index node arg index of source node.
  @param dst_arg_index node arg index of destination node.
  */
  void RemoveEdge(NodeIndex src_node_index, NodeIndex dst_node_index, int src_arg_index, int dst_arg_index);
#endif

#if !defined(ORT_MINIMAL_BUILD)
  /**
  Add a control edge between two Nodes in this Graph.
  The source Node does not produce output that is directly consumed by the destination Node, however the
  destination Node must execute after the source node. The control edge allows this ordering to occur.
  */
  bool AddControlEdge(NodeIndex src_node_index, NodeIndex dst_node_index);
#endif  // !defined(ORT_MINIMAL_BUILD)

  /** Mark the Graph as needing Resolve() to be called.
  This should be done after modifying any aspect of the Graph that changes the Nodes or relationships between them. */
  Graph& SetGraphResolveNeeded() noexcept {
    graph_resolve_needed_ = true;
    return *this;
  }

  /** Gets flag indicating whether Graph::Resolve needs to be called before using the Graph. */
  bool GraphResolveNeeded() const noexcept {
    return graph_resolve_needed_;
  }

  /** Sets flag that Graph::graph_proto_ needs to be updated to reflect changes in the Graph. */
  Graph& SetGraphProtoSyncNeeded() noexcept {
    graph_proto_sync_needed_ = true;
    return *this;
  }

  /** Gets flag indicating whether Graph::graph_proto_ needs to be synchronized with this Graph instance. */
  bool GraphProtoSyncNeeded() const noexcept {
    return graph_proto_sync_needed_;
  }

  /** Performs a reverse depth-first search (DFS) traversal from a set of nodes, via their inputs,
  up to their source node/s.
  @param from NodeIndex values for a set of Nodes to traverse from.
  @param enter Visit function that will be invoked on a node when it is visited but its parents haven't been.
  @param leave Visit function invoked on the node after its parents have all been visited.
  @param comp Comparison function to stabilize the traversal order by making Node ordering deterministic.
  */
  void ReverseDFSFrom(gsl::span<NodeIndex const> from,
                      const std::function<void(const Node*)>& enter,
                      const std::function<void(const Node*)>& leave,
                      const std::function<bool(const Node*, const Node*)>& comp = {}) const;

  /** Performs a reverse depth-first search (DFS) traversal from a set of nodes, via their inputs,
  up to their source node/s.
  @param from Set of Nodes to traverse from.
  @param enter Visit function that will be invoked on a node when it is visited but its parents haven't been.
  @param leave Visit function invoked on the node after its parents have all been visited.
  @param comp Comparison function to stabilize the traversal order by making Node ordering deterministic.
  */
  void ReverseDFSFrom(gsl::span<const Node* const> from,
                      const std::function<void(const Node*)>& enter,
                      const std::function<void(const Node*)>& leave,
                      const std::function<bool(const Node*, const Node*)>& comp = {}) const;

  /** Performs a reverse depth-first search (DFS) traversal from a set of nodes, via their inputs,
  up to their source node/s.
  @param from Set of Nodes to traverse from.
  @param enter Visit function that will be invoked on a node when it is visited but its parents haven't been.
  @param leave Visit function invoked on the node after its parents have all been visited.
  @param stop Stop traversal from node n to input node p if stop(n, p) is true.
  @param comp Comparison function to stabilize the traversal order by making Node ordering deterministic.
  */
  void ReverseDFSFrom(gsl::span<const Node* const> from,
                      const std::function<void(const Node*)>& enter,
                      const std::function<void(const Node*)>& leave,
                      const std::function<bool(const Node*, const Node*)>& comp,
                      const std::function<bool(const Node*, const Node*)>& stop) const;

#if !defined(ORT_MINIMAL_BUILD)
  /** Performs topological sort with Kahn's algorithm on the graph/s.
  @param enter Visit function that will be invoked on a node when it is visited.
  @param comp Comparison function to stabilize the traversal order by making Node ordering deterministic.
  */
  void KahnsTopologicalSort(const std::function<void(const Node*)>& enter,
                            const std::function<bool(const Node*, const Node*)>& comp) const;

#endif

#ifdef ENABLE_TRAINING
  /**
   * @brief Performs topological sort with customized Kahn's algorithm on the graph/s.
   *  This is a specialized version for training where need memory efficient topological sort.
   * @param yield_op The YieldOp used in ORTModule training.
   * @param shape_size_parents The shape size parents nodes.
   * @param node_orders The output node orders.
   */
  void MemoryEfficientTopologicalSort(const Node* yield_op,
                                      const InlinedHashMap<NodeIndex, InlinedVector<NodeIndex>>& shape_size_parents,
                                      std::vector<NodeIndex>& node_orders) const;
#endif

  /** Gets the map of operator domains to their opset versions. */
  const std::unordered_map<std::string, int>& DomainToVersionMap() const noexcept {
    return domain_to_version_;
  }

#if !defined(ORT_MINIMAL_BUILD) || defined(ORT_EXTENDED_MINIMAL_BUILD)
  /**
  Create a single Node that will be the result of the a fusion of multiple nodes in this Graph.
  @param sub_graph A IndexSubGraph instance with details of the nodes to fuse.
  @param fused_node_name The name for the new Node.
  @returns Node with fused subgraph.
  @remarks As a new Graph instance for the fused nodes is not created, a GraphViewer can be constructed with the
           IndexedSubGraph information to provide a view of the subgraph. The original nodes are left in place
           while this is in use.
           Call FinalizeFuseSubGraph to remove them once the fused replacement node is fully created.
  */
  Node& BeginFuseSubGraph(const IndexedSubGraph& sub_graph, const std::string& fused_node_name);

  void FinalizeFuseSubGraph(const IndexedSubGraph& sub_graph, Node& fused_node);
#endif

  // Since one constant initializer could be used by different kernels
  // and prepacked differently, use an unordered_map to store prepacked
  // initializer in format of <[initializer_name], <[node_name], [prepacked_initializer]>>
  typedef std::unordered_map<std::string, std::unordered_map<std::string, ONNX_NAMESPACE::TensorProto>> PrePackedTensorProtoToSave;

#if !defined(ORT_MINIMAL_BUILD)
  /** Gets the GraphProto representation of this Graph. */
  const ONNX_NAMESPACE::GraphProto& ToGraphProto();
  ONNX_NAMESPACE::GraphProto ToGraphProto() const;

  // Options to align external initializer offset.
  // For models running on CPU, ORT will try to use mmap to load external initializers.
  // To use mmap, external initializer need to be offset aligned.
  // ORT saves external initializers into signle data file, each initializer is accessed with
  // offset(start position of initializer) and length(byte length of initializer) of the data file.
  // To use mmap, each offset need to be aligned which means offset need to divisible by
  // allocation granularity(64KB for windows and 4K for other OSes).
  // With align_offset to true, ORT will align offset for large initializer when
  // save ONNX model with external data file.
  struct OffsetAlignmentInfo {
    // Offset will always be page aligned and allocation granularity aligned for mmap support.
    // This is done by padding previous tensor data with zeros keeping same length.
    bool align_offset = false;
    // Alignment threshold for size of data.
    // Having a low threshold will waste file space for small initializers.
    // Only when tensor's data size is > the page_align_threshold it will be force aligned.
    // Default to 1MB.
    int64_t align_threshold = 1048576;
    // The allocation Granularity for mmap() support.
    // Typically 64KB for Windows & 4KB for other OSes. Default to 64KB.
    int64_t allocation_granularity = 65536;
  };

  /** Gets the GraphProto representation of this Graph
  @param external_file_path File path of the binary file to use for initializers.
  @param model_file_path path of the model file.
  @param initializer_size_threshold initializers larger or equal to this threshold (in bytes) are saved
  in the external file. Initializer smaller than this threshold are included in the onnx file.
  @param align_info offset alignment info.
<<<<<<< HEAD
  @param save_prepacked_constant_initializers whether to save prepacked initializer into onnx data file.
  @param pre_packed_initializers_name_map hashmap used to store all the prepacked initializers.
=======
  @param save_prepacked_constant_initializers whether to save prepacked initializer into external data file.
         If set false to this boolean, prepacked initializer will not be saved into onnxruntime data file,
         we keep constant initializer as it is.
  @param pre_packed_initializers struct used to store all the prepacked initializers.
>>>>>>> b4afc626
  @returns GraphProto serialization of the graph.
  */
  ONNX_NAMESPACE::GraphProto ToGraphProtoWithExternalInitializers(const std::filesystem::path& external_file_path,
                                                                  const std::filesystem::path& model_file_path,
                                                                  size_t initializer_size_threshold,
                                                                  const OffsetAlignmentInfo& align_info,
                                                                  bool save_prepacked_constant_initializers,
<<<<<<< HEAD
                                                                  std::unordered_map<std::string, std::unordered_map<std::string, Tensor*>>& pre_packed_initializers_name_map) const;
=======
                                                                  PrePackedTensorProtoToSave& pre_packed_initializers) const;
>>>>>>> b4afc626

  ONNX_NAMESPACE::GraphProto ToGraphProtoWithExternalInitializers(const std::filesystem::path& external_file_path,
                                                                  const std::filesystem::path& model_file_path,
                                                                  size_t initializer_size_threshold) const {
    OffsetAlignmentInfo default_options;
<<<<<<< HEAD
    std::unordered_map<std::string, std::unordered_map<std::string, Tensor*>> pre_packed_initializers_name_map;
    return ToGraphProtoWithExternalInitializers(external_file_path, model_file_path, initializer_size_threshold, default_options,
                                                false, pre_packed_initializers_name_map);
=======
    PrePackedTensorProtoToSave pre_packed_initializers;
    return ToGraphProtoWithExternalInitializers(external_file_path, model_file_path, initializer_size_threshold, default_options,
                                                false, pre_packed_initializers);
>>>>>>> b4afc626
  }

  /** Gets the ISchemaRegistry instances being used with this Graph. */
  IOnnxRuntimeOpSchemaCollectionPtr GetSchemaRegistry() const;

  /**
  Looks up the op schema in the schema registry and sets it for the given node.
  @param node The node to update.
  @return Whether the node's op schema was set to a valid value.
  */
  bool SetOpSchemaFromRegistryForNode(Node& node);

  /**
  Create a single Function based Node that is the result of the a fusion of multiple nodes in this Graph.
  A new Graph instance will be created for the fused nodes.
  @param sub_graph A IndexSubGraph instance with details of the nodes to fuse. Ownership is transferred to the new Node
  @param fused_node_name The name for the new Node.
  @returns Function based Node with fused subgraph. The Node body will contain a Function instance.
  */
  Node& FuseSubGraph(const IndexedSubGraph& sub_graph, const std::string& fused_node_name);

  /**
    Directly insert one of the If node branches into this Graph.
    `If` node condition must be a constant. The function would
    rename the nodes of the corresponding subgraph to make sure there is no conflict.

    Explicit and implicit inputs references stay the same.

    All of the outputs of the subgraph being inlined should be renamed
    to the outputs of the If node.

    The function will process any subgraphs in each of the nodes being inlined,
    and will rename any references to the new names introduced.

    @param condition_value If condition value
    @param if_node - the node that contains the graph_to_inline. This node is going
    to be deleted and replaced by the corresponding graph (either then or else)
    @param logger
  */
  Status InlineIfSubgraph(bool condition_value, Node& if_node, const logging::Logger& logger);

  /**
  Directly insert the nodes in the function Node provided into this Graph.
  The Graph needs to be Resolve()d after this call.
  @param node Node with Node::Type of Node::Type::Fused
  @returns Status indicating success or providing an error message.
  */
  Status InlineFunction(Node& node);

  /**
  Directly insert the nodes in the function proto provided into the graph.
  The function converts Constant nodes into the initializers in the graph.
  It then creates a node in the graph for each of the function nodes.
  All of the names are expected to be specialized, and, therefore unique.
  See function_utils::Specialize().

  The Graph needs to be Resolve()d after this call.
  @param func_to_inline
  @returns Status indicating success or providing an error message.
  */

  Status InlineFunctionProto(const ONNX_NAMESPACE::FunctionProto& func_to_inline);

  /** Mark a NodeArg name as coming from the outer scope when programmatically constructing a Graph that will
  be used as a GraphProto attribute in another Node.
  e.g. when creating a Graph instance that will be used as a subgraph in a control flow operator, it is necessary to
  define placeholder NodeArgs for outer scope values. This prevents these values from becoming explicit graph inputs
  when the Graph is resolved.
  */
  void AddOuterScopeNodeArg(const std::string& name) {
    ORT_IGNORE_RETURN_VALUE(outer_scope_node_arg_names_.insert(name));
  }

  /** Explicitly set graph inputs.
  @param inputs NodeArgs that represent complete graph inputs which need to be explicitly ordered.
  @remarks Note that the input order matters for subgraphs.
  */
  void SetInputs(gsl::span<const NodeArg* const> inputs);

  void SetInputs(std::initializer_list<const NodeArg*> inputs) {
    SetInputs(AsSpan(inputs));
  }

  const Model& GetModel() const {
    return owning_model_;
  }

  const logging::Logger& GetLogger() const {
    return logger_;
  }

  /** Explicitly set graph outputs.
  @param outputs NodeArgs that represent complete graph outputs which need to be explicitly ordered.
  @remarks Note that the output order matters for subgraphs.
  */
  void SetOutputs(gsl::span<const NodeArg* const> outputs);

  void SetOutputs(std::initializer_list<const NodeArg*> outputs) {
    SetOutputs(AsSpan(outputs));
  }

#endif  // !defined(ORT_MINIMAL_BUILD)

#if !defined(ORT_MINIMAL_BUILD) || defined(ORT_EXTENDED_MINIMAL_BUILD)
  /** Sets the type of a NodeArg, replacing existing type/shape if any */
  void SetNodeArgType(NodeArg& arg, const ONNX_NAMESPACE::TypeProto& type_proto);

  const Node* GetProducerNode(const std::string& node_arg_name) const {
    return GetProducerNodeImpl(*this, node_arg_name);
  }

  Node* GetMutableProducerNode(const std::string& node_arg_name) {
    return GetProducerNodeImpl(*this, node_arg_name);
  }

  void UpdateProducerNode(const std::string& node_arg_name, NodeIndex node_index) {
    auto iter = node_arg_to_producer_node_.find(node_arg_name);

    if (iter != node_arg_to_producer_node_.end()) {
      iter->second = node_index;
    } else {
      node_arg_to_producer_node_[node_arg_name] = node_index;
    }
  }

  std::vector<const Node*> GetConsumerNodes(const std::string& node_arg_name) const {
    return GetConsumerNodesImpl(*this, node_arg_name);
  }

  // Without removing the existing consumers, add a consumer to the give node arg name.
  void AddConsumerNode(const std::string& node_arg_name, Node* consumer) {
    node_arg_to_consumer_nodes_[node_arg_name].insert(consumer->Index());
  }

  // Remove a consumer from the set
  void RemoveConsumerNode(const std::string& node_arg_name, Node* consumer) {
    node_arg_to_consumer_nodes_[node_arg_name].erase(consumer->Index());
  }
#endif  // !defined(ORT_MINIMAL_BUILD) || defined(ORT_EXTENDED_MINIMAL_BUILD)

#if !defined(ORT_MINIMAL_BUILD)
  std::vector<Node*> GetMutableConsumerNodes(const std::string& node_arg_name) {
    return GetConsumerNodesImpl(*this, node_arg_name);
  }

  void UpdateConsumerNodes(const std::string& node_arg_name, gsl::span<Node* const> nodes) {
    // Replace nodes for the arg
    auto& nodes_for_arg = node_arg_to_consumer_nodes_[node_arg_name];
    if (!nodes_for_arg.empty()) {
      nodes_for_arg.clear();
    }

    nodes_for_arg.reserve(nodes.size());
    for (Node* node : nodes) {
      nodes_for_arg.insert(node->Index());
    }
  }

  void UpdateConsumerNodes(const std::string& node_arg_name, std::initializer_list<Node*> nodes) {
    UpdateConsumerNodes(node_arg_name, AsSpan(nodes));
  }

  /** During constant folding it may become possible to infer the shape for a node.
      To avoid running a full Resolve allow an individual node to have the shape inferencing re-run.
  */
  Status UpdateShapeInference(Node& node);

  // Options to control Graph::Resolve.
  struct ResolveOptions {
    // Whether to override existing types with inferred types.
    bool override_types = false;
    // Names of initializers to keep even if unused (optional).
    const std::unordered_set<std::string>* initializer_names_to_preserve = nullptr;
    // Whether to set that no proto sync is required after resolving.
    // Useful for resolving right after loading from a GraphProto.
    bool no_proto_sync_required = false;
  };

  /**
  Resolve this Graph to ensure it is completely valid, fully initialized, and able to be executed.
  1. Run through all validation rules.
    a. Node name and node output's names should be unique.
    b. Attribute match between node and op definition.
    c. Input/Output match between node and op definition.
    d. Graph is acyclic and sort nodes in topological order.
  2. Check & Setup inner nodes' dependency.
  3. Cleanup function definition lists.
  Note: the weights for training can't be cleaned during resolve.
  @returns common::Status with success or error information.
  */
  common::Status Resolve(const ResolveOptions& options);

  common::Status Resolve() {
    ResolveOptions default_options;
    return Resolve(default_options);
  }

  const std::unordered_set<std::string>& GetOuterScopeNodeArgNames() const noexcept {
    return outer_scope_node_arg_names_;
  }

  common::Status SaveToOrtFormat(flatbuffers::FlatBufferBuilder& builder,
                                 flatbuffers::Offset<onnxruntime::fbs::Graph>& fbs_graph) const;

#endif  // !defined(ORT_MINIMAL_BUILD)

  /** Returns the Node containing the GraphProto for this Graph instance if IsSubgraph is true */
  const Node* ParentNode() const { return parent_node_; }

  /** Returns true if the name is for a value that is coming from outer scope */
  bool IsOuterScopeValue(const std::string& name) const {
    if (!parent_node_) return false;
    const auto& implicit_input_defs = parent_node_->ImplicitInputDefs();
    return std::any_of(implicit_input_defs.cbegin(), implicit_input_defs.cend(),
                       [&name](const NodeArg* implicit_input) {
                         return implicit_input->Name() == name;
                       });
  }

#if !defined(ORT_MINIMAL_BUILD)
  /** Construct a Graph instance for a subgraph that is created from a GraphProto attribute in a Node.
  Inherits some properties from the parent graph.
  @param parent_graph The Graph containing the Node that has the GraphProto attribute.
  @param parent_node The Node that has the GraphProto attribute.
  @param subgraph_proto The GraphProto from the Node attribute.
  */
  Graph(Graph& parent_graph, const Node& parent_node, ONNX_NAMESPACE::GraphProto& subgraph_proto);

  Graph(const Model& owning_model,
        IOnnxRuntimeOpSchemaCollectionPtr schema_registry,
        ONNX_NAMESPACE::GraphProto& subgraph_proto,
        const std::unordered_map<std::string, int>& domain_version_map,
        const logging::Logger& logger,
        bool strict_shape_type_inference);
#endif

  virtual ~Graph();

  static Status LoadFromOrtFormat(const onnxruntime::fbs::Graph& fbs_graph, const Model& owning_model,
                                  const std::unordered_map<std::string, int>& domain_to_version,
#if !defined(ORT_MINIMAL_BUILD)
                                  IOnnxRuntimeOpSchemaCollectionPtr schema_registry,
#endif
                                  const OrtFormatLoadOptions& load_options,
                                  const logging::Logger& logger, std::unique_ptr<Graph>& graph);

  // deserialize a subgraph
  static Status LoadFromOrtFormat(const onnxruntime::fbs::Graph& fbs_graph,
                                  Graph& parent_graph, const Node& parent_node,
                                  const OrtFormatLoadOptions& load_options,
                                  const logging::Logger& logger, std::unique_ptr<Graph>& graph);

#if !defined(ORT_MINIMAL_BUILD) || defined(ORT_EXTENDED_MINIMAL_BUILD)
  const RuntimeOptimizationRecordContainer& RuntimeOptimizations() const {
    return runtime_optimizations_;
  }

  RuntimeOptimizationRecordContainer& MutableRuntimeOptimizations() {
    return runtime_optimizations_;
  }

  // We don't run Graph::Resolve() on an ORT format model, but a compiling EP may copy initializers to its
  // compiled model during partitioning, leaving them unused in the ORT Graph. To allow the memory to be freed
  // we need to manually run the cleanup that would usually happen as part of Graph::Resolve.
  Status RemovedUnusedInitializersOrtFormat();
#endif  // !defined(ORT_MINIMAL_BUILD) || defined(ORT_EXTENDED_MINIMAL_BUILD)

  // This friendship relationship should only be used to call Graph::Graph and
  // Graph::LoadGraph All other access should be via the public API.
  friend class Model;

  Graph() = delete;

  // Create empty Graph instance to re-create from ORT format serialized data.
  Graph(const Model& owning_model,
        const std::unordered_map<std::string, int>& domain_to_version,
#if !defined(ORT_MINIMAL_BUILD)
        IOnnxRuntimeOpSchemaCollectionPtr schema_registry,
#endif
        Graph* parent_graph, const Node* parent_node,
        const logging::Logger& logger,
        bool strict_shape_type_inference);

  // Populate Graph instance from ORT format serialized data.
  Status LoadFromOrtFormat(const onnxruntime::fbs::Graph& fbs_graph,
                           const OrtFormatLoadOptions& load_options);

#if !defined(ORT_MINIMAL_BUILD)
  // Constructor: Given a <GraphProto> loaded from model file, construct
  // a <Graph> object. Used by Model to create a Graph instance.
  Graph(const Model& owning_model,
        ONNX_NAMESPACE::GraphProto* graph_proto,
        const std::unordered_map<std::string, int>& domain_to_version,
        Version ir_version,
        IOnnxRuntimeOpSchemaCollectionPtr schema_registry,
        const logging::Logger& logger,
        bool strict_shape_type_inference);

  // internal use by the Graph class only
  Graph(const Model& owning_model,
        ONNX_NAMESPACE::GraphProto* graph_proto,
        const std::unordered_map<std::string, int>& domain_to_version,
        Version ir_version,
        IOnnxRuntimeOpSchemaCollectionPtr schema_registry,
        Graph* parent_graph,
        const Node* parent_node,
        const logging::Logger& logger,
        bool strict_shape_type_inference);

  ORT_DISALLOW_COPY_ASSIGNMENT_AND_MOVE(Graph);

 private:
  void InitializeStateFromModelFileGraphProto();

  // Private method used to setup external initializer properly during model save,
  // this external initializer could be oroginal initializer or prepacked initializer.
  static void SetUpExternalInitializer(const Graph::OffsetAlignmentInfo& align_info,
                                       size_t tensor_bytes_size,
                                       int64_t& external_offset,
                                       std::ofstream& external_stream,
<<<<<<< HEAD
                                       const std::vector<uint8_t>& raw_data,
                                       ONNX_NAMESPACE::TensorProto* output_proto,
=======
                                       gsl::span<const uint8_t> raw_data,
                                       ONNX_NAMESPACE::TensorProto& output_proto,
>>>>>>> b4afc626
                                       const std::filesystem::path& external_file_path,
                                       const ONNX_NAMESPACE::TensorProto& initializer,
                                       bool is_prepacked);

  // Add node with specified <node_proto>.
  Node& AddNode(const ONNX_NAMESPACE::NodeProto& node_proto,
                const ArgNameToTypeMap& name_to_type);

  /** Helper that converts and adds constant node proto to an initializer in the graph.
   @param constant_node_proto Constant node to convert
   @param new_name use the new name for the initializer.
  */
  Status AddConstantProtoAsInitializer(const ONNX_NAMESPACE::NodeProto& constant_node_proto,
                                       std::optional<std::string_view> new_name);

#endif

  Version IrVersion() const noexcept {
    return ir_version_;
  }

  Graph& GraphResolveNeeded(bool needed) noexcept {
    graph_resolve_needed_ = needed;
    return *this;
  }

  Graph& GraphProtoSyncNeeded(bool needed) noexcept {
    graph_proto_sync_needed_ = needed;
    return *this;
  }

  // During the Resolve of a Graph it is necessary to recursively descend into subgraphs (created from GraphProto
  // Node attributes in the Graph) if present.
  // The ResolveContext holds the collection of values for the current Graph instance, be it the main graph
  // or a subgraph, so that the various operations that are part of the Resolve can work iteratively or
  // recursively as needed.
  struct ResolveContext {
    ResolveContext(const Graph& owning_graph) : graph{owning_graph} {
    }

    std::unordered_map<std::string_view, std::pair<Node*, int>> output_args;
    std::unordered_set<std::string_view> inputs_and_initializers;
    std::unordered_map<std::string_view, NodeIndex> node_name_to_index;
    std::unordered_set<Node*> nodes_with_subgraphs;

    // check if the provided name is an input/initialize/node output of this Graph instance during Graph::Resolve.
    // Graph::node_args_ can have stale entries so we can't rely on that.
    bool IsLocalValue(const std::string& name) const;

    // check if an ancestor graph has a valid value with the provided name during Graph::Resolve.
    // Once Graph::Resolve completes Graph::IsOuterScopeValue can be used and is more efficient.
    bool IsOuterScopeValue(const std::string& name) const;

    void Clear() {
      output_args.clear();
      inputs_and_initializers.clear();
      node_name_to_index.clear();
      nodes_with_subgraphs.clear();
    }

   private:
    bool IsInputInitializerOrOutput(const std::string& name, bool check_ancestors) const;

    const Graph& graph;
    ORT_DISALLOW_COPY_ASSIGNMENT_AND_MOVE(ResolveContext);
  };

  // Initialize all the graph inputs, initializers and outputs
  common::Status InitInputsInitializersOutputs();

  // Initialize overridable initializers container
  void ComputeOverridableInitializers();

#if !defined(ORT_MINIMAL_BUILD)
  // Build and verify node connection (edges).
  // Verify NodeArg name/type/shape matching correctly.
  common::Status BuildConnections(std::unordered_set<std::string>& outer_scope_node_args_consumed);

  common::Status VerifyNoDuplicateName();

  // Check whether <*this> graph is acyclic while performing a topological sort.
  // Depth-first going from bottom up through the graph and checking whether there are any back edges.
  // NodesInTopologicalOrder is updated with the nodes' indexes in topological
  // order if <Status> returned is "OK", otherwise it's undefined.
  common::Status PerformTopologicalSortAndCheckIsAcyclic();

  common::Status PerformTypeAndShapeInferencing(const ResolveOptions& options);

  common::Status InferAndVerifyTypeMatch(Node& node, const ONNX_NAMESPACE::OpSchema& op, const ResolveOptions& options);

  // perform type and shape inferencing on the subgraph and Resolve to validate
  static common::Status InferAndVerifySubgraphTypes(const Node& node, Graph& subgraph,
                                                    const std::vector<const ONNX_NAMESPACE::TypeProto*>& input_types,
                                                    std::vector<const ONNX_NAMESPACE::TypeProto*>& output_types,
                                                    const Graph::ResolveOptions& options);

  // Apply type-inference and type-checking to all inputs and initializers:
  common::Status TypeCheckInputsAndInitializers();

  // Compute set of input and initializer names and checking for duplicate names
  common::Status VerifyInputAndInitializerNames();

  // Infer and set type information across <*this> graph if needed, and verify type/attribute
  // information matches between node and op.

  common::Status VerifyNodeAndOpMatch(const ResolveOptions& options);

  // Set graph inputs/outputs when resolving a graph..
  common::Status SetGraphInputsOutputs();

  // recursively accumulate and set the outer scope node args in the resolve context for all subgraphs
  // so they can be used to resolve outer scope dependencies when running BuildConnections for the subgraphs.
  common::Status SetOuterScopeNodeArgs(const std::unordered_set<std::string>& outer_scope_node_args);

  // Implementation for initializer replacement
  Status ReplaceInitializedTensorImpl(ONNX_NAMESPACE::TensorProto new_initializer, bool is_external);

  std::vector<NodeArg*> CreateNodeArgs(const google::protobuf::RepeatedPtrField<std::string>& names,
                                       const ArgNameToTypeMap& name_to_type_map);

  void ToGraphProtoInternal(ONNX_NAMESPACE::GraphProto& graph_proto) const;

#endif  // !defined(ORT_MINIMAL_BUILD)

#if !defined(ORT_MINIMAL_BUILD) || defined(ORT_EXTENDED_MINIMAL_BUILD)

  // Recursively find all subgraphs including nested subgraphs
  void FindAllSubgraphs(std::vector<Graph*>& subgraphs);

  // Iterate this Graph instance and all subgraphs, calling the provided function for each.
  common::Status ForThisAndAllSubgraphs(const std::vector<Graph*>& subgraphs, std::function<Status(Graph&)> func);

  // Clear all unused initializers and NodeArgs
  void CleanUnusedInitializersAndNodeArgs(const std::unordered_set<std::string>* initializer_names_to_preserve = nullptr);

  Status PopulateNodeArgToProducerConsumerLookupsFromNodes();

  template <typename TInstance>
  static auto GetConsumerNodesImpl(
      TInstance& instance, const std::string& node_arg_name) -> std::vector<decltype(instance.GetNode(0))> {
    std::vector<decltype(instance.GetNode(0))> results;
    auto iter = instance.node_arg_to_consumer_nodes_.find(node_arg_name);
    if (iter != instance.node_arg_to_consumer_nodes_.end()) {
      results.reserve(iter->second.size());
      for (auto node_index : iter->second) {
        results.push_back(instance.GetNode(node_index));
      }
    }
    return results;
  }

  template <typename TInstance>
  static auto GetProducerNodeImpl(
      TInstance& instance, const std::string& node_arg_name) -> decltype(instance.GetNode(0)) {
    auto iter = instance.node_arg_to_producer_node_.find(node_arg_name);
    if (iter != instance.node_arg_to_producer_node_.end()) {
      auto node_index = iter->second;
      return instance.GetNode(node_index);
    }
    return nullptr;
  }

  gsl::not_null<Node*> AllocateNode();

  // Release the node.
  // @returns false if node_index was invalid.
  bool ReleaseNode(NodeIndex node_index);

  Node& CreateFusedSubGraphNode(const IndexedSubGraph& sub_graph, const std::string& fused_node_name);
#endif  // !defined(ORT_MINIMAL_BUILD) || defined(ORT_EXTENDED_MINIMAL_BUILD)

  Node* NodeAtIndexImpl(NodeIndex node_index) const {
    // if we are trying to access a node that doesn't exist there's (most
    // likely) either a logic issue or a graph consistency/correctness issue.
    // use ORT_ENFORCE to prove that or uncover scenarios where we actually
    // expect attempts to retrieve a non-existent node.
    ORT_ENFORCE(node_index < nodes_.size(), "Validating no unexpected access using an invalid node_index. Got:",
                node_index, " Max:", nodes_.size());
    return nodes_[node_index].get();
  }

  const Model& owning_model_;

  // GraphProto to store name, version, initializer.
  // When serializing <*this> Graph to a GraphProto, the nodes and
  // functions in <Graph> will also be fed into <graph_proto_> so that
  // it's consistent with <*this> graph.
  // This pointer is owned by parent model.
  ONNX_NAMESPACE::GraphProto* graph_proto_;

  // GraphProto that provides storage for the ONNX proto types deserialized from a flexbuffer/flatbuffer
  ONNX_NAMESPACE::GraphProto deserialized_proto_data_;

  InitializedTensorSet name_to_initial_tensor_;

  std::unordered_set<std::reference_wrapper<const std::string>,
                     std::hash<std::string>, std::equal_to<std::string>>
      sparse_tensor_names_;

#if !defined(ORT_MINIMAL_BUILD) || defined(ORT_EXTENDED_MINIMAL_BUILD)
  // Runtime optimization storage.
  // Note: runtime_optimizations_ == *runtime_optimizations_ptr_ and must be initialized
  std::unique_ptr<RuntimeOptimizationRecordContainer> runtime_optimizations_ptr_;
  RuntimeOptimizationRecordContainer& runtime_optimizations_;
#endif  // !defined(ORT_MINIMAL_BUILD) || defined(ORT_EXTENDED_MINIMAL_BUILD)

#if !defined(ORT_MINIMAL_BUILD)
  IOnnxRuntimeOpSchemaCollectionPtr schema_registry_;

  // Currently to make the ORT in-memory graph work, we have to create a temporary op schema
  // for the fused kernel. I really don't like it. but for short-term solution, let's host
  // those schemas here.
  InlinedVector<std::unique_ptr<ONNX_NAMESPACE::OpSchema>> fused_schemas_containers_;
  // in some case, a fused sub-graph will happens multiple times in one model, we use a map
  // to store reusable-schema in lookup.
  InlinedHashMap<std::string, std::reference_wrapper<ONNX_NAMESPACE::OpSchema>> reusable_fused_schema_map_;
#endif  // !defined(ORT_MINIMAL_BUILD)

  // Graph nodes.
  // Element in <nodes_> may be nullptr due to graph optimization.
  std::vector<std::unique_ptr<Node>> nodes_;

  // Wrapper of Graph nodes to provide iteration services that hide nullptr entries
  GraphNodes iterable_nodes_{nodes_};

  // Number of nodes.
  // Normally this is smaller than the size of <m_nodes>, as some
  // elements in <m_nodes> may be removed when doing graph optimization,
  // or some elements may be merged, etc.
  int num_of_nodes_ = 0;

  // A flag indicates whether <*this> graph needs to be resolved.
  bool graph_resolve_needed_ = false;

  bool graph_proto_sync_needed_ = false;

  // The topological order of node index used to do node and op match verification temporarily.
  std::vector<NodeIndex> nodes_in_topological_order_;

  // Full list of graph inputs. Matches number and order of inputs in the GraphProto.
  std::vector<const NodeArg*> graph_inputs_including_initializers_;
  bool graph_inputs_manually_set_ = false;

  // Graph inputs excluding initializers.
  std::vector<const NodeArg*> graph_inputs_excluding_initializers_;

  // Overridable Initializers. The difference between graph_inputs_including_initializers_
  // and graph_inputs_excluding_initializers_
  std::vector<const NodeArg*> graph_overridable_initializers_;

  // Graph outputs.
  std::vector<const NodeArg*> graph_outputs_;
  bool graph_outputs_manually_set_ = false;

  // Graph value_info.
  std::unordered_set<const NodeArg*> value_info_;

  // All node args owned by <*this> graph. Key is node arg name.
  std::unordered_map<std::string, std::unique_ptr<NodeArg>> node_args_;

#if !defined(ORT_MINIMAL_BUILD) || defined(ORT_EXTENDED_MINIMAL_BUILD)
  int name_generator_ = 0;

  // Strings which have been used as node names.
  // New node name should not conflict with this set.
  std::unordered_set<std::string> generated_node_names_;

  // Strings which have been used as node_arg names.
  // New node_arg name should not conflict this this set.
  std::unordered_set<std::string> generated_node_arg_names_;

  // node arg to its producer node
  std::unordered_map<std::string, NodeIndex> node_arg_to_producer_node_;

  // node arg to its consumer nodes
  std::unordered_map<std::string, std::unordered_set<NodeIndex>> node_arg_to_consumer_nodes_;
#endif  // !defined(ORT_MINIMAL_BUILD) || defined(ORT_EXTENDED_MINIMAL_BUILD)

  const std::unordered_map<std::string, int> domain_to_version_;

  // Model IR version.
  Version ir_version_{ONNX_NAMESPACE::Version::IR_VERSION};

  ResolveContext resolve_context_{*this};

  // the parent graph if this is a subgraph.
  Graph* parent_graph_;
  // the node containing the graph if parent_graph_ is not nullptr
  const Node* parent_node_;

  // NodeArgs that come from outer scope. Used when building a graph so that
  // these don't get recorded as graph inputs in the GraphProto.
  std::unordered_set<std::string> outer_scope_node_arg_names_;

  // number of times Resolve has run.
  int num_resolves_ = 0;

  const logging::Logger& logger_;

  // If true, all inconsistencies encountered during shape and type inference
  // will be exposed to the caller as failures. If false, in some cases
  // warnings will be logged but processing will continue and no error will
  // be returned.
  const bool strict_shape_type_inference_;

  // distinguishes between graph loaded from model file and graph created from scratch
  const bool is_loaded_from_model_file_;
};

#if !defined(ORT_MINIMAL_BUILD)
// Print NodeArg as
//  name : type
// For example,
//  "110": tensor(float)
std::ostream& operator<<(std::ostream& out, const NodeArg& node_arg);
// Print Node as,
//  (operator's name, operator's type, domain, version) : (input0, input1, ...) -> (output0, output1, ...)
// For example,
//  ("Add_14", Add, "", 7) : ("110": tensor(float),"109": tensor(float),) -> ("111": tensor(float),)
std::ostream& operator<<(std::ostream& out, const Node& node);
// Print Graph as, for example,
// Inputs:
//    "Input": tensor(float)
// Nodes:
//    ("add0", Add, "", 7) : ("Input": tensor(float),"Bias": tensor(float),) -> ("add0_out": tensor(float),)
//    ("matmul", MatMul, "", 9) : ("add0_out": tensor(float),"matmul_weight": tensor(float),) -> ("matmul_out": tensor(float),)
//    ("add1", Add, "", 7) : ("matmul_out": tensor(float),"add_weight": tensor(float),) -> ("add1_out": tensor(float),)
//    ("reshape", Reshape, "", 5) : ("add1_out": tensor(float),"concat_out": tensor(int64),) -> ("Result": tensor(float),)
// Outputs:
//    "Result": tensor(float)
// Inputs' and outputs' format is described in document of NodeArg's operator<< above.
// Node format is described in Node's operator<< above.
std::ostream& operator<<(std::ostream& out, const Graph& graph);
#endif

}  // namespace onnxruntime<|MERGE_RESOLUTION|>--- conflicted
+++ resolved
@@ -1188,15 +1188,10 @@
   @param initializer_size_threshold initializers larger or equal to this threshold (in bytes) are saved
   in the external file. Initializer smaller than this threshold are included in the onnx file.
   @param align_info offset alignment info.
-<<<<<<< HEAD
-  @param save_prepacked_constant_initializers whether to save prepacked initializer into onnx data file.
-  @param pre_packed_initializers_name_map hashmap used to store all the prepacked initializers.
-=======
   @param save_prepacked_constant_initializers whether to save prepacked initializer into external data file.
          If set false to this boolean, prepacked initializer will not be saved into onnxruntime data file,
          we keep constant initializer as it is.
   @param pre_packed_initializers struct used to store all the prepacked initializers.
->>>>>>> b4afc626
   @returns GraphProto serialization of the graph.
   */
   ONNX_NAMESPACE::GraphProto ToGraphProtoWithExternalInitializers(const std::filesystem::path& external_file_path,
@@ -1204,25 +1199,15 @@
                                                                   size_t initializer_size_threshold,
                                                                   const OffsetAlignmentInfo& align_info,
                                                                   bool save_prepacked_constant_initializers,
-<<<<<<< HEAD
-                                                                  std::unordered_map<std::string, std::unordered_map<std::string, Tensor*>>& pre_packed_initializers_name_map) const;
-=======
                                                                   PrePackedTensorProtoToSave& pre_packed_initializers) const;
->>>>>>> b4afc626
 
   ONNX_NAMESPACE::GraphProto ToGraphProtoWithExternalInitializers(const std::filesystem::path& external_file_path,
                                                                   const std::filesystem::path& model_file_path,
                                                                   size_t initializer_size_threshold) const {
     OffsetAlignmentInfo default_options;
-<<<<<<< HEAD
-    std::unordered_map<std::string, std::unordered_map<std::string, Tensor*>> pre_packed_initializers_name_map;
-    return ToGraphProtoWithExternalInitializers(external_file_path, model_file_path, initializer_size_threshold, default_options,
-                                                false, pre_packed_initializers_name_map);
-=======
     PrePackedTensorProtoToSave pre_packed_initializers;
     return ToGraphProtoWithExternalInitializers(external_file_path, model_file_path, initializer_size_threshold, default_options,
                                                 false, pre_packed_initializers);
->>>>>>> b4afc626
   }
 
   /** Gets the ISchemaRegistry instances being used with this Graph. */
@@ -1543,13 +1528,8 @@
                                        size_t tensor_bytes_size,
                                        int64_t& external_offset,
                                        std::ofstream& external_stream,
-<<<<<<< HEAD
-                                       const std::vector<uint8_t>& raw_data,
-                                       ONNX_NAMESPACE::TensorProto* output_proto,
-=======
                                        gsl::span<const uint8_t> raw_data,
                                        ONNX_NAMESPACE::TensorProto& output_proto,
->>>>>>> b4afc626
                                        const std::filesystem::path& external_file_path,
                                        const ONNX_NAMESPACE::TensorProto& initializer,
                                        bool is_prepacked);

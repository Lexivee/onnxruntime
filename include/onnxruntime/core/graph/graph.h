--- conflicted
+++ resolved
@@ -97,27 +97,20 @@
   /** Gets the node description. */
   const std::string& Description() const noexcept { return description_; }
 
+  /** Gets the Node's Node::Type. */
+  Node::Type NodeType() const noexcept { return node_type_; }
+
   /** Gets the opset version that the Node's operator was first defined in. 
   @returns Opset version. If -1 the Node's operator has not been set.
   @remarks Prefer over Op()->SinceVersion() as Op() is disabled in a minimal build
   */
   int SinceVersion() const noexcept { return since_version_; }
 
-  /** Gets the Node's Node::Type. */
-  Node::Type NodeType() const noexcept { return node_type_; }
-
-  // TEMPORARY
-  // Need to add field for SinceVersion instead of getting from the OpSchema in order to remove from the minial build.
-  // will do as separate PR given it touches a number of operators. Leave Op() enabled temporarily.
-  int SinceVersion() const noexcept { return since_version_; }
-
 #if !defined(ORT_MINIMAL_BUILD)
   /** Gets the Node's OpSchema.
   @remarks The graph containing this node must be resolved, otherwise nullptr will be returned. */
   const ONNX_NAMESPACE::OpSchema* Op() const noexcept { return op_; }
-#endif
-
-#if !defined(ORT_MINIMAL_BUILD)
+
   /** 
   Gets the function body if applicable otherwise nullptr
   @param try_init_func_body If not already intialized, initialize the function body
@@ -134,7 +127,6 @@
 
   /** Gets the function body if applicable otherwise nullptr. */
   const Function* GetFunctionBody() const noexcept { return func_body_; }
-
 #endif
 
   /**
@@ -491,21 +483,13 @@
   // OperatorSet domain of op_type_.
   std::string domain_;
 
-  // TEMPORARY
-  // Need to add field for SinceVersion instead of getting from the OpSchema in order to remove from the minial build.
-  // will do as separate PR given it touches a number of operators. Leave op_ enabled temporarily.
-  int since_version_ = -1;
-
 #if !defined(ORT_MINIMAL_BUILD)
   // OperatorSchema that <*this> node refers to.
   const ONNX_NAMESPACE::OpSchema* op_ = nullptr;
-<<<<<<< HEAD
 #endif
-=======
 
   // set from op_->SinceVersion() or via deserialization when OpSchema is not available
   int since_version_ = -1;
->>>>>>> ef19916d
 
   Node::Type node_type_ = Node::Type::Primitive;
 

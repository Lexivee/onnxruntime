// Copyright (c) Microsoft Corporation. All rights reserved.
// Licensed under the MIT License.

// Do not include this file directly. Please include "onnxruntime_cxx_api.h" instead.
// If interested in trying out features of the new experimental C++ API, include "experimental_onnxruntime_cxx_api.h" instead.
//
// These are the inline implementations of the C++ header APIs. They're in this separate file as to not clutter
// the main C++ file with implementation details.

#include <algorithm>
#include <functional>
#include <iterator>
#include <type_traits>

// Convert OrtStatus to Ort::Status and return
// instead of throwing
#define ORT_CXX_RETURN_ON_API_FAIL(expression) \
  {                                            \
    auto ort_status = (expression);            \
    if (ort_status) {                          \
      return Ort::Status(ort_status);          \
    }                                          \
  }

#ifdef __cpp_if_constexpr
#define ORT_CXX_IF_CONSTEXPR if constexpr
#else
#define ORT_CXX_IF_CONSTEXPR if
#endif

namespace Ort {

namespace detail {
inline void ThrowStatus(const Status& st) {
  std::string error_message = st.GetErrorMessage();
  OrtErrorCode error_code = st.GetErrorCode();
  ORT_CXX_API_THROW(std::move(error_message), error_code);
}
}  // namespace detail

inline void ThrowOnError(OrtStatus* ort_status) {
  if (ort_status) {
    Ort::Status st(ort_status);
    detail::ThrowStatus(st);
  }
}

inline void ThrowOnError(const Status& st) {
  if (st) {
    detail::ThrowStatus(st);
  }
}

inline Status::Status(OrtStatus* status) noexcept : Base<OrtStatus>{status} {
}

inline Status::Status(const std::exception& e) noexcept {
  p_ = GetApi().CreateStatus(ORT_FAIL, e.what());
}

inline Status::Status(const Exception& e) noexcept {
  p_ = GetApi().CreateStatus(e.GetOrtErrorCode(), e.what());
}

inline Status::Status(const char* message, OrtErrorCode code) noexcept {
  p_ = GetApi().CreateStatus(code, message);
}

inline std::string Status::GetErrorMessage() const {
  std::string message(GetApi().GetErrorMessage(p_));
  return message;
}

inline OrtErrorCode Status::GetErrorCode() const {
  return GetApi().GetErrorCode(p_);
}

inline bool Status::IsOK() const noexcept {
  return (p_ == nullptr);
}

// This template converts a C++ type into it's ONNXTensorElementDataType
template <typename T>
struct TypeToTensorType;
template <>
struct TypeToTensorType<float> {
  static constexpr ONNXTensorElementDataType type = ONNX_TENSOR_ELEMENT_DATA_TYPE_FLOAT;
};
template <>
struct TypeToTensorType<Float16_t> {
  static constexpr ONNXTensorElementDataType type = ONNX_TENSOR_ELEMENT_DATA_TYPE_FLOAT16;
};
template <>
struct TypeToTensorType<BFloat16_t> {
  static constexpr ONNXTensorElementDataType type = ONNX_TENSOR_ELEMENT_DATA_TYPE_BFLOAT16;
};
template <>
struct TypeToTensorType<double> {
  static constexpr ONNXTensorElementDataType type = ONNX_TENSOR_ELEMENT_DATA_TYPE_DOUBLE;
};
template <>
struct TypeToTensorType<int8_t> {
  static constexpr ONNXTensorElementDataType type = ONNX_TENSOR_ELEMENT_DATA_TYPE_INT8;
};
template <>
struct TypeToTensorType<int16_t> {
  static constexpr ONNXTensorElementDataType type = ONNX_TENSOR_ELEMENT_DATA_TYPE_INT16;
};
template <>
struct TypeToTensorType<int32_t> {
  static constexpr ONNXTensorElementDataType type = ONNX_TENSOR_ELEMENT_DATA_TYPE_INT32;
};
template <>
struct TypeToTensorType<int64_t> {
  static constexpr ONNXTensorElementDataType type = ONNX_TENSOR_ELEMENT_DATA_TYPE_INT64;
};
template <>
struct TypeToTensorType<uint8_t> {
  static constexpr ONNXTensorElementDataType type = ONNX_TENSOR_ELEMENT_DATA_TYPE_UINT8;
};
template <>
struct TypeToTensorType<uint16_t> {
  static constexpr ONNXTensorElementDataType type = ONNX_TENSOR_ELEMENT_DATA_TYPE_UINT16;
};
template <>
struct TypeToTensorType<uint32_t> {
  static constexpr ONNXTensorElementDataType type = ONNX_TENSOR_ELEMENT_DATA_TYPE_UINT32;
};
template <>
struct TypeToTensorType<uint64_t> {
  static constexpr ONNXTensorElementDataType type = ONNX_TENSOR_ELEMENT_DATA_TYPE_UINT64;
};
template <>
struct TypeToTensorType<bool> {
  static constexpr ONNXTensorElementDataType type = ONNX_TENSOR_ELEMENT_DATA_TYPE_BOOL;
};

template <>
struct TypeToTensorType<Float8E4M3FN_t> {
  static constexpr ONNXTensorElementDataType type = ONNX_TENSOR_ELEMENT_DATA_TYPE_FLOAT8E4M3FN;
};
template <>
struct TypeToTensorType<Float8E4M3FNUZ_t> {
  static constexpr ONNXTensorElementDataType type = ONNX_TENSOR_ELEMENT_DATA_TYPE_FLOAT8E4M3FNUZ;
};
template <>
struct TypeToTensorType<Float8E5M2_t> {
  static constexpr ONNXTensorElementDataType type = ONNX_TENSOR_ELEMENT_DATA_TYPE_FLOAT8E5M2;
};
template <>
struct TypeToTensorType<Float8E5M2FNUZ_t> {
  static constexpr ONNXTensorElementDataType type = ONNX_TENSOR_ELEMENT_DATA_TYPE_FLOAT8E5M2FNUZ;
};

inline bool BFloat16_t::operator==(const BFloat16_t& rhs) const noexcept {
  if (IsNaN() || rhs.IsNaN()) {
    // IEEE defines that NaN is not equal to anything, including itself.
    return false;
  }
  return val == rhs.val;
}

inline bool BFloat16_t::operator<(const BFloat16_t& rhs) const noexcept {
  if (IsNaN() || rhs.IsNaN()) {
    // IEEE defines that NaN is unordered with respect to everything, including itself.
    return false;
  }

  const bool left_is_negative = IsNegative();
  if (left_is_negative != rhs.IsNegative()) {
    // When the signs of left and right differ, we know that left is less than right if it is
    // the negative value. The exception to this is if both values are zero, in which case IEEE
    // says they should be equal, even if the signs differ.
    return left_is_negative && !AreZero(*this, rhs);
  }
  return (val != rhs.val) && ((val < rhs.val) ^ left_is_negative);
}

inline MemoryAllocation::MemoryAllocation(OrtAllocator* allocator, void* p, size_t size)
    : allocator_(allocator), p_(p), size_(size) {
}

inline MemoryAllocation::~MemoryAllocation() {
  if (p_ != nullptr) {
    // We do not throw out of destructor
    auto ret = GetApi().AllocatorFree(allocator_, p_);
    static_cast<void>(ret);
  }
}

inline MemoryAllocation::MemoryAllocation(MemoryAllocation&& o) noexcept : allocator_(nullptr), p_(nullptr), size_(0) {
  *this = std::move(o);
}

inline MemoryAllocation& MemoryAllocation::operator=(MemoryAllocation&& o) noexcept {
  OrtAllocator* alloc = nullptr;
  void* p = nullptr;
  size_t sz = 0;

  // Swap out this
  std::swap(alloc, allocator_);
  std::swap(p, p_);
  std::swap(sz, size_);

  // Swap with incoming
  std::swap(allocator_, o.allocator_);
  std::swap(p_, o.p_);
  std::swap(size_, o.size_);

  // Destroy this instance if needed
  MemoryAllocation this_alloc(alloc, p, sz);
  return *this;
}

namespace detail {

template <typename T>
inline void* AllocatorImpl<T>::Alloc(size_t size) {
  void* out;
  ThrowOnError(GetApi().AllocatorAlloc(this->p_, size, &out));
  return out;
}

template <typename T>
inline MemoryAllocation AllocatorImpl<T>::GetAllocation(size_t size) {
  void* out;
  ThrowOnError(GetApi().AllocatorAlloc(this->p_, size, &out));
  MemoryAllocation result(this->p_, out, size);
  return result;
}

template <typename T>
inline void AllocatorImpl<T>::Free(void* p) {
  ThrowOnError(GetApi().AllocatorFree(this->p_, p));
}

template <typename T>
inline ConstMemoryInfo AllocatorImpl<T>::GetInfo() const {
  const OrtMemoryInfo* out;
  ThrowOnError(GetApi().AllocatorGetInfo(this->p_, &out));
  return ConstMemoryInfo{out};
}

}  // namespace detail

inline AllocatorWithDefaultOptions::AllocatorWithDefaultOptions() {
  ThrowOnError(GetApi().GetAllocatorWithDefaultOptions(&this->p_));
}

inline Allocator::Allocator(const Session& sess, const OrtMemoryInfo* mem_info) {
  ThrowOnError(GetApi().CreateAllocator(sess, mem_info, &this->p_));
}

namespace detail {

template <typename T>
inline std::string MemoryInfoImpl<T>::GetAllocatorName() const {
  const char* name = nullptr;
  ThrowOnError(GetApi().MemoryInfoGetName(this->p_, &name));
  return std::string(name);
}

template <typename T>
inline OrtAllocatorType MemoryInfoImpl<T>::GetAllocatorType() const {
  OrtAllocatorType type;
  ThrowOnError(GetApi().MemoryInfoGetType(this->p_, &type));
  return type;
}

template <typename T>
inline int MemoryInfoImpl<T>::GetDeviceId() const {
  int id = 0;
  ThrowOnError(GetApi().MemoryInfoGetId(this->p_, &id));
  return id;
}

template <typename T>
inline OrtMemoryInfoDeviceType MemoryInfoImpl<T>::GetDeviceType() const {
  OrtMemoryInfoDeviceType type;
  GetApi().MemoryInfoGetDeviceType(this->p_, &type);
  return type;
}

template <typename T>
inline OrtMemType MemoryInfoImpl<T>::GetMemoryType() const {
  OrtMemType type;
  ThrowOnError(GetApi().MemoryInfoGetMemType(this->p_, &type));
  return type;
}

template <typename T>
template <typename U>
inline bool MemoryInfoImpl<T>::operator==(const MemoryInfoImpl<U>& o) const {
  int comp_result = 0;
  ThrowOnError(Ort::GetApi().CompareMemoryInfo(this->p_, o, &comp_result));
  return comp_result == 0;
}

}  // namespace detail

inline MemoryInfo MemoryInfo::CreateCpu(OrtAllocatorType type, OrtMemType mem_type) {
  OrtMemoryInfo* p;
  ThrowOnError(GetApi().CreateCpuMemoryInfo(type, mem_type, &p));
  return MemoryInfo(p);
}

inline MemoryInfo::MemoryInfo(const char* name, OrtAllocatorType type, int id, OrtMemType mem_type) {
  ThrowOnError(GetApi().CreateMemoryInfo(name, type, id, mem_type, &this->p_));
}

namespace detail {
template <typename T>
inline std::vector<std::string> ConstIoBindingImpl<T>::GetOutputNames() const {
  AllocatorWithDefaultOptions allocator;
  return binding_utils::GetOutputNamesHelper(this->p_, allocator);
}

template <typename T>
inline std::vector<std::string> ConstIoBindingImpl<T>::GetOutputNames(OrtAllocator* allocator) const {
  return binding_utils::GetOutputNamesHelper(this->p_, allocator);
}

template <typename T>
inline std::vector<Value> ConstIoBindingImpl<T>::GetOutputValues() const {
  AllocatorWithDefaultOptions allocator;
  return binding_utils::GetOutputValuesHelper(this->p_, allocator);
}

template <typename T>
inline std::vector<Value> ConstIoBindingImpl<T>::GetOutputValues(OrtAllocator* allocator) const {
  return binding_utils::GetOutputValuesHelper(this->p_, allocator);
}

template <typename T>
inline void IoBindingImpl<T>::BindInput(const char* name, const Value& value) {
  ThrowOnError(GetApi().BindInput(this->p_, name, value));
}

template <typename T>
inline void IoBindingImpl<T>::BindOutput(const char* name, const Value& value) {
  ThrowOnError(GetApi().BindOutput(this->p_, name, value));
}

template <typename T>
inline void IoBindingImpl<T>::BindOutput(const char* name, const OrtMemoryInfo* mem_info) {
  ThrowOnError(GetApi().BindOutputToDevice(this->p_, name, mem_info));
}

template <typename T>
inline void IoBindingImpl<T>::ClearBoundInputs() {
  GetApi().ClearBoundInputs(this->p_);
}

template <typename T>
inline void IoBindingImpl<T>::ClearBoundOutputs() {
  GetApi().ClearBoundOutputs(this->p_);
}

template <typename T>
inline void IoBindingImpl<T>::SynchronizeInputs() {
  ThrowOnError(GetApi().SynchronizeBoundInputs(this->p_));
}

template <typename T>
inline void IoBindingImpl<T>::SynchronizeOutputs() {
  ThrowOnError(GetApi().SynchronizeBoundOutputs(this->p_));
}

namespace binding_utils {
inline std::vector<std::string> GetOutputNamesHelper(const OrtIoBinding* binding, OrtAllocator* allocator) {
  std::vector<std::string> result;
  auto free_fn = detail::AllocatedFree(allocator);
  using Ptr = std::unique_ptr<void, decltype(free_fn)>;

  char* buffer = nullptr;
  size_t* lengths = nullptr;
  size_t count = 0;
  ThrowOnError(GetApi().GetBoundOutputNames(binding, allocator, &buffer, &lengths, &count));

  if (count == 0) {
    return result;
  }

  Ptr buffer_g(buffer, free_fn);
  Ptr lengths_g(lengths, free_fn);

  result.reserve(count);
  for (size_t i = 0; i < count; ++i) {
    auto sz = *lengths;
    result.emplace_back(buffer, sz);
    buffer += sz;
    ++lengths;
  }
  return result;
}

inline std::vector<Value> GetOutputValuesHelper(const OrtIoBinding* binding, OrtAllocator* allocator) {
  std::vector<Value> result;
  size_t owned = 0;
  size_t output_count = 0;
  // Lambda to release the buffer when no longer needed and
  // make sure that we destroy all instances on exception
  auto free_fn = [&owned, &output_count, allocator](OrtValue** buffer) {
    if (buffer) {
      while (owned < output_count) {
        auto* p = buffer + owned++;
        GetApi().ReleaseValue(*p);
      }
      allocator->Free(allocator, buffer);
    }
  };
  using Ptr = std::unique_ptr<OrtValue*, decltype(free_fn)>;

  OrtValue** output_buffer = nullptr;
  ThrowOnError(GetApi().GetBoundOutputValues(binding, allocator, &output_buffer, &output_count));
  if (output_count == 0) {
    return result;
  }

  Ptr buffer_g(output_buffer, free_fn);

  result.reserve(output_count);
  for (size_t i = 0; i < output_count; ++i) {
    result.emplace_back(output_buffer[i]);
    ++owned;
  }
  return result;
}

}  // namespace binding_utils
}  // namespace detail

inline IoBinding::IoBinding(Session& session) {
  ThrowOnError(GetApi().CreateIoBinding(session, &this->p_));
}

inline ArenaCfg::ArenaCfg(size_t max_mem, int arena_extend_strategy, int initial_chunk_size_bytes, int max_dead_bytes_per_chunk) {
  ThrowOnError(GetApi().CreateArenaCfg(max_mem, arena_extend_strategy, initial_chunk_size_bytes, max_dead_bytes_per_chunk, &p_));
}

inline ThreadingOptions::ThreadingOptions() {
  ThrowOnError(GetApi().CreateThreadingOptions(&p_));
}

inline ThreadingOptions& ThreadingOptions::SetGlobalIntraOpNumThreads(int intra_op_num_threads) {
  ThrowOnError(GetApi().SetGlobalIntraOpNumThreads(p_, intra_op_num_threads));
  return *this;
}

inline ThreadingOptions& ThreadingOptions::SetGlobalInterOpNumThreads(int inter_op_num_threads) {
  ThrowOnError(GetApi().SetGlobalInterOpNumThreads(p_, inter_op_num_threads));
  return *this;
}

inline ThreadingOptions& ThreadingOptions::SetGlobalSpinControl(int allow_spinning) {
  ThrowOnError(GetApi().SetGlobalSpinControl(p_, allow_spinning));
  return *this;
}

inline ThreadingOptions& ThreadingOptions::SetGlobalDenormalAsZero() {
  ThrowOnError(GetApi().SetGlobalDenormalAsZero(p_));
  return *this;
}

inline ThreadingOptions& ThreadingOptions::SetGlobalCustomCreateThreadFn(OrtCustomCreateThreadFn ort_custom_create_thread_fn) {
  ThrowOnError(GetApi().SetGlobalCustomCreateThreadFn(p_, ort_custom_create_thread_fn));
  return *this;
}

inline ThreadingOptions& ThreadingOptions::SetGlobalCustomThreadCreationOptions(void* ort_custom_thread_creation_options) {
  ThrowOnError(GetApi().SetGlobalCustomThreadCreationOptions(p_, ort_custom_thread_creation_options));
  return *this;
}

inline ThreadingOptions& ThreadingOptions::SetGlobalCustomJoinThreadFn(OrtCustomJoinThreadFn ort_custom_join_thread_fn) {
  ThrowOnError(GetApi().SetGlobalCustomJoinThreadFn(p_, ort_custom_join_thread_fn));
  return *this;
}

inline Env::Env(OrtLoggingLevel logging_level, _In_ const char* logid) {
  ThrowOnError(GetApi().CreateEnv(logging_level, logid, &p_));
  if (strcmp(logid, "onnxruntime-node") == 0) {
    ThrowOnError(GetApi().SetLanguageProjection(p_, OrtLanguageProjection::ORT_PROJECTION_NODEJS));
  } else {
    ThrowOnError(GetApi().SetLanguageProjection(p_, OrtLanguageProjection::ORT_PROJECTION_CPLUSPLUS));
  }
}

inline Env::Env(OrtLoggingLevel logging_level, const char* logid, OrtLoggingFunction logging_function, void* logger_param) {
  ThrowOnError(GetApi().CreateEnvWithCustomLogger(logging_function, logger_param, logging_level, logid, &p_));
  if (strcmp(logid, "onnxruntime-node") == 0) {
    ThrowOnError(GetApi().SetLanguageProjection(p_, OrtLanguageProjection::ORT_PROJECTION_NODEJS));
  } else {
    ThrowOnError(GetApi().SetLanguageProjection(p_, OrtLanguageProjection::ORT_PROJECTION_CPLUSPLUS));
  }
}

inline Env::Env(const OrtThreadingOptions* tp_options, OrtLoggingLevel logging_level, _In_ const char* logid) {
  ThrowOnError(GetApi().CreateEnvWithGlobalThreadPools(logging_level, logid, tp_options, &p_));
  if (strcmp(logid, "onnxruntime-node") == 0) {
    ThrowOnError(GetApi().SetLanguageProjection(p_, OrtLanguageProjection::ORT_PROJECTION_NODEJS));
  } else {
    ThrowOnError(GetApi().SetLanguageProjection(p_, OrtLanguageProjection::ORT_PROJECTION_CPLUSPLUS));
  }
}

inline Env::Env(const OrtThreadingOptions* tp_options, OrtLoggingFunction logging_function, void* logger_param,
                OrtLoggingLevel logging_level, _In_ const char* logid) {
  ThrowOnError(GetApi().CreateEnvWithCustomLoggerAndGlobalThreadPools(logging_function, logger_param, logging_level, logid, tp_options, &p_));
  if (strcmp(logid, "onnxruntime-node") == 0) {
    ThrowOnError(GetApi().SetLanguageProjection(p_, OrtLanguageProjection::ORT_PROJECTION_NODEJS));
  } else {
    ThrowOnError(GetApi().SetLanguageProjection(p_, OrtLanguageProjection::ORT_PROJECTION_CPLUSPLUS));
  }
}

inline Env& Env::EnableTelemetryEvents() {
  ThrowOnError(GetApi().EnableTelemetryEvents(p_));
  return *this;
}

inline Env& Env::DisableTelemetryEvents() {
  ThrowOnError(GetApi().DisableTelemetryEvents(p_));
  return *this;
}

inline Env& Env::UpdateEnvWithCustomLogLevel(OrtLoggingLevel log_severity_level) {
  ThrowOnError(GetApi().UpdateEnvWithCustomLogLevel(p_, log_severity_level));
  return *this;
}

inline Env& Env::CreateAndRegisterAllocator(const OrtMemoryInfo* mem_info, const OrtArenaCfg* arena_cfg) {
  ThrowOnError(GetApi().CreateAndRegisterAllocator(p_, mem_info, arena_cfg));
  return *this;
}

inline Env& Env::CreateAndRegisterAllocatorV2(const std::string& provider_type, const OrtMemoryInfo* mem_info, const std::unordered_map<std::string, std::string>& options, const OrtArenaCfg* arena_cfg) {
  std::vector<const char*> keys, values;
  auto num_entries = options.size();
  if (num_entries > 0) {
    keys.reserve(num_entries);
    values.reserve(num_entries);
    for (const auto& entry : options) {
      keys.push_back(entry.first.c_str());
      values.push_back(entry.second.c_str());
    }
  }
  ThrowOnError(GetApi().CreateAndRegisterAllocatorV2(p_, provider_type.c_str(), mem_info, arena_cfg, keys.data(), values.data(), num_entries));
  return *this;
}

inline CustomOpDomain::CustomOpDomain(const char* domain) {
  ThrowOnError(GetApi().CreateCustomOpDomain(domain, &p_));
}

inline void CustomOpDomain::Add(const OrtCustomOp* op) {
  ThrowOnError(GetApi().CustomOpDomain_Add(p_, op));
}

<<<<<<< HEAD
inline LoraAdapter LoraAdapter::CreateLoraAdapter(const std::basic_string<ORTCHAR_T>& absolute_adapter_path,
                                                  OrtAllocator* allocator) {
  OrtLoraAdapter* p;
  ThrowOnError(GetApi().CreateLoraAdapter(absolute_adapter_path.c_str(), allocator, &p));
  return LoraAdapter{p};
}

inline LoraAdapter LoraAdapter::CreateLoraAdapterFromArray(const uint8_t* bytes, size_t num_bytes,
=======
inline LoraAdapter LoraAdapter::CreateLoraAdapter(const std::basic_string<ORTCHAR_T>& adapter_path,
                                                  OrtAllocator* allocator) {
  OrtLoraAdapter* p;
  ThrowOnError(GetApi().CreateLoraAdapter(adapter_path.c_str(), allocator, &p));
  return LoraAdapter{p};
}

inline LoraAdapter LoraAdapter::CreateLoraAdapterFromArray(const void* bytes, size_t num_bytes,
>>>>>>> d9de054e
                                                           OrtAllocator* allocator) {
  OrtLoraAdapter* p;
  ThrowOnError(GetApi().CreateLoraAdapterFromArray(bytes, num_bytes, allocator, &p));
  return LoraAdapter{p};
}

inline RunOptions::RunOptions() {
  ThrowOnError(GetApi().CreateRunOptions(&p_));
}

inline RunOptions& RunOptions::SetRunLogVerbosityLevel(int level) {
  ThrowOnError(GetApi().RunOptionsSetRunLogVerbosityLevel(p_, level));
  return *this;
}

inline RunOptions& RunOptions::SetRunLogSeverityLevel(int level) {
  ThrowOnError(GetApi().RunOptionsSetRunLogSeverityLevel(p_, level));
  return *this;
}

inline int RunOptions::GetRunLogVerbosityLevel() const {
  int out;
  ThrowOnError(GetApi().RunOptionsGetRunLogVerbosityLevel(p_, &out));
  return out;
}

inline int RunOptions::GetRunLogSeverityLevel() const {
  int out;
  ThrowOnError(GetApi().RunOptionsGetRunLogSeverityLevel(p_, &out));
  return out;
}

inline RunOptions& RunOptions::SetRunTag(const char* run_tag) {
  ThrowOnError(GetApi().RunOptionsSetRunTag(p_, run_tag));
  return *this;
}

inline const char* RunOptions::GetRunTag() const {
  const char* out;
  ThrowOnError(GetApi().RunOptionsGetRunTag(p_, &out));
  return out;
}

inline RunOptions& RunOptions::AddConfigEntry(const char* config_key, const char* config_value) {
  ThrowOnError(GetApi().AddRunConfigEntry(p_, config_key, config_value));
  return *this;
}

inline RunOptions& RunOptions::SetTerminate() {
  ThrowOnError(GetApi().RunOptionsSetTerminate(p_));
  return *this;
}

inline RunOptions& RunOptions::UnsetTerminate() {
  ThrowOnError(GetApi().RunOptionsUnsetTerminate(p_));
  return *this;
}

inline RunOptions& RunOptions::AddActiveLoraAdapter(const LoraAdapter& adapter) {
  ThrowOnError(GetApi().RunOptionsAddActiveLoraAdapter(p_, adapter));
  return *this;
}

namespace detail {

template <typename T>
inline Ort::SessionOptions ConstSessionOptionsImpl<T>::Clone() const {
  OrtSessionOptions* out;
  ThrowOnError(GetApi().CloneSessionOptions(this->p_, &out));
  return SessionOptions{out};
}

template <typename T>
inline std::string ConstSessionOptionsImpl<T>::GetConfigEntry(const char* config_key) const {
  size_t size = 0;
  // Feed nullptr for the data buffer to query the true size of the string value
  Ort::ThrowOnError(GetApi().GetSessionConfigEntry(this->p_, config_key, nullptr, &size));

  std::string out;
  out.resize(size);
  Ort::ThrowOnError(GetApi().GetSessionConfigEntry(this->p_, config_key, &out[0], &size));
  out.resize(size - 1);  // remove the terminating character '\0'

  return out;
}

template <typename T>
inline bool ConstSessionOptionsImpl<T>::HasConfigEntry(const char* config_key) const {
  int out = 0;
  Ort::ThrowOnError(GetApi().HasSessionConfigEntry(this->p_, config_key, &out));
  return static_cast<bool>(out);
}

template <typename T>
inline std::string ConstSessionOptionsImpl<T>::GetConfigEntryOrDefault(const char* config_key, const std::string& def) {
  if (!this->HasConfigEntry(config_key)) {
    return def;
  }

  return this->GetConfigEntry(config_key);
}

template <typename T>
inline SessionOptionsImpl<T>& SessionOptionsImpl<T>::SetIntraOpNumThreads(int intra_op_num_threads) {
  ThrowOnError(GetApi().SetIntraOpNumThreads(this->p_, intra_op_num_threads));
  return *this;
}

template <typename T>
inline SessionOptionsImpl<T>& SessionOptionsImpl<T>::SetInterOpNumThreads(int inter_op_num_threads) {
  ThrowOnError(GetApi().SetInterOpNumThreads(this->p_, inter_op_num_threads));
  return *this;
}

template <typename T>
inline SessionOptionsImpl<T>& SessionOptionsImpl<T>::SetGraphOptimizationLevel(GraphOptimizationLevel graph_optimization_level) {
  ThrowOnError(GetApi().SetSessionGraphOptimizationLevel(this->p_, graph_optimization_level));
  return *this;
}

template <typename T>
inline SessionOptionsImpl<T>& SessionOptionsImpl<T>::SetDeterministicCompute(bool value) {
  ThrowOnError(GetApi().SetDeterministicCompute(this->p_, value));
  return *this;
}

template <typename T>
inline SessionOptionsImpl<T>& SessionOptionsImpl<T>::SetOptimizedModelFilePath(const ORTCHAR_T* optimized_model_filepath) {
  ThrowOnError(GetApi().SetOptimizedModelFilePath(this->p_, optimized_model_filepath));
  return *this;
}

template <typename T>
inline SessionOptionsImpl<T>& SessionOptionsImpl<T>::EnableProfiling(const ORTCHAR_T* profile_file_prefix) {
  ThrowOnError(GetApi().EnableProfiling(this->p_, profile_file_prefix));
  return *this;
}

template <typename T>
inline SessionOptionsImpl<T>& SessionOptionsImpl<T>::DisableProfiling() {
  ThrowOnError(GetApi().DisableProfiling(this->p_));
  return *this;
}

template <typename T>
inline SessionOptionsImpl<T>& SessionOptionsImpl<T>::EnableOrtCustomOps() {
  ThrowOnError(GetApi().EnableOrtCustomOps(this->p_));
  return *this;
}

template <typename T>
inline SessionOptionsImpl<T>& SessionOptionsImpl<T>::EnableMemPattern() {
  ThrowOnError(GetApi().EnableMemPattern(this->p_));
  return *this;
}

template <typename T>
inline SessionOptionsImpl<T>& SessionOptionsImpl<T>::DisableMemPattern() {
  ThrowOnError(GetApi().DisableMemPattern(this->p_));
  return *this;
}

template <typename T>
inline SessionOptionsImpl<T>& SessionOptionsImpl<T>::EnableCpuMemArena() {
  ThrowOnError(GetApi().EnableCpuMemArena(this->p_));
  return *this;
}

template <typename T>
inline SessionOptionsImpl<T>& SessionOptionsImpl<T>::DisableCpuMemArena() {
  ThrowOnError(GetApi().DisableCpuMemArena(this->p_));
  return *this;
}

template <typename T>
inline SessionOptionsImpl<T>& SessionOptionsImpl<T>::SetExecutionMode(ExecutionMode execution_mode) {
  ThrowOnError(GetApi().SetSessionExecutionMode(this->p_, execution_mode));
  return *this;
}

template <typename T>
inline SessionOptionsImpl<T>& SessionOptionsImpl<T>::SetLogId(const char* logid) {
  ThrowOnError(GetApi().SetSessionLogId(this->p_, logid));
  return *this;
}

template <typename T>
inline SessionOptionsImpl<T>& SessionOptionsImpl<T>::SetLogSeverityLevel(int level) {
  ThrowOnError(GetApi().SetSessionLogSeverityLevel(this->p_, level));
  return *this;
}

template <typename T>
inline SessionOptionsImpl<T>& SessionOptionsImpl<T>::Add(OrtCustomOpDomain* custom_op_domain) {
  ThrowOnError(GetApi().AddCustomOpDomain(this->p_, custom_op_domain));
  return *this;
}

template <typename T>
inline SessionOptionsImpl<T>& SessionOptionsImpl<T>::AddConfigEntry(const char* config_key, const char* config_value) {
  ThrowOnError(GetApi().AddSessionConfigEntry(this->p_, config_key, config_value));
  return *this;
}

template <typename T>
inline SessionOptionsImpl<T>& SessionOptionsImpl<T>::AddInitializer(const char* name, const OrtValue* ort_val) {
  ThrowOnError(GetApi().AddInitializer(this->p_, name, ort_val));
  return *this;
}

template <typename T>
inline SessionOptionsImpl<T>& SessionOptionsImpl<T>::DisablePerSessionThreads() {
  ThrowOnError(GetApi().DisablePerSessionThreads(this->p_));
  return *this;
}

template <typename T>
inline SessionOptionsImpl<T>& SessionOptionsImpl<T>::AddExternalInitializers(const std::vector<std::string>& names,
                                                                             const std::vector<Value>& ort_values) {
  const size_t inputs_num = names.size();
  if (inputs_num != ort_values.size()) {
    ORT_CXX_API_THROW("Expecting names and ort_values to have the same length", ORT_INVALID_ARGUMENT);
  }
  std::vector<const char*> names_ptr;
  std::vector<const OrtValue*> ort_values_ptrs;
  names_ptr.reserve(inputs_num);
  ort_values_ptrs.reserve(inputs_num);
  for (size_t i = 0; i < inputs_num; ++i) {
    names_ptr.push_back(names[i].c_str());
    ort_values_ptrs.push_back(ort_values[i]);
  }
  ThrowOnError(GetApi().AddExternalInitializers(this->p_, names_ptr.data(), ort_values_ptrs.data(), inputs_num));
  return *this;
}

template <typename T>
inline SessionOptionsImpl<T>& SessionOptionsImpl<T>::AddExternalInitializersFromFilesInMemory(const std::vector<std::basic_string<ORTCHAR_T>>& file_names,
                                                                                              const std::vector<char*>& buffer_array,
                                                                                              const std::vector<size_t>& file_lengths) {
  const size_t inputs_num = file_names.size();
  if (inputs_num != buffer_array.size()) {
    ORT_CXX_API_THROW("Expecting names and buffer_array to have the same length", ORT_INVALID_ARGUMENT);
  }
  if (inputs_num != file_lengths.size()) {
    ORT_CXX_API_THROW("Expecting names and file_lengths to have the same length", ORT_INVALID_ARGUMENT);
  }
  std::vector<const ORTCHAR_T*> names_ptr;
  names_ptr.reserve(inputs_num);
  for (size_t i = 0; i < inputs_num; ++i) {
    names_ptr.push_back(file_names[i].c_str());
  }
  ThrowOnError(GetApi().AddExternalInitializersFromFilesInMemory(this->p_, names_ptr.data(), buffer_array.data(),
                                                                 file_lengths.data(), inputs_num));
  return *this;
}

template <typename T>
inline SessionOptionsImpl<T>& SessionOptionsImpl<T>::AppendExecutionProvider_CUDA(const OrtCUDAProviderOptions& provider_options) {
  ThrowOnError(GetApi().SessionOptionsAppendExecutionProvider_CUDA(this->p_, &provider_options));
  return *this;
}

template <typename T>
inline SessionOptionsImpl<T>& SessionOptionsImpl<T>::AppendExecutionProvider_CUDA_V2(const OrtCUDAProviderOptionsV2& provider_options) {
  ThrowOnError(GetApi().SessionOptionsAppendExecutionProvider_CUDA_V2(this->p_, &provider_options));
  return *this;
}

template <typename T>
inline SessionOptionsImpl<T>& SessionOptionsImpl<T>::AppendExecutionProvider_ROCM(const OrtROCMProviderOptions& provider_options) {
  ThrowOnError(GetApi().SessionOptionsAppendExecutionProvider_ROCM(this->p_, &provider_options));
  return *this;
}

template <typename T>
inline SessionOptionsImpl<T>& SessionOptionsImpl<T>::AppendExecutionProvider_TensorRT(const OrtTensorRTProviderOptions& provider_options) {
  ThrowOnError(GetApi().SessionOptionsAppendExecutionProvider_TensorRT(this->p_, &provider_options));
  return *this;
}

template <typename T>
inline SessionOptionsImpl<T>& SessionOptionsImpl<T>::AppendExecutionProvider_TensorRT_V2(const OrtTensorRTProviderOptionsV2& provider_options) {
  ThrowOnError(GetApi().SessionOptionsAppendExecutionProvider_TensorRT_V2(this->p_, &provider_options));
  return *this;
}

template <typename T>
inline SessionOptionsImpl<T>& SessionOptionsImpl<T>::AppendExecutionProvider_MIGraphX(const OrtMIGraphXProviderOptions& provider_options) {
  ThrowOnError(GetApi().SessionOptionsAppendExecutionProvider_MIGraphX(this->p_, &provider_options));
  return *this;
}

template <typename T>
inline SessionOptionsImpl<T>& SessionOptionsImpl<T>::AppendExecutionProvider_CANN(const OrtCANNProviderOptions& provider_options) {
  ThrowOnError(GetApi().SessionOptionsAppendExecutionProvider_CANN(this->p_, &provider_options));
  return *this;
}

template <typename T>
inline SessionOptionsImpl<T>& SessionOptionsImpl<T>::AppendExecutionProvider_Dnnl(const OrtDnnlProviderOptions& provider_options) {
  ThrowOnError(GetApi().SessionOptionsAppendExecutionProvider_Dnnl(this->p_, &provider_options));
  return *this;
}

template <typename T>
inline SessionOptionsImpl<T>& SessionOptionsImpl<T>::AppendExecutionProvider(
    const std::string& provider_name,
    const std::unordered_map<std::string, std::string>& provider_options) {
  auto num_entries = provider_options.size();
  std::vector<const char*> keys, values;
  if (num_entries > 0) {
    keys.reserve(num_entries);
    values.reserve(num_entries);

    for (const auto& entry : provider_options) {
      keys.push_back(entry.first.c_str());
      values.push_back(entry.second.c_str());
    }
  }

  ThrowOnError(GetApi().SessionOptionsAppendExecutionProvider(this->p_, provider_name.c_str(),
                                                              keys.data(), values.data(), num_entries));

  return *this;
}

template <typename T>
inline SessionOptionsImpl<T>& SessionOptionsImpl<T>::SetCustomCreateThreadFn(OrtCustomCreateThreadFn ort_custom_create_thread_fn) {
  ThrowOnError(GetApi().SessionOptionsSetCustomCreateThreadFn(this->p_, ort_custom_create_thread_fn));
  return *this;
}

template <typename T>
inline SessionOptionsImpl<T>& SessionOptionsImpl<T>::SetCustomThreadCreationOptions(void* ort_custom_thread_creation_options) {
  ThrowOnError(GetApi().SessionOptionsSetCustomThreadCreationOptions(this->p_, ort_custom_thread_creation_options));
  return *this;
}

template <typename T>
inline SessionOptionsImpl<T>& SessionOptionsImpl<T>::SetCustomJoinThreadFn(OrtCustomJoinThreadFn ort_custom_join_thread_fn) {
  ThrowOnError(GetApi().SessionOptionsSetCustomJoinThreadFn(this->p_, ort_custom_join_thread_fn));
  return *this;
}

template <typename T>
inline SessionOptionsImpl<T>& SessionOptionsImpl<T>::AppendExecutionProvider_OpenVINO(const OrtOpenVINOProviderOptions& provider_options) {
  ThrowOnError(GetApi().SessionOptionsAppendExecutionProvider_OpenVINO(this->p_, &provider_options));
  return *this;
}

template <typename T>
inline SessionOptionsImpl<T>& SessionOptionsImpl<T>::AppendExecutionProvider_OpenVINO_V2(const std::unordered_map<std::string, std::string>& provider_options) {
  auto num_entries = provider_options.size();
  std::vector<const char*> keys, values;
  if (num_entries > 0) {
    keys.reserve(num_entries);
    values.reserve(num_entries);

    for (const auto& entry : provider_options) {
      keys.push_back(entry.first.c_str());
      values.push_back(entry.second.c_str());
    }
  }

  ThrowOnError(GetApi().SessionOptionsAppendExecutionProvider_OpenVINO_V2(this->p_,
                                                                          keys.data(), values.data(), num_entries));

  return *this;
}

template <typename T>
inline SessionOptionsImpl<T>& SessionOptionsImpl<T>::AppendExecutionProvider_VitisAI(const std::unordered_map<std::string, std::string>& provider_options) {
  auto num_entries = provider_options.size();
  std::vector<const char*> keys, values;
  if (num_entries > 0) {
    keys.reserve(num_entries);
    values.reserve(num_entries);

    for (const auto& entry : provider_options) {
      keys.push_back(entry.first.c_str());
      values.push_back(entry.second.c_str());
    }
  }

  ThrowOnError(GetApi().SessionOptionsAppendExecutionProvider_VitisAI(this->p_, keys.data(), values.data(), num_entries));

  return *this;
}

template <typename T>
inline SessionOptionsImpl<T>& SessionOptionsImpl<T>::RegisterCustomOpsLibrary(const ORTCHAR_T* library_name,
                                                                              const CustomOpConfigs& custom_op_configs) {
  // Add custom op config entries before registering the custom op library. Otherwise, the config entries _may_ be ignored by
  // the custom op library.
  for (const auto& config_iter : custom_op_configs.GetFlattenedConfigs()) {
    AddConfigEntry(config_iter.first.c_str(), config_iter.second.c_str());
  }

  ThrowOnError(GetApi().RegisterCustomOpsLibrary_V2(this->p_, library_name));
  return *this;
}

template <typename T>
inline SessionOptionsImpl<T>& SessionOptionsImpl<T>::RegisterCustomOpsUsingFunction(const char* registration_function_name) {
  ThrowOnError(GetApi().RegisterCustomOpsUsingFunction(this->p_, registration_function_name));
  return *this;
}

/// Session
template <typename T>
inline size_t ConstSessionImpl<T>::GetInputCount() const {
  size_t out;
  ThrowOnError(GetApi().SessionGetInputCount(this->p_, &out));
  return out;
}

template <typename T>
inline size_t ConstSessionImpl<T>::GetOutputCount() const {
  size_t out;
  ThrowOnError(GetApi().SessionGetOutputCount(this->p_, &out));
  return out;
}

template <typename T>
inline size_t ConstSessionImpl<T>::GetOverridableInitializerCount() const {
  size_t out;
  ThrowOnError(GetApi().SessionGetOverridableInitializerCount(this->p_, &out));
  return out;
}

template <typename T>
inline AllocatedStringPtr ConstSessionImpl<T>::GetInputNameAllocated(size_t index, OrtAllocator* allocator) const {
  char* out;
  ThrowOnError(GetApi().SessionGetInputName(this->p_, index, allocator, &out));
  return AllocatedStringPtr(out, detail::AllocatedFree(allocator));
}

template <typename T>
inline AllocatedStringPtr ConstSessionImpl<T>::GetOutputNameAllocated(size_t index, OrtAllocator* allocator) const {
  char* out;
  ThrowOnError(GetApi().SessionGetOutputName(this->p_, index, allocator, &out));
  return AllocatedStringPtr(out, detail::AllocatedFree(allocator));
}

template <typename T>
inline AllocatedStringPtr ConstSessionImpl<T>::GetOverridableInitializerNameAllocated(size_t index, OrtAllocator* allocator) const {
  char* out;
  ThrowOnError(GetApi().SessionGetOverridableInitializerName(this->p_, index, allocator, &out));
  return AllocatedStringPtr(out, detail::AllocatedFree(allocator));
}

template <typename T>
inline uint64_t ConstSessionImpl<T>::GetProfilingStartTimeNs() const {
  uint64_t out;
  ThrowOnError(GetApi().SessionGetProfilingStartTimeNs(this->p_, &out));
  return out;
}

template <typename T>
inline ModelMetadata ConstSessionImpl<T>::GetModelMetadata() const {
  OrtModelMetadata* out;
  ThrowOnError(GetApi().SessionGetModelMetadata(this->p_, &out));
  return ModelMetadata{out};
}

template <typename T>
inline TypeInfo ConstSessionImpl<T>::GetInputTypeInfo(size_t index) const {
  OrtTypeInfo* out;
  ThrowOnError(GetApi().SessionGetInputTypeInfo(this->p_, index, &out));
  return TypeInfo{out};
}

template <typename T>
inline TypeInfo ConstSessionImpl<T>::GetOutputTypeInfo(size_t index) const {
  OrtTypeInfo* out;
  ThrowOnError(GetApi().SessionGetOutputTypeInfo(this->p_, index, &out));
  return TypeInfo{out};
}

template <typename T>
inline TypeInfo ConstSessionImpl<T>::GetOverridableInitializerTypeInfo(size_t index) const {
  OrtTypeInfo* out;
  ThrowOnError(GetApi().SessionGetOverridableInitializerTypeInfo(this->p_, index, &out));
  return TypeInfo{out};
}

template <typename T>
inline std::vector<Value> SessionImpl<T>::Run(const RunOptions& run_options, const char* const* input_names, const Value* input_values, size_t input_count,
                                              const char* const* output_names, size_t output_count) {
  std::vector<Value> output_values;
  output_values.reserve(output_count);
  for (size_t i = 0; i < output_count; i++)
    output_values.emplace_back(nullptr);
  Run(run_options, input_names, input_values, input_count, output_names, output_values.data(), output_count);
  return output_values;
}

template <typename T>
inline void SessionImpl<T>::Run(const RunOptions& run_options, const char* const* input_names, const Value* input_values, size_t input_count,
                                const char* const* output_names, Value* output_values, size_t output_count) {
  static_assert(sizeof(Value) == sizeof(OrtValue*), "Value is really just an array of OrtValue* in memory, so we can reinterpret_cast safely");
  auto ort_input_values = reinterpret_cast<const OrtValue* const*>(input_values);
  auto ort_output_values = reinterpret_cast<OrtValue**>(output_values);
  ThrowOnError(GetApi().Run(this->p_, run_options, input_names, ort_input_values, input_count, output_names, output_count, ort_output_values));
}

template <typename T>
inline void SessionImpl<T>::Run(const RunOptions& run_options, const IoBinding& io_binding) {
  ThrowOnError(GetApi().RunWithBinding(this->p_, run_options, io_binding));
}

template <typename T>
inline void SessionImpl<T>::RunAsync(const RunOptions& run_options, const char* const* input_names, const Value* input_values, size_t input_count,
                                     const char* const* output_names, Value* output_values, size_t output_count, RunAsyncCallbackFn callback, void* user_data) {
  auto ort_input_values = reinterpret_cast<const OrtValue* const*>(input_values);
  auto ort_output_values = reinterpret_cast<OrtValue**>(output_values);
  ThrowOnError(GetApi().RunAsync(this->p_, run_options, input_names,
                                 ort_input_values, input_count, output_names, output_count,
                                 ort_output_values, callback, user_data));
}

template <typename T>
inline AllocatedStringPtr SessionImpl<T>::EndProfilingAllocated(OrtAllocator* allocator) {
  char* out = nullptr;
  ThrowOnError(GetApi().SessionEndProfiling(this->p_, allocator, &out));
  return AllocatedStringPtr(out, detail::AllocatedFree(allocator));
}

}  // namespace detail

inline SessionOptions::SessionOptions() {
  ThrowOnError(GetApi().CreateSessionOptions(&this->p_));
}

/// CustomOpConfigs
inline std::string detail::MakeCustomOpConfigEntryKey(const char* custom_op_name, const char* config) {
  std::string config_key = "custom_op.";

  config_key += custom_op_name;
  config_key += ".";
  config_key += config;

  return config_key;
}

inline CustomOpConfigs& CustomOpConfigs::AddConfig(const char* custom_op_name, const char* config_key, const char* config_value) {
  const std::string full_flat_key = detail::MakeCustomOpConfigEntryKey(custom_op_name, config_key);
  flat_configs_[full_flat_key] = config_value;
  return *this;
}

inline const std::unordered_map<std::string, std::string>& CustomOpConfigs::GetFlattenedConfigs() const {
  return flat_configs_;
}

inline Session::Session(const Env& env, const ORTCHAR_T* model_path, const SessionOptions& options) {
  ThrowOnError(GetApi().CreateSession(env, model_path, options, &this->p_));
}

inline Session::Session(const Env& env, const ORTCHAR_T* model_path, const SessionOptions& options,
                        OrtPrepackedWeightsContainer* prepacked_weights_container) {
  ThrowOnError(GetApi().CreateSessionWithPrepackedWeightsContainer(env, model_path, options, prepacked_weights_container, &this->p_));
}

inline Session::Session(const Env& env, const void* model_data, size_t model_data_length, const SessionOptions& options) {
  ThrowOnError(GetApi().CreateSessionFromArray(env, model_data, model_data_length, options, &this->p_));
}

inline Session::Session(const Env& env, const void* model_data, size_t model_data_length,
                        const SessionOptions& options, OrtPrepackedWeightsContainer* prepacked_weights_container) {
  ThrowOnError(GetApi().CreateSessionFromArrayWithPrepackedWeightsContainer(env, model_data, model_data_length, options,
                                                                            prepacked_weights_container, &this->p_));
}

inline AllocatedStringPtr ModelMetadata::GetProducerNameAllocated(OrtAllocator* allocator) const {
  char* out;
  ThrowOnError(GetApi().ModelMetadataGetProducerName(p_, allocator, &out));
  return AllocatedStringPtr(out, detail::AllocatedFree(allocator));
}

inline AllocatedStringPtr ModelMetadata::GetGraphNameAllocated(OrtAllocator* allocator) const {
  char* out;
  ThrowOnError(GetApi().ModelMetadataGetGraphName(p_, allocator, &out));
  return AllocatedStringPtr(out, detail::AllocatedFree(allocator));
}

inline AllocatedStringPtr ModelMetadata::GetDomainAllocated(OrtAllocator* allocator) const {
  char* out;
  ThrowOnError(GetApi().ModelMetadataGetDomain(p_, allocator, &out));
  return AllocatedStringPtr(out, detail::AllocatedFree(allocator));
}

inline AllocatedStringPtr Ort::ModelMetadata::GetDescriptionAllocated(OrtAllocator* allocator) const {
  char* out;
  ThrowOnError(GetApi().ModelMetadataGetDescription(p_, allocator, &out));
  return AllocatedStringPtr(out, detail::AllocatedFree(allocator));
}

inline AllocatedStringPtr ModelMetadata::GetGraphDescriptionAllocated(OrtAllocator* allocator) const {
  char* out;
  ThrowOnError(GetApi().ModelMetadataGetGraphDescription(p_, allocator, &out));
  return AllocatedStringPtr(out, detail::AllocatedFree(allocator));
}

inline AllocatedStringPtr ModelMetadata::LookupCustomMetadataMapAllocated(const char* key, OrtAllocator* allocator) const {
  char* out;
  ThrowOnError(GetApi().ModelMetadataLookupCustomMetadataMap(p_, allocator, key, &out));
  return AllocatedStringPtr(out, detail::AllocatedFree(allocator));
}

inline std::vector<AllocatedStringPtr> ModelMetadata::GetCustomMetadataMapKeysAllocated(OrtAllocator* allocator) const {
  auto deletor = detail::AllocatedFree(allocator);
  std::vector<AllocatedStringPtr> result;

  char** out = nullptr;
  int64_t num_keys = 0;
  ThrowOnError(GetApi().ModelMetadataGetCustomMetadataMapKeys(p_, allocator, &out, &num_keys));
  if (num_keys <= 0) {
    return result;
  }

  // array of pointers will be freed
  std::unique_ptr<void, decltype(deletor)> array_guard(out, deletor);
  // reserve may throw
  auto strings_deletor = [&deletor, num_keys](char** out) { for(int64_t i = 0; i < num_keys; ++i) deletor(out[i]); };
  std::unique_ptr<char*, decltype(strings_deletor)> strings_guard(out, strings_deletor);
  result.reserve(static_cast<size_t>(num_keys));
  strings_guard.release();
  for (int64_t i = 0; i < num_keys; ++i) {
    result.push_back(AllocatedStringPtr(out[i], deletor));
  }

  return result;
}

inline int64_t ModelMetadata::GetVersion() const {
  int64_t out;
  ThrowOnError(GetApi().ModelMetadataGetVersion(p_, &out));
  return out;
}

namespace detail {

template <typename T>
inline ONNXTensorElementDataType TensorTypeAndShapeInfoImpl<T>::GetElementType() const {
  ONNXTensorElementDataType out;
  ThrowOnError(GetApi().GetTensorElementType(this->p_, &out));
  return out;
}

template <typename T>
inline size_t TensorTypeAndShapeInfoImpl<T>::GetElementCount() const {
  size_t out;
  ThrowOnError(GetApi().GetTensorShapeElementCount(this->p_, &out));
  return static_cast<size_t>(out);
}

template <typename T>
inline size_t TensorTypeAndShapeInfoImpl<T>::GetDimensionsCount() const {
  size_t out;
  ThrowOnError(GetApi().GetDimensionsCount(this->p_, &out));
  return out;
}

template <typename T>
inline void TensorTypeAndShapeInfoImpl<T>::GetDimensions(int64_t* values, size_t values_count) const {
  ThrowOnError(GetApi().GetDimensions(this->p_, values, values_count));
}

template <typename T>
inline void TensorTypeAndShapeInfoImpl<T>::GetSymbolicDimensions(const char** values, size_t values_count) const {
  ThrowOnError(GetApi().GetSymbolicDimensions(this->p_, values, values_count));
}

template <typename T>
inline std::vector<int64_t> TensorTypeAndShapeInfoImpl<T>::GetShape() const {
  std::vector<int64_t> out(GetDimensionsCount(), 0);
  ThrowOnError(GetApi().GetDimensions(this->p_, out.data(), out.size()));
  return out;
}

template <typename T>
inline ConstTensorTypeAndShapeInfo TypeInfoImpl<T>::GetTensorTypeAndShapeInfo() const {
  const OrtTensorTypeAndShapeInfo* out;
  ThrowOnError(GetApi().CastTypeInfoToTensorInfo(this->p_, &out));
  return ConstTensorTypeAndShapeInfo{out};
}

template <typename T>
inline ConstSequenceTypeInfo TypeInfoImpl<T>::GetSequenceTypeInfo() const {
  const OrtSequenceTypeInfo* out;
  ThrowOnError(GetApi().CastTypeInfoToSequenceTypeInfo(this->p_, &out));
  return ConstSequenceTypeInfo{out};
}

template <typename T>
inline ConstMapTypeInfo TypeInfoImpl<T>::GetMapTypeInfo() const {
  const OrtMapTypeInfo* out;
  ThrowOnError(GetApi().CastTypeInfoToMapTypeInfo(this->p_, &out));
  return ConstMapTypeInfo{out};
}

template <typename T>
inline ONNXType TypeInfoImpl<T>::GetONNXType() const {
  ONNXType out;
  ThrowOnError(GetApi().GetOnnxTypeFromTypeInfo(this->p_, &out));
  return out;
}

template <typename T>
inline TypeInfo SequenceTypeInfoImpl<T>::GetSequenceElementType() const {
  OrtTypeInfo* output;
  ThrowOnError(GetApi().GetSequenceElementType(this->p_, &output));
  return TypeInfo{output};
}

template <typename T>
inline TypeInfo OptionalTypeInfoImpl<T>::GetOptionalElementType() const {
  OrtTypeInfo* info;
  ThrowOnError(GetApi().GetOptionalContainedTypeInfo(this->p_, &info));
  return TypeInfo{info};
}

template <typename T>
inline ONNXTensorElementDataType MapTypeInfoImpl<T>::GetMapKeyType() const {
  ONNXTensorElementDataType out;
  ThrowOnError(GetApi().GetMapKeyType(this->p_, &out));
  return out;
}

template <typename T>
inline TypeInfo MapTypeInfoImpl<T>::GetMapValueType() const {
  OrtTypeInfo* output;
  ThrowOnError(GetApi().GetMapValueType(this->p_, &output));
  return TypeInfo{output};
}

template <typename T>
inline ConstOptionalTypeInfo TypeInfoImpl<T>::GetOptionalTypeInfo() const {
  const OrtOptionalTypeInfo* info;
  ThrowOnError(GetApi().CastTypeInfoToOptionalTypeInfo(this->p_, &info));
  return ConstOptionalTypeInfo{info};
}

}  // namespace detail

namespace detail {

template <typename T>
template <typename R>
inline void ConstValueImpl<T>::GetOpaqueData(const char* domain, const char* type_name, R& out) const {
  ThrowOnError(GetApi().GetOpaqueValue(domain, type_name, this->p_, &out, sizeof(R)));
}

template <typename T>
inline bool ConstValueImpl<T>::IsTensor() const {
  int out;
  ThrowOnError(GetApi().IsTensor(this->p_, &out));
  return out != 0;
}

template <typename T>
inline bool ConstValueImpl<T>::HasValue() const {
  int out;
  ThrowOnError(GetApi().HasValue(this->p_, &out));
  return out != 0;
}

template <typename T>
inline size_t ConstValueImpl<T>::GetCount() const {
  size_t out;
  ThrowOnError(GetApi().GetValueCount(this->p_, &out));
  return out;
}

template <typename T>
inline Value ConstValueImpl<T>::GetValue(int index, OrtAllocator* allocator) const {
  OrtValue* out;
  ThrowOnError(GetApi().GetValue(this->p_, index, allocator, &out));
  return Value{out};
}

template <typename T>
inline size_t ConstValueImpl<T>::GetStringTensorDataLength() const {
  size_t out;
  ThrowOnError(GetApi().GetStringTensorDataLength(this->p_, &out));
  return out;
}

template <typename T>
inline size_t ConstValueImpl<T>::GetStringTensorElementLength(size_t element_index) const {
  size_t out;
  ThrowOnError(GetApi().GetStringTensorElementLength(this->p_, element_index, &out));
  return out;
}

template <typename T>
template <typename R>
inline const R* ConstValueImpl<T>::GetTensorData() const {
  R* out;
  ThrowOnError(GetApi().GetTensorMutableData(const_cast<OrtValue*>(this->p_), (void**)&out));
  return out;
}

template <typename T>
inline const void* ConstValueImpl<T>::GetTensorRawData() const {
  void* out;
  ThrowOnError(GetApi().GetTensorMutableData(const_cast<OrtValue*>(this->p_), &out));
  return out;
}

template <typename T>
inline TypeInfo ConstValueImpl<T>::GetTypeInfo() const {
  OrtTypeInfo* output;
  ThrowOnError(GetApi().GetTypeInfo(this->p_, &output));
  return TypeInfo{output};
}

template <typename T>
inline TensorTypeAndShapeInfo ConstValueImpl<T>::GetTensorTypeAndShapeInfo() const {
  OrtTensorTypeAndShapeInfo* output;
  ThrowOnError(GetApi().GetTensorTypeAndShape(this->p_, &output));
  return TensorTypeAndShapeInfo{output};
}

template <typename T>
inline ConstMemoryInfo ConstValueImpl<T>::GetTensorMemoryInfo() const {
  const OrtMemoryInfo* mem_info;
  ThrowOnError(GetApi().GetTensorMemoryInfo(this->p_, &mem_info));
  return ConstMemoryInfo(mem_info);
}

template <typename T>
inline void ConstValueImpl<T>::GetStringTensorElement(size_t buffer_length, size_t element_index, void* buffer) const {
  ThrowOnError(GetApi().GetStringTensorElement(this->p_, buffer_length, element_index, buffer));
}

template <typename T>
inline std::string ConstValueImpl<T>::GetStringTensorElement(size_t element_index) const {
  size_t buffer_length;
  ThrowOnError(GetApi().GetStringTensorElementLength(this->p_, element_index, &buffer_length));

  std::string s;
  s.resize(buffer_length);
  ThrowOnError(GetApi().GetStringTensorElement(this->p_, buffer_length, element_index, &s[0]));
  return s;
}

template <typename T>
inline void ConstValueImpl<T>::GetStringTensorContent(void* buffer, size_t buffer_length, size_t* offsets, size_t offsets_count) const {
  ThrowOnError(GetApi().GetStringTensorContent(this->p_, buffer, buffer_length, offsets, offsets_count));
}

#if !defined(DISABLE_SPARSE_TENSORS)
template <typename T>
inline OrtSparseFormat ConstValueImpl<T>::GetSparseFormat() const {
  OrtSparseFormat format;
  ThrowOnError(GetApi().GetSparseTensorFormat(this->p_, &format));
  return format;
}

template <typename T>
inline TensorTypeAndShapeInfo ConstValueImpl<T>::GetSparseTensorValuesTypeAndShapeInfo() const {
  OrtTensorTypeAndShapeInfo* output;
  ThrowOnError(GetApi().GetSparseTensorValuesTypeAndShape(this->p_, &output));
  return TensorTypeAndShapeInfo{output};
}

template <typename T>
inline TensorTypeAndShapeInfo ConstValueImpl<T>::GetSparseTensorIndicesTypeShapeInfo(OrtSparseIndicesFormat indices_format) const {
  OrtTensorTypeAndShapeInfo* output;
  ThrowOnError(GetApi().GetSparseTensorIndicesTypeShape(this->p_, indices_format, &output));
  return TensorTypeAndShapeInfo{output};
}

template <typename T>
template <typename R>
inline const R* ConstValueImpl<T>::GetSparseTensorIndicesData(OrtSparseIndicesFormat indices_format, size_t& num_indices) const {
  const void* out;
  ThrowOnError(GetApi().GetSparseTensorIndices(this->p_, indices_format, &num_indices, &out));
  return reinterpret_cast<const R*>(out);
}

template <typename T>
inline bool ConstValueImpl<T>::IsSparseTensor() const {
  int out;
  ThrowOnError(GetApi().IsSparseTensor(this->p_, &out));
  return out != 0;
}

template <typename T>
template <typename R>
inline const R* ConstValueImpl<T>::GetSparseTensorValues() const {
  const void* out;
  ThrowOnError(GetApi().GetSparseTensorValues(this->p_, &out));
  return reinterpret_cast<const R*>(out);
}

#endif

template <typename T>
void ValueImpl<T>::FillStringTensor(const char* const* s, size_t s_len) {
  ThrowOnError(GetApi().FillStringTensor(this->p_, s, s_len));
}

template <typename T>
void ValueImpl<T>::FillStringTensorElement(const char* s, size_t index) {
  ThrowOnError(GetApi().FillStringTensorElement(this->p_, s, index));
}

template <typename T>
inline char* ValueImpl<T>::GetResizedStringTensorElementBuffer(size_t index, size_t buffer_length) {
  char* result;
  ThrowOnError(GetApi().GetResizedStringTensorElementBuffer(this->p_, index, buffer_length, &result));
  return result;
}

template <typename T>
void* ValueImpl<T>::GetTensorMutableRawData() {
  void* out;
  ThrowOnError(GetApi().GetTensorMutableData(this->p_, &out));
  return out;
}

template <typename T>
template <typename R>
R* ValueImpl<T>::GetTensorMutableData() {
  R* out;
  ThrowOnError(GetApi().GetTensorMutableData(this->p_, (void**)&out));
  return out;
}

template <typename T>
template <typename R>
R& ValueImpl<T>::At(const std::vector<int64_t>& location) {
  static_assert(!std::is_same<T, std::string>::value, "this api does not support std::string");
  R* out;
  ThrowOnError(GetApi().TensorAt(this->p_, location.data(), location.size(), (void**)&out));
  return *out;
}

#if !defined(DISABLE_SPARSE_TENSORS)
template <typename T>
void ValueImpl<T>::UseCooIndices(int64_t* indices_data, size_t indices_num) {
  ThrowOnError(GetApi().UseCooIndices(this->p_, indices_data, indices_num));
}

template <typename T>
void ValueImpl<T>::UseCsrIndices(int64_t* inner_data, size_t inner_num, int64_t* outer_data, size_t outer_num) {
  ThrowOnError(GetApi().UseCsrIndices(this->p_, inner_data, inner_num, outer_data, outer_num));
}

template <typename T>
void ValueImpl<T>::UseBlockSparseIndices(const Shape& indices_shape, int32_t* indices_data) {
  ThrowOnError(GetApi().UseBlockSparseIndices(this->p_, indices_shape.shape, indices_shape.shape_len, indices_data));
}

template <typename T>
void ValueImpl<T>::FillSparseTensorCoo(const OrtMemoryInfo* mem_info, const OrtSparseValuesParam& values_param,
                                       const int64_t* indices_data, size_t indices_num) {
  ThrowOnError(GetApi().FillSparseTensorCoo(this->p_, mem_info, values_param.values_shape,
                                            values_param.values_shape_len, values_param.data.p_data,
                                            indices_data, indices_num));
}

template <typename T>
void ValueImpl<T>::FillSparseTensorCsr(const OrtMemoryInfo* data_mem_info,
                                       const OrtSparseValuesParam& values,
                                       const int64_t* inner_indices_data, size_t inner_indices_num,
                                       const int64_t* outer_indices_data, size_t outer_indices_num) {
  ThrowOnError(GetApi().FillSparseTensorCsr(this->p_, data_mem_info, values.values_shape, values.values_shape_len, values.data.p_data,
                                            inner_indices_data, inner_indices_num,
                                            outer_indices_data, outer_indices_num));
}

template <typename T>
void ValueImpl<T>::FillSparseTensorBlockSparse(const OrtMemoryInfo* data_mem_info,
                                               const OrtSparseValuesParam& values,
                                               const Shape& indices_shape,
                                               const int32_t* indices_data) {
  ThrowOnError(GetApi().FillSparseTensorBlockSparse(this->p_, data_mem_info, values.values_shape, values.values_shape_len, values.data.p_data,
                                                    indices_shape.shape, indices_shape.shape_len,
                                                    indices_data));
}

#endif  // !defined(DISABLE_SPARSE_TENSORS)

}  // namespace detail

template <typename T>
inline Value Value::CreateTensor(const OrtMemoryInfo* info, T* p_data, size_t p_data_element_count, const int64_t* shape, size_t shape_len) {
  return CreateTensor(info, p_data, p_data_element_count * sizeof(T), shape, shape_len, TypeToTensorType<T>::type);
}

inline Value Value::CreateTensor(const OrtMemoryInfo* info, void* p_data, size_t p_data_byte_count, const int64_t* shape, size_t shape_len,
                                 ONNXTensorElementDataType type) {
  OrtValue* out;
  ThrowOnError(GetApi().CreateTensorWithDataAsOrtValue(info, p_data, p_data_byte_count, shape, shape_len, type, &out));
  return Value{out};
}

template <typename T>
inline Value Value::CreateTensor(OrtAllocator* allocator, const int64_t* shape, size_t shape_len) {
  return CreateTensor(allocator, shape, shape_len, TypeToTensorType<T>::type);
}

inline Value Value::CreateTensor(OrtAllocator* allocator, const int64_t* shape, size_t shape_len, ONNXTensorElementDataType type) {
  OrtValue* out;
  ThrowOnError(GetApi().CreateTensorAsOrtValue(allocator, shape, shape_len, type, &out));
  return Value{out};
}

#if !defined(DISABLE_SPARSE_TENSORS)

template <typename T>
inline Value Value::CreateSparseTensor(const OrtMemoryInfo* info, T* p_data, const Shape& dense_shape,
                                       const Shape& values_shape) {
  return CreateSparseTensor(info, p_data, dense_shape, values_shape, TypeToTensorType<T>::type);
}

inline Value Value::CreateSparseTensor(const OrtMemoryInfo* info, void* p_data, const Shape& dense_shape,
                                       const Shape& values_shape, ONNXTensorElementDataType type) {
  OrtValue* out;
  ThrowOnError(GetApi().CreateSparseTensorWithValuesAsOrtValue(info, p_data, dense_shape.shape, dense_shape.shape_len,
                                                               values_shape.shape, values_shape.shape_len, type, &out));
  return Value{out};
}

template <typename T>
inline Value Value::CreateSparseTensor(OrtAllocator* allocator, const Shape& dense_shape) {
  return CreateSparseTensor(allocator, dense_shape, TypeToTensorType<T>::type);
}

inline Value Value::CreateSparseTensor(OrtAllocator* allocator, const Shape& dense_shape,
                                       ONNXTensorElementDataType type) {
  OrtValue* out;
  ThrowOnError(GetApi().CreateSparseTensorAsOrtValue(allocator, dense_shape.shape, dense_shape.shape_len, type, &out));
  return Value{out};
}
#endif  // !defined(DISABLE_SPARSE_TENSORS)

inline Value Value::CreateMap(const Value& keys, const Value& values) {
  OrtValue* out;
  const OrtValue* inputs[2] = {keys, values};
  ThrowOnError(GetApi().CreateValue(inputs, 2, ONNX_TYPE_MAP, &out));
  return Value{out};
}

inline Value Value::CreateSequence(const std::vector<Value>& values) {
  OrtValue* out;
  std::vector<const OrtValue*> values_ort{values.data(), values.data() + values.size()};
  ThrowOnError(GetApi().CreateValue(values_ort.data(), values_ort.size(), ONNX_TYPE_SEQUENCE, &out));
  return Value{out};
}

template <typename T>
inline Value Value::CreateOpaque(const char* domain, const char* type_name, const T& data_container) {
  OrtValue* out;
  ThrowOnError(GetApi().CreateOpaqueValue(domain, type_name, &data_container, sizeof(T), &out));
  return Value{out};
}

//
// Custom OP Inlines
//
inline Logger::Logger(const OrtLogger* logger) : logger_(logger) {
  Ort::ThrowOnError(GetApi().Logger_GetLoggingSeverityLevel(this->logger_, &this->cached_severity_level_));
}

inline OrtLoggingLevel Logger::GetLoggingSeverityLevel() const noexcept {
  return cached_severity_level_;
}

inline Status Logger::LogMessage(OrtLoggingLevel log_severity_level, const ORTCHAR_T* file_path, int line_number,
                                 const char* func_name, const char* message) const noexcept {
  OrtStatus* status = GetApi().Logger_LogMessage(logger_, log_severity_level, message, file_path, line_number,
                                                 func_name);
  return Status{status};
}

// Disable warnings about the format string not being a literal (-Wformat-nonliteral and -Wformat-security)
// for gcc and clang. The alternative is to use actual C-style variadic parameters and apply
// __attribute__(format(printf...)), which does not work with variadic templates.
#if defined(__GNUC__)
#pragma GCC diagnostic push
#pragma GCC diagnostic ignored "-Wformat-nonliteral"
#pragma GCC diagnostic ignored "-Wformat-security"
#elif defined(__clang__)
#pragma clang diagnostic push
#pragma clang diagnostic ignored "-Wformat-nonliteral"
#pragma clang diagnostic ignored "-Wformat-security"
#endif
template <typename... Args>
inline Status Logger::LogFormattedMessage(OrtLoggingLevel log_severity_level, const ORTCHAR_T* file_path,
                                          int line_number, const char* func_name, const char* format,
                                          Args&&... args) const noexcept {
  int msg_len = std::snprintf(nullptr, 0U, format, std::forward<Args>(args)...);

  if (msg_len < 0) {  // Formatting error
    return Status("Failed to log message due to formatting error", OrtErrorCode::ORT_FAIL);
  }

  OrtStatus* status = nullptr;
  const size_t buffer_size = static_cast<size_t>(msg_len) + 1U;

  constexpr size_t kStackBufferSize = 1024;

  if (buffer_size < kStackBufferSize) {
    char buffer[kStackBufferSize];
    snprintf(buffer, kStackBufferSize, format, std::forward<Args>(args)...);
    status = GetApi().Logger_LogMessage(logger_, log_severity_level, buffer, file_path, line_number, func_name);
  } else {
    // std::make_unique is only supported starting at C++14.
#if (__cplusplus >= 201402L) || (_MSC_VER >= 1900)
    auto buffer = std::make_unique<char[]>(buffer_size);
#else
    std::unique_ptr<char[]> buffer(new char[buffer_size]);
#endif
    std::snprintf(buffer.get(), buffer_size, format, std::forward<Args>(args)...);
    status = GetApi().Logger_LogMessage(logger_, log_severity_level, buffer.get(), file_path, line_number, func_name);
  }

  return Status{status};
}
// Re-enable -Wformat-nonliteral and -Wformat-security
#if defined(__GNUC__)
#pragma GCC diagnostic pop
#elif defined(__clang__)
#pragma clang diagnostic pop
#endif

inline KernelContext::KernelContext(OrtKernelContext* context) : ctx_(context) {
}

inline size_t KernelContext::GetInputCount() const {
  size_t out = 0;
  Ort::ThrowOnError(GetApi().KernelContext_GetInputCount(ctx_, &out));
  return out;
}

inline size_t KernelContext::GetOutputCount() const {
  size_t out = 0;
  Ort::ThrowOnError(GetApi().KernelContext_GetOutputCount(ctx_, &out));
  return out;
}

inline ConstValue KernelContext::GetInput(size_t index) const {
  const OrtValue* out = nullptr;
  Ort::ThrowOnError(GetApi().KernelContext_GetInput(ctx_, index, &out));
  return ConstValue{out};
}

inline UnownedValue KernelContext::GetOutput(size_t index, const int64_t* dim_values, size_t dim_count) const {
  OrtValue* out = nullptr;
  Ort::ThrowOnError(GetApi().KernelContext_GetOutput(ctx_, index, dim_values, dim_count, &out));
  return UnownedValue(out);
}

inline UnownedValue KernelContext::GetOutput(size_t index, const std::vector<int64_t>& dims) const {
  OrtValue* out = nullptr;
  Ort::ThrowOnError(GetApi().KernelContext_GetOutput(ctx_, index, dims.data(), dims.size(), &out));
  return UnownedValue(out);
}

inline void* KernelContext::GetGPUComputeStream() const {
  void* out = nullptr;
  Ort::ThrowOnError(GetApi().KernelContext_GetGPUComputeStream(ctx_, &out));
  return out;
}

inline OrtAllocator* KernelContext::GetAllocator(const OrtMemoryInfo& memory_info) const {
  OrtAllocator* out = nullptr;
  Ort::ThrowOnError(GetApi().KernelContext_GetAllocator(ctx_, &memory_info, &out));
  return out;
}

inline Logger KernelContext::GetLogger() const {
  const OrtLogger* out = nullptr;
  ThrowOnError(GetApi().KernelContext_GetLogger(this->ctx_, &out));
  return Logger{out};
}

inline void KernelContext::ParallelFor(void (*fn)(void*, size_t), size_t total, size_t num_batch, void* usr_data) const {
  ThrowOnError(GetApi().KernelContext_ParallelFor(ctx_, fn, total, num_batch, usr_data));
}

inline OpAttr::OpAttr(const char* name, const void* data, int len, OrtOpAttrType type) {
  Ort::ThrowOnError(GetApi().CreateOpAttr(name, data, len, type, &p_));
}

namespace detail {
template <typename T>
inline KernelInfo KernelInfoImpl<T>::Copy() const {
  OrtKernelInfo* info_copy = nullptr;
  Ort::ThrowOnError(GetApi().CopyKernelInfo(this->p_, &info_copy));
  return KernelInfo{info_copy};
}

template <typename T>
inline size_t KernelInfoImpl<T>::GetInputCount() const {
  size_t out = 0;
  ThrowOnError(GetApi().KernelInfo_GetInputCount(this->p_, &out));
  return out;
}

template <typename T>
inline size_t KernelInfoImpl<T>::GetOutputCount() const {
  size_t out = 0;
  ThrowOnError(GetApi().KernelInfo_GetOutputCount(this->p_, &out));
  return out;
}

template <typename T>
inline std::string KernelInfoImpl<T>::GetInputName(size_t index) const {
  size_t size = 0;

  // Feed nullptr for the data buffer to query the true size of the string value
  Ort::ThrowOnError(GetApi().KernelInfo_GetInputName(this->p_, index, nullptr, &size));

  std::string out;
  out.resize(size);
  Ort::ThrowOnError(GetApi().KernelInfo_GetInputName(this->p_, index, &out[0], &size));
  out.resize(size - 1);  // remove the terminating character '\0'

  return out;
}

template <typename T>
inline std::string KernelInfoImpl<T>::GetOutputName(size_t index) const {
  size_t size = 0;

  // Feed nullptr for the data buffer to query the true size of the string value
  Ort::ThrowOnError(GetApi().KernelInfo_GetOutputName(this->p_, index, nullptr, &size));

  std::string out;
  out.resize(size);
  Ort::ThrowOnError(GetApi().KernelInfo_GetOutputName(this->p_, index, &out[0], &size));
  out.resize(size - 1);  // remove the terminating character '\0'

  return out;
}

template <typename T>
inline TypeInfo KernelInfoImpl<T>::GetInputTypeInfo(size_t index) const {
  OrtTypeInfo* out = nullptr;
  ThrowOnError(GetApi().KernelInfo_GetInputTypeInfo(this->p_, index, &out));
  return TypeInfo{out};
}

template <typename T>
inline TypeInfo KernelInfoImpl<T>::GetOutputTypeInfo(size_t index) const {
  OrtTypeInfo* out = nullptr;
  ThrowOnError(GetApi().KernelInfo_GetOutputTypeInfo(this->p_, index, &out));
  return TypeInfo{out};
}

template <typename T>
inline Value KernelInfoImpl<T>::GetTensorAttribute(const char* name, OrtAllocator* allocator) const {
  OrtValue* out = nullptr;
  ThrowOnError(GetApi().KernelInfoGetAttribute_tensor(this->p_, name, allocator, &out));
  return Value{out};
}

template <typename T>
inline ConstValue KernelInfoImpl<T>::GetTensorConstantInput(size_t index, int* is_constant) const {
  const OrtValue* out = nullptr;
  ThrowOnError(GetApi().KernelInfoGetConstantInput_tensor(this->p_, index, is_constant, &out));
  return ConstValue{out};
}

template <typename T>
inline std::string KernelInfoImpl<T>::GetNodeName() const {
  size_t size = 0;

  // Feed nullptr for the data buffer to query the true size of the string value
  Ort::ThrowOnError(GetApi().KernelInfo_GetNodeName(this->p_, nullptr, &size));

  std::string out;
  out.resize(size);
  Ort::ThrowOnError(GetApi().KernelInfo_GetNodeName(this->p_, &out[0], &size));
  out.resize(size - 1);  // remove the terminating character '\0'

  return out;
}

template <typename T>
inline Logger KernelInfoImpl<T>::GetLogger() const {
  const OrtLogger* out = nullptr;
  ThrowOnError(GetApi().KernelInfo_GetLogger(this->p_, &out));
  return Logger{out};
}

inline void attr_utils::GetAttr(const OrtKernelInfo* p, const char* name, float& out) {
  Ort::ThrowOnError(GetApi().KernelInfoGetAttribute_float(p, name, &out));
}

inline void attr_utils::GetAttr(const OrtKernelInfo* p, const char* name, int64_t& out) {
  Ort::ThrowOnError(GetApi().KernelInfoGetAttribute_int64(p, name, &out));
}

inline void attr_utils::GetAttr(const OrtKernelInfo* p, const char* name, std::string& result) {
  size_t size = 0;
  // Feed nullptr for the data buffer to query the true size of the string attribute
  Ort::ThrowOnError(GetApi().KernelInfoGetAttribute_string(p, name, nullptr, &size));

  std::string out;
  out.resize(size);
  Ort::ThrowOnError(GetApi().KernelInfoGetAttribute_string(p, name, &out[0], &size));
  out.resize(size - 1);  // remove the terminating character '\0'
  out.swap(result);
}

inline void attr_utils::GetAttrs(const OrtKernelInfo* p, const char* name, std::vector<float>& result) {
  size_t size = 0;
  // Feed nullptr for the data buffer to query the true size of the attribute
  Ort::ThrowOnError(GetApi().KernelInfoGetAttributeArray_float(p, name, nullptr, &size));

  std::vector<float> out;
  out.resize(size);
  Ort::ThrowOnError(GetApi().KernelInfoGetAttributeArray_float(p, name, out.data(), &size));
  out.swap(result);
}

inline void attr_utils::GetAttrs(const OrtKernelInfo* p, const char* name, std::vector<int64_t>& result) {
  size_t size = 0;

  // Feed nullptr for the data buffer to query the true size of the attribute
  Ort::ThrowOnError(GetApi().KernelInfoGetAttributeArray_int64(p, name, nullptr, &size));

  std::vector<int64_t> out;
  out.resize(size);
  Ort::ThrowOnError(GetApi().KernelInfoGetAttributeArray_int64(p, name, out.data(), &size));
  out.swap(result);
}
}  // namespace detail

inline KernelInfo::KernelInfo(OrtKernelInfo* info) : detail::KernelInfoImpl<OrtKernelInfo>{info} {}

inline Op::Op(OrtOp* p) : Base<OrtOp>(p) {}

inline Op Op::Create(const OrtKernelInfo* info, const char* op_name, const char* domain, int version,
                     const char** type_constraint_names,
                     const ONNXTensorElementDataType* type_constraint_values,
                     size_t type_constraint_count,
                     const OpAttr* attr_values, size_t attr_count,
                     size_t input_count, size_t output_count) {
  static_assert(sizeof(OpAttr) == sizeof(OrtOpAttr*),
                "OpAttr's is expected to be just an array of OrtOpAttr in memory so we can reinterpret safely");
  auto attr_input_values = reinterpret_cast<const OrtOpAttr* const*>(attr_values);
  OrtOp* op;
  Ort::ThrowOnError(GetApi().CreateOp(info, op_name, domain, version, type_constraint_names, type_constraint_values,
                                      static_cast<int>(type_constraint_count),
                                      attr_input_values,
                                      static_cast<int>(attr_count),
                                      static_cast<int>(input_count),
                                      static_cast<int>(output_count), &op));
  return Op{op};
}

inline void Op::Invoke(const OrtKernelContext* context,
                       const Value* input_values,
                       size_t input_count,
                       Value* output_values,
                       size_t output_count) {
  static_assert(sizeof(Value) == sizeof(OrtValue*),
                "Value is really just an array of OrtValue* in memory, so we can reinterpret_cast safely");
  auto ort_input_values = reinterpret_cast<const OrtValue* const*>(input_values);
  auto ort_output_values = reinterpret_cast<OrtValue**>(output_values);
  Ort::ThrowOnError(GetApi().InvokeOp(context, p_, ort_input_values, static_cast<int>(input_count),
                                      ort_output_values, static_cast<int>(output_count)));
}

inline void Op::Invoke(const OrtKernelContext* context,
                       const OrtValue* const* input_values,
                       size_t input_count,
                       OrtValue* const* output_values,
                       size_t output_count) {
  Ort::ThrowOnError(GetApi().InvokeOp(context, p_, input_values, static_cast<int>(input_count),
                                      output_values, static_cast<int>(output_count)));
}

inline std::string GetVersionString() {
  return OrtGetApiBase()->GetVersionString();
}

inline std::string GetBuildInfoString() {
  return GetApi().GetBuildInfoString();
}

inline std::vector<std::string> GetAvailableProviders() {
  char** providers;
  int len;

  auto release_fn = [&len](char** providers) {
    // This should always return nullptr.
    ThrowOnError(GetApi().ReleaseAvailableProviders(providers, len));
  };

  ThrowOnError(GetApi().GetAvailableProviders(&providers, &len));
  std::unique_ptr<char*, decltype(release_fn)> guard(providers, release_fn);
  std::vector<std::string> available_providers;
  available_providers.reserve(static_cast<size_t>(len));
  for (int i = 0; i < len; ++i) {
    available_providers.emplace_back(providers[i]);
  }
  return available_providers;
}

template <typename TOp, typename TKernel, bool WithStatus>
void CustomOpBase<TOp, TKernel, WithStatus>::GetSessionConfigs(std::unordered_map<std::string, std::string>& out,
                                                               ConstSessionOptions options) const {
  const TOp* derived = static_cast<const TOp*>(this);
  std::vector<std::string> keys = derived->GetSessionConfigKeys();

  out.reserve(keys.size());

  std::string config_entry_key = detail::MakeCustomOpConfigEntryKey(derived->GetName(), "");
  const size_t prefix_size = config_entry_key.length();

  for (const auto& key : keys) {
    config_entry_key.resize(prefix_size);
    config_entry_key.append(key);
    out[key] = options.GetConfigEntryOrDefault(config_entry_key.c_str(), "");
  }
}

inline ShapeInferContext::ShapeInferContext(const OrtApi* ort_api,
                                            OrtShapeInferContext* ctx) : ort_api_(ort_api), ctx_(ctx) {
  size_t input_count = 0;
  Ort::ThrowOnError(ort_api_->ShapeInferContext_GetInputCount(ctx_, &input_count));
  for (size_t ith_input = 0; ith_input < input_count; ++ith_input) {
    OrtTensorTypeAndShapeInfo* info{};
    Ort::ThrowOnError(ort_api_->ShapeInferContext_GetInputTypeShape(ctx, ith_input, &info));
    TensorTypeAndShapeInfo type_shape_info(info);
    auto integer_shape = type_shape_info.GetShape();
    std::vector<const char*> symbolic_shape(integer_shape.size(), {});
    if (!integer_shape.empty()) {
      type_shape_info.GetSymbolicDimensions(&symbolic_shape[0], integer_shape.size());
    }
    Shape shape;
    for (size_t ith = 0; ith < integer_shape.size(); ++ith) {
      if (symbolic_shape[ith] && std::string{symbolic_shape[ith]}.size() > 0) {
        shape.emplace_back(symbolic_shape[ith]);
      } else {
        shape.emplace_back(integer_shape[ith]);
      }
    }
    input_shapes_.push_back(std::move(shape));
    type_shape_info.release();
  }
}

inline Status ShapeInferContext::SetOutputShape(size_t indice, const Shape& shape, ONNXTensorElementDataType type) {
  OrtTensorTypeAndShapeInfo* info = {};
  ORT_CXX_RETURN_ON_API_FAIL(ort_api_->CreateTensorTypeAndShapeInfo(&info));
  ORT_CXX_RETURN_ON_API_FAIL(ort_api_->SetTensorElementType(info, type));

  using InfoPtr = std::unique_ptr<OrtTensorTypeAndShapeInfo, std::function<void(OrtTensorTypeAndShapeInfo*)>>;

  InfoPtr info_ptr(info, [this](OrtTensorTypeAndShapeInfo* obj) {
    ort_api_->ReleaseTensorTypeAndShapeInfo(obj);
  });

  std::vector<int64_t> integer_dims;
  std::vector<const char*> symbolic_dims;

  for (const auto dim : shape) {
    if (dim.IsInt()) {
      integer_dims.push_back(dim.AsInt());
      symbolic_dims.push_back("");
    } else {
      if (!dim.AsSym() || std::string{dim.AsSym()}.empty()) {
        ORT_CXX_API_THROW("Symbolic dim must not be an empty string", ORT_INVALID_ARGUMENT);
      }
      integer_dims.push_back(SymbolicInteger::INVALID_INT_DIM);
      symbolic_dims.push_back(dim.AsSym());
    }
  }

  ORT_CXX_RETURN_ON_API_FAIL(ort_api_->SetDimensions(info, integer_dims.data(), integer_dims.size()));
  ORT_CXX_RETURN_ON_API_FAIL(ort_api_->SetSymbolicDimensions(info, symbolic_dims.data(), symbolic_dims.size()));
  ORT_CXX_RETURN_ON_API_FAIL(ort_api_->ShapeInferContext_SetOutputTypeShape(ctx_, indice, info));
  return Status{nullptr};
}

inline int64_t ShapeInferContext::GetAttrInt(const char* attr_name) {
  const auto* attr = GetAttrHdl(attr_name);
  int64_t i = {};
  size_t out = {};
  Ort::ThrowOnError(ort_api_->ReadOpAttr(attr, ORT_OP_ATTR_INT, &i, sizeof(i), &out));
  return i;
}

inline ShapeInferContext::Ints ShapeInferContext::GetAttrInts(const char* attr_name) {
  const auto* attr = GetAttrHdl(attr_name);
  int64_t i = {};
  size_t out = {};
  // first call to get the bytes needed
  // 1. A status == nullptr means that ReadOpAttr was successful. A status != nullptr means failure.
  // 2. The ReadOpAttr function should normally be called twice: once to get the needed buffer size (returns a status != nullptr), and a second time to actually read the ints (returns status == null on success).
  // 3. This code tries a subtle optimization in the first call to ReadOpAttr. It passes in a buffer (&i) of size 1 just in case there is only 1 int. In this case, status == nullptr and we need to return {i}.
  auto status = ort_api_->ReadOpAttr(attr, ORT_OP_ATTR_INTS, &i, sizeof(i), &out);
  if (status) {
    size_t num_i = out / sizeof(int64_t);
    ShapeInferContext::Ints ints(num_i, 0);
    Ort::ThrowOnError(ort_api_->ReadOpAttr(attr, ORT_OP_ATTR_INTS, ints.data(), out, &out));
    return ints;
  } else {
    if (out == 0u) {
      return {};
    }
    return {i};
  }
}

inline float ShapeInferContext::GetAttrFloat(const char* attr_name) {
  const auto* attr = GetAttrHdl(attr_name);
  float f = {};
  size_t out = {};
  Ort::ThrowOnError(ort_api_->ReadOpAttr(attr, ORT_OP_ATTR_FLOAT, &f, sizeof(f), &out));
  return f;
}

inline ShapeInferContext::Floats ShapeInferContext::GetAttrFloats(const char* attr_name) {
  const auto* attr = GetAttrHdl(attr_name);
  float f = {};
  size_t out = {};
  // first call to get the bytes needed
  // 1. A status == nullptr means that ReadOpAttr was successful. A status != nullptr means failure.
  // 2. The ReadOpAttr function should normally be called twice: once to get the needed buffer size (returns a status != nullptr), and a second time to actually read the ints (returns status == null on success).
  // 3. This code tries a subtle optimization in the first call to ReadOpAttr. It passes in a buffer (&i) of size 1 just in case there is only 1 int. In this case, status == nullptr and we need to return {i}.
  auto status = ort_api_->ReadOpAttr(attr, ORT_OP_ATTR_FLOATS, &f, sizeof(f), &out);
  if (status) {
    size_t num_f = out / sizeof(float);
    ShapeInferContext::Floats floats(num_f, 0);
    Ort::ThrowOnError(ort_api_->ReadOpAttr(attr, ORT_OP_ATTR_FLOATS, floats.data(), out, &out));
    return floats;
  } else {
    if (out == 0u) {
      return {};
    }
    return {f};
  }
}

inline std::string ShapeInferContext::GetAttrString(const char* attr_name) {
  const auto* attr = GetAttrHdl(attr_name);
  char c = {};
  size_t out = {};
  // first call to get the bytes needed
  auto status = ort_api_->ReadOpAttr(attr, ORT_OP_ATTR_STRING, &c, sizeof(char), &out);
  if (status) {
    std::vector<char> chars(out, '\0');
    Ort::ThrowOnError(ort_api_->ReadOpAttr(attr, ORT_OP_ATTR_STRING, chars.data(), out, &out));
    return {chars.data()};
  } else {
    return {c};
  }
}

inline ShapeInferContext::Strings ShapeInferContext::GetAttrStrings(const char* attr_name) {
  const auto* attr = GetAttrHdl(attr_name);
  char c = {};
  size_t out = {};
  // first call to get the bytes needed
  // 1. A status == nullptr means that ReadOpAttr was successful. A status != nullptr means failure.
  // 2. The ReadOpAttr function should normally be called twice: once to get the needed buffer size (returns a status != nullptr), and a second time to actually read the ints (returns status == null on success).
  // 3. This code tries a subtle optimization in the first call to ReadOpAttr. It passes in a buffer (&i) of size 1 just in case there is only 1 int. In this case, status == nullptr and we need to return {i}.
  auto status = ort_api_->ReadOpAttr(attr, ORT_OP_ATTR_STRINGS, &c, sizeof(char), &out);
  if (status) {
    std::vector<char> chars(out, '\0');
    Ort::ThrowOnError(ort_api_->ReadOpAttr(attr, ORT_OP_ATTR_STRINGS, chars.data(), out, &out));
    ShapeInferContext::Strings strings;
    char* char_st = chars.data();
    char* char_ed = char_st + out;
    while (char_st < char_ed) {
      strings.emplace_back(char_st);
      while (*char_st != '\0') {
        char_st++;
      }
      char_st++;
    }
    return strings;
  } else {
    if (out == 0u) {
      return {};
    }
    return {std::string{c}};
  }
}

inline const OrtOpAttr* ShapeInferContext::GetAttrHdl(const char* attr_name) const {
  const OrtOpAttr* attr_hdl = {};
  Ort::ThrowOnError(ort_api_->ShapeInferContext_GetAttribute(ctx_, attr_name, &attr_hdl));
  return attr_hdl;
}

}  // namespace Ort<|MERGE_RESOLUTION|>--- conflicted
+++ resolved
@@ -557,16 +557,6 @@
   ThrowOnError(GetApi().CustomOpDomain_Add(p_, op));
 }
 
-<<<<<<< HEAD
-inline LoraAdapter LoraAdapter::CreateLoraAdapter(const std::basic_string<ORTCHAR_T>& absolute_adapter_path,
-                                                  OrtAllocator* allocator) {
-  OrtLoraAdapter* p;
-  ThrowOnError(GetApi().CreateLoraAdapter(absolute_adapter_path.c_str(), allocator, &p));
-  return LoraAdapter{p};
-}
-
-inline LoraAdapter LoraAdapter::CreateLoraAdapterFromArray(const uint8_t* bytes, size_t num_bytes,
-=======
 inline LoraAdapter LoraAdapter::CreateLoraAdapter(const std::basic_string<ORTCHAR_T>& adapter_path,
                                                   OrtAllocator* allocator) {
   OrtLoraAdapter* p;
@@ -575,7 +565,6 @@
 }
 
 inline LoraAdapter LoraAdapter::CreateLoraAdapterFromArray(const void* bytes, size_t num_bytes,
->>>>>>> d9de054e
                                                            OrtAllocator* allocator) {
   OrtLoraAdapter* p;
   ThrowOnError(GetApi().CreateLoraAdapterFromArray(bytes, num_bytes, allocator, &p));

// Copyright (c) Microsoft Corporation. All rights reserved.
// Licensed under the MIT License.

// Summary: The Ort C++ API is a header only wrapper around the Ort C API.
//
// The C++ API simplifies usage by returning values directly instead of error codes, throwing exceptions on errors
// and automatically releasing resources in the destructors. The primary purpose of C++ API is exception safety so
// all the resources follow RAII and do not leak memory.
//
// Each of the C++ wrapper classes holds only a pointer to the C internal object. Treat them like smart pointers.
// To create an empty object, pass 'nullptr' to the constructor (for example, Env e{nullptr};). However, you can't use them
// until you assign an instance that actually holds an underlying object.
//
// For Ort objects only move assignment between objects is allowed, there are no copy constructors.
// Some objects have explicit 'Clone' methods for this purpose.
//
// ConstXXXX types are copyable since they do not own the underlying C object, so you can pass them to functions as arguments
// by value or by reference. ConstXXXX types are restricted to const only interfaces.
//
// UnownedXXXX are similar to ConstXXXX but also allow non-const interfaces.
//
// The lifetime of the corresponding owning object must eclipse the lifetimes of the ConstXXXX/UnownedXXXX types. They exists so you do not
// have to fallback to C types and the API with the usual pitfalls. In general, do not use C API from your C++ code.

#pragma once
#include "onnxruntime_c_api.h"
#include <cstddef>
#include <cstdio>
#include <array>
#include <memory>
#include <stdexcept>
#include <string>
#include <vector>
#include <unordered_map>
#include <utility>
#include <type_traits>

#ifdef ORT_NO_EXCEPTIONS
#include <iostream>
#endif

/** \brief All C++ Onnxruntime APIs are defined inside this namespace
 *
 */
namespace Ort {

/** \brief All C++ methods that can fail will throw an exception of this type
 *
 * If <tt>ORT_NO_EXCEPTIONS</tt> is defined, then any error will result in a call to abort()
 */
struct Exception : std::exception {
  Exception(std::string&& string, OrtErrorCode code) : message_{std::move(string)}, code_{code} {}

  OrtErrorCode GetOrtErrorCode() const { return code_; }
  const char* what() const noexcept override { return message_.c_str(); }

 private:
  std::string message_;
  OrtErrorCode code_;
};

#ifdef ORT_NO_EXCEPTIONS
// The #ifndef is for the very special case where the user of this library wants to define their own way of handling errors.
// NOTE: This header expects control flow to not continue after calling ORT_CXX_API_THROW
#ifndef ORT_CXX_API_THROW
#define ORT_CXX_API_THROW(string, code)       \
  do {                                        \
    std::cerr << Ort::Exception(string, code) \
                     .what()                  \
              << std::endl;                   \
    abort();                                  \
  } while (false)
#endif
#else
#define ORT_CXX_API_THROW(string, code) \
  throw Ort::Exception(string, code)
#endif

// This is used internally by the C++ API. This class holds the global variable that points to the OrtApi,
//  it's in a template so that we can define a global variable in a header and make
// it transparent to the users of the API.
template <typename T>
struct Global {
  static const OrtApi* api_;
};

// If macro ORT_API_MANUAL_INIT is defined, no static initialization will be performed. Instead, user must call InitApi() before using it.
template <typename T>
#ifdef ORT_API_MANUAL_INIT
const OrtApi* Global<T>::api_{};
inline void InitApi() noexcept { Global<void>::api_ = OrtGetApiBase()->GetApi(ORT_API_VERSION); }

// Used by custom operator libraries that are not linked to onnxruntime. Sets the global API object, which is
// required by C++ APIs.
//
// Example mycustomop.cc:
//
// #define ORT_API_MANUAL_INIT
// #include <onnxruntime_cxx_api.h>
// #undef ORT_API_MANUAL_INIT
//
// OrtStatus* ORT_API_CALL RegisterCustomOps(OrtSessionOptions* options, const OrtApiBase* api_base) {
//   Ort::InitApi(api_base->GetApi(ORT_API_VERSION));
//   // ...
// }
//
inline void InitApi(const OrtApi* api) noexcept { Global<void>::api_ = api; }
#else
#if defined(_MSC_VER) && !defined(__clang__)
#pragma warning(push)
// "Global initializer calls a non-constexpr function." Therefore you can't use ORT APIs in the other global initializers.
// Please define ORT_API_MANUAL_INIT if it conerns you.
#pragma warning(disable : 26426)
#endif
const OrtApi* Global<T>::api_ = OrtGetApiBase()->GetApi(ORT_API_VERSION);
#if defined(_MSC_VER) && !defined(__clang__)
#pragma warning(pop)
#endif
#endif

/// This returns a reference to the OrtApi interface in use
inline const OrtApi& GetApi() noexcept { return *Global<void>::api_; }

/// <summary>
/// This function returns the onnxruntime version string
/// </summary>
/// <returns>version string major.minor.rev</returns>
std::string GetVersionString();

/// <summary>
/// This is a C++ wrapper for OrtApi::GetAvailableProviders() and
/// returns a vector of strings representing the available execution providers.
/// </summary>
/// <returns>vector of strings</returns>
std::vector<std::string> GetAvailableProviders();

/** \brief IEEE 754 half-precision floating point data type
 * \details It is necessary for type dispatching to make use of C++ API
 * The type is implicitly convertible to/from uint16_t.
 * The size of the structure should align with uint16_t and one can freely cast
 * uint16_t buffers to/from Ort::Float16_t to feed and retrieve data.
 *
 * Generally, you can feed any of your types as float16/blfoat16 data to create a tensor
 * on top of it, providing it can form a continuous buffer with 16-bit elements with no padding.
 * And you can also feed a array of uint16_t elements directly. For example,
 *
 * \code{.unparsed}
 * uint16_t values[] = { 15360, 16384, 16896, 17408, 17664};
 * constexpr size_t values_length = sizeof(values) / sizeof(values[0]);
 * std::vector<int64_t> dims = {values_length};  // one dimensional example
 * Ort::MemoryInfo info("Cpu", OrtDeviceAllocator, 0, OrtMemTypeDefault);
 * // Note we are passing bytes count in this api, not number of elements -> sizeof(values)
 * auto float16_tensor = Ort::Value::CreateTensor(info, values, sizeof(values),
 *                                                dims.data(), dims.size(), ONNX_TENSOR_ELEMENT_DATA_TYPE_FLOAT16);
 * \endcode
 *
 * Here is another example, a little bit more elaborate. Let's assume that you use your own float16 type and you want to use
 * a templated version of the API above so the type is automatically set based on your type. You will need to supply an extra
 * template specialization.
 *
 * \code{.unparsed}
 * namespace yours { struct half {}; } // assume this is your type, define this:
 * namespace Ort {
 * template<>
 * struct TypeToTensorType<yours::half> { static constexpr ONNXTensorElementDataType type = ONNX_TENSOR_ELEMENT_DATA_TYPE_FLOAT16; };
 * } //namespace Ort
 *
 * std::vector<yours::half> values;
 * std::vector<int64_t> dims = {values.size()}; // one dimensional example
 * Ort::MemoryInfo info("Cpu", OrtDeviceAllocator, 0, OrtMemTypeDefault);
 * // Here we are passing element count -> values.size()
 * auto float16_tensor = Ort::Value::CreateTensor<yours::half>(info, values.data(), values.size(), dims.data(), dims.size());
 *
 *  \endcode
 */
struct Float16_t {
  uint16_t value;
  constexpr Float16_t() noexcept : value(0) {}
  constexpr Float16_t(uint16_t v) noexcept : value(v) {}
  constexpr operator uint16_t() const noexcept { return value; }
  constexpr bool operator==(const Float16_t& rhs) const noexcept { return value == rhs.value; };
  constexpr bool operator!=(const Float16_t& rhs) const noexcept { return value != rhs.value; };
};

static_assert(sizeof(Float16_t) == sizeof(uint16_t), "Sizes must match");

/** \brief bfloat16 (Brain Floating Point) data type
 * \details It is necessary for type dispatching to make use of C++ API
 * The type is implicitly convertible to/from uint16_t.
 * The size of the structure should align with uint16_t and one can freely cast
 * uint16_t buffers to/from Ort::BFloat16_t to feed and retrieve data.
 *
 * See also code examples for Float16_t above.
 */
struct BFloat16_t {
  uint16_t value;
  constexpr BFloat16_t() noexcept : value(0) {}
  constexpr BFloat16_t(uint16_t v) noexcept : value(v) {}
  constexpr operator uint16_t() const noexcept { return value; }
  constexpr bool operator==(const BFloat16_t& rhs) const noexcept { return value == rhs.value; };
  constexpr bool operator!=(const BFloat16_t& rhs) const noexcept { return value != rhs.value; };
};

static_assert(sizeof(BFloat16_t) == sizeof(uint16_t), "Sizes must match");

namespace detail {
// This is used internally by the C++ API. This macro is to make it easy to generate overloaded methods for all of the various OrtRelease* functions for every Ort* type
// This can't be done in the C API since C doesn't have function overloading.
#define ORT_DEFINE_RELEASE(NAME) \
  inline void OrtRelease(Ort##NAME* ptr) { GetApi().Release##NAME(ptr); }

ORT_DEFINE_RELEASE(Allocator);
ORT_DEFINE_RELEASE(MemoryInfo);
ORT_DEFINE_RELEASE(CustomOpDomain);
ORT_DEFINE_RELEASE(ThreadingOptions);
ORT_DEFINE_RELEASE(Env);
ORT_DEFINE_RELEASE(RunOptions);
ORT_DEFINE_RELEASE(Session);
ORT_DEFINE_RELEASE(SessionOptions);
ORT_DEFINE_RELEASE(TensorTypeAndShapeInfo);
ORT_DEFINE_RELEASE(SequenceTypeInfo);
ORT_DEFINE_RELEASE(MapTypeInfo);
ORT_DEFINE_RELEASE(TypeInfo);
ORT_DEFINE_RELEASE(Value);
ORT_DEFINE_RELEASE(ModelMetadata);
ORT_DEFINE_RELEASE(IoBinding);
ORT_DEFINE_RELEASE(ArenaCfg);
ORT_DEFINE_RELEASE(Status);
ORT_DEFINE_RELEASE(OpAttr);
ORT_DEFINE_RELEASE(Op);
ORT_DEFINE_RELEASE(KernelInfo);

#undef ORT_DEFINE_RELEASE

/** \brief This is a tagging template type. Use it with Base<T> to indicate that the C++ interface object
 *   has no ownership of the underlying C object.
 */
template <typename T>
struct Unowned {
  using Type = T;
};

/** \brief Used internally by the C++ API. C++ wrapper types inherit from this.
 *   This is a zero cost abstraction to wrap the C API objects and delete them on destruction.
 *
 * All of the C++ classes
 *  a) serve as containers for pointers to objects that are created by the underlying C API.
 *     Their size is just a pointer size, no need to dynamically allocate them. Use them by value.
 *  b) Each of struct XXXX, XXX instances function as smart pointers to the underlying C API objects.
 *     they would release objects owned automatically when going out of scope, they are move-only.
 *  c) ConstXXXX and UnownedXXX structs function as non-owning, copyable containers for the above pointers.
 *     ConstXXXX allow calling const interfaces only. They give access to objects that are owned by somebody else
 *     such as Onnxruntime or instances of XXXX classes.
 *  d) serve convenient interfaces that return C++ objects and further enhance exception and type safety so they can be used
 *     in C++ code.
 *
 */

/// <summary>
/// This is a non-const pointer holder that is move-only. Disposes of the pointer on destruction.
/// </summary>
template <typename T>
struct Base {
  using contained_type = T;

  constexpr Base() = default;
  constexpr explicit Base(contained_type* p) noexcept : p_{p} {}
  ~Base() { OrtRelease(p_); }

  Base(const Base&) = delete;
  Base& operator=(const Base&) = delete;

  Base(Base&& v) noexcept : p_{v.p_} { v.p_ = nullptr; }
  Base& operator=(Base&& v) noexcept {
    OrtRelease(p_);
    p_ = v.release();
    return *this;
  }

  constexpr operator contained_type*() const noexcept { return p_; }

  /// \brief Relinquishes ownership of the contained C object pointer
  /// The underlying object is not destroyed
  contained_type* release() {
    T* p = p_;
    p_ = nullptr;
    return p;
  }

 protected:
  contained_type* p_{};
};

// Undefined. For const types use Base<Unowned<const T>>
template <typename T>
struct Base<const T>;

/// <summary>
/// Covers unowned pointers owned by either the ORT
/// or some other instance of CPP wrappers.
/// Used for ConstXXX and UnownedXXXX types that are copyable.
/// Also convenient to wrap raw OrtXX pointers .
/// </summary>
/// <typeparam name="T"></typeparam>
template <typename T>
struct Base<Unowned<T>> {
  using contained_type = typename Unowned<T>::Type;

  constexpr Base() = default;
  constexpr explicit Base(contained_type* p) noexcept : p_{p} {}

  ~Base() = default;

  Base(const Base&) = default;
  Base& operator=(const Base&) = default;

  Base(Base&& v) noexcept : p_{v.p_} { v.p_ = nullptr; }
  Base& operator=(Base&& v) noexcept {
    p_ = nullptr;
    std::swap(p_, v.p_);
    return *this;
  }

  constexpr operator contained_type*() const noexcept { return p_; }

 protected:
  contained_type* p_{};
};

// Light functor to release memory with OrtAllocator
struct AllocatedFree {
  OrtAllocator* allocator_;
  explicit AllocatedFree(OrtAllocator* allocator)
      : allocator_(allocator) {}
  void operator()(void* ptr) const {
    if (ptr) allocator_->Free(allocator_, ptr);
  }
};

}  // namespace detail

struct AllocatorWithDefaultOptions;
struct Env;
struct TypeInfo;
struct Value;
struct ModelMetadata;

/** \brief unique_ptr typedef used to own strings allocated by OrtAllocators
 *  and release them at the end of the scope. The lifespan of the given allocator
 *  must eclipse the lifespan of AllocatedStringPtr instance
 */
using AllocatedStringPtr = std::unique_ptr<char, detail::AllocatedFree>;

/** \brief The Status that holds ownership of OrtStatus received from C API
 *  Use it to safely destroy OrtStatus* returned from the C API. Use appropriate
 *  constructors to construct an instance of a Status object from exceptions.
 */
struct Status : detail::Base<OrtStatus> {
  explicit Status(std::nullptr_t) noexcept {}       ///< Create an empty object, must be assigned a valid one to be used
  explicit Status(OrtStatus* status) noexcept;  ///< Takes ownership of OrtStatus instance returned from the C API.
  explicit Status(const Exception&) noexcept;       ///< Creates status instance out of exception
  explicit Status(const std::exception&) noexcept;  ///< Creates status instance out of exception
  Status(const char* message, OrtErrorCode code) noexcept;  ///< Creates status instance out of null-terminated string message.
  std::string GetErrorMessage() const;
  OrtErrorCode GetErrorCode() const;
  bool IsOK() const noexcept;  ///< Returns true if instance represents an OK (non-error) status.
};

/** \brief The ThreadingOptions
 *
 * The ThreadingOptions used for set global threadpools' options of The Env.
 */
struct ThreadingOptions : detail::Base<OrtThreadingOptions> {
  /// \brief Wraps OrtApi::CreateThreadingOptions
  ThreadingOptions();

  /// \brief Wraps OrtApi::SetGlobalIntraOpNumThreads
  ThreadingOptions& SetGlobalIntraOpNumThreads(int intra_op_num_threads);

  /// \brief Wraps OrtApi::SetGlobalInterOpNumThreads
  ThreadingOptions& SetGlobalInterOpNumThreads(int inter_op_num_threads);

  /// \brief Wraps OrtApi::SetGlobalSpinControl
  ThreadingOptions& SetGlobalSpinControl(int allow_spinning);

  /// \brief Wraps OrtApi::SetGlobalDenormalAsZero
  ThreadingOptions& SetGlobalDenormalAsZero();

  /// \brief Wraps OrtApi::SetGlobalCustomCreateThreadFn
  ThreadingOptions& SetGlobalCustomCreateThreadFn(OrtCustomCreateThreadFn ort_custom_create_thread_fn);

  /// \brief Wraps OrtApi::SetGlobalCustomThreadCreationOptions
  ThreadingOptions& SetGlobalCustomThreadCreationOptions(void* ort_custom_thread_creation_options);

  /// \brief Wraps OrtApi::SetGlobalCustomJoinThreadFn
  ThreadingOptions& SetGlobalCustomJoinThreadFn(OrtCustomJoinThreadFn ort_custom_join_thread_fn);
};

/** \brief The Env (Environment)
 *
 * The Env holds the logging state used by all other objects.
 * <b>Note:</b> One Env must be created before using any other Onnxruntime functionality
 */
struct Env : detail::Base<OrtEnv> {
  explicit Env(std::nullptr_t) {}  ///< Create an empty Env object, must be assigned a valid one to be used

  /// \brief Wraps OrtApi::CreateEnv
  Env(OrtLoggingLevel logging_level = ORT_LOGGING_LEVEL_WARNING, _In_ const char* logid = "");

  /// \brief Wraps OrtApi::CreateEnvWithCustomLogger
  Env(OrtLoggingLevel logging_level, const char* logid, OrtLoggingFunction logging_function, void* logger_param);

  /// \brief Wraps OrtApi::CreateEnvWithGlobalThreadPools
  Env(const OrtThreadingOptions* tp_options, OrtLoggingLevel logging_level = ORT_LOGGING_LEVEL_WARNING, _In_ const char* logid = "");

  /// \brief Wraps OrtApi::CreateEnvWithCustomLoggerAndGlobalThreadPools
  Env(const OrtThreadingOptions* tp_options, OrtLoggingFunction logging_function, void* logger_param,
      OrtLoggingLevel logging_level = ORT_LOGGING_LEVEL_WARNING, _In_ const char* logid = "");

  /// \brief C Interop Helper
  explicit Env(OrtEnv* p) : Base<OrtEnv>{p} {}

  Env& EnableTelemetryEvents();   ///< Wraps OrtApi::EnableTelemetryEvents
  Env& DisableTelemetryEvents();  ///< Wraps OrtApi::DisableTelemetryEvents

  Env& UpdateEnvWithCustomLogLevel(OrtLoggingLevel log_severity_level);  ///< Wraps OrtApi::UpdateEnvWithCustomLogLevel

  Env& CreateAndRegisterAllocator(const OrtMemoryInfo* mem_info, const OrtArenaCfg* arena_cfg);  ///< Wraps OrtApi::CreateAndRegisterAllocator
};

/** \brief Custom Op Domain
 *
 */
struct CustomOpDomain : detail::Base<OrtCustomOpDomain> {
  explicit CustomOpDomain(std::nullptr_t) {}  ///< Create an empty CustomOpDomain object, must be assigned a valid one to be used

  /// \brief Wraps OrtApi::CreateCustomOpDomain
  explicit CustomOpDomain(const char* domain);

  // This does not take ownership of the op, simply registers it.
  void Add(const OrtCustomOp* op);  ///< Wraps CustomOpDomain_Add
};

/** \brief RunOptions
 *
 */
struct RunOptions : detail::Base<OrtRunOptions> {
  explicit RunOptions(std::nullptr_t) {}  ///< Create an empty RunOptions object, must be assigned a valid one to be used
  RunOptions();                           ///< Wraps OrtApi::CreateRunOptions

  RunOptions& SetRunLogVerbosityLevel(int);  ///< Wraps OrtApi::RunOptionsSetRunLogVerbosityLevel
  int GetRunLogVerbosityLevel() const;       ///< Wraps OrtApi::RunOptionsGetRunLogVerbosityLevel

  RunOptions& SetRunLogSeverityLevel(int);  ///< Wraps OrtApi::RunOptionsSetRunLogSeverityLevel
  int GetRunLogSeverityLevel() const;       ///< Wraps OrtApi::RunOptionsGetRunLogSeverityLevel

  RunOptions& SetRunTag(const char* run_tag);  ///< wraps OrtApi::RunOptionsSetRunTag
  const char* GetRunTag() const;               ///< Wraps OrtApi::RunOptionsGetRunTag

  RunOptions& AddConfigEntry(const char* config_key, const char* config_value);  ///< Wraps OrtApi::AddRunConfigEntry

  /** \brief Terminates all currently executing Session::Run calls that were made using this RunOptions instance
   *
   * If a currently executing session needs to be force terminated, this can be called from another thread to force it to fail with an error
   * Wraps OrtApi::RunOptionsSetTerminate
   */
  RunOptions& SetTerminate();

  /** \brief Clears the terminate flag so this RunOptions instance can be used in a new Session::Run call without it instantly terminating
   *
   * Wraps OrtApi::RunOptionsUnsetTerminate
   */
  RunOptions& UnsetTerminate();
};


namespace detail {
// Utility function that returns a SessionOption config entry key for a specific custom operator.
// Ex: custom_op.[custom_op_name].[config]
std::string MakeCustomOpConfigEntryKey(const char* custom_op_name, const char* config);
}  // namespace detail

/// <summary>
/// Class that represents session configuration entries for one or more custom operators.
///
/// Example:
///   Ort::CustomOpConfigs op_configs;
///   op_configs.AddConfig("my_custom_op", "device_type", "CPU");
///
/// Passed to Ort::SessionOptions::RegisterCustomOpsLibrary.
/// </summary>
struct CustomOpConfigs {
  CustomOpConfigs() = default;
  ~CustomOpConfigs() = default;
  CustomOpConfigs(const CustomOpConfigs&) = default;
  CustomOpConfigs& operator=(const CustomOpConfigs&) = default;
  CustomOpConfigs(CustomOpConfigs&& o) = default;
  CustomOpConfigs& operator=(CustomOpConfigs&& o) = default;

  /** \brief Adds a session configuration entry/value for a specific custom operator.
   *
   * \param custom_op_name The name of the custom operator for which to add a configuration entry.
   *                       Must match the name returned by the CustomOp's GetName() method.
   * \param config_key The name of the configuration entry.
   * \param config_value The value of the configuration entry.
   * \return A reference to this object to enable call chaining.
   */
  CustomOpConfigs& AddConfig(const char* custom_op_name, const char* config_key, const char* config_value);

  /** \brief Returns a flattened map of custom operator configuration entries and their values.
   *
   * The keys has been flattened to include both the custom operator name and the configuration entry key name.
   * For example, a prior call to AddConfig("my_op", "key", "value") corresponds to the flattened key/value pair
   * {"my_op.key", "value"}.
   *
   * \return An unordered map of flattened configurations.
  */
  const std::unordered_map<std::string, std::string>& GetFlattenedConfigs() const;

 private:
  std::unordered_map<std::string, std::string> flat_configs_;
};

/** \brief Options object used when creating a new Session object
 *
 * Wraps ::OrtSessionOptions object and methods
 */

struct SessionOptions;

namespace detail {
// we separate const-only methods because passing const ptr to non-const methods
// is only discovered when inline methods are compiled which is counter-intuitive
template <typename T>
struct ConstSessionOptionsImpl : Base<T> {
  using B = Base<T>;
  using B::B;

  SessionOptions Clone() const;  ///< Creates and returns a copy of this SessionOptions object. Wraps OrtApi::CloneSessionOptions

  std::string GetConfigEntry(const char* config_key) const;  ///< Wraps OrtApi::GetSessionConfigEntry
  bool HasConfigEntry(const char* config_key) const;         ///< Wraps OrtApi::HasSessionConfigEntry
  std::string GetConfigEntryOrDefault(const char* config_key, const std::string& def);
};

template <typename T>
struct SessionOptionsImpl : ConstSessionOptionsImpl<T> {
  using B = ConstSessionOptionsImpl<T>;
  using B::B;

  SessionOptionsImpl& SetIntraOpNumThreads(int intra_op_num_threads);                              ///< Wraps OrtApi::SetIntraOpNumThreads
  SessionOptionsImpl& SetInterOpNumThreads(int inter_op_num_threads);                              ///< Wraps OrtApi::SetInterOpNumThreads
  SessionOptionsImpl& SetGraphOptimizationLevel(GraphOptimizationLevel graph_optimization_level);  ///< Wraps OrtApi::SetSessionGraphOptimizationLevel

  SessionOptionsImpl& EnableCpuMemArena();   ///< Wraps OrtApi::EnableCpuMemArena
  SessionOptionsImpl& DisableCpuMemArena();  ///< Wraps OrtApi::DisableCpuMemArena

  SessionOptionsImpl& SetOptimizedModelFilePath(const ORTCHAR_T* optimized_model_file);  ///< Wraps OrtApi::SetOptimizedModelFilePath

  SessionOptionsImpl& EnableProfiling(const ORTCHAR_T* profile_file_prefix);  ///< Wraps OrtApi::EnableProfiling
  SessionOptionsImpl& DisableProfiling();                                     ///< Wraps OrtApi::DisableProfiling

  SessionOptionsImpl& EnableOrtCustomOps();  ///< Wraps OrtApi::EnableOrtCustomOps

  SessionOptionsImpl& EnableMemPattern();   ///< Wraps OrtApi::EnableMemPattern
  SessionOptionsImpl& DisableMemPattern();  ///< Wraps OrtApi::DisableMemPattern

  SessionOptionsImpl& SetExecutionMode(ExecutionMode execution_mode);  ///< Wraps OrtApi::SetSessionExecutionMode

  SessionOptionsImpl& SetLogId(const char* logid);     ///< Wraps OrtApi::SetSessionLogId
  SessionOptionsImpl& SetLogSeverityLevel(int level);  ///< Wraps OrtApi::SetSessionLogSeverityLevel

  SessionOptionsImpl& Add(OrtCustomOpDomain* custom_op_domain);  ///< Wraps OrtApi::AddCustomOpDomain

  SessionOptionsImpl& DisablePerSessionThreads();  ///< Wraps OrtApi::DisablePerSessionThreads

  SessionOptionsImpl& AddConfigEntry(const char* config_key, const char* config_value);                        ///< Wraps OrtApi::AddSessionConfigEntry

  SessionOptionsImpl& AddInitializer(const char* name, const OrtValue* ort_val);                                             ///< Wraps OrtApi::AddInitializer
  SessionOptionsImpl& AddExternalInitializers(const std::vector<std::string>& names, const std::vector<Value>& ort_values);  ///< Wraps OrtApi::AddExternalInitializers

  SessionOptionsImpl& AppendExecutionProvider_CUDA(const OrtCUDAProviderOptions& provider_options);               ///< Wraps OrtApi::SessionOptionsAppendExecutionProvider_CUDA
  SessionOptionsImpl& AppendExecutionProvider_CUDA_V2(const OrtCUDAProviderOptionsV2& provider_options);          ///< Wraps OrtApi::SessionOptionsAppendExecutionProvider_CUDA_V2
  SessionOptionsImpl& AppendExecutionProvider_ROCM(const OrtROCMProviderOptions& provider_options);               ///< Wraps OrtApi::SessionOptionsAppendExecutionProvider_ROCM
  SessionOptionsImpl& AppendExecutionProvider_OpenVINO(const OrtOpenVINOProviderOptions& provider_options);       ///< Wraps OrtApi::SessionOptionsAppendExecutionProvider_OpenVINO
  SessionOptionsImpl& AppendExecutionProvider_TensorRT(const OrtTensorRTProviderOptions& provider_options);       ///< Wraps OrtApi::SessionOptionsAppendExecutionProvider_TensorRT
  SessionOptionsImpl& AppendExecutionProvider_TensorRT_V2(const OrtTensorRTProviderOptionsV2& provider_options);  ///< Wraps OrtApi::SessionOptionsAppendExecutionProvider_TensorRT
  SessionOptionsImpl& AppendExecutionProvider_MIGraphX(const OrtMIGraphXProviderOptions& provider_options);       ///< Wraps OrtApi::SessionOptionsAppendExecutionProvider_MIGraphX
  ///< Wraps OrtApi::SessionOptionsAppendExecutionProvider_CANN
  SessionOptionsImpl& AppendExecutionProvider_CANN(const OrtCANNProviderOptions& provider_options);
  ///< Wraps OrtApi::SessionOptionsAppendExecutionProvider_Dnnl
  SessionOptionsImpl& AppendExecutionProvider_Dnnl(const OrtDnnlProviderOptions& provider_options);
  /// Wraps OrtApi::SessionOptionsAppendExecutionProvider. Currently supports QNN, SNPE and XNNPACK.
  SessionOptionsImpl& AppendExecutionProvider(const std::string& provider_name,
                                              const std::unordered_map<std::string, std::string>& provider_options = {});

  SessionOptionsImpl& SetCustomCreateThreadFn(OrtCustomCreateThreadFn ort_custom_create_thread_fn);  ///< Wraps OrtApi::SessionOptionsSetCustomCreateThreadFn
  SessionOptionsImpl& SetCustomThreadCreationOptions(void* ort_custom_thread_creation_options);      ///< Wraps OrtApi::SessionOptionsSetCustomThreadCreationOptions
  SessionOptionsImpl& SetCustomJoinThreadFn(OrtCustomJoinThreadFn ort_custom_join_thread_fn);        ///< Wraps OrtApi::SessionOptionsSetCustomJoinThreadFn

  ///< Registers the custom operator from the specified shared library via OrtApi::RegisterCustomOpsLibrary_V2.
  ///< The custom operator configurations are optional. If provided, custom operator configs are set via
  ///< OrtApi::AddSessionConfigEntry.
  SessionOptionsImpl& RegisterCustomOpsLibrary(const ORTCHAR_T* library_name, const CustomOpConfigs& custom_op_configs = {});

  SessionOptionsImpl& RegisterCustomOpsUsingFunction(const char* function_name);  ///< Wraps OrtApi::RegisterCustomOpsUsingFunction
};
}  // namespace detail

using UnownedSessionOptions = detail::SessionOptionsImpl<detail::Unowned<OrtSessionOptions>>;
using ConstSessionOptions = detail::ConstSessionOptionsImpl<detail::Unowned<const OrtSessionOptions>>;

/** \brief Wrapper around ::OrtSessionOptions
 *
 */
struct SessionOptions : detail::SessionOptionsImpl<OrtSessionOptions> {
  explicit SessionOptions(std::nullptr_t) {}                                                   ///< Create an empty SessionOptions object, must be assigned a valid one to be used
  SessionOptions();                                                                            ///< Wraps OrtApi::CreateSessionOptions
  explicit SessionOptions(OrtSessionOptions* p) : SessionOptionsImpl<OrtSessionOptions>{p} {}  ///< Used for interop with the C API
  UnownedSessionOptions GetUnowned() const { return UnownedSessionOptions{this->p_}; }
  ConstSessionOptions GetConst() const { return ConstSessionOptions{this->p_}; }
};

/** \brief Wrapper around ::OrtModelMetadata
 *
 */
struct ModelMetadata : detail::Base<OrtModelMetadata> {
  explicit ModelMetadata(std::nullptr_t) {}                                   ///< Create an empty ModelMetadata object, must be assigned a valid one to be used
  explicit ModelMetadata(OrtModelMetadata* p) : Base<OrtModelMetadata>{p} {}  ///< Used for interop with the C API

  /** \brief Returns a copy of the producer name.
   *
   * \param allocator to allocate memory for the copy of the name returned
   * \return a instance of smart pointer that would deallocate the buffer when out of scope.
   *  The OrtAllocator instances must be valid at the point of memory release.
   */
  AllocatedStringPtr GetProducerNameAllocated(OrtAllocator* allocator) const;  ///< Wraps OrtApi::ModelMetadataGetProducerName

  /** \brief Returns a copy of the graph name.
   *
   * \param allocator to allocate memory for the copy of the name returned
   * \return a instance of smart pointer that would deallocate the buffer when out of scope.
   *  The OrtAllocator instances must be valid at the point of memory release.
   */
  AllocatedStringPtr GetGraphNameAllocated(OrtAllocator* allocator) const;  ///< Wraps OrtApi::ModelMetadataGetGraphName

  /** \brief Returns a copy of the domain name.
   *
   * \param allocator to allocate memory for the copy of the name returned
   * \return a instance of smart pointer that would deallocate the buffer when out of scope.
   *  The OrtAllocator instances must be valid at the point of memory release.
   */
  AllocatedStringPtr GetDomainAllocated(OrtAllocator* allocator) const;  ///< Wraps OrtApi::ModelMetadataGetDomain

  /** \brief Returns a copy of the description.
   *
   * \param allocator to allocate memory for the copy of the string returned
   * \return a instance of smart pointer that would deallocate the buffer when out of scope.
   *  The OrtAllocator instances must be valid at the point of memory release.
   */
  AllocatedStringPtr GetDescriptionAllocated(OrtAllocator* allocator) const;  ///< Wraps OrtApi::ModelMetadataGetDescription

  /** \brief Returns a copy of the graph description.
   *
   * \param allocator to allocate memory for the copy of the string returned
   * \return a instance of smart pointer that would deallocate the buffer when out of scope.
   *  The OrtAllocator instances must be valid at the point of memory release.
   */
  AllocatedStringPtr GetGraphDescriptionAllocated(OrtAllocator* allocator) const;  ///< Wraps OrtApi::ModelMetadataGetGraphDescription

  /** \brief Returns a vector of copies of the custom metadata keys.
   *
   * \param allocator to allocate memory for the copy of the string returned
   * \return a instance std::vector of smart pointers that would deallocate the buffers when out of scope.
   *  The OrtAllocator instance must be valid at the point of memory release.
   */
  std::vector<AllocatedStringPtr> GetCustomMetadataMapKeysAllocated(OrtAllocator* allocator) const;  ///< Wraps OrtApi::ModelMetadataGetCustomMetadataMapKeys

  /** \brief Looks up a value by a key in the Custom Metadata map
   *
   * \param key zero terminated string key to lookup
   * \param allocator to allocate memory for the copy of the string returned
   * \return a instance of smart pointer that would deallocate the buffer when out of scope.
   *  maybe nullptr if key is not found.
   *
   *  The OrtAllocator instances must be valid at the point of memory release.
   */
  AllocatedStringPtr LookupCustomMetadataMapAllocated(const char* key, OrtAllocator* allocator) const;  ///< Wraps OrtApi::ModelMetadataLookupCustomMetadataMap

  int64_t GetVersion() const;  ///< Wraps OrtApi::ModelMetadataGetVersion
};

struct IoBinding;

namespace detail {

// we separate const-only methods because passing const ptr to non-const methods
// is only discovered when inline methods are compiled which is counter-intuitive
template <typename T>
struct ConstSessionImpl : Base<T> {
  using B = Base<T>;
  using B::B;

  size_t GetInputCount() const;                   ///< Returns the number of model inputs
  size_t GetOutputCount() const;                  ///< Returns the number of model outputs
  size_t GetOverridableInitializerCount() const;  ///< Returns the number of inputs that have defaults that can be overridden

  /** \brief Returns a copy of input name at the specified index.
   *
   * \param index must less than the value returned by GetInputCount()
   * \param allocator to allocate memory for the copy of the name returned
   * \return a instance of smart pointer that would deallocate the buffer when out of scope.
   *  The OrtAllocator instances must be valid at the point of memory release.
   */
  AllocatedStringPtr GetInputNameAllocated(size_t index, OrtAllocator* allocator) const;

  /** \brief Returns a copy of output name at then specified index.
   *
   * \param index must less than the value returned by GetOutputCount()
   * \param allocator to allocate memory for the copy of the name returned
   * \return a instance of smart pointer that would deallocate the buffer when out of scope.
   *  The OrtAllocator instances must be valid at the point of memory release.
   */
  AllocatedStringPtr GetOutputNameAllocated(size_t index, OrtAllocator* allocator) const;

  /** \brief Returns a copy of the overridable initializer name at then specified index.
   *
   * \param index must less than the value returned by GetOverridableInitializerCount()
   * \param allocator to allocate memory for the copy of the name returned
   * \return a instance of smart pointer that would deallocate the buffer when out of scope.
   *  The OrtAllocator instances must be valid at the point of memory release.
   */
  AllocatedStringPtr GetOverridableInitializerNameAllocated(size_t index, OrtAllocator* allocator) const;  ///< Wraps OrtApi::SessionGetOverridableInitializerName

  uint64_t GetProfilingStartTimeNs() const;  ///< Wraps OrtApi::SessionGetProfilingStartTimeNs
  ModelMetadata GetModelMetadata() const;    ///< Wraps OrtApi::SessionGetModelMetadata

  TypeInfo GetInputTypeInfo(size_t index) const;                   ///< Wraps OrtApi::SessionGetInputTypeInfo
  TypeInfo GetOutputTypeInfo(size_t index) const;                  ///< Wraps OrtApi::SessionGetOutputTypeInfo
  TypeInfo GetOverridableInitializerTypeInfo(size_t index) const;  ///< Wraps OrtApi::SessionGetOverridableInitializerTypeInfo
};

template <typename T>
struct SessionImpl : ConstSessionImpl<T> {
  using B = ConstSessionImpl<T>;
  using B::B;

  /** \brief Run the model returning results in an Ort allocated vector.
   *
   * Wraps OrtApi::Run
   *
   * The caller provides a list of inputs and a list of the desired outputs to return.
   *
   * See the output logs for more information on warnings/errors that occur while processing the model.
   * Common errors are.. (TODO)
   *
   * \param[in] run_options
   * \param[in] input_names Array of null terminated strings of length input_count that is the list of input names
   * \param[in] input_values Array of Value objects of length input_count that is the list of input values
   * \param[in] input_count Number of inputs (the size of the input_names & input_values arrays)
   * \param[in] output_names Array of C style strings of length output_count that is the list of output names
   * \param[in] output_count Number of outputs (the size of the output_names array)
   * \return A std::vector of Value objects that directly maps to the output_names array (eg. output_name[0] is the first entry of the returned vector)
   */
  std::vector<Value> Run(const RunOptions& run_options, const char* const* input_names, const Value* input_values, size_t input_count,
                         const char* const* output_names, size_t output_count);

  /** \brief Run the model returning results in user provided outputs
   * Same as Run(const RunOptions&, const char* const*, const Value*, size_t,const char* const*, size_t)
   */
  void Run(const RunOptions& run_options, const char* const* input_names, const Value* input_values, size_t input_count,
           const char* const* output_names, Value* output_values, size_t output_count);

  void Run(const RunOptions& run_options, const IoBinding&);  ///< Wraps OrtApi::RunWithBinding

  /** \brief End profiling and return a copy of the profiling file name.
   *
   * \param allocator to allocate memory for the copy of the string returned
   * \return a instance of smart pointer that would deallocate the buffer when out of scope.
   *  The OrtAllocator instances must be valid at the point of memory release.
   */
  AllocatedStringPtr EndProfilingAllocated(OrtAllocator* allocator);  ///< Wraps OrtApi::SessionEndProfiling
};

}  // namespace detail

using ConstSession = detail::ConstSessionImpl<detail::Unowned<const OrtSession>>;
using UnownedSession = detail::SessionImpl<detail::Unowned<OrtSession>>;

/** \brief Wrapper around ::OrtSession
 *
 */
struct Session : detail::SessionImpl<OrtSession> {
  explicit Session(std::nullptr_t) {}                                                   ///< Create an empty Session object, must be assigned a valid one to be used
  Session(const Env& env, const ORTCHAR_T* model_path, const SessionOptions& options);  ///< Wraps OrtApi::CreateSession
  Session(const Env& env, const ORTCHAR_T* model_path, const SessionOptions& options,
          OrtPrepackedWeightsContainer* prepacked_weights_container);                                        ///< Wraps OrtApi::CreateSessionWithPrepackedWeightsContainer
  Session(const Env& env, const void* model_data, size_t model_data_length, const SessionOptions& options);  ///< Wraps OrtApi::CreateSessionFromArray
  Session(const Env& env, const void* model_data, size_t model_data_length, const SessionOptions& options,
          OrtPrepackedWeightsContainer* prepacked_weights_container);  ///< Wraps OrtApi::CreateSessionFromArrayWithPrepackedWeightsContainer

  ConstSession GetConst() const { return ConstSession{this->p_}; }
  UnownedSession GetUnowned() const { return UnownedSession{this->p_}; }
};

namespace detail {
template <typename T>
struct MemoryInfoImpl : Base<T> {
  using B = Base<T>;
  using B::B;

  std::string GetAllocatorName() const;
  OrtAllocatorType GetAllocatorType() const;
  int GetDeviceId() const;
  OrtMemoryInfoDeviceType GetDeviceType() const;
  OrtMemType GetMemoryType() const;

  template <typename U>
  bool operator==(const MemoryInfoImpl<U>& o) const;
};
}  // namespace detail

// Const object holder that does not own the underlying object
using ConstMemoryInfo = detail::MemoryInfoImpl<detail::Unowned<const OrtMemoryInfo>>;

/** \brief Wrapper around ::OrtMemoryInfo
 *
 */
struct MemoryInfo : detail::MemoryInfoImpl<OrtMemoryInfo> {
  static MemoryInfo CreateCpu(OrtAllocatorType type, OrtMemType mem_type1);
  explicit MemoryInfo(std::nullptr_t) {}                                       ///< No instance is created
  explicit MemoryInfo(OrtMemoryInfo* p) : MemoryInfoImpl<OrtMemoryInfo>{p} {}  ///< Take ownership of a pointer created by C Api
  MemoryInfo(const char* name, OrtAllocatorType type, int id, OrtMemType mem_type);
  ConstMemoryInfo GetConst() const { return ConstMemoryInfo{this->p_}; }
};

namespace detail {
template <typename T>
struct TensorTypeAndShapeInfoImpl : Base<T> {
  using B = Base<T>;
  using B::B;

  ONNXTensorElementDataType GetElementType() const;  ///< Wraps OrtApi::GetTensorElementType
  size_t GetElementCount() const;                    ///< Wraps OrtApi::GetTensorShapeElementCount

  size_t GetDimensionsCount() const;  ///< Wraps OrtApi::GetDimensionsCount

  /** \deprecated use GetShape() returning std::vector
   * [[deprecated]]
   * This interface is unsafe to use
   */
  [[deprecated("use GetShape()")]] void GetDimensions(int64_t* values, size_t values_count) const;  ///< Wraps OrtApi::GetDimensions

  void GetSymbolicDimensions(const char** values, size_t values_count) const;  ///< Wraps OrtApi::GetSymbolicDimensions

  std::vector<int64_t> GetShape() const;  ///< Uses GetDimensionsCount & GetDimensions to return a std::vector of the shape
};

}  // namespace detail

using ConstTensorTypeAndShapeInfo = detail::TensorTypeAndShapeInfoImpl<detail::Unowned<const OrtTensorTypeAndShapeInfo>>;

/** \brief Wrapper around ::OrtTensorTypeAndShapeInfo
 *
 */
struct TensorTypeAndShapeInfo : detail::TensorTypeAndShapeInfoImpl<OrtTensorTypeAndShapeInfo> {
  explicit TensorTypeAndShapeInfo(std::nullptr_t) {}                                                ///< Create an empty TensorTypeAndShapeInfo object, must be assigned a valid one to be used
  explicit TensorTypeAndShapeInfo(OrtTensorTypeAndShapeInfo* p) : TensorTypeAndShapeInfoImpl{p} {}  ///< Used for interop with the C API
  ConstTensorTypeAndShapeInfo GetConst() const { return ConstTensorTypeAndShapeInfo{this->p_}; }
};

namespace detail {
template <typename T>
struct SequenceTypeInfoImpl : Base<T> {
  using B = Base<T>;
  using B::B;
  TypeInfo GetSequenceElementType() const;  ///< Wraps OrtApi::GetSequenceElementType
};

}  // namespace detail

using ConstSequenceTypeInfo = detail::SequenceTypeInfoImpl<detail::Unowned<const OrtSequenceTypeInfo>>;

/** \brief Wrapper around ::OrtSequenceTypeInfo
 *
 */
struct SequenceTypeInfo : detail::SequenceTypeInfoImpl<OrtSequenceTypeInfo> {
  explicit SequenceTypeInfo(std::nullptr_t) {}                                                         ///< Create an empty SequenceTypeInfo object, must be assigned a valid one to be used
  explicit SequenceTypeInfo(OrtSequenceTypeInfo* p) : SequenceTypeInfoImpl<OrtSequenceTypeInfo>{p} {}  ///< Used for interop with the C API
  ConstSequenceTypeInfo GetConst() const { return ConstSequenceTypeInfo{this->p_}; }
};

namespace detail {
template <typename T>
struct MapTypeInfoImpl : detail::Base<T> {
  using B = Base<T>;
  using B::B;
  ONNXTensorElementDataType GetMapKeyType() const;  ///< Wraps OrtApi::GetMapKeyType
  TypeInfo GetMapValueType() const;                 ///< Wraps OrtApi::GetMapValueType
};

}  // namespace detail

using ConstMapTypeInfo = detail::MapTypeInfoImpl<detail::Unowned<const OrtMapTypeInfo>>;

/** \brief Wrapper around ::OrtMapTypeInfo
 *
 */
struct MapTypeInfo : detail::MapTypeInfoImpl<OrtMapTypeInfo> {
  explicit MapTypeInfo(std::nullptr_t) {}                                          ///< Create an empty MapTypeInfo object, must be assigned a valid one to be used
  explicit MapTypeInfo(OrtMapTypeInfo* p) : MapTypeInfoImpl<OrtMapTypeInfo>{p} {}  ///< Used for interop with the C API
  ConstMapTypeInfo GetConst() const { return ConstMapTypeInfo{this->p_}; }
};

namespace detail {
template <typename T>
struct TypeInfoImpl : detail::Base<T> {
  using B = Base<T>;
  using B::B;

  ConstTensorTypeAndShapeInfo GetTensorTypeAndShapeInfo() const;  ///< Wraps OrtApi::CastTypeInfoToTensorInfo
  ConstSequenceTypeInfo GetSequenceTypeInfo() const;              ///< Wraps OrtApi::CastTypeInfoToSequenceTypeInfo
  ConstMapTypeInfo GetMapTypeInfo() const;                        ///< Wraps OrtApi::CastTypeInfoToMapTypeInfo

  ONNXType GetONNXType() const;
};
}  // namespace detail

/// <summary>
/// Contains a constant, unowned OrtTypeInfo that can be copied and passed around by value.
/// Provides access to const OrtTypeInfo APIs.
/// </summary>
using ConstTypeInfo = detail::TypeInfoImpl<detail::Unowned<const OrtTypeInfo>>;

/// <summary>
/// Type information that may contain either TensorTypeAndShapeInfo or
/// the information about contained sequence or map depending on the ONNXType.
/// </summary>
struct TypeInfo : detail::TypeInfoImpl<OrtTypeInfo> {
  explicit TypeInfo(std::nullptr_t) {}                                 ///< Create an empty TypeInfo object, must be assigned a valid one to be used
  explicit TypeInfo(OrtTypeInfo* p) : TypeInfoImpl<OrtTypeInfo>{p} {}  ///< C API Interop

  ConstTypeInfo GetConst() const { return ConstTypeInfo{this->p_}; }
};

namespace detail {
// This structure is used to feed  sparse tensor values
// information for use with FillSparseTensor<Format>() API
// if the data type for the sparse tensor values is numeric
// use data.p_data, otherwise, use data.str pointer to feed
// values. data.str is an array of const char* that are zero terminated.
// number of strings in the array must match shape size.
// For fully sparse tensors use shape {0} and set p_data/str
// to nullptr.
struct OrtSparseValuesParam {
  const int64_t* values_shape;
  size_t values_shape_len;
  union {
    const void* p_data;
    const char** str;
  } data;
};

// Provides a way to pass shape in a single
// argument
struct Shape {
  const int64_t* shape;
  size_t shape_len;
};

template <typename T>
struct ConstValueImpl : Base<T> {
  using B = Base<T>;
  using B::B;

  /// <summary>
  /// Obtains a pointer to a user defined data for experimental purposes
  /// </summary>
  template <typename R>
  void GetOpaqueData(const char* domain, const char* type_name, R&) const;  ///< Wraps OrtApi::GetOpaqueValue

  bool IsTensor() const;  ///< Returns true if Value is a tensor, false for other types like map/sequence/etc
  bool HasValue() const;  /// < Return true if OrtValue contains data and returns false if the OrtValue is a None

  size_t GetCount() const;  // If a non tensor, returns 2 for map and N for sequence, where N is the number of elements
  Value GetValue(int index, OrtAllocator* allocator) const;

  /// <summary>
  /// This API returns a full length of string data contained within either a tensor or a sparse Tensor.
  /// For sparse tensor it returns a full length of stored non-empty strings (values). The API is useful
  /// for allocating necessary memory and calling GetStringTensorContent().
  /// </summary>
  /// <returns>total length of UTF-8 encoded bytes contained. No zero terminators counted.</returns>
  size_t GetStringTensorDataLength() const;

  /// <summary>
  /// The API copies all of the UTF-8 encoded string data contained within a tensor or a sparse tensor
  /// into a supplied buffer. Use GetStringTensorDataLength() to find out the length of the buffer to allocate.
  /// The user must also allocate offsets buffer with the number of entries equal to that of the contained
  /// strings.
  ///
  /// Strings are always assumed to be on CPU, no X-device copy.
  /// </summary>
  /// <param name="buffer">user allocated buffer</param>
  /// <param name="buffer_length">length in bytes of the allocated buffer</param>
  /// <param name="offsets">a pointer to the offsets user allocated buffer</param>
  /// <param name="offsets_count">count of offsets, must be equal to the number of strings contained.
  ///   that can be obtained from the shape of the tensor or from GetSparseTensorValuesTypeAndShapeInfo()
  ///   for sparse tensors</param>
  void GetStringTensorContent(void* buffer, size_t buffer_length, size_t* offsets, size_t offsets_count) const;

  /// <summary>
  /// Returns a const typed pointer to the tensor contained data.
  /// No type checking is performed, the caller must ensure the type matches the tensor type.
  /// </summary>
  /// <typeparam name="T"></typeparam>
  /// <returns>const pointer to data, no copies made</returns>
  template <typename R>
  const R* GetTensorData() const;  ///< Wraps OrtApi::GetTensorMutableData   /// <summary>

  /// <summary>
  /// Returns a non-typed pointer to a tensor contained data.
  /// </summary>
  /// <returns>const pointer to data, no copies made</returns>
  const void* GetTensorRawData() const;

  /// <summary>
  /// The API returns type information for data contained in a tensor. For sparse
  /// tensors it returns type information for contained non-zero values.
  /// It returns dense shape for sparse tensors.
  /// </summary>
  /// <returns>TypeInfo</returns>
  TypeInfo GetTypeInfo() const;

  /// <summary>
  /// The API returns type information for data contained in a tensor. For sparse
  /// tensors it returns type information for contained non-zero values.
  /// It returns dense shape for sparse tensors.
  /// </summary>
  /// <returns>TensorTypeAndShapeInfo</returns>
  TensorTypeAndShapeInfo GetTensorTypeAndShapeInfo() const;

  /// <summary>
  /// This API returns information about the memory allocation used to hold data.
  /// </summary>
  /// <returns>Non owning instance of MemoryInfo</returns>
  ConstMemoryInfo GetTensorMemoryInfo() const;

  /// <summary>
  /// The API copies UTF-8 encoded bytes for the requested string element
  /// contained within a tensor or a sparse tensor into a provided buffer.
  /// Use GetStringTensorElementLength() to obtain the length of the buffer to allocate.
  /// </summary>
  /// <param name="buffer_length"></param>
  /// <param name="element_index"></param>
  /// <param name="buffer"></param>
  void GetStringTensorElement(size_t buffer_length, size_t element_index, void* buffer) const;

  /// <summary>
  /// The API returns a byte length of UTF-8 encoded string element
  /// contained in either a tensor or a spare tensor values.
  /// </summary>
  /// <param name="element_index"></param>
  /// <returns>byte length for the specified string element</returns>
  size_t GetStringTensorElementLength(size_t element_index) const;

#if !defined(DISABLE_SPARSE_TENSORS)
  /// <summary>
  /// The API returns the sparse data format this OrtValue holds in a sparse tensor.
  /// If the sparse tensor was not fully constructed, i.e. Use*() or Fill*() API were not used
  /// the value returned is ORT_SPARSE_UNDEFINED.
  /// </summary>
  /// <returns>Format enum</returns>
  OrtSparseFormat GetSparseFormat() const;

  /// <summary>
  /// The API returns type and shape information for stored non-zero values of the
  /// sparse tensor. Use GetSparseTensorValues() to obtain values buffer pointer.
  /// </summary>
  /// <returns>TensorTypeAndShapeInfo values information</returns>
  TensorTypeAndShapeInfo GetSparseTensorValuesTypeAndShapeInfo() const;

  /// <summary>
  /// The API returns type and shape information for the specified indices. Each supported
  /// indices have their own enum values even if a give format has more than one kind of indices.
  /// Use GetSparseTensorIndicesData() to obtain pointer to indices buffer.
  /// </summary>
  /// <param name="format">enum requested</param>
  /// <returns>type and shape information</returns>
  TensorTypeAndShapeInfo GetSparseTensorIndicesTypeShapeInfo(OrtSparseIndicesFormat format) const;

  /// <summary>
  /// The API retrieves a pointer to the internal indices buffer. The API merely performs
  /// a convenience data type casting on the return type pointer. Make sure you are requesting
  /// the right type, use GetSparseTensorIndicesTypeShapeInfo();
  /// </summary>
  /// <typeparam name="T">type to cast to</typeparam>
  /// <param name="indices_format">requested indices kind</param>
  /// <param name="num_indices">number of indices entries</param>
  /// <returns>Pinter to the internal sparse tensor buffer containing indices. Do not free this pointer.</returns>
  template <typename R>
  const R* GetSparseTensorIndicesData(OrtSparseIndicesFormat indices_format, size_t& num_indices) const;

  /// <summary>
  /// Returns true if the OrtValue contains a sparse tensor
  /// </summary>
  /// <returns></returns>
  bool IsSparseTensor() const;

  /// <summary>
  /// The API returns a pointer to an internal buffer of the sparse tensor
  /// containing non-zero values. The API merely does casting. Make sure you
  /// are requesting the right data type by calling GetSparseTensorValuesTypeAndShapeInfo()
  /// first.
  /// </summary>
  /// <typeparam name="T">numeric data types only. Use GetStringTensor*() to retrieve strings.</typeparam>
  /// <returns>a pointer to the internal values buffer. Do not free this pointer.</returns>
  template <typename R>
  const R* GetSparseTensorValues() const;

#endif
};

template <typename T>
struct ValueImpl : ConstValueImpl<T> {
  using B = ConstValueImpl<T>;
  using B::B;

  /// <summary>
  /// Returns a non-const typed pointer to an OrtValue/Tensor contained buffer
  /// No type checking is performed, the caller must ensure the type matches the tensor type.
  /// </summary>
  /// <returns>non-const pointer to data, no copies made</returns>
  template <typename R>
  R* GetTensorMutableData();

  /// <summary>
  /// Returns a non-typed non-const pointer to a tensor contained data.
  /// </summary>
  /// <returns>pointer to data, no copies made</returns>
  void* GetTensorMutableRawData();

  /// <summary>
  //  Obtain a reference to an element of data at the location specified
  /// by the vector of dims.
  /// </summary>
  /// <typeparam name="R"></typeparam>
  /// <param name="location">[in] expressed by a vecotr of dimensions offsets</param>
  /// <returns></returns>
  template <typename R>
  R& At(const std::vector<int64_t>& location);

  /// <summary>
  /// Set all strings at once in a string tensor
  /// </summary>
  /// <param name="s">[in] An array of strings. Each string in this array must be null terminated.</param>
  /// <param name="s_len">[in] Count of strings in s (Must match the size of \p value's tensor shape)</param>
  void FillStringTensor(const char* const* s, size_t s_len);

  /// <summary>
  /// Set a single string in a string tensor
  /// </summary>
  /// <param name="s">[in] A null terminated UTF-8 encoded string</param>
  /// <param name="index">[in] Index of the string in the tensor to set</param>
  void FillStringTensorElement(const char* s, size_t index);

#if !defined(DISABLE_SPARSE_TENSORS)
  /// <summary>
  /// Supplies COO format specific indices and marks the contained sparse tensor as being a COO format tensor.
  /// Values are supplied with a CreateSparseTensor() API. The supplied indices are not copied and the user
  /// allocated buffers lifespan must eclipse that of the OrtValue.
  /// The location of the indices is assumed to be the same as specified by OrtMemoryInfo argument at the creation time.
  /// </summary>
  /// <param name="indices_data">pointer to the user allocated buffer with indices. Use nullptr for fully sparse tensors.</param>
  /// <param name="indices_num">number of indices entries. Use 0 for fully sparse tensors</param>
  void UseCooIndices(int64_t* indices_data, size_t indices_num);

  /// <summary>
  /// Supplies CSR format specific indices and marks the contained sparse tensor as being a CSR format tensor.
  /// Values are supplied with a CreateSparseTensor() API. The supplied indices are not copied and the user
  /// allocated buffers lifespan must eclipse that of the OrtValue.
  /// The location of the indices is assumed to be the same as specified by OrtMemoryInfo argument at the creation time.
  /// </summary>
  /// <param name="inner_data">pointer to the user allocated buffer with inner indices or nullptr for fully sparse tensors</param>
  /// <param name="inner_num">number of csr inner indices or 0 for fully sparse tensors</param>
  /// <param name="outer_data">pointer to the user allocated buffer with outer indices or nullptr for fully sparse tensors</param>
  /// <param name="outer_num">number of csr outer indices or 0 for fully sparse tensors</param>
  void UseCsrIndices(int64_t* inner_data, size_t inner_num, int64_t* outer_data, size_t outer_num);

  /// <summary>
  /// Supplies BlockSparse format specific indices and marks the contained sparse tensor as being a BlockSparse format tensor.
  /// Values are supplied with a CreateSparseTensor() API. The supplied indices are not copied and the user
  /// allocated buffers lifespan must eclipse that of the OrtValue.
  /// The location of the indices is assumed to be the same as specified by OrtMemoryInfo argument at the creation time.
  /// </summary>
  /// <param name="indices_shape">indices shape or a {0} for fully sparse</param>
  /// <param name="indices_data">user allocated buffer with indices or nullptr for fully spare tensors</param>
  void UseBlockSparseIndices(const Shape& indices_shape, int32_t* indices_data);

  /// <summary>
  /// The API will allocate memory using the allocator instance supplied to the CreateSparseTensor() API
  /// and copy the values and COO indices into it. If data_mem_info specifies that the data is located
  /// at difference device than the allocator, a X-device copy will be performed if possible.
  /// </summary>
  /// <param name="data_mem_info">specified buffer memory description</param>
  /// <param name="values_param">values buffer information.</param>
  /// <param name="indices_data">coo indices buffer or nullptr for fully sparse data</param>
  /// <param name="indices_num">number of COO indices or 0 for fully sparse data</param>
  void FillSparseTensorCoo(const OrtMemoryInfo* data_mem_info, const OrtSparseValuesParam& values_param,
                           const int64_t* indices_data, size_t indices_num);

  /// <summary>
  /// The API will allocate memory using the allocator instance supplied to the CreateSparseTensor() API
  /// and copy the values and CSR indices into it. If data_mem_info specifies that the data is located
  /// at difference device than the allocator, a X-device copy will be performed if possible.
  /// </summary>
  /// <param name="data_mem_info">specified buffer memory description</param>
  /// <param name="values">values buffer information</param>
  /// <param name="inner_indices_data">csr inner indices pointer or nullptr for fully sparse tensors</param>
  /// <param name="inner_indices_num">number of csr inner indices or 0 for fully sparse tensors</param>
  /// <param name="outer_indices_data">pointer to csr indices data or nullptr for fully sparse tensors</param>
  /// <param name="outer_indices_num">number of csr outer indices or 0</param>
  void FillSparseTensorCsr(const OrtMemoryInfo* data_mem_info,
                           const OrtSparseValuesParam& values,
                           const int64_t* inner_indices_data, size_t inner_indices_num,
                           const int64_t* outer_indices_data, size_t outer_indices_num);

  /// <summary>
  /// The API will allocate memory using the allocator instance supplied to the CreateSparseTensor() API
  /// and copy the values and BlockSparse indices into it. If data_mem_info specifies that the data is located
  /// at difference device than the allocator, a X-device copy will be performed if possible.
  /// </summary>
  /// <param name="data_mem_info">specified buffer memory description</param>
  /// <param name="values">values buffer information</param>
  /// <param name="indices_shape">indices shape. use {0} for fully sparse tensors</param>
  /// <param name="indices_data">pointer to indices data or nullptr for fully sparse tensors</param>
  void FillSparseTensorBlockSparse(const OrtMemoryInfo* data_mem_info,
                                   const OrtSparseValuesParam& values,
                                   const Shape& indices_shape,
                                   const int32_t* indices_data);

#endif
};

}  // namespace detail

using ConstValue = detail::ConstValueImpl<detail::Unowned<const OrtValue>>;
using UnownedValue = detail::ValueImpl<detail::Unowned<OrtValue>>;

/** \brief Wrapper around ::OrtValue
 *
 */
struct Value : detail::ValueImpl<OrtValue> {
  using Base = detail::ValueImpl<OrtValue>;
  using OrtSparseValuesParam = detail::OrtSparseValuesParam;
  using Shape = detail::Shape;

  explicit Value(std::nullptr_t) {}         ///< Create an empty Value object, must be assigned a valid one to be used
  explicit Value(OrtValue* p) : Base{p} {}  ///< Used for interop with the C API
  Value(Value&&) = default;
  Value& operator=(Value&&) = default;

  ConstValue GetConst() const { return ConstValue{this->p_}; }
  UnownedValue GetUnowned() const { return UnownedValue{this->p_}; }

  /** \brief Creates a tensor with a user supplied buffer. Wraps OrtApi::CreateTensorWithDataAsOrtValue.
   * \tparam T The numeric datatype. This API is not suitable for strings.
   * \param info Memory description of where the p_data buffer resides (CPU vs GPU etc).
   * \param p_data Pointer to the data buffer.
   * \param p_data_element_count The number of elements in the data buffer.
   * \param shape Pointer to the tensor shape dimensions.
   * \param shape_len The number of tensor shape dimensions.
   */
  template <typename T>
  static Value CreateTensor(const OrtMemoryInfo* info, T* p_data, size_t p_data_element_count, const int64_t* shape, size_t shape_len);

  /** \brief Creates a tensor with a user supplied buffer. Wraps OrtApi::CreateTensorWithDataAsOrtValue.
   * \param info Memory description of where the p_data buffer resides (CPU vs GPU etc).
   * \param p_data Pointer to the data buffer.
   * \param p_data_byte_count The number of bytes in the data buffer.
   * \param shape Pointer to the tensor shape dimensions.
   * \param shape_len The number of tensor shape dimensions.
   * \param type The data type.
   */
  static Value CreateTensor(const OrtMemoryInfo* info, void* p_data, size_t p_data_byte_count, const int64_t* shape, size_t shape_len,
                            ONNXTensorElementDataType type);

  /** \brief Creates a tensor using a supplied OrtAllocator. Wraps OrtApi::CreateTensorAsOrtValue.
   * \tparam T The numeric datatype. This API is not suitable for strings.
   * \param allocator The allocator to use.
   * \param shape Pointer to the tensor shape dimensions.
   * \param shape_len The number of tensor shape dimensions.
   */
  template <typename T>
  static Value CreateTensor(OrtAllocator* allocator, const int64_t* shape, size_t shape_len);

  /** \brief Creates a tensor using a supplied OrtAllocator. Wraps OrtApi::CreateTensorAsOrtValue.
   * \param allocator The allocator to use.
   * \param shape Pointer to the tensor shape dimensions.
   * \param shape_len The number of tensor shape dimensions.
   * \param type The data type.
   */
  static Value CreateTensor(OrtAllocator* allocator, const int64_t* shape, size_t shape_len, ONNXTensorElementDataType type);

  static Value CreateMap(Value& keys, Value& values);       ///< Wraps OrtApi::CreateValue
  static Value CreateSequence(std::vector<Value>& values);  ///< Wraps OrtApi::CreateValue

  template <typename T>
  static Value CreateOpaque(const char* domain, const char* type_name, const T&);  ///< Wraps OrtApi::CreateOpaqueValue

#if !defined(DISABLE_SPARSE_TENSORS)
  /// <summary>
  /// This is a simple forwarding method to the other overload that helps deducing
  /// data type enum value from the type of the buffer.
  /// </summary>
  /// <typeparam name="T">numeric datatype. This API is not suitable for strings.</typeparam>
  /// <param name="info">Memory description where the user buffers reside (CPU vs GPU etc)</param>
  /// <param name="p_data">pointer to the user supplied buffer, use nullptr for fully sparse tensors</param>
  /// <param name="dense_shape">a would be dense shape of the tensor</param>
  /// <param name="values_shape">non zero values shape. Use a single 0 shape for fully sparse tensors.</param>
  /// <returns></returns>
  template <typename T>
  static Value CreateSparseTensor(const OrtMemoryInfo* info, T* p_data, const Shape& dense_shape,
                                  const Shape& values_shape);

  /// <summary>
  /// Creates an OrtValue instance containing SparseTensor. This constructs
  /// a sparse tensor that makes use of user allocated buffers. It does not make copies
  /// of the user provided data and does not modify it. The lifespan of user provided buffers should
  /// eclipse the life span of the resulting OrtValue. This call constructs an instance that only contain
  /// a pointer to non-zero values. To fully populate the sparse tensor call Use<Format>Indices() API below
  /// to supply a sparse format specific indices.
  /// This API is not suitable for string data. Use CreateSparseTensor() with allocator specified so strings
  /// can be properly copied into the allocated buffer.
  /// </summary>
  /// <param name="info">Memory description where the user buffers reside (CPU vs GPU etc)</param>
  /// <param name="p_data">pointer to the user supplied buffer, use nullptr for fully sparse tensors</param>
  /// <param name="dense_shape">a would be dense shape of the tensor</param>
  /// <param name="values_shape">non zero values shape. Use a single 0 shape for fully sparse tensors.</param>
  /// <param name="type">data type</param>
  /// <returns>Ort::Value instance containing SparseTensor</returns>
  static Value CreateSparseTensor(const OrtMemoryInfo* info, void* p_data, const Shape& dense_shape,
                                  const Shape& values_shape, ONNXTensorElementDataType type);

  /// <summary>
  /// This is a simple forwarding method to the below CreateSparseTensor.
  /// This helps to specify data type enum in terms of C++ data type.
  /// Use CreateSparseTensor<T>
  /// </summary>
  /// <typeparam name="T">numeric data type only. String data enum must be specified explicitly.</typeparam>
  /// <param name="allocator">allocator to use</param>
  /// <param name="dense_shape">a would be dense shape of the tensor</param>
  /// <returns>Ort::Value</returns>
  template <typename T>
  static Value CreateSparseTensor(OrtAllocator* allocator, const Shape& dense_shape);

  /// <summary>
  /// Creates an instance of OrtValue containing sparse tensor. The created instance has no data.
  /// The data must be supplied by on of the FillSparseTensor<Format>() methods that take both non-zero values
  /// and indices. The data will be copied into a buffer that would be allocated using the supplied allocator.
  /// Use this API to create OrtValues that contain sparse tensors with all supported data types including
  /// strings.
  /// </summary>
  /// <param name="allocator">allocator to use. The allocator lifespan must eclipse that of the resulting OrtValue</param>
  /// <param name="dense_shape">a would be dense shape of the tensor</param>
  /// <param name="type">data type</param>
  /// <returns>an instance of Ort::Value</returns>
  static Value CreateSparseTensor(OrtAllocator* allocator, const Shape& dense_shape, ONNXTensorElementDataType type);

#endif  // !defined(DISABLE_SPARSE_TENSORS)
};

/// <summary>
/// Represents native memory allocation coming from one of the
/// OrtAllocators registered with OnnxRuntime.
/// Use it to wrap an allocation made by an allocator
/// so it can be automatically released when no longer needed.
/// </summary>
struct MemoryAllocation {
  MemoryAllocation(OrtAllocator* allocator, void* p, size_t size);
  ~MemoryAllocation();
  MemoryAllocation(const MemoryAllocation&) = delete;
  MemoryAllocation& operator=(const MemoryAllocation&) = delete;
  MemoryAllocation(MemoryAllocation&&) noexcept;
  MemoryAllocation& operator=(MemoryAllocation&&) noexcept;

  void* get() { return p_; }
  size_t size() const { return size_; }

 private:
  OrtAllocator* allocator_;
  void* p_;
  size_t size_;
};

namespace detail {
template <typename T>
struct AllocatorImpl : Base<T> {
  using B = Base<T>;
  using B::B;

  void* Alloc(size_t size);
  MemoryAllocation GetAllocation(size_t size);
  void Free(void* p);
  ConstMemoryInfo GetInfo() const;
};

}  // namespace detail

/** \brief Wrapper around ::OrtAllocator default instance that is owned by Onnxruntime
 *
 */
struct AllocatorWithDefaultOptions : detail::AllocatorImpl<detail::Unowned<OrtAllocator>> {
  explicit AllocatorWithDefaultOptions(std::nullptr_t) {}  ///< Convenience to create a class member and then replace with an instance
  AllocatorWithDefaultOptions();
};

/** \brief Wrapper around ::OrtAllocator
 *
 */
struct Allocator : detail::AllocatorImpl<OrtAllocator> {
  explicit Allocator(std::nullptr_t) {}  ///< Convenience to create a class member and then replace with an instance
  Allocator(const Session& session, const OrtMemoryInfo*);
};

using UnownedAllocator = detail::AllocatorImpl<detail::Unowned<OrtAllocator>>;

namespace detail {
namespace binding_utils {
// Bring these out of template
std::vector<std::string> GetOutputNamesHelper(const OrtIoBinding* binding, OrtAllocator*);
std::vector<Value> GetOutputValuesHelper(const OrtIoBinding* binding, OrtAllocator*);
}  // namespace binding_utils

template <typename T>
struct ConstIoBindingImpl : Base<T> {
  using B = Base<T>;
  using B::B;

  std::vector<std::string> GetOutputNames() const;
  std::vector<std::string> GetOutputNames(OrtAllocator*) const;
  std::vector<Value> GetOutputValues() const;
  std::vector<Value> GetOutputValues(OrtAllocator*) const;
};

template <typename T>
struct IoBindingImpl : ConstIoBindingImpl<T> {
  using B = ConstIoBindingImpl<T>;
  using B::B;

  void BindInput(const char* name, const Value&);
  void BindOutput(const char* name, const Value&);
  void BindOutput(const char* name, const OrtMemoryInfo*);
  void ClearBoundInputs();
  void ClearBoundOutputs();
  void SynchronizeInputs();
  void SynchronizeOutputs();
};

}  // namespace detail

using ConstIoBinding = detail::ConstIoBindingImpl<detail::Unowned<const OrtIoBinding>>;
using UnownedIoBinding = detail::IoBindingImpl<detail::Unowned<OrtIoBinding>>;

/** \brief Wrapper around ::OrtIoBinding
 *
 */
struct IoBinding : detail::IoBindingImpl<OrtIoBinding> {
  explicit IoBinding(std::nullptr_t) {}  ///< Create an empty object for convenience. Sometimes, we want to initialize members later.
  explicit IoBinding(Session& session);
  ConstIoBinding GetConst() const { return ConstIoBinding{this->p_}; }
  UnownedIoBinding GetUnowned() const { return UnownedIoBinding{this->p_}; }
};

/*! \struct Ort::ArenaCfg
 * \brief it is a structure that represents the configuration of an arena based allocator
 * \details Please see docs/C_API.md for details
 */
struct ArenaCfg : detail::Base<OrtArenaCfg> {
  explicit ArenaCfg(std::nullptr_t) {}  ///< Create an empty ArenaCfg object, must be assigned a valid one to be used
  /**
   * Wraps OrtApi::CreateArenaCfg
   * \param max_mem - use 0 to allow ORT to choose the default
   * \param arena_extend_strategy -  use -1 to allow ORT to choose the default, 0 = kNextPowerOfTwo, 1 = kSameAsRequested
   * \param initial_chunk_size_bytes - use -1 to allow ORT to choose the default
   * \param max_dead_bytes_per_chunk - use -1 to allow ORT to choose the default
   * See docs/C_API.md for details on what the following parameters mean and how to choose these values
   */
  ArenaCfg(size_t max_mem, int arena_extend_strategy, int initial_chunk_size_bytes, int max_dead_bytes_per_chunk);
};

//
// Custom OPs (only needed to implement custom OPs)
//

/// <summary>
/// This struct provides life time management for custom op attribute
/// </summary>
struct OpAttr : detail::Base<OrtOpAttr> {
  OpAttr(const char* name, const void* data, int len, OrtOpAttrType type);
};

/**
 * Macro that logs a message using the provided logger. Throws an exception if OrtApi::Logger_LogMessage fails.
 * Example: ORT_CXX_LOG(logger, ORT_LOGGING_LEVEL_INFO, "Log a message");
 *
 * \param logger The Ort::Logger instance to use. Must be a value or reference.
 * \param message_severity The logging severity level of the message.
 * \param message A null-terminated UTF-8 message to log.
 */
#define ORT_CXX_LOG(logger, message_severity, message)                                       \
  do {                                                                                       \
    if (message_severity >= logger.GetLoggingSeverityLevel()) {                              \
      Ort::ThrowOnError(logger.LogMessage(message_severity, ORT_FILE, __LINE__,              \
                                          static_cast<const char*>(__FUNCTION__), message)); \
    }                                                                                        \
  } while (false)

/**
 * Macro that logs a message using the provided logger. Can be used in noexcept code since errors are silently ignored.
 * Example: ORT_CXX_LOG_NOEXCEPT(logger, ORT_LOGGING_LEVEL_INFO, "Log a message");
 *
 * \param logger The Ort::Logger instance to use. Must be a value or reference.
 * \param message_severity The logging severity level of the message.
 * \param message A null-terminated UTF-8 message to log.
 */
#define ORT_CXX_LOG_NOEXCEPT(logger, message_severity, message)                              \
  do {                                                                                       \
    if (message_severity >= logger.GetLoggingSeverityLevel()) {                              \
      static_cast<void>(logger.LogMessage(message_severity, ORT_FILE, __LINE__,              \
                                          static_cast<const char*>(__FUNCTION__), message)); \
    }                                                                                        \
  } while (false)

/**
 * Macro that logs a printf-like formatted message using the provided logger. Throws an exception if
 * OrtApi::Logger_LogMessage fails or if a formatting error occurs.
 * Example: ORT_CXX_LOGF(logger, ORT_LOGGING_LEVEL_INFO, "Log an int: %d", 12);
 *
 * \param logger The Ort::Logger instance to use. Must be a value or reference.
 * \param message_severity The logging severity level of the message.
 * \param format A null-terminated UTF-8 format string forwarded to a printf-like function.
 *               Refer to https://en.cppreference.com/w/cpp/io/c/fprintf for information on valid formats.
 * \param ... Zero or more variadic arguments referenced by the format string.
 */
#define ORT_CXX_LOGF(logger, message_severity, /*format,*/...)                                            \
  do {                                                                                                    \
    if (message_severity >= logger.GetLoggingSeverityLevel()) {                                           \
      Ort::ThrowOnError(logger.LogFormattedMessage(message_severity, ORT_FILE, __LINE__,                  \
                                                   static_cast<const char*>(__FUNCTION__), __VA_ARGS__)); \
    }                                                                                                     \
  } while (false)

/**
 * Macro that logs a printf-like formatted message using the provided logger. Can be used in noexcept code since errors
 * are silently ignored.
 * Example: ORT_CXX_LOGF_NOEXCEPT(logger, ORT_LOGGING_LEVEL_INFO, "Log an int: %d", 12);
 *
 * \param logger The Ort::Logger instance to use. Must be a value or reference.
 * \param message_severity The logging severity level of the message.
 * \param format A null-terminated UTF-8 format string forwarded to a printf-like function.
 *               Refer to https://en.cppreference.com/w/cpp/io/c/fprintf for information on valid formats.
 * \param ... Zero or more variadic arguments referenced by the format string.
 */
#define ORT_CXX_LOGF_NOEXCEPT(logger, message_severity, /*format,*/...)                                   \
  do {                                                                                                    \
    if (message_severity >= logger.GetLoggingSeverityLevel()) {                                           \
      static_cast<void>(logger.LogFormattedMessage(message_severity, ORT_FILE, __LINE__,                  \
                                                   static_cast<const char*>(__FUNCTION__), __VA_ARGS__)); \
    }                                                                                                     \
  } while (false)

/// <summary>
/// This class represents an ONNX Runtime logger that can be used to log information with an
/// associated severity level and source code location (file path, line number, function name).
///
/// A Logger can be obtained from within custom operators by calling Ort::KernelInfo::GetLogger().
/// Instances of Ort::Logger are the size of two pointers and can be passed by value.
///
/// Use the ORT_CXX_LOG macros to ensure the source code location is set properly from the callsite
/// and to take advantage of a cached logging severity level that can bypass calls to the underlying C API.
/// </summary>
struct Logger {
  /**
   * Creates an empty Ort::Logger. Must be initialized from a valid Ort::Logger before use.
   */
  Logger() = default;

  /**
   * Creates an empty Ort::Logger. Must be initialized from a valid Ort::Logger before use.
   */
  explicit Logger(std::nullptr_t) {}

  /**
   * Creates a logger from an ::OrtLogger instance. Caches the logger's current severity level by calling
   * OrtApi::Logger_GetLoggingSeverityLevel. Throws an exception if OrtApi::Logger_GetLoggingSeverityLevel fails.
   *
   * \param logger The ::OrtLogger to wrap.
   */
  explicit Logger(const OrtLogger* logger);

  ~Logger() = default;

  Logger(const Logger&) = default;
  Logger& operator=(const Logger&) = default;

  Logger(Logger&& v) noexcept = default;
  Logger& operator=(Logger&& v) noexcept = default;

  /**
   * Returns the logger's current severity level from the cached member.
   *
   * \return The current ::OrtLoggingLevel.
   */
  OrtLoggingLevel GetLoggingSeverityLevel() const noexcept;

  /**
   * Logs the provided message via OrtApi::Logger_LogMessage. Use the ORT_CXX_LOG or ORT_CXX_LOG_NOEXCEPT
   * macros to properly set the source code location and to use the cached severity level to potentially bypass
   * calls to the underlying C API.
   *
   * \param log_severity_level The message's logging severity level.
   * \param file_path The filepath of the file in which the message is logged. Usually the value of ORT_FILE.
   * \param line_number The file line number in which the message is logged. Usually the value of __LINE__.
   * \param func_name The name of the function in which the message is logged. Usually the value of __FUNCTION__.
   * \param message The message to log.
   * \return A Ort::Status value to indicate error or success.
   */
  Status LogMessage(OrtLoggingLevel log_severity_level, const ORTCHAR_T* file_path, int line_number,
                    const char* func_name, const char* message) const noexcept;

  /**
   * Logs a printf-like formatted message via OrtApi::Logger_LogMessage. Use the ORT_CXX_LOGF or ORT_CXX_LOGF_NOEXCEPT
   * macros to properly set the source code location and to use the cached severity level to potentially bypass
   * calls to the underlying C API. Returns an error status if a formatting error occurs.
   *
   * \param log_severity_level The message's logging severity level.
   * \param file_path The filepath of the file in which the message is logged. Usually the value of ORT_FILE.
   * \param line_number The file line number in which the message is logged. Usually the value of __LINE__.
   * \param func_name The name of the function in which the message is logged. Usually the value of __FUNCTION__.
   * \param format A null-terminated UTF-8 format string forwarded to a printf-like function.
   *               Refer to https://en.cppreference.com/w/cpp/io/c/fprintf for information on valid formats.
   * \param args... Zero or more variadic arguments referenced by the format string.
   * \return A Ort::Status value to indicate error or success.
   */
  template <typename... Args>
  Status LogFormattedMessage(OrtLoggingLevel log_severity_level, const ORTCHAR_T* file_path, int line_number,
                             const char* func_name, const char* format, Args&&... args) const noexcept;

 private:
  const OrtLogger* logger_{};
  OrtLoggingLevel cached_severity_level_{};
};

/// <summary>
/// This class wraps a raw pointer OrtKernelContext* that is being passed
/// to the custom kernel Compute() method. Use it to safely access context
/// attributes, input and output parameters with exception safety guarantees.
/// See usage example in onnxruntime/test/testdata/custom_op_library/custom_op_library.cc
/// </summary>
struct KernelContext {
  explicit KernelContext(OrtKernelContext* context);
  size_t GetInputCount() const;
  size_t GetOutputCount() const;
  ConstValue GetInput(size_t index) const;
  UnownedValue GetOutput(size_t index, const int64_t* dim_values, size_t dim_count) const;
  UnownedValue GetOutput(size_t index, const std::vector<int64_t>& dims) const;
  void* GetGPUComputeStream() const;
  Logger GetLogger() const;

 private:
  OrtKernelContext* ctx_;
};

struct KernelInfo;

namespace detail {
namespace attr_utils {
void GetAttr(const OrtKernelInfo* p, const char* name, float&);
void GetAttr(const OrtKernelInfo* p, const char* name, int64_t&);
void GetAttr(const OrtKernelInfo* p, const char* name, std::string&);
void GetAttrs(const OrtKernelInfo* p, const char* name, std::vector<float>&);
void GetAttrs(const OrtKernelInfo* p, const char* name, std::vector<int64_t>&);
}  // namespace attr_utils

template <typename T>
struct KernelInfoImpl : Base<T> {
  using B = Base<T>;
  using B::B;

  KernelInfo Copy() const;

  template <typename R>  // R is only implemented for float, int64_t, and string
  R GetAttribute(const char* name) const {
    R val;
    attr_utils::GetAttr(this->p_, name, val);
    return val;
  }

  template <typename R>  // R is only implemented for std::vector<float>, std::vector<int64_t>
  std::vector<R> GetAttributes(const char* name) const {
    std::vector<R> result;
    attr_utils::GetAttrs(this->p_, name, result);
    return result;
  }

  Value GetTensorAttribute(const char* name, OrtAllocator* allocator) const;

  size_t GetInputCount() const;
  size_t GetOutputCount() const;

  std::string GetInputName(size_t index) const;
  std::string GetOutputName(size_t index) const;

  TypeInfo GetInputTypeInfo(size_t index) const;
  TypeInfo GetOutputTypeInfo(size_t index) const;

<<<<<<< HEAD
  ConstValue GetTensorConstantInput(size_t index, int* is_constant) const;
=======
  std::string GetNodeName() const;
  Logger GetLogger() const;
>>>>>>> e42f7487
};

}  // namespace detail

using ConstKernelInfo = detail::KernelInfoImpl<detail::Unowned<const OrtKernelInfo>>;

/// <summary>
/// This struct owns the OrtKernInfo* pointer when a copy is made.
/// For convenient wrapping of OrtKernelInfo* passed to kernel constructor
/// and query attributes, warp the pointer with Ort::Unowned<KernelInfo> instance
/// so it does not destroy the pointer the kernel does not own.
/// </summary>
struct KernelInfo : detail::KernelInfoImpl<OrtKernelInfo> {
  explicit KernelInfo(std::nullptr_t) {}     ///< Create an empty instance to initialize later
  explicit KernelInfo(OrtKernelInfo* info);  ///< Take ownership of the instance
  ConstKernelInfo GetConst() const { return ConstKernelInfo{this->p_}; }
};

/// <summary>
/// Create and own custom defined operation.
/// </summary>
struct Op : detail::Base<OrtOp> {
  explicit Op(std::nullptr_t) {}  ///< Create an empty Operator object, must be assigned a valid one to be used

  explicit Op(OrtOp*);  ///< Take ownership of the OrtOp

  static Op Create(const OrtKernelInfo* info, const char* op_name, const char* domain,
                   int version, const char** type_constraint_names,
                   const ONNXTensorElementDataType* type_constraint_values,
                   size_t type_constraint_count,
                   const OpAttr* attr_values,
                   size_t attr_count,
                   size_t input_count, size_t output_count);

  void Invoke(const OrtKernelContext* context,
              const Value* input_values,
              size_t input_count,
              Value* output_values,
              size_t output_count);

  // For easier refactoring
  void Invoke(const OrtKernelContext* context,
              const OrtValue* const* input_values,
              size_t input_count,
              OrtValue* const* output_values,
              size_t output_count);
};

/// <summary>
/// This entire structure is deprecated, but we not marking
/// it as a whole yet since we want to preserve for the next release.
/// </summary>
struct CustomOpApi {
  CustomOpApi(const OrtApi& api) : api_(api) {}

  /** \deprecated use Ort::Value::GetTensorTypeAndShape()
   * [[deprecated]]
   * This interface produces a pointer that must be released. Not exception safe.
   */
  [[deprecated("use Ort::Value::GetTensorTypeAndShape()")]] OrtTensorTypeAndShapeInfo* GetTensorTypeAndShape(_In_ const OrtValue* value);

  /** \deprecated use Ort::TensorTypeAndShapeInfo::GetElementCount()
   * [[deprecated]]
   * This interface is redundant.
   */
  [[deprecated("use Ort::TensorTypeAndShapeInfo::GetElementCount()")]] size_t GetTensorShapeElementCount(_In_ const OrtTensorTypeAndShapeInfo* info);

  /** \deprecated use Ort::TensorTypeAndShapeInfo::GetElementType()
   * [[deprecated]]
   * This interface is redundant.
   */
  [[deprecated("use Ort::TensorTypeAndShapeInfo::GetElementType()")]] ONNXTensorElementDataType GetTensorElementType(const OrtTensorTypeAndShapeInfo* info);

  /** \deprecated use Ort::TensorTypeAndShapeInfo::GetDimensionsCount()
   * [[deprecated]]
   * This interface is redundant.
   */
  [[deprecated("use Ort::TensorTypeAndShapeInfo::GetDimensionsCount()")]] size_t GetDimensionsCount(_In_ const OrtTensorTypeAndShapeInfo* info);

  /** \deprecated use Ort::TensorTypeAndShapeInfo::GetShape()
   * [[deprecated]]
   * This interface is redundant.
   */
  [[deprecated("use Ort::TensorTypeAndShapeInfo::GetShape()")]] void GetDimensions(_In_ const OrtTensorTypeAndShapeInfo* info, _Out_ int64_t* dim_values, size_t dim_values_length);

  /** \deprecated
   * [[deprecated]]
   * This interface sets dimensions to TensorTypeAndShapeInfo, but has no effect on the OrtValue.
   */
  [[deprecated("Do not use")]] void SetDimensions(OrtTensorTypeAndShapeInfo* info, _In_ const int64_t* dim_values, size_t dim_count);

  /** \deprecated use Ort::Value::GetTensorMutableData()
   * [[deprecated]]
   * This interface is redundant.
   */
  template <typename T>
  [[deprecated("use Ort::Value::GetTensorMutableData()")]] T* GetTensorMutableData(_Inout_ OrtValue* value);

  /** \deprecated use Ort::Value::GetTensorData()
   * [[deprecated]]
   * This interface is redundant.
   */
  template <typename T>
  [[deprecated("use Ort::Value::GetTensorData()")]] const T* GetTensorData(_Inout_ const OrtValue* value);

  /** \deprecated use Ort::Value::GetTensorMemoryInfo()
   * [[deprecated]]
   * This interface is redundant.
   */
  [[deprecated("use Ort::Value::GetTensorMemoryInfo()")]] const OrtMemoryInfo* GetTensorMemoryInfo(_In_ const OrtValue* value);

  /** \deprecated use Ort::TensorTypeAndShapeInfo::GetShape()
   * [[deprecated]]
   * This interface is redundant.
   */
  [[deprecated("use Ort::TensorTypeAndShapeInfo::GetShape()")]] std::vector<int64_t> GetTensorShape(const OrtTensorTypeAndShapeInfo* info);

  /** \deprecated use TensorTypeAndShapeInfo instances for automatic ownership.
   * [[deprecated]]
   * This interface is not exception safe.
   */
  [[deprecated("use TensorTypeAndShapeInfo")]] void ReleaseTensorTypeAndShapeInfo(OrtTensorTypeAndShapeInfo* input);

  /** \deprecated use Ort::KernelContext::GetInputCount
   * [[deprecated]]
   * This interface is redundant.
   */
  [[deprecated("use Ort::KernelContext::GetInputCount")]] size_t KernelContext_GetInputCount(const OrtKernelContext* context);

  /** \deprecated use Ort::KernelContext::GetInput
   * [[deprecated]]
   * This interface is redundant.
   */
  [[deprecated("use Ort::KernelContext::GetInput")]] const OrtValue* KernelContext_GetInput(const OrtKernelContext* context, _In_ size_t index);

  /** \deprecated use Ort::KernelContext::GetOutputCount
   * [[deprecated]]
   * This interface is redundant.
   */
  [[deprecated("use Ort::KernelContext::GetOutputCount")]] size_t KernelContext_GetOutputCount(const OrtKernelContext* context);

  /** \deprecated use Ort::KernelContext::GetOutput
   * [[deprecated]]
   * This interface is redundant.
   */
  [[deprecated("use Ort::KernelContext::GetOutput")]] OrtValue* KernelContext_GetOutput(OrtKernelContext* context, _In_ size_t index, _In_ const int64_t* dim_values, size_t dim_count);

  /** \deprecated use Ort::KernelContext::GetGPUComputeStream
   * [[deprecated]]
   * This interface is redundant.
   */
  [[deprecated("use Ort::KernelContext::GetGPUComputeStream")]] void* KernelContext_GetGPUComputeStream(const OrtKernelContext* context);

  /** \deprecated use Ort::ThrowOnError()
   * [[deprecated]]
   * This interface is redundant.
   */
  [[deprecated("use Ort::ThrowOnError()")]] void ThrowOnError(OrtStatus* result);

  /** \deprecated use Ort::OpAttr
   * [[deprecated]]
   * This interface is not exception safe.
   */
  [[deprecated("use Ort::OpAttr")]] OrtOpAttr* CreateOpAttr(_In_ const char* name,
                                                            _In_ const void* data,
                                                            _In_ int len,
                                                            _In_ OrtOpAttrType type);

  /** \deprecated use Ort::OpAttr
   * [[deprecated]]
   * This interface is not exception safe.
   */
  [[deprecated("use Ort::OpAttr")]] void ReleaseOpAttr(_Frees_ptr_opt_ OrtOpAttr* op_attr);

  /** \deprecated use Ort::Op
   * [[deprecated]]
   * This interface is not exception safe.
   */
  [[deprecated("use Ort::Op")]] OrtOp* CreateOp(_In_ const OrtKernelInfo* info,
                                                _In_ const char* op_name,
                                                _In_ const char* domain,
                                                _In_ int version,
                                                _In_opt_ const char** type_constraint_names,
                                                _In_opt_ const ONNXTensorElementDataType* type_constraint_values,
                                                _In_opt_ int type_constraint_count,
                                                _In_opt_ const OrtOpAttr* const* attr_values,
                                                _In_opt_ int attr_count,
                                                _In_ int input_count,
                                                _In_ int output_count);

  /** \deprecated use Ort::Op::Invoke
   * [[deprecated]]
   * This interface is redundant
   */
  [[deprecated("use Ort::Op::Invoke")]] void InvokeOp(_In_ const OrtKernelContext* context,
                                                      _In_ const OrtOp* ort_op,
                                                      _In_ const OrtValue* const* input_values,
                                                      _In_ int input_count,
                                                      _Inout_ OrtValue* const* output_values,
                                                      _In_ int output_count);

  /** \deprecated use Ort::Op for automatic lifespan management.
   * [[deprecated]]
   * This interface is not exception safe.
   */
  [[deprecated("use Ort::Op")]] void ReleaseOp(_Frees_ptr_opt_ OrtOp* ort_op);

  /** \deprecated use Ort::KernelInfo for automatic lifespan management or for
   * querying attributes
   * [[deprecated]]
   * This interface is redundant
   */
  template <typename T>  // T is only implemented for std::vector<float>, std::vector<int64_t>, float, int64_t, and string
  [[deprecated("use Ort::KernelInfo::GetAttribute")]] T KernelInfoGetAttribute(_In_ const OrtKernelInfo* info, _In_ const char* name);

  /** \deprecated use Ort::KernelInfo::Copy
   * querying attributes
   * [[deprecated]]
   * This interface is not exception safe
   */
  [[deprecated("use Ort::KernelInfo::Copy")]] OrtKernelInfo* CopyKernelInfo(_In_ const OrtKernelInfo* info);

  /** \deprecated use Ort::KernelInfo for lifespan management
   * querying attributes
   * [[deprecated]]
   * This interface is not exception safe
   */
  [[deprecated("use Ort::KernelInfo")]] void ReleaseKernelInfo(_Frees_ptr_opt_ OrtKernelInfo* info_copy);

 private:
  const OrtApi& api_;
};

template <typename TOp, typename TKernel>
struct CustomOpBase : OrtCustomOp {
  CustomOpBase() {
    OrtCustomOp::version = ORT_API_VERSION;
    OrtCustomOp::CreateKernel = [](const OrtCustomOp* this_, const OrtApi* api, const OrtKernelInfo* info) { return static_cast<const TOp*>(this_)->CreateKernel(*api, info); };
    OrtCustomOp::GetName = [](const OrtCustomOp* this_) { return static_cast<const TOp*>(this_)->GetName(); };

    OrtCustomOp::GetExecutionProviderType = [](const OrtCustomOp* this_) { return static_cast<const TOp*>(this_)->GetExecutionProviderType(); };

    OrtCustomOp::GetInputTypeCount = [](const OrtCustomOp* this_) { return static_cast<const TOp*>(this_)->GetInputTypeCount(); };
    OrtCustomOp::GetInputType = [](const OrtCustomOp* this_, size_t index) { return static_cast<const TOp*>(this_)->GetInputType(index); };
    OrtCustomOp::GetInputMemoryType = [](const OrtCustomOp* this_, size_t index) { return static_cast<const TOp*>(this_)->GetInputMemoryType(index); };

    OrtCustomOp::GetOutputTypeCount = [](const OrtCustomOp* this_) { return static_cast<const TOp*>(this_)->GetOutputTypeCount(); };
    OrtCustomOp::GetOutputType = [](const OrtCustomOp* this_, size_t index) { return static_cast<const TOp*>(this_)->GetOutputType(index); };

    OrtCustomOp::KernelCompute = [](void* op_kernel, OrtKernelContext* context) { static_cast<TKernel*>(op_kernel)->Compute(context); };
#if defined(_MSC_VER) && !defined(__clang__)
#pragma warning(push)
#pragma warning(disable : 26409)
#endif
    OrtCustomOp::KernelDestroy = [](void* op_kernel) { delete static_cast<TKernel*>(op_kernel); };
#if defined(_MSC_VER) && !defined(__clang__)
#pragma warning(pop)
#endif
    OrtCustomOp::GetInputCharacteristic = [](const OrtCustomOp* this_, size_t index) { return static_cast<const TOp*>(this_)->GetInputCharacteristic(index); };
    OrtCustomOp::GetOutputCharacteristic = [](const OrtCustomOp* this_, size_t index) { return static_cast<const TOp*>(this_)->GetOutputCharacteristic(index); };

    OrtCustomOp::GetVariadicInputMinArity = [](const OrtCustomOp* this_) { return static_cast<const TOp*>(this_)->GetVariadicInputMinArity(); };
    OrtCustomOp::GetVariadicInputHomogeneity = [](const OrtCustomOp* this_) { return static_cast<int>(static_cast<const TOp*>(this_)->GetVariadicInputHomogeneity()); };
    OrtCustomOp::GetVariadicOutputMinArity = [](const OrtCustomOp* this_) { return static_cast<const TOp*>(this_)->GetVariadicOutputMinArity(); };
    OrtCustomOp::GetVariadicOutputHomogeneity = [](const OrtCustomOp* this_) { return static_cast<int>(static_cast<const TOp*>(this_)->GetVariadicOutputHomogeneity()); };
  }

  // Default implementation of GetExecutionProviderType that returns nullptr to default to the CPU provider
  const char* GetExecutionProviderType() const { return nullptr; }

  // Default implementations of GetInputCharacteristic() and GetOutputCharacteristic() below
  // (inputs and outputs are required by default)
  OrtCustomOpInputOutputCharacteristic GetInputCharacteristic(size_t /*index*/) const {
    return OrtCustomOpInputOutputCharacteristic::INPUT_OUTPUT_REQUIRED;
  }

  OrtCustomOpInputOutputCharacteristic GetOutputCharacteristic(size_t /*index*/) const {
    return OrtCustomOpInputOutputCharacteristic::INPUT_OUTPUT_REQUIRED;
  }

  // Default implemention of GetInputMemoryType() that returns OrtMemTypeDefault
  OrtMemType GetInputMemoryType(size_t /*index*/) const {
    return OrtMemTypeDefault;
  }

  // Default implementation of GetVariadicInputMinArity() returns 1 to specify that a variadic input
  // should expect at least 1 argument.
  int GetVariadicInputMinArity() const {
    return 1;
  }

  // Default implementation of GetVariadicInputHomegeneity() returns true to specify that all arguments
  // to a variadic input should be of the same type.
  bool GetVariadicInputHomogeneity() const {
    return true;
  }

  // Default implementation of GetVariadicOutputMinArity() returns 1 to specify that a variadic output
  // should produce at least 1 output value.
  int GetVariadicOutputMinArity() const {
    return 1;
  }

  // Default implementation of GetVariadicOutputHomegeneity() returns true to specify that all output values
  // produced by a variadic output should be of the same type.
  bool GetVariadicOutputHomogeneity() const {
    return true;
  }

  // Declare list of session config entries used by this Custom Op.
  // Implement this function in order to get configs from CustomOpBase::GetSessionConfigs().
  // This default implementation returns an empty vector of config entries.
  std::vector<std::string> GetSessionConfigKeys() const {
    return std::vector<std::string>{};
  }

 protected:
  // Helper function that returns a map of session config entries specified by CustomOpBase::GetSessionConfigKeys.
  void GetSessionConfigs(std::unordered_map<std::string, std::string>& out, ConstSessionOptions options) const;
};

}  // namespace Ort

#include "onnxruntime_cxx_inline.h"<|MERGE_RESOLUTION|>--- conflicted
+++ resolved
@@ -1715,12 +1715,10 @@
   TypeInfo GetInputTypeInfo(size_t index) const;
   TypeInfo GetOutputTypeInfo(size_t index) const;
 
-<<<<<<< HEAD
   ConstValue GetTensorConstantInput(size_t index, int* is_constant) const;
-=======
+
   std::string GetNodeName() const;
   Logger GetLogger() const;
->>>>>>> e42f7487
 };
 
 }  // namespace detail

--- conflicted
+++ resolved
@@ -860,21 +860,6 @@
      */
   ORT_API2_STATUS(FillStringTensorElement, _Inout_ OrtValue* value, _In_ const char* s, size_t index);
 
-<<<<<<< HEAD
-  /**
-   * Provides element-level access into a tensor.
-   * \param location_values a pointer to an array of index values that specify an element's location in the tensor data blob
-   * \param location_values_count length of location_values
-   * \param out a pointer to the element specified by location_values
-   * e.g.
-   * Given a tensor with overall shape [3,224,224], an element at
-   * location [2,150,128] can be accessed directly.
-   * 
-   * This function only works for numeric tensors.
-   * This is a no-copy method whose pointer is only valid until the backing OrtValue is free'd.
-   */
-  ORT_API2_STATUS(TensorAt, _Inout_ OrtValue* value, size_t* location_values, size_t location_values_count, _Outptr_ void** out);
-=======
   // Control pre-packing of initialized constant tensors
   ORT_API2_STATUS(EnablePrePacking, _Inout_ OrtSessionOptions* options);
   ORT_API2_STATUS(DisablePrePacking, _Inout_ OrtSessionOptions* options);
@@ -974,7 +959,20 @@
    */
   void(ORT_API_CALL* ClearBoundInputs)(_Inout_ OrtIoBinding* binding_ptr) NO_EXCEPTION ORT_ALL_ARGS_NONNULL;
   void(ORT_API_CALL* ClearBoundOutputs)(_Inout_ OrtIoBinding* binding_ptr) NO_EXCEPTION ORT_ALL_ARGS_NONNULL;
->>>>>>> 3530ce54
+
+  /**
+   * Provides element-level access into a tensor.
+   * \param location_values a pointer to an array of index values that specify an element's location in the tensor data blob
+   * \param location_values_count length of location_values
+   * \param out a pointer to the element specified by location_values
+   * e.g.
+   * Given a tensor with overall shape [3,224,224], an element at
+   * location [2,150,128] can be accessed directly.
+   * 
+   * This function only works for numeric tensors.
+   * This is a no-copy method whose pointer is only valid until the backing OrtValue is free'd.
+   */
+  ORT_API2_STATUS(TensorAt, _Inout_ OrtValue* value, size_t* location_values, size_t location_values_count, _Outptr_ void** out);
 };
 
 /*

--- conflicted
+++ resolved
@@ -4679,11 +4679,7 @@
    * format. The function attempts to validate the format at load time. The file will always be memory mapped, unless
    * the platform does not support memory mapping, in which case the file will be read into memory.
    *
-<<<<<<< HEAD
-   * \param[in] adapter_file_path Absolute file path to the adapter file.
-=======
    * \param[in] adapter_file_path adapter file path.
->>>>>>> d9de054e
    * \param[in] allocator optional pointer to a device allocator. If specified
    *            data is copied to the device at some point before Run() is invoked. If nullptr, data stays on CPU.
    *            The data would still be copied to device if required by the model at inference time.
@@ -4706,30 +4702,18 @@
    * \param[out] out A pointer to a newly created OrtLoraAdapter instance. Must be released with
    *                  OrtApi::ReleaseLoraAdapter.
    */
-<<<<<<< HEAD
-  ORT_API2_STATUS(CreateLoraAdapterFromArray, _In_ const uint8_t* bytes, size_t num_bytes, _In_ OrtAllocator* allocator,
-=======
   ORT_API2_STATUS(CreateLoraAdapterFromArray, _In_ const void* bytes, size_t num_bytes, _In_ OrtAllocator* allocator,
->>>>>>> d9de054e
                   _Outptr_ OrtLoraAdapter** out);
 
   /** \brief Release an ::OrtLoraAdapter obtained from OrtApi::CreateLoraAdapter
    */
   ORT_CLASS_RELEASE(LoraAdapter);
 
-<<<<<<< HEAD
-  /** \brief Set the active Lora Adapter for the run options
-   *
-   * The function adds the Lora Adapter to the list of active adapters. The Lora Adapter must be created with
-   * OrtApi::CreateLoraAdapter or FromArray. The Lora Adapter will be used by the session to run the model.
-   * The instance of the OrtRunOptions will can then be then used to customize the Run() calls.
-=======
   /** \brief Add the Lora Adapter to the list of active adapters.
    *
    * The function adds the Lora Adapter to the list of active adapters. The Lora Adapter must be created with
    * OrtApi::CreateLoraAdapter or FromArray. The Lora Adapter will be used by the session to run the model.
    * The instance of the OrtRunOptions can then be used to customize the Run() calls.
->>>>>>> d9de054e
    * More than one OrtLoraAdapter can be active at the same time. Lora Parameters that belong to different
    * Lora adapters that will be active at the same time must not overlap.
    * This setting does not affect RunWithBinding.

--- conflicted
+++ resolved
@@ -530,7 +530,7 @@
 /** \brief Thread work loop function
 *
 * Onnxruntime will provide the working loop on custom thread creation
-* Argument is an onnxruntime built-in type which will be provided when intra thread pool calls CustomCreateThreadFn
+* Argument is an onnxruntime built-in type which will be provided when thread pool calls CustomCreateThreadFn
 */
 typedef void (*OrtThreadWorkerFn)(void* worker_fn_param);
 
@@ -3047,88 +3047,6 @@
   */
   ORT_API2_STATUS(GetSparseTensorIndices, _In_ const OrtValue* ort_value, enum OrtSparseIndicesFormat indices_format, _Out_ size_t* num_indices, _Outptr_ const void** indices);
 
-<<<<<<< HEAD
-  /** \brief Set custom thread creation function
-  *
-  * \param[in] session options
-  * \param[in] custom thread creation function
-  * 
-  * * \snippet{doc} snippets.dox OrtStatus Return Value
-  */
-  ORT_API2_STATUS(SessionOptionsSetCustomCreateThreadFn, _Inout_ OrtSessionOptions* options, _In_ CustomCreateThreadFn custom_create_thread_fn);
-
-  /** \brief Set creation options for custom thread 
-  *
-  * \param[in] session options
-  * \param[in] custom thread creation options (can be nullptr)
-  * 
-  * * \snippet{doc} snippets.dox OrtStatus Return Value
-  */
-  ORT_API2_STATUS(SessionOptionsSetCustomThreadCreationOptions, _Inout_ OrtSessionOptions* options, _In_ void* custom_thread_creation_options);
-
-  /** \brief Set custom thread join function
-  *
-  * \param[in] session options
-  * \param[in] custom join thread function, must not be nullptr if custom_create_thread_fn is set
-  * 
-  * * \snippet{doc} snippets.dox OrtStatus Return Value
-  */
-  ORT_API2_STATUS(SessionOptionsSetCustomJoinThreadFn, _Inout_ OrtSessionOptions* options, _In_ CustomJoinThreadFn join_custom_thread_fn);
-
-  /** \brief Set custom thread creation function for global inter op thread pool
-  *
-  * \param[inout] tp_options
-  * \param[in] custom thread creation function
-  * 
-  * * \snippet{doc} snippets.dox OrtStatus Return Value
-  */
-  ORT_API2_STATUS(SetGlobalInterOpCustomCreateThreadFn, _Inout_ OrtThreadingOptions* tp_options, _In_ CustomCreateThreadFn custom_create_thread_fn);
-
-  /** \brief Set custom thread creation options for global inter op thread pool
-  *
-  * \param[inout] tp_options
-  * \param[in] custom thread creation options (can be nullptr)
-  * 
-  * * \snippet{doc} snippets.dox OrtStatus Return Value
-  */
-  ORT_API2_STATUS(SetGlobalInterOpCustomThreadCreationOptions, _Inout_ OrtThreadingOptions* tp_options, _In_ void* custom_thread_creation_options);
-
-  /** \brief Set custom thread join function for global inter op thread pool
-  *
-  * \param[inout] tp_options
-  * \param[in] custom thread join function, must not be nullptr if custom_create_thread_fn is set
-  * 
-  * * \snippet{doc} snippets.dox OrtStatus Return Value
-  */
-  ORT_API2_STATUS(SetGlobalInterOpCustomJoinThreadFn, _Inout_ OrtThreadingOptions* tp_options, _In_ CustomJoinThreadFn custom_join_thread_fn);
-
-  /** \brief Set custom thread creation function for global intra op thread pool
-  *
-  * \param[inout] tp_options
-  * \param[in] custom thread creation function
-  * 
-  * * \snippet{doc} snippets.dox OrtStatus Return Value
-  */
-  ORT_API2_STATUS(SetGlobalIntraOpCustomCreateThreadFn, _Inout_ OrtThreadingOptions* tp_options, _In_ CustomCreateThreadFn custom_create_thread_fn);
-
-  /** \brief Set custom thread creation options for global intra op thread pool
-  *
-  * \param[inout] tp_options
-  * \param[in] custom thread creation options (can be nullptr)
-  * 
-  * * \snippet{doc} snippets.dox OrtStatus Return Value
-  */
-  ORT_API2_STATUS(SetGlobalIntraOpCustomThreadCreationOptions, _Inout_ OrtThreadingOptions* tp_options, _In_ void* custom_thread_creation_options);
-
-  /** \brief Set custom thread join function for global intra op thread pool
-  *
-  * \param[inout] tp_options
-  * \param[in] custom thread join function, must not be nullptr if custom_create_thread_fn is set
-  * 
-  * * \snippet{doc} snippets.dox OrtStatus Return Value
-  */
-  ORT_API2_STATUS(SetGlobalIntraOpCustomJoinThreadFn, _Inout_ OrtThreadingOptions* tp_options, _In_ CustomJoinThreadFn custom_join_thread_fn);
-=======
   /**
    * \brief Sets out to 1 iff an optional type OrtValue has an element, 0 otherwise (OrtValue is None)
    * Use this API to find if the optional type OrtValue is None or not.
@@ -3143,7 +3061,86 @@
    */
   ORT_API2_STATUS(HasValue, _In_ const OrtValue* value, _Out_ int* out);
 
->>>>>>> bbeceb75
+  /** \brief Set custom thread creation function
+  *
+  * \param[in] session options
+  * \param[in] custom thread creation function
+  * 
+  * * \snippet{doc} snippets.dox OrtStatus Return Value
+  */
+  ORT_API2_STATUS(SessionOptionsSetCustomCreateThreadFn, _Inout_ OrtSessionOptions* options, _In_ CustomCreateThreadFn custom_create_thread_fn);
+
+  /** \brief Set creation options for custom thread 
+  *
+  * \param[in] session options
+  * \param[in] custom thread creation options (can be nullptr)
+  * 
+  * * \snippet{doc} snippets.dox OrtStatus Return Value
+  */
+  ORT_API2_STATUS(SessionOptionsSetCustomThreadCreationOptions, _Inout_ OrtSessionOptions* options, _In_ void* custom_thread_creation_options);
+
+  /** \brief Set custom thread join function
+  *
+  * \param[in] session options
+  * \param[in] custom join thread function, must not be nullptr if custom_create_thread_fn is set
+  * 
+  * * \snippet{doc} snippets.dox OrtStatus Return Value
+  */
+  ORT_API2_STATUS(SessionOptionsSetCustomJoinThreadFn, _Inout_ OrtSessionOptions* options, _In_ CustomJoinThreadFn join_custom_thread_fn);
+
+  /** \brief Set custom thread creation function for global inter op thread pool
+  *
+  * \param[inout] tp_options
+  * \param[in] custom thread creation function
+  * 
+  * * \snippet{doc} snippets.dox OrtStatus Return Value
+  */
+  ORT_API2_STATUS(SetGlobalInterOpCustomCreateThreadFn, _Inout_ OrtThreadingOptions* tp_options, _In_ CustomCreateThreadFn custom_create_thread_fn);
+
+  /** \brief Set custom thread creation options for global inter op thread pool
+  *
+  * \param[inout] tp_options
+  * \param[in] custom thread creation options (can be nullptr)
+  * 
+  * * \snippet{doc} snippets.dox OrtStatus Return Value
+  */
+  ORT_API2_STATUS(SetGlobalInterOpCustomThreadCreationOptions, _Inout_ OrtThreadingOptions* tp_options, _In_ void* custom_thread_creation_options);
+
+  /** \brief Set custom thread join function for global inter op thread pool
+  *
+  * \param[inout] tp_options
+  * \param[in] custom thread join function, must not be nullptr if custom_create_thread_fn is set
+  * 
+  * * \snippet{doc} snippets.dox OrtStatus Return Value
+  */
+  ORT_API2_STATUS(SetGlobalInterOpCustomJoinThreadFn, _Inout_ OrtThreadingOptions* tp_options, _In_ CustomJoinThreadFn custom_join_thread_fn);
+
+  /** \brief Set custom thread creation function for global intra op thread pool
+  *
+  * \param[inout] tp_options
+  * \param[in] custom thread creation function
+  * 
+  * * \snippet{doc} snippets.dox OrtStatus Return Value
+  */
+  ORT_API2_STATUS(SetGlobalIntraOpCustomCreateThreadFn, _Inout_ OrtThreadingOptions* tp_options, _In_ CustomCreateThreadFn custom_create_thread_fn);
+
+  /** \brief Set custom thread creation options for global intra op thread pool
+  *
+  * \param[inout] tp_options
+  * \param[in] custom thread creation options (can be nullptr)
+  * 
+  * * \snippet{doc} snippets.dox OrtStatus Return Value
+  */
+  ORT_API2_STATUS(SetGlobalIntraOpCustomThreadCreationOptions, _Inout_ OrtThreadingOptions* tp_options, _In_ void* custom_thread_creation_options);
+
+  /** \brief Set custom thread join function for global intra op thread pool
+  *
+  * \param[inout] tp_options
+  * \param[in] custom thread join function, must not be nullptr if custom_create_thread_fn is set
+  * 
+  * * \snippet{doc} snippets.dox OrtStatus Return Value
+  */
+  ORT_API2_STATUS(SetGlobalIntraOpCustomJoinThreadFn, _Inout_ OrtThreadingOptions* tp_options, _In_ CustomJoinThreadFn custom_join_thread_fn);
   /// @}
 };
 

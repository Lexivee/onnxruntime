--- conflicted
+++ resolved
@@ -257,8 +257,6 @@
   DEFAULT,     // default algorithm using CUDNN_CONVOLUTION_FWD_ALGO_IMPLICIT_PRECOMP_GEMM
 } OrtCudnnConvAlgoSearch;
 
-typedef OrtCudnnConvAlgoSearch OrtMIOpenConvAlgoSearch;
-
 /// <summary>
 /// Options for the CUDA provider that are passed to SessionOptionsAppendExecutionProvider_CUDA
 /// </summary>
@@ -277,19 +275,11 @@
 /// </summary>
 typedef struct OrtROCMProviderOptions {
   int device_id;                                    // hip device with id=0 as default device.
-<<<<<<< HEAD
-  bool miopen_conv_exhaustive_search;               // miopen conv algo exhaustive search option
-  size_t hip_mem_limit;                             // default hip memory limitation to maximum finite value of size_t.
-  int arena_extend_strategy;                        // default area extend strategy to KNextPowerOfTwo.
-} OrtROCMProviderOptions;
-//
-=======
   int miopen_conv_exhaustive_search;                // miopen conv algo exhaustive search option
   size_t hip_mem_limit;                             // default hip memory limitation to maximum finite value of size_t.
   int arena_extend_strategy;                        // default area extend strategy to KNextPowerOfTwo.
 } OrtROCMProviderOptions;
 
->>>>>>> 3aaac198
 /// <summary>
 /// Options for the TensorRT provider that are passed to SessionOptionsAppendExecutionProvider_TensorRT
 /// </summary>

--- conflicted
+++ resolved
@@ -3970,22 +3970,6 @@
    */
   void(ORT_API_CALL* ReleaseDnnlProviderOptions)(_Frees_ptr_opt_ OrtDnnlProviderOptions* input);
 
-<<<<<<< HEAD
-  /** \brief Get a ::OrtValue tensor stored as a constant initializer in the graph node.
-   *
-   * Used in the CreateKernel callback of an OrtCustomOp to get a tensor value.
-   *
-   * \param[in] info ::OrtKernelInfo instance.
-   * \param[in] index The node index.
-   * \param[out] is_constant Is it a constant node input or not.
-   * \param[out] out The OrtValue tensor value. 
-   *
-   * \snippet{doc} snippets.dox OrtStatus Return Value
-   *
-   * \since Version 1.15.
-   */
-  ORT_API2_STATUS(KernelInfoGetConstantInput_tensor, _In_ const OrtKernelInfo* info, size_t index, _Out_ int* is_constant, _Outptr_ const OrtValue** out); 
-=======
   /// @}
   /// \name OrtKernelInfo
   /// Custom operator APIs.
@@ -4087,7 +4071,21 @@
   ORT_API2_STATUS(Logger_GetLoggingSeverityLevel, _In_ const OrtLogger* logger, _Out_ OrtLoggingLevel* out);
 
   /// @}
->>>>>>> e42f7487
+
+  /** \brief Get a ::OrtValue tensor stored as a constant initializer in the graph node.
+   *
+   * Used in the CreateKernel callback of an OrtCustomOp to get a tensor value.
+   *
+   * \param[in] info ::OrtKernelInfo instance.
+   * \param[in] index The node index.
+   * \param[out] is_constant Is it a constant node input or not.
+   * \param[out] out The OrtValue tensor value. 
+   *
+   * \snippet{doc} snippets.dox OrtStatus Return Value
+   *
+   * \since Version 1.15.
+   */
+  ORT_API2_STATUS(KernelInfoGetConstantInput_tensor, _In_ const OrtKernelInfo* info, size_t index, _Out_ int* is_constant, _Outptr_ const OrtValue** out); 
 
 #ifdef __cplusplus
   OrtApi(const OrtApi&) = delete;  // Prevent users from accidentally copying the API structure, it should always be passed as a pointer

--- conflicted
+++ resolved
@@ -3025,14 +3025,12 @@
   */
   ORT_API2_STATUS(GetSparseTensorIndices, _In_ const OrtValue* ort_value, enum OrtSparseIndicesFormat indices_format, _Out_ size_t* num_indices, _Outptr_ const void** indices);
 
-<<<<<<< HEAD
   /** \brief Returns a pointer to the ::OrtMemoryInfo of a Tensor
   * \param[in] ort_value ::OrtValue containing tensor.
   * \param[out] mem_info ::OrtMemoryInfo of the tensor. Do NOT free the returned pointer. It is valid for the lifetime of the ::OrtValue
   */
   ORT_API2_STATUS(GetTensorMemoryInfo, _In_ const OrtValue* value, _Out_ const OrtMemoryInfo** mem_info);
  
-=======
   /**
    * \brief Sets out to 1 iff an optional type OrtValue has an element, 0 otherwise (OrtValue is None)
    * Use this API to find if the optional type OrtValue is None or not.
@@ -3048,7 +3046,6 @@
   ORT_API2_STATUS(HasValue, _In_ const OrtValue* value, _Out_ int* out);
 
   /// @}
->>>>>>> c579ebfb
 };
 
 /*

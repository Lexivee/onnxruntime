--- conflicted
+++ resolved
@@ -4517,16 +4517,6 @@
    */
   ORT_API2_STATUS(ReadOpAttr, _In_ const OrtOpAttr* op_attr, _In_ OrtOpAttrType type, _Inout_ void* data, _In_ size_t len, _Out_ size_t* out);
 
-<<<<<<< HEAD
-  /** \brief Used for custom operators, set an output of a kernel
-   *
-   * \see ::OrtCustomOp
-   *
-   * \since Version 1.17.
-   */
-  ORT_API2_STATUS(KernelContext_SetOutput, _Inout_ OrtKernelContext* context, _In_ size_t index,
-                  _In_ const OrtValue* ort_value);
-=======
   /** \brief Set whether to use deterministic compute.
    *
    * Default is false. If set to true, this will enable deterministic compute for GPU kernels where possible.
@@ -4538,7 +4528,6 @@
    * \since Version 1.17.
    */
   ORT_API2_STATUS(SetDeterministicCompute, _Inout_ OrtSessionOptions* options, bool value);
->>>>>>> 52e56014
 };
 
 /*

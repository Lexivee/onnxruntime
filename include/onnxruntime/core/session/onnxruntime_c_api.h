--- conflicted
+++ resolved
@@ -296,17 +296,10 @@
     const char* message);
 
 /** \brief Graph optimization level
-<<<<<<< HEAD
-*
-* Refer to https://onnxruntime.ai/docs/performance/graph-optimizations.html
-* for an in-depth understanding of Graph Optimizations
-*/
-=======
  *
- * Refer to https://www.onnxruntime.ai/docs/resources/graph-optimizations.html
+ * Refer to https://onnxruntime.ai/docs/performance/graph-optimizations.html
  * for an in-depth understanding of Graph Optimizations
  */
->>>>>>> 7eca4248
 typedef enum GraphOptimizationLevel {
   ORT_DISABLE_ALL = 0,
   ORT_ENABLE_BASIC = 1,
@@ -916,23 +909,13 @@
   ORT_API2_STATUS(SetSessionLogSeverityLevel, _Inout_ OrtSessionOptions* options, int session_log_severity_level);
 
   /** \brief Set the optimization level to apply when loading a graph
-<<<<<<< HEAD
-  *
-  * Please see https://onnxruntime.ai/docs/performance/graph-optimizations.html for an in-depth explanation
-  * \param[in,out] options The session options object
-  * \param[in] graph_optimization_level The optimization level
-  *
-  * \snippet{doc} snippets.dox OrtStatus Return Value
-  */
-=======
-   *
-   * Please see https://www.onnxruntime.ai/docs/resources/graph-optimizations.html for an in-depth explanation
+   *
+   * Please see https://onnxruntime.ai/docs/performance/graph-optimizations.html for an in-depth explanation
    * \param[in,out] options The session options object
    * \param[in] graph_optimization_level The optimization level
    *
    * \snippet{doc} snippets.dox OrtStatus Return Value
    */
->>>>>>> 7eca4248
   ORT_API2_STATUS(SetSessionGraphOptimizationLevel, _Inout_ OrtSessionOptions* options,
                   GraphOptimizationLevel graph_optimization_level);
 
@@ -2347,27 +2330,12 @@
   /// @{
 
   /** \brief Create an allocator and register it with the ::OrtEnv
-<<<<<<< HEAD
-  *
-  * Enables sharing the allocator between multiple sessions that use the same env instance.
-  * Lifetime of the created allocator will be valid for the duration of the environment.
-  * Returns an error if an allocator with the same ::OrtMemoryInfo is already registered.
-  *
-  * See https://onnxruntime.ai/docs/get-started/with-c.html for details.
-  *
-  * \param[in] env ::OrtEnv instance
-  * \param[in] mem_info
-  * \param[in] arena_cfg Pass nullptr for defaults
-  *
-  * \snippet{doc} snippets.dox OrtStatus Return Value
-  */
-=======
    *
    * Enables sharing the allocator between multiple sessions that use the same env instance.
    * Lifetime of the created allocator will be valid for the duration of the environment.
    * Returns an error if an allocator with the same ::OrtMemoryInfo is already registered.
    *
-   * See https://onnxruntime.ai/docs/reference/api/c-api.html for details.
+   * See https://onnxruntime.ai/docs/get-started/with-c.html for details.
    *
    * \param[in] env ::OrtEnv instance
    * \param[in] mem_info
@@ -2375,7 +2343,6 @@
    *
    * \snippet{doc} snippets.dox OrtStatus Return Value
    */
->>>>>>> 7eca4248
   ORT_API2_STATUS(CreateAndRegisterAllocator, _Inout_ OrtEnv* env, _In_ const OrtMemoryInfo* mem_info,
                   _In_ const OrtArenaCfg* arena_cfg);
 
@@ -2693,38 +2660,10 @@
   /// @{
 
   /** \brief Create an ::OrtArenaCfg
-<<<<<<< HEAD
-  *
-  * Create the configuration of an arena that can eventually be used to define an arena based allocator's behavior.
-  *
-  * Supported keys are (See https://onnxruntime.ai/docs/get-started/with-c.html for details on what the
-  * following parameters mean and how to choose these values.):
-  * "max_mem": Maximum memory that can be allocated by the arena based allocator.
-  *  Use 0 for ORT to pick the best value. Default is 0.
-  * "arena_extend_strategy": 0 = kNextPowerOfTwo, 1 = kSameAsRequested.
-  *  Use -1 to allow ORT to choose the default.
-  * "initial_chunk_size_bytes": (Possible) Size of the first allocation in the arena.
-  *  Only relevant if arena strategy is `kNextPowerOfTwo`. Use -1 to allow ORT to choose the default.
-  *  Ultimately, the first allocation size is determined by the allocation memory request.
-  * "max_dead_bytes_per_chunk": Threshold of unused memory in an allocated chunk of arena memory after
-  *  crossing which the current chunk is chunked into 2.
-  * "initial_growth_chunk_size_bytes": (Possible) Size of the second allocation in the arena.
-  *  Only relevant if arena strategy is `kNextPowerOfTwo`. Use -1 to allow ORT to choose the default.
-  *  Ultimately, the allocation size is determined by the allocation memory request.
-  *  Further allocation sizes are governed by the arena extend strategy.
-  *
-  * \param[in] arena_config_keys Keys to configure the arena
-  * \param[in] arena_config_values Values to configure the arena
-  * \param[in] num_keys Number of keys in `arena_config_keys` and `arena_config_values`
-  * \param[out] out Newly created ::OrtArenaCfg. Must be freed with OrtApi::ReleaseArenaCfg
-  *
-  * \snippet{doc} snippets.dox OrtStatus Return Value
-  */
-=======
    *
    * Create the configuration of an arena that can eventually be used to define an arena based allocator's behavior.
    *
-   * Supported keys are (See https://onnxruntime.ai/docs/reference/api/c-api.html for details on what the
+   * Supported keys are (See https://onnxruntime.ai/docs/get-started/with-c.html for details on what the
    * following parameters mean and how to choose these values.):
    * "max_mem": Maximum memory that can be allocated by the arena based allocator.
    *  Use 0 for ORT to pick the best value. Default is 0.
@@ -2747,7 +2686,6 @@
    *
    * \snippet{doc} snippets.dox OrtStatus Return Value
    */
->>>>>>> 7eca4248
   ORT_API2_STATUS(CreateArenaCfgV2, _In_reads_(num_keys) const char* const* arena_config_keys,
                   _In_reads_(num_keys) const size_t* arena_config_values, _In_ size_t num_keys,
                   _Outptr_ OrtArenaCfg** out);
@@ -2872,40 +2810,16 @@
   /// @{
 
   /** \brief Create an OrtTensorRTProviderOptionsV2
-<<<<<<< HEAD
-  *
-  * \param[out] out Newly created ::OrtTensorRTProviderOptionsV2. Must be released with OrtApi::ReleaseTensorRTProviderOptions
-  *
-  * \snippet{doc} snippets.dox OrtStatus Return Value
-  */
+   *
+   * \param[out] out Newly created ::OrtTensorRTProviderOptionsV2. Must be released with OrtApi::ReleaseTensorRTProviderOptions
+   *
+   * \snippet{doc} snippets.dox OrtStatus Return Value
+   */
   ORT_API2_STATUS(CreateTensorRTProviderOptions, _Outptr_ OrtTensorRTProviderOptionsV2** out);
 
   /** \brief Set options in a TensorRT Execution Provider.
-  *
-  * Please refer to https://onnxruntime.ai/docs/execution-providers/TensorRT-ExecutionProvider.html#cc
-  * to know the available keys and values. Key should be in null terminated string format of the member of ::OrtTensorRTProviderOptionsV2
-  * and value should be its related range.
-  *
-  * For example, key="trt_max_workspace_size" and value="2147483648"
-  *
-  * \param[in] tensorrt_options
-  * \param[in] provider_options_keys Array of UTF-8 null-terminated string for provider options keys
-  * \param[in] provider_options_values Array of UTF-8 null-terminated string for provider options values
-  * \param[in] num_keys Number of elements in the `provider_option_keys` and `provider_options_values` arrays
-  *
-  * \snippet{doc} snippets.dox OrtStatus Return Value
-  */
-=======
-   *
-   * \param[out] out Newly created ::OrtTensorRTProviderOptionsV2. Must be released with OrtApi::ReleaseTensorRTProviderOptions
-   *
-   * \snippet{doc} snippets.dox OrtStatus Return Value
-   */
-  ORT_API2_STATUS(CreateTensorRTProviderOptions, _Outptr_ OrtTensorRTProviderOptionsV2** out);
-
-  /** \brief Set options in a TensorRT Execution Provider.
-   *
-   * Please refer to https://www.onnxruntime.ai/docs/reference/execution-providers/TensorRT-ExecutionProvider.html#c-api-example
+   *
+   * Please refer to https://onnxruntime.ai/docs/execution-providers/TensorRT-ExecutionProvider.html#cc
    * to know the available keys and values. Key should be in null terminated string format of the member of ::OrtTensorRTProviderOptionsV2
    * and value should be its related range.
    *
@@ -2918,7 +2832,6 @@
    *
    * \snippet{doc} snippets.dox OrtStatus Return Value
    */
->>>>>>> 7eca4248
   ORT_API2_STATUS(UpdateTensorRTProviderOptions, _Inout_ OrtTensorRTProviderOptionsV2* tensorrt_options,
                   _In_reads_(num_keys) const char* const* provider_options_keys,
                   _In_reads_(num_keys) const char* const* provider_options_values,
@@ -2960,22 +2873,6 @@
   /// @{
 
   /** \brief Register a custom allocator
-<<<<<<< HEAD
-  *
-  * Enables sharing between multiple sessions that use the same env instance.
-  * Returns an error if an allocator with the same ::OrtMemoryInfo is already registered.
-  *
-  * The behavior of this is exactly the same as OrtApi::CreateAndRegisterAllocator except
-  * instead of ORT creating an allocator based on provided info, in this case
-  * ORT uses the user-provided custom allocator.
-  * See https://onnxruntime.ai/docs/get-started/with-c.html for details.
-  *
-  * \param[in] env
-  * \param[in] allocator User provided allocator
-  *
-  * \snippet{doc} snippets.dox OrtStatus Return Value
-  */
-=======
    *
    * Enables sharing between multiple sessions that use the same env instance.
    * Returns an error if an allocator with the same ::OrtMemoryInfo is already registered.
@@ -2983,14 +2880,13 @@
    * The behavior of this is exactly the same as OrtApi::CreateAndRegisterAllocator except
    * instead of ORT creating an allocator based on provided info, in this case
    * ORT uses the user-provided custom allocator.
-   * See https://onnxruntime.ai/docs/reference/api/c-api.html for details.
+   * See https://onnxruntime.ai/docs/get-started/with-c.html for details.
    *
    * \param[in] env
    * \param[in] allocator User provided allocator
    *
    * \snippet{doc} snippets.dox OrtStatus Return Value
    */
->>>>>>> 7eca4248
   ORT_API2_STATUS(RegisterAllocator, _Inout_ OrtEnv* env, _In_ OrtAllocator* allocator);
 
   /** \brief Unregister a custom allocator

--- conflicted
+++ resolved
@@ -179,39 +179,6 @@
   ORT_ENABLE_EXTENDED = 2,
   ORT_ENABLE_ALL = 99
 } GraphOptimizationLevel;
-<<<<<<< HEAD
-=======
-ORT_API_STATUS(OrtSetSessionGraphOptimizationLevel, _Inout_ OrtSessionOptions* options,
-               GraphOptimizationLevel graph_optimization_level);
-
-// Sets the number of threads used to parallelize the execution within nodes
-// A value of 0 means ORT will pick a default
-ORT_API_STATUS(OrtSetIntraOpNumThreads, _Inout_ OrtSessionOptions* options, int intra_op_num_threads);
-
-// Sets the number of threads used to parallelize the execution of the graph (across nodes)
-// If sequential execution is enabled this value is ignored
-// A value of 0 means ORT will pick a default
-ORT_API_STATUS(OrtSetInterOpNumThreads, _Inout_ OrtSessionOptions* options, int inter_op_num_threads);
-
-/**
-  * To use additional providers, you must build ORT with the extra providers enabled. Then call one of these
-  * functions to enable them in the session:
-  *   OrtSessionOptionsAppendExecutionProvider_CPU
-  *   OrtSessionOptionsAppendExecutionProvider_CUDA
-  *   OrtSessionOptionsAppendExecutionProvider_<remaining providers...>
-  * The order they care called indicates the preference order as well. In other words call this method
-  * on your most preferred execution provider first followed by the less preferred ones.
-  * If none are called Ort will use its internal CPU execution provider.
-  */
-
-ORT_API_STATUS(OrtSessionGetInputCount, _In_ const OrtSession* sess, _Out_ size_t* out);
-ORT_API_STATUS(OrtSessionGetOutputCount, _In_ const OrtSession* sess, _Out_ size_t* out);
-
-/**
- * \param out  should be freed by OrtReleaseTypeInfo after use
- */
-ORT_API_STATUS(OrtSessionGetInputTypeInfo, _In_ const OrtSession* sess, size_t index, _Outptr_ OrtTypeInfo** type_info);
->>>>>>> 60e5eee5
 
 struct OrtKernelInfo;
 typedef struct OrtKernelInfo OrtKernelInfo;
@@ -320,13 +287,14 @@
 
   OrtStatus*(ORT_API_CALL* SetSessionGraphOptimizationLevel)(_Inout_ OrtSessionOptions* options, GraphOptimizationLevel graph_optimization_level)NO_EXCEPTION;
 
-  /**
-	 * How many threads in the session thread pool.
-	 * Set it to 0 to make onnxruntime run as single threaded.
-	 * \param session_thread_pool_size <0, let the runtime choose a default. =0, Don't create extra threads.
-	 *                                 >0, create a thread pool with size of this value.
-	 */
-  OrtStatus*(ORT_API_CALL* SetSessionThreadPoolSize)(_Inout_ OrtSessionOptions* options, int session_thread_pool_size)NO_EXCEPTION;
+// Sets the number of threads used to parallelize the execution within nodes
+// A value of 0 means ORT will pick a default
+OrtStatus* (ORT_API_CALL* SetIntraOpNumThreads)(_Inout_ OrtSessionOptions* options, int intra_op_num_threads);
+
+// Sets the number of threads used to parallelize the execution of the graph (across nodes)
+// If sequential execution is enabled this value is ignored
+// A value of 0 means ORT will pick a default
+OrtStatus*(ORT_API_CALL* SetInterOpNumThreads)(_Inout_ OrtSessionOptions* options, int inter_op_num_threads);
 
   /*
 * Create a custom op domain. After all sessions using it are released, call OrtReleaseCustomOpDomain
@@ -574,7 +542,6 @@
    * sequence. 'in' should be an arrary of N OrtValues.
    * \value_type should be either map or sequence.
    */
-<<<<<<< HEAD
   OrtStatus*(ORT_API_CALL* CreateValue)(_In_ const OrtValue* const* in, size_t num_values, enum ONNXType value_type,
                                         _Outptr_ OrtValue** out)NO_EXCEPTION;
 
@@ -633,45 +600,6 @@
   ORT_CLASS_RELEASE(SessionOptions);
   ORT_CLASS_RELEASE(CustomOpDomain);
 };
-=======
-ORT_API_STATUS(OrtCreateValue, _In_ const OrtValue* const* in, size_t num_values, enum ONNXType value_type,
-               _Outptr_ OrtValue** out);
-
-/**
-   * Construct OrtValue that contains a value of non-standard type created for
-   * experiments or while awaiting standardization. OrtValue in this case would contain
-   * an internal representation of the Opaque type. Opaque types are distinguished between
-   * each other by two strings 1) domain and 2) type name. The combination of the two
-   * must be unique, so the type representation is properly identified internally. The combination
-   * must be properly registered from within ORT at both compile/run time or by another API.
-   *
-   * To construct the OrtValue pass domain and type names, also a pointer to a data container
-   * the type of which must be know to both ORT and the client program. That data container may or may
-   * not match the internal representation of the Opaque type. The sizeof(data_container) is passed for
-   * verification purposes.
-   *
-   * \domain_name - domain name for the Opaque type, null terminated.
-   * \type_name   - type name for the Opaque type, null terminated.
-   * \data_contianer - data to populate OrtValue
-   * \data_container_size - sizeof() of the data container. Must match the sizeof() of the expected
-   *                    data_container size internally.
-   */
-ORT_API_STATUS(OrtCreateOpaqueValue, _In_ const char* domain_name, _In_ const char* type_name,
-               _In_ const void* data_container, size_t data_container_size, _Outptr_ OrtValue** out);
-
-/**
-   * Fetch data from an OrtValue that contains a value of non-standard type created for
-   * experiments or while awaiting standardization.
-   * \domain_name - domain name for the Opaque type, null terminated.
-   * \type_name   - type name for the Opaque type, null terminated.
-   * \data_contianer - data to populate OrtValue
-   * \data_container_size - sizeof() of the data container. Must match the sizeof() of the expected
-   *                    data_container size internally.
-   */
-
-ORT_API_STATUS(OrtGetOpaqueValue, _In_ const char* domain_name, _In_ const char* type_name,
-               _In_ const OrtValue* in, _Out_ void* data_container, size_t data_container_size);
->>>>>>> 60e5eee5
 
 typedef struct OrtApi OrtApi;
 ORT_EXPORT const OrtApi* ORT_API_CALL OrtGetApi(uint32_t version) NO_EXCEPTION;  // Pass in ORT_API_VERSION

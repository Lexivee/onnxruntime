// Copyright (c) Microsoft Corporation. All rights reserved.
// Licensed under the MIT License.

// See docs\c_cxx\README.md on generating the Doxygen documentation from this file

/** \mainpage ONNX Runtime
 *
 * ONNX Runtime is a high-performance inference and training graph execution engine for deep learning models.
 *
 * ONNX Runtime's C, C++ APIs offer an easy to use interface to onboard and execute onnx models.
 * - \subpage c_cpp_api "Core C, C++ APIs"
 * - \subpage training_c_cpp_api "Training C, C++ APIs for on-device training"
 *
 * \page c_cpp_api Core C, C++ APIs
 * <h1>C</h1>
 *
 * ::OrtApi - Click here to go to the structure with all C API functions.
 *
 * <h1>C++</h1>
 *
 * ::Ort - Click here to go to the namespace holding all of the C++ wrapper classes
 *
 * It is a set of header only wrapper classes around the C API. The goal is to turn the C style return value error codes into C++ exceptions, and to
 * automate memory management through standard C++ RAII principles.
 *
 * \addtogroup Global
 * ONNX Runtime C API
 * @{
 */

#pragma once
#include <stdbool.h>
#include <stdint.h>
#include <stdlib.h>
#include <string.h>

/** \brief The API version defined in this header
 *
 * This value is used by some API functions to behave as this version of the header expects.
 */
#define ORT_API_VERSION 20

#ifdef __cplusplus
extern "C" {
#endif

//! @}
// SAL2 Definitions
#ifndef _WIN32
#define _In_
#define _In_z_
#define _In_opt_
#define _In_opt_z_
#define _Out_
#define _Outptr_
#define _Out_opt_
#define _Inout_
#define _Inout_opt_
#define _Frees_ptr_opt_
#define _Ret_maybenull_
#define _Ret_notnull_
#define _Check_return_
#define _Outptr_result_maybenull_
#define _In_reads_(X)
#define _Inout_updates_(X)
#define _Out_writes_(X)
#define _Inout_updates_all_(X)
#define _Out_writes_bytes_all_(X)
#define _Out_writes_all_(X)
#define _Success_(X)
#define _Outptr_result_buffer_maybenull_(X)
#define ORT_ALL_ARGS_NONNULL __attribute__((nonnull))
#else
#include <specstrings.h>
#define ORT_ALL_ARGS_NONNULL
#endif

#ifdef _WIN32
// Define ORT_DLL_IMPORT if your program is dynamically linked to Ort.
// dllexport is not used, we use a .def file.
#ifdef ORT_DLL_IMPORT
#define ORT_EXPORT __declspec(dllimport)
#else
#define ORT_EXPORT
#endif
#define ORT_API_CALL _stdcall
#define ORT_MUST_USE_RESULT
#define ORTCHAR_T wchar_t
#else
// To make symbols visible on macOS/iOS
#ifdef __APPLE__
#define ORT_EXPORT __attribute__((visibility("default")))
#else
#define ORT_EXPORT
#endif
#define ORT_API_CALL
#define ORT_MUST_USE_RESULT __attribute__((warn_unused_result))
#define ORTCHAR_T char
#endif

/// ORTCHAR_T, ORT_TSTR are reserved specifically for path handling.
/// All other strings are UTF-8 encoded, use char and std::string
#ifndef ORT_TSTR
#ifdef _WIN32
#define ORT_TSTR(X) L##X
// When X is a macro, L##X is not defined. In this case, we need to use ORT_TSTR_ON_MACRO.
#define ORT_TSTR_ON_MACRO(X) L"" X
#else
#define ORT_TSTR(X) X
#define ORT_TSTR_ON_MACRO(X) X
#endif
#endif

// On Windows, ORT_FILE is a wchar_t version of the __FILE__ macro.
// Otherwise, ORT_FILE is equivalent to __FILE__.
#ifndef ORT_FILE
#define ORT_FILE_INTERNAL(x) ORT_TSTR(x)
#define ORT_FILE ORT_FILE_INTERNAL(__FILE__)
#endif

// Any pointer marked with _In_ or _Out_, cannot be NULL.

// Windows users should use unicode paths when possible to bypass the MAX_PATH limitation
// Every pointer marked with _In_ or _Out_, cannot be NULL. Caller should ensure that.
// for ReleaseXXX(...) functions, they can accept NULL pointer.

#ifdef __cplusplus
// For any compiler with C++11 support, MSVC 2015 and greater, or Clang version supporting noexcept.
// Such complex condition is needed because compilers set __cplusplus value differently.
#ifndef __has_feature
#define __has_feature(x) 0
#endif
#if ((__cplusplus >= 201103L) || (_MSC_VER >= 1900) || (defined(__has_feature) && __has_feature(cxx_noexcept)))
#define NO_EXCEPTION noexcept
#else
#define NO_EXCEPTION throw()
#endif
#else
#define NO_EXCEPTION
#endif

// __VA_ARGS__ on Windows and Linux are different
#define ORT_API(RETURN_TYPE, NAME, ...) RETURN_TYPE ORT_API_CALL NAME(__VA_ARGS__) NO_EXCEPTION

#define ORT_API_STATUS(NAME, ...)                                                                   \
  _Success_(return == 0) _Check_return_ _Ret_maybenull_ OrtStatusPtr ORT_API_CALL NAME(__VA_ARGS__) \
  NO_EXCEPTION ORT_MUST_USE_RESULT

// XXX: Unfortunately, SAL annotations are known to not work with function pointers
#define ORT_API2_STATUS(NAME, ...) \
  _Check_return_ _Ret_maybenull_ OrtStatusPtr(ORT_API_CALL* NAME)(__VA_ARGS__) NO_EXCEPTION ORT_MUST_USE_RESULT

// Used in *.cc files. Almost as same as ORT_API_STATUS, except without ORT_MUST_USE_RESULT and ORT_EXPORT
#define ORT_API_STATUS_IMPL(NAME, ...) \
  _Success_(return == 0) _Check_return_ _Ret_maybenull_ OrtStatusPtr ORT_API_CALL NAME(__VA_ARGS__) NO_EXCEPTION

#define ORT_CLASS_RELEASE(X) void(ORT_API_CALL * Release##X)(_Frees_ptr_opt_ Ort##X * input)

#ifdef __DOXYGEN__
#undef ORT_API_STATUS
#define ORT_API_STATUS(NAME, ...) OrtStatus* NAME(__VA_ARGS__)
#undef ORT_API2_STATUS
#define ORT_API2_STATUS(NAME, ...) OrtStatus* NAME(__VA_ARGS__)
#undef ORT_CLASS_RELEASE
#define ORT_CLASS_RELEASE(X) void Release##X(Ort##X* input)
#undef NO_EXCEPTION
#define NO_EXCEPTION
#endif
/** \addtogroup Global
 * ONNX Runtime C API
 * @{
 */

/** Copied from TensorProto::DataType
 * Currently, Ort doesn't support complex64, complex128
 */
typedef enum ONNXTensorElementDataType {
  ONNX_TENSOR_ELEMENT_DATA_TYPE_UNDEFINED,
  ONNX_TENSOR_ELEMENT_DATA_TYPE_FLOAT,   // maps to c type float
  ONNX_TENSOR_ELEMENT_DATA_TYPE_UINT8,   // maps to c type uint8_t
  ONNX_TENSOR_ELEMENT_DATA_TYPE_INT8,    // maps to c type int8_t
  ONNX_TENSOR_ELEMENT_DATA_TYPE_UINT16,  // maps to c type uint16_t
  ONNX_TENSOR_ELEMENT_DATA_TYPE_INT16,   // maps to c type int16_t
  ONNX_TENSOR_ELEMENT_DATA_TYPE_INT32,   // maps to c type int32_t
  ONNX_TENSOR_ELEMENT_DATA_TYPE_INT64,   // maps to c type int64_t
  ONNX_TENSOR_ELEMENT_DATA_TYPE_STRING,  // maps to c++ type std::string
  ONNX_TENSOR_ELEMENT_DATA_TYPE_BOOL,
  ONNX_TENSOR_ELEMENT_DATA_TYPE_FLOAT16,
  ONNX_TENSOR_ELEMENT_DATA_TYPE_DOUBLE,      // maps to c type double
  ONNX_TENSOR_ELEMENT_DATA_TYPE_UINT32,      // maps to c type uint32_t
  ONNX_TENSOR_ELEMENT_DATA_TYPE_UINT64,      // maps to c type uint64_t
  ONNX_TENSOR_ELEMENT_DATA_TYPE_COMPLEX64,   // complex with float32 real and imaginary components
  ONNX_TENSOR_ELEMENT_DATA_TYPE_COMPLEX128,  // complex with float64 real and imaginary components
  ONNX_TENSOR_ELEMENT_DATA_TYPE_BFLOAT16,    // Non-IEEE floating-point format based on IEEE754 single-precision
  // float 8 types were introduced in onnx 1.14, see https://onnx.ai/onnx/technical/float8.html
  ONNX_TENSOR_ELEMENT_DATA_TYPE_FLOAT8E4M3FN,    // Non-IEEE floating-point format based on IEEE754 single-precision
  ONNX_TENSOR_ELEMENT_DATA_TYPE_FLOAT8E4M3FNUZ,  // Non-IEEE floating-point format based on IEEE754 single-precision
  ONNX_TENSOR_ELEMENT_DATA_TYPE_FLOAT8E5M2,      // Non-IEEE floating-point format based on IEEE754 single-precision
  ONNX_TENSOR_ELEMENT_DATA_TYPE_FLOAT8E5M2FNUZ,  // Non-IEEE floating-point format based on IEEE754 single-precision
  // Int4 types were introduced in ONNX 1.16. See https://onnx.ai/onnx/technical/int4.html
  ONNX_TENSOR_ELEMENT_DATA_TYPE_UINT4,  // maps to a pair of packed uint4 values (size == 1 byte)
  ONNX_TENSOR_ELEMENT_DATA_TYPE_INT4    // maps to a pair of packed int4 values (size == 1 byte)
} ONNXTensorElementDataType;

// Synced with onnx TypeProto oneof
typedef enum ONNXType {
  ONNX_TYPE_UNKNOWN,
  ONNX_TYPE_TENSOR,
  ONNX_TYPE_SEQUENCE,
  ONNX_TYPE_MAP,
  ONNX_TYPE_OPAQUE,
  ONNX_TYPE_SPARSETENSOR,
  ONNX_TYPE_OPTIONAL
} ONNXType;

// These types are synced with internal
// SparseFormatFlags
typedef enum OrtSparseFormat {
  ORT_SPARSE_UNDEFINED = 0,
  ORT_SPARSE_COO = 0x1,
  ORT_SPARSE_CSRC = 0x2,
  ORT_SPARSE_BLOCK_SPARSE = 0x4
} OrtSparseFormat;

// Enum allows to query sparse tensor indices
enum OrtSparseIndicesFormat {
  ORT_SPARSE_COO_INDICES,
  ORT_SPARSE_CSR_INNER_INDICES,
  ORT_SPARSE_CSR_OUTER_INDICES,
  ORT_SPARSE_BLOCK_SPARSE_INDICES
};

/** \brief Logging severity levels
 *
 * In typical API usage, specifying a logging severity level specifies the minimum severity of log messages to show.
 */
typedef enum OrtLoggingLevel {
  ORT_LOGGING_LEVEL_VERBOSE,  ///< Verbose informational messages (least severe).
  ORT_LOGGING_LEVEL_INFO,     ///< Informational messages.
  ORT_LOGGING_LEVEL_WARNING,  ///< Warning messages.
  ORT_LOGGING_LEVEL_ERROR,    ///< Error messages.
  ORT_LOGGING_LEVEL_FATAL,    ///< Fatal error messages (most severe).
} OrtLoggingLevel;

typedef enum OrtErrorCode {
  ORT_OK,
  ORT_FAIL,
  ORT_INVALID_ARGUMENT,
  ORT_NO_SUCHFILE,
  ORT_NO_MODEL,
  ORT_ENGINE_ERROR,
  ORT_RUNTIME_EXCEPTION,
  ORT_INVALID_PROTOBUF,
  ORT_MODEL_LOADED,
  ORT_NOT_IMPLEMENTED,
  ORT_INVALID_GRAPH,
  ORT_EP_FAIL,
} OrtErrorCode;

typedef enum OrtOpAttrType {
  ORT_OP_ATTR_UNDEFINED = 0,
  ORT_OP_ATTR_INT,
  ORT_OP_ATTR_INTS,
  ORT_OP_ATTR_FLOAT,
  ORT_OP_ATTR_FLOATS,
  ORT_OP_ATTR_STRING,
  ORT_OP_ATTR_STRINGS,
} OrtOpAttrType;

//! @}
#define ORT_RUNTIME_CLASS(X) \
  struct Ort##X;             \
  typedef struct Ort##X Ort##X

/** \addtogroup Global
 * ONNX Runtime C API
 * @{
 */
// The actual types defined have an Ort prefix
ORT_RUNTIME_CLASS(Env);
ORT_RUNTIME_CLASS(Status);  // nullptr for Status* indicates success
ORT_RUNTIME_CLASS(MemoryInfo);
ORT_RUNTIME_CLASS(IoBinding);
ORT_RUNTIME_CLASS(Session);  // Don't call ReleaseSession from Dllmain (because session owns a thread pool)
ORT_RUNTIME_CLASS(Value);
ORT_RUNTIME_CLASS(RunOptions);
ORT_RUNTIME_CLASS(TypeInfo);
ORT_RUNTIME_CLASS(TensorTypeAndShapeInfo);
ORT_RUNTIME_CLASS(MapTypeInfo);
ORT_RUNTIME_CLASS(SequenceTypeInfo);
ORT_RUNTIME_CLASS(OptionalTypeInfo);
ORT_RUNTIME_CLASS(SessionOptions);
ORT_RUNTIME_CLASS(CustomOpDomain);
ORT_RUNTIME_CLASS(ModelMetadata);
ORT_RUNTIME_CLASS(ThreadPoolParams);
ORT_RUNTIME_CLASS(ThreadingOptions);
ORT_RUNTIME_CLASS(ArenaCfg);
ORT_RUNTIME_CLASS(PrepackedWeightsContainer);
ORT_RUNTIME_CLASS(TensorRTProviderOptionsV2);
ORT_RUNTIME_CLASS(CUDAProviderOptionsV2);
ORT_RUNTIME_CLASS(CANNProviderOptions);
ORT_RUNTIME_CLASS(DnnlProviderOptions);
ORT_RUNTIME_CLASS(Op);
ORT_RUNTIME_CLASS(OpAttr);
ORT_RUNTIME_CLASS(Logger);
ORT_RUNTIME_CLASS(ShapeInferContext);

#ifdef _WIN32
typedef _Return_type_success_(return == 0) OrtStatus* OrtStatusPtr;
#else
typedef OrtStatus* OrtStatusPtr;
#endif

/** \brief Memory allocation interface
 *
 * Structure of function pointers that defines a memory allocator. This can be created and filled in by the user for custom allocators.
 *
 * When an allocator is passed to any function, be sure that the allocator object is not destroyed until the last allocated object using it is freed.
 */
typedef struct OrtAllocator {
  uint32_t version;                                                                   ///< Must be initialized to ORT_API_VERSION
  void*(ORT_API_CALL* Alloc)(struct OrtAllocator* this_, size_t size);                ///< Returns a pointer to an allocated block of `size` bytes
  void(ORT_API_CALL* Free)(struct OrtAllocator* this_, void* p);                      ///< Free a block of memory previously allocated with OrtAllocator::Alloc
  const struct OrtMemoryInfo*(ORT_API_CALL* Info)(const struct OrtAllocator* this_);  ///< Return a pointer to an ::OrtMemoryInfo that describes this allocator
  /**
   * @brief Optional allocation function to use for memory allocations made during session initialization.
   * Use this function if you want to separate allocations made by ORT during Run() calls from
   * those made during session initialization. This allows for separate memory management strategies for these allocations.
   */
  void*(ORT_API_CALL* Reserve)(struct OrtAllocator* this_, size_t size);  ///< Returns a pointer to an allocated block of `size` bytes
} OrtAllocator;

typedef void(ORT_API_CALL* OrtLoggingFunction)(
    void* param, OrtLoggingLevel severity, const char* category, const char* logid, const char* code_location,
    const char* message);

/** \brief Graph optimization level
 *
 * Refer to https://www.onnxruntime.ai/docs/performance/graph-optimizations.html#graph-optimization-levels
 * for an in-depth understanding of the Graph Optimization Levels.
 */
typedef enum GraphOptimizationLevel {
  ORT_DISABLE_ALL = 0,
  ORT_ENABLE_BASIC = 1,
  ORT_ENABLE_EXTENDED = 2,
  ORT_ENABLE_ALL = 99
} GraphOptimizationLevel;

typedef enum ExecutionMode {
  ORT_SEQUENTIAL = 0,
  ORT_PARALLEL = 1,
} ExecutionMode;

/** \brief Language projection identifiers
 * /see OrtApi::SetLanguageProjection
 */
typedef enum OrtLanguageProjection {
  ORT_PROJECTION_C = 0,
  ORT_PROJECTION_CPLUSPLUS = 1,
  ORT_PROJECTION_CSHARP = 2,
  ORT_PROJECTION_PYTHON = 3,
  ORT_PROJECTION_JAVA = 4,
  ORT_PROJECTION_WINML = 5,
  ORT_PROJECTION_NODEJS = 6,
} OrtLanguageProjection;

struct OrtKernelInfo;
typedef struct OrtKernelInfo OrtKernelInfo;
struct OrtKernelContext;
typedef struct OrtKernelContext OrtKernelContext;
struct OrtCustomOp;
typedef struct OrtCustomOp OrtCustomOp;

typedef enum OrtAllocatorType {
  OrtInvalidAllocator = -1,
  OrtDeviceAllocator = 0,
  OrtArenaAllocator = 1
} OrtAllocatorType;

/** \brief Memory types for allocated memory, execution provider specific types should be extended in each provider.
 */
// Whenever this struct is updated, please also update the MakeKey function in onnxruntime / core / framework / execution_provider.cc
typedef enum OrtMemType {
  OrtMemTypeCPUInput = -2,              ///< Any CPU memory used by non-CPU execution provider
  OrtMemTypeCPUOutput = -1,             ///< CPU accessible memory outputted by non-CPU execution provider, i.e. CUDA_PINNED
  OrtMemTypeCPU = OrtMemTypeCPUOutput,  ///< Temporary CPU accessible memory allocated by non-CPU execution provider, i.e. CUDA_PINNED
  OrtMemTypeDefault = 0,                ///< The default allocator for execution provider
} OrtMemType;

/** \brief This mimics OrtDevice type constants so they can be returned in the API
 */
typedef enum OrtMemoryInfoDeviceType {
  OrtMemoryInfoDeviceType_CPU = 0,
  OrtMemoryInfoDeviceType_GPU = 1,
  OrtMemoryInfoDeviceType_FPGA = 2
} OrtMemoryInfoDeviceType;

/** \brief Algorithm to use for cuDNN Convolution Op
 */
typedef enum OrtCudnnConvAlgoSearch {
  OrtCudnnConvAlgoSearchExhaustive,  // expensive exhaustive benchmarking using cudnnFindConvolutionForwardAlgorithmEx
  OrtCudnnConvAlgoSearchHeuristic,   // lightweight heuristic based search using cudnnGetConvolutionForwardAlgorithm_v7
  OrtCudnnConvAlgoSearchDefault,     // default algorithm using CUDNN_CONVOLUTION_FWD_ALGO_IMPLICIT_PRECOMP_GEMM
} OrtCudnnConvAlgoSearch;

/** \brief CUDA Provider Options
 *
 * \see OrtApi::SessionOptionsAppendExecutionProvider_CUDA
 */
typedef struct OrtCUDAProviderOptions {
#ifdef __cplusplus
  OrtCUDAProviderOptions()
      : device_id{},
        cudnn_conv_algo_search{OrtCudnnConvAlgoSearchExhaustive},
        gpu_mem_limit{SIZE_MAX},
        arena_extend_strategy{},
        do_copy_in_default_stream{1},
        has_user_compute_stream{},
        user_compute_stream{},
        default_memory_arena_cfg{},
        tunable_op_enable{false},
        tunable_op_tuning_enable{false},
        tunable_op_max_tuning_duration_ms{} {}
#endif

  /** \brief CUDA device Id
   *   Defaults to 0.
   */
  int device_id;

  /** \brief CUDA Convolution algorithm search configuration.
   *   See enum OrtCudnnConvAlgoSearch for more details.
   *   Defaults to OrtCudnnConvAlgoSearchExhaustive.
   */
  OrtCudnnConvAlgoSearch cudnn_conv_algo_search;

  /** \brief CUDA memory limit (To use all possible memory pass in maximum size_t)
   *   Defaults to SIZE_MAX.
   *   \note If a ::OrtArenaCfg has been applied, it will override this field
   */
  size_t gpu_mem_limit;

  /** \brief Strategy used to grow the memory arena
   *   0 = kNextPowerOfTwo<br>
   *   1 = kSameAsRequested<br>
   *   Defaults to 0.
   *   \note If a ::OrtArenaCfg has been applied, it will override this field
   */
  int arena_extend_strategy;

  /** \brief Flag indicating if copying needs to take place on the same stream as the compute stream in the CUDA EP
   *   0 = Use separate streams for copying and compute.
   *   1 = Use the same stream for copying and compute.
   *   Defaults to 1.
   *   WARNING: Setting this to 0 may result in data races for some models.
   *   Please see issue #4829 for more details.
   */
  int do_copy_in_default_stream;

  /** \brief Flag indicating if there is a user provided compute stream
   *   Defaults to 0.
   */
  int has_user_compute_stream;

  /** \brief User provided compute stream.
   *   If provided, please set `has_user_compute_stream` to 1.
   */
  void* user_compute_stream;

  /** \brief CUDA memory arena configuration parameters
   */
  OrtArenaCfg* default_memory_arena_cfg;

  /** \brief Enable TunableOp for using.
   *   Set it to 1/0 to enable/disable TunableOp. Otherwise, it is disabled by default.
   *   This option can be overridden by environment variable ORT_CUDA_TUNABLE_OP_ENABLE.
   */
  int tunable_op_enable;

  /** \brief Enable TunableOp for tuning.
   *   Set it to 1/0 to enable/disable TunableOp tuning. Otherwise, it is disabled by default.
   *   This option can be overridden by environment variable ORT_CUDA_TUNABLE_OP_TUNING_ENABLE.
   */
  int tunable_op_tuning_enable;

  /** \brief Max tuning duration time limit for each instance of TunableOp.
   *   Defaults to 0 to disable the limit.
   */
  int tunable_op_max_tuning_duration_ms;

} OrtCUDAProviderOptions;

/** \brief ROCM Provider Options
 *
 * \see OrtApi::SessionOptionsAppendExecutionProvider_ROCM
 */
typedef struct OrtROCMProviderOptions {
#ifdef __cplusplus
  OrtROCMProviderOptions()
      : device_id{},
        miopen_conv_exhaustive_search{0},
        gpu_mem_limit{SIZE_MAX},
        arena_extend_strategy{},
        do_copy_in_default_stream{1},
        has_user_compute_stream{},
        user_compute_stream{},
        default_memory_arena_cfg{},
        enable_hip_graph{false},
        tunable_op_enable{false},
        tunable_op_tuning_enable{false},
        tunable_op_max_tuning_duration_ms{} {}
#endif

  /** \brief ROCM device Id
   *   Defaults to 0.
   */
  int device_id;

  /** \brief ROCM MIOpen Convolution algorithm exaustive search option.
   *   Defaults to 0 (false).
   */
  int miopen_conv_exhaustive_search;

  /** \brief ROCM memory limit (To use all possible memory pass in maximum size_t)
   *   Defaults to SIZE_MAX.
   *   \note If a ::OrtArenaCfg has been applied, it will override this field
   */
  size_t gpu_mem_limit;

  /** \brief Strategy used to grow the memory arena
   *   0 = kNextPowerOfTwo<br>
   *   1 = kSameAsRequested<br>
   *   Defaults to 0.
   *   \note If a ::OrtArenaCfg has been applied, it will override this field
   */
  int arena_extend_strategy;

  /** \brief Flag indicating if copying needs to take place on the same stream as the compute stream in the ROCM EP
   *   0 = Use separate streams for copying and compute.
   *   1 = Use the same stream for copying and compute.
   *   Defaults to 1.
   *   WARNING: Setting this to 0 may result in data races for some models.
   *   Please see issue #4829 for more details.
   */
  int do_copy_in_default_stream;

  /** \brief Flag indicating if there is a user provided compute stream
   *   Defaults to 0.
   */
  int has_user_compute_stream;

  /** \brief User provided compute stream.
   *   If provided, please set `has_user_compute_stream` to 1.
   */
  void* user_compute_stream;

  /** \brief ROCM memory arena configuration parameters
   */
  OrtArenaCfg* default_memory_arena_cfg;

  int enable_hip_graph;

  /** \brief Enable TunableOp for using.
   *   Set it to 1/0 to enable/disable TunableOp. Otherwise, it is disabled by default.
   *   This option can be overridden by environment variable ORT_ROCM_TUNABLE_OP_ENABLE.
   */
  int tunable_op_enable;

  /** \brief Enable TunableOp for tuning.
   *   Set it to 1/0 to enable/disable TunableOp tuning. Otherwise, it is disabled by default.
   *   This option can be overridden by environment variable ORT_ROCM_TUNABLE_OP_TUNING_ENABLE.
   */
  int tunable_op_tuning_enable;

  /** \brief Max tuning duration time limit for each instance of TunableOp.
   *   Defaults to 0 to disable the limit.
   */
  int tunable_op_max_tuning_duration_ms;

} OrtROCMProviderOptions;

/** \brief TensorRT Provider Options
 *
 * \see OrtApi::SessionOptionsAppendExecutionProvider_TensorRT
 */
typedef struct OrtTensorRTProviderOptions {
  int device_id;                                ///< CUDA device id (0 = default device)
  int has_user_compute_stream;                  // indicator of user specified CUDA compute stream.
  void* user_compute_stream;                    // user specified CUDA compute stream.
  int trt_max_partition_iterations;             // maximum iterations for TensorRT parser to get capability
  int trt_min_subgraph_size;                    // minimum size of TensorRT subgraphs
  size_t trt_max_workspace_size;                // maximum workspace size for TensorRT.
  int trt_fp16_enable;                          // enable TensorRT FP16 precision. Default 0 = false, nonzero = true
  int trt_int8_enable;                          // enable TensorRT INT8 precision. Default 0 = false, nonzero = true
  const char* trt_int8_calibration_table_name;  // TensorRT INT8 calibration table name.
  int trt_int8_use_native_calibration_table;    // use native TensorRT generated calibration table. Default 0 = false, nonzero = true
  int trt_dla_enable;                           // enable DLA. Default 0 = false, nonzero = true
  int trt_dla_core;                             // DLA core number. Default 0
  int trt_dump_subgraphs;                       // dump TRT subgraph. Default 0 = false, nonzero = true
  int trt_engine_cache_enable;                  // enable engine caching. Default 0 = false, nonzero = true
  const char* trt_engine_cache_path;            // specify engine cache path
  int trt_engine_decryption_enable;             // enable engine decryption. Default 0 = false, nonzero = true
  const char* trt_engine_decryption_lib_path;   // specify engine decryption library path
  int trt_force_sequential_engine_build;        // force building TensorRT engine sequentially. Default 0 = false, nonzero = true
  // This is the legacy struct and don't add new fields here.
  // For new field that can be represented by string, please add it in include/onnxruntime/core/providers/tensorrt/tensorrt_provider_options.h
  // For non-string field, need to create a new separate api to handle it.
} OrtTensorRTProviderOptions;

/** \brief MIGraphX Provider Options
 *
 * \see OrtApi::SessionOptionsAppendExecutionProvider_MIGraphX
 */
typedef struct OrtMIGraphXProviderOptions {
  int device_id;                                     // hip device id.
  int migraphx_fp16_enable;                          // MIGraphX FP16 precision. Default 0 = false, nonzero = true
  int migraphx_int8_enable;                          // MIGraphX INT8 precision. Default 0 = false, nonzero = true
  int migraphx_use_native_calibration_table;         // MIGraphx INT8 cal table. Default 0 = false, noznero = true
  const char* migraphx_int8_calibration_table_name;  // MIGraphx INT8 calibration table name
  int migraphx_save_compiled_model;                  // migraphx save compiled model. Default 0 = false, noznero = true
  const char* migraphx_save_model_path;              // migraphx model path name
  int migraphx_load_compiled_model;                  // migraphx int8 cal table. Default 0 = false, noznero = true
  const char* migraphx_load_model_path;              // migraphx model path name
  bool migraphx_exhaustive_tune;                     // migraphx tuned compile  Default = false
} OrtMIGraphXProviderOptions;

/** \brief OpenVINO Provider Options
 *
 * \see OrtApi::SessionOptionsAppendExecutionProvider_OpenVINO
 */
typedef struct OrtOpenVINOProviderOptions {
#ifdef __cplusplus
  OrtOpenVINOProviderOptions() : device_type{},
                                 enable_npu_fast_compile{},
                                 device_id{},
                                 num_of_threads{},
                                 cache_dir{},
                                 context{},
                                 enable_opencl_throttling{},
                                 enable_dynamic_shapes{} {}
#endif
  /** \brief Device type string
   *
   * Valid settings are one of: "CPU_FP32", "CPU_FP16", "GPU_FP32", "GPU_FP16"
   */
  const char* device_type;
  unsigned char enable_npu_fast_compile;  ///< 0 = disabled, nonzero = enabled
  const char* device_id;
  size_t num_of_threads;  ///< 0 = Use default number of threads
  const char* cache_dir;  // path is set to empty by default
  void* context;
  unsigned char enable_opencl_throttling;  ///< 0 = disabled, nonzero = enabled
  unsigned char enable_dynamic_shapes;     ///< 0 = disabled, nonzero = enabled
} OrtOpenVINOProviderOptions;

struct OrtApi;
typedef struct OrtApi OrtApi;

struct OrtTrainingApi;
typedef struct OrtTrainingApi OrtTrainingApi;

/** \brief The helper interface to get the right version of OrtApi
 *
 * Get a pointer to this structure through ::OrtGetApiBase
 */
struct OrtApiBase {
  /** \brief Get a pointer to the requested version of the ::OrtApi
   *
   * \param[in] version Must be ::ORT_API_VERSION
   * \return The ::OrtApi for the version requested, nullptr will be returned if this version is unsupported, for example when using a runtime
   *   older than the version created with this header file.
   *
   * One can call GetVersionString() to get the version of the Onnxruntime library for logging
   * and error reporting purposes.
   */
  const OrtApi*(ORT_API_CALL* GetApi)(uint32_t version)NO_EXCEPTION;

  /** \brief Returns a null terminated string of the version of the Onnxruntime library (eg: "1.8.1")
   *
   *  \return UTF-8 encoded version string. Do not deallocate the returned buffer.
   */
  const char*(ORT_API_CALL* GetVersionString)(void)NO_EXCEPTION;
};

typedef struct OrtApiBase OrtApiBase;

/** \brief The Onnxruntime library's entry point to access the C API
 *
 * Call this to get the a pointer to an ::OrtApiBase
 */
ORT_EXPORT const OrtApiBase* ORT_API_CALL OrtGetApiBase(void) NO_EXCEPTION;

/** \brief Thread work loop function
 *
 * Onnxruntime will provide the working loop on custom thread creation
 * Argument is an onnxruntime built-in type which will be provided when thread pool calls OrtCustomCreateThreadFn
 */
typedef void (*OrtThreadWorkerFn)(void* ort_worker_fn_param);

typedef const struct OrtCustomHandleType {
  char __place_holder;
}* OrtCustomThreadHandle;

/** \brief Ort custom thread creation function
 *
 * The function should return a thread handle to be used in onnxruntime thread pools
 * Onnxruntime will throw exception on return value of nullptr or 0, indicating that the function failed to create a thread
 */
typedef OrtCustomThreadHandle (*OrtCustomCreateThreadFn)(void* ort_custom_thread_creation_options, OrtThreadWorkerFn ort_thread_worker_fn, void* ort_worker_fn_param);

/** \brief Custom thread join function
 *
 * Onnxruntime thread pool destructor will call the function to join a custom thread.
 * Argument ort_custom_thread_handle is the value returned by OrtCustomCreateThreadFn
 */
typedef void (*OrtCustomJoinThreadFn)(OrtCustomThreadHandle ort_custom_thread_handle);

typedef OrtStatus*(ORT_API_CALL* RegisterCustomOpsFn)(OrtSessionOptions* options, const OrtApiBase* api);

/** \brief Callback function for RunAsync
 *
 * \param[in] user_data User specific data that passed back to the callback
 * \param[out] outputs On succeed, outputs host inference results, on error, the value will be nullptr
 * \param[out] num_outputs Number of outputs, on error, the value will be zero
 * \param[out] status On error, status will provide details
 */
typedef void (*RunAsyncCallbackFn)(void* user_data, OrtValue** outputs, size_t num_outputs, OrtStatusPtr status);

/** \brief The C API
 *
 * All C API functions are defined inside this structure as pointers to functions.
 * Call OrtApiBase::GetApi to get a pointer to it
 *
 * \nosubgrouping
 */
struct OrtApi {
  /// \name OrtStatus
  /// @{

  /**
   * \brief Create an OrtStatus from a null terminated string
   *
   * \param[in] code
   * \param[in] msg A null-terminated string. Its contents will be copied.
   * \return A new OrtStatus object, must be destroyed with OrtApi::ReleaseStatus
   */
  OrtStatus*(ORT_API_CALL* CreateStatus)(OrtErrorCode code, _In_ const char* msg)NO_EXCEPTION ORT_ALL_ARGS_NONNULL;

  /** \brief Get OrtErrorCode from OrtStatus
   *
   * \param[in] status
   * \return OrtErrorCode that \p status was created with
   */
  OrtErrorCode(ORT_API_CALL* GetErrorCode)(_In_ const OrtStatus* status) NO_EXCEPTION ORT_ALL_ARGS_NONNULL;

  /** \brief Get error string from OrtStatus
   *
   * \param[in] status
   * \return The error message inside the `status`. Do not free the returned value.
   */
  const char*(ORT_API_CALL* GetErrorMessage)(_In_ const OrtStatus* status)NO_EXCEPTION ORT_ALL_ARGS_NONNULL;

  /// @}
  /// \name OrtEnv
  /// @{

  /** \brief Create an OrtEnv
   *
   * \note Invoking this function will return the same instance of the environment as that returned by a previous call
   * to another env creation function; all arguments to this function will be ignored.
   * \param[in] log_severity_level The log severity level.
   * \param[in] logid The log identifier.
   * \param[out] out Returned newly created OrtEnv. Must be freed with OrtApi::ReleaseEnv
   *
   * \snippet{doc} snippets.dox OrtStatus Return Value
   */
  ORT_API2_STATUS(CreateEnv, OrtLoggingLevel log_severity_level, _In_ const char* logid, _Outptr_ OrtEnv** out);

  /** \brief Create an OrtEnv
   *
   * \note Invoking this function will return the same instance of the environment as that returned by a previous call
   * to another env creation function; all arguments to this function will be ignored. If you want to provide your
   * own logging function, consider setting it using the SetUserLoggingFunction API instead.
   * \param[in] logging_function A pointer to a logging function.
   * \param[in] logger_param A pointer to arbitrary data passed as the ::OrtLoggingFunction `param` parameter to
   *                         `logging_function`. This parameter is optional.
   * \param[in] log_severity_level The log severity level.
   * \param[in] logid The log identifier.
   * \param[out] out Returned newly created OrtEnv. Must be freed with OrtApi::ReleaseEnv
   *
   * \snippet{doc} snippets.dox OrtStatus Return Value
   */
  ORT_API2_STATUS(CreateEnvWithCustomLogger, _In_ OrtLoggingFunction logging_function, _In_opt_ void* logger_param,
                  _In_ OrtLoggingLevel log_severity_level, _In_ const char* logid, _Outptr_ OrtEnv** out);

  /** \brief Enable Telemetry
   *
   * \note Telemetry events are on by default since they are lightweight
   * \param[in] env
   *
   * \snippet{doc} snippets.dox OrtStatus Return Value
   */
  ORT_API2_STATUS(EnableTelemetryEvents, _In_ const OrtEnv* env);
  /** \brief Disable Telemetry
   *
   * \see OrtApi::EnableTelemetryEvents
   * \param[in] env
   *
   * \snippet{doc} snippets.dox OrtStatus Return Value
   */
  ORT_API2_STATUS(DisableTelemetryEvents, _In_ const OrtEnv* env);

  /// @}
  /// \name OrtSession
  /// @{

  /** \brief Create an OrtSession from a model file
   *
   * \param[in] env
   * \param[in] model_path
   * \param[in] options
   * \param[out] out Returned newly created OrtSession. Must be freed with OrtApi::ReleaseSession
   *
   * \snippet{doc} snippets.dox OrtStatus Return Value
   */
  // TODO: document the path separator convention? '/' vs '\'
  // TODO: should specify the access characteristics of model_path. Is this read only during the
  // execution of CreateSession, or does the OrtSession retain a handle to the file/directory
  // and continue to access throughout the OrtSession lifetime?
  //  What sort of access is needed to model_path : read or read/write?
  ORT_API2_STATUS(CreateSession, _In_ const OrtEnv* env, _In_ const ORTCHAR_T* model_path,
                  _In_ const OrtSessionOptions* options, _Outptr_ OrtSession** out);

  /** \brief Create an OrtSession from memory
   *
   * \param[in] env
   * \param[in] model_data
   * \param[in] model_data_length
   * \param[in] options
   * \param[out] out Returned newly created OrtSession. Must be freed with OrtApi::ReleaseSession
   *
   * \snippet{doc} snippets.dox OrtStatus Return Value
   */
  ORT_API2_STATUS(CreateSessionFromArray, _In_ const OrtEnv* env, _In_ const void* model_data, size_t model_data_length,
                  _In_ const OrtSessionOptions* options, _Outptr_ OrtSession** out);

  /** \brief Run the model in an ::OrtSession
   *
   * Will not return until the model run has completed. Multiple threads might be used to run the model based on
   * the options in the ::OrtSession and settings used when creating the ::OrtEnv
   *
   * \param[in] session
   * \param[in] run_options If nullptr, will use a default ::OrtRunOptions
   * \param[in] input_names Array of null terminated UTF8 encoded strings of the input names
   * \param[in] inputs Array of ::OrtValue%s of the input values
   * \param[in] input_len Number of elements in the input_names and inputs arrays
   * \param[in] output_names Array of null terminated UTF8 encoded strings of the output names
   * \param[in] output_names_len Number of elements in the output_names and outputs array
   * \param[out] outputs Array of ::OrtValue%s that the outputs are stored in. This can also be
   *     an array of nullptr values, in this case ::OrtValue objects will be allocated and pointers
   *     to them will be set into the `outputs` array.
   *
   * \snippet{doc} snippets.dox OrtStatus Return Value
   */
  ORT_API2_STATUS(Run, _Inout_ OrtSession* session, _In_opt_ const OrtRunOptions* run_options,
                  _In_reads_(input_len) const char* const* input_names,
                  _In_reads_(input_len) const OrtValue* const* inputs, size_t input_len,
                  _In_reads_(output_names_len) const char* const* output_names, size_t output_names_len,
                  _Inout_updates_all_(output_names_len) OrtValue** outputs);

  /// @}
  /// \name OrtSessionOptions
  /// @{

  /** \brief Create an ::OrtSessionOptions object
   *
   * To use additional providers, you must build ORT with the extra providers enabled. Then call one of these
   * functions to enable them in the session:<br>
   *   OrtSessionOptionsAppendExecutionProvider_CPU<br>
   *   OrtSessionOptionsAppendExecutionProvider_CUDA<br>
   *   OrtSessionOptionsAppendExecutionProvider_(remaining providers...)<br>
   * The order they are called indicates the preference order as well. In other words call this method
   * on your most preferred execution provider first followed by the less preferred ones.
   * If none are called Ort will use its internal CPU execution provider.
   *
   * \param[out] options The newly created OrtSessionOptions. Must be freed with OrtApi::ReleaseSessionOptions
   *
   * \snippet{doc} snippets.dox OrtStatus Return Value
   */
  ORT_API2_STATUS(CreateSessionOptions, _Outptr_ OrtSessionOptions** options);

  /** \brief Set filepath to save optimized model after graph level transformations
   *
   * \param[in] options
   * \param[in] optimized_model_filepath
   *
   * \snippet{doc} snippets.dox OrtStatus Return Value
   */
  ORT_API2_STATUS(SetOptimizedModelFilePath, _Inout_ OrtSessionOptions* options,
                  _In_ const ORTCHAR_T* optimized_model_filepath);

  /** \brief Create a copy of an existing ::OrtSessionOptions
   *
   * \param[in] in_options OrtSessionOptions to copy
   * \param[out] out_options Returned newly created ::OrtSessionOptions. Must be freed with OrtApi::ReleaseSessionOptions
   *
   * \snippet{doc} snippets.dox OrtStatus Return Value
   */
  ORT_API2_STATUS(CloneSessionOptions, _In_ const OrtSessionOptions* in_options,
                  _Outptr_ OrtSessionOptions** out_options);

  /** \brief Set execution mode
   *
   * Controls whether you want to execute operators in your graph sequentially or in parallel. Usually when the model
   *  has many branches, setting this option to ExecutionMode.ORT_PARALLEL will give you better performance.
   *  See [docs/ONNX_Runtime_Perf_Tuning.md] for more details.
   *
   * \param[in] options
   * \param[in] execution_mode
   *
   * \snippet{doc} snippets.dox OrtStatus Return Value
   */
  ORT_API2_STATUS(SetSessionExecutionMode, _Inout_ OrtSessionOptions* options, ExecutionMode execution_mode);

  /** \brief Enable profiling for a session
   *
   * \param[in] options
   * \param[in] profile_file_prefix
   *
   * \snippet{doc} snippets.dox OrtStatus Return Value
   */
  ORT_API2_STATUS(EnableProfiling, _Inout_ OrtSessionOptions* options, _In_ const ORTCHAR_T* profile_file_prefix);

  /** \brief Disable profiling for a session
   *
   * \param[in] options
   *
   * \snippet{doc} snippets.dox OrtStatus Return Value
   */
  ORT_API2_STATUS(DisableProfiling, _Inout_ OrtSessionOptions* options);

  /** \brief Enable the memory pattern optimization
   *
   * The idea is if the input shapes are the same, we could trace the internal memory allocation
   * and generate a memory pattern for future request. So next time we could just do one allocation
   * with a big chunk for all the internal memory allocation.
   * \note Memory pattern optimization is only available when Sequential Execution mode is enabled (see OrtApi::SetSessionExecutionMode)
   *
   * \see OrtApi::DisableMemPattern
   *
   * \param[in] options
   *
   * \snippet{doc} snippets.dox OrtStatus Return Value
   */
  ORT_API2_STATUS(EnableMemPattern, _Inout_ OrtSessionOptions* options);

  /** \brief Disable the memory pattern optimization
   *
   * \see OrtApi::EnableMemPattern
   *
   * \param[in] options
   *
   * \snippet{doc} snippets.dox OrtStatus Return Value
   */
  ORT_API2_STATUS(DisableMemPattern, _Inout_ OrtSessionOptions* options);

  /** \brief Enable the memory arena on CPU
   *
   * Arena may pre-allocate memory for future usage.
   *
   * \param[in] options
   *
   * \snippet{doc} snippets.dox OrtStatus Return Value
   */
  ORT_API2_STATUS(EnableCpuMemArena, _Inout_ OrtSessionOptions* options);

  /** \brief Disable the memory arena on CPU
   *
   * \param[in] options
   *
   * \snippet{doc} snippets.dox OrtStatus Return Value
   */
  ORT_API2_STATUS(DisableCpuMemArena, _Inout_ OrtSessionOptions* options);

  /** \brief Set session log id
   *
   * \param[in] options
   * \param[in] logid The log identifier.
   *
   * \snippet{doc} snippets.dox OrtStatus Return Value
   */
  ORT_API2_STATUS(SetSessionLogId, _Inout_ OrtSessionOptions* options, const char* logid);

  /** \brief Set session log verbosity level
   *
   * Applies to session load, initialization, etc
   *
   * \param[in] options
   * \param[in] session_log_verbosity_level \snippet{doc} snippets.dox Log Verbosity Level
   *
   * \snippet{doc} snippets.dox OrtStatus Return Value
   */
  ORT_API2_STATUS(SetSessionLogVerbosityLevel, _Inout_ OrtSessionOptions* options, int session_log_verbosity_level);

  /** \brief Set session log severity level
   *
   * \param[in] options
   * \param[in] session_log_severity_level The log severity level (refer to ::OrtLoggingLevel for possible values).
   *
   * \snippet{doc} snippets.dox OrtStatus Return Value
   */
  ORT_API2_STATUS(SetSessionLogSeverityLevel, _Inout_ OrtSessionOptions* options, int session_log_severity_level);

  /** \brief Set the optimization level to apply when loading a graph
   *
   * Please see https://onnxruntime.ai/docs/performance/model-optimizations/graph-optimizations.html for an in-depth explanation
   * \param[in,out] options The session options object
   * \param[in] graph_optimization_level The optimization level
   *
   * \snippet{doc} snippets.dox OrtStatus Return Value
   */
  ORT_API2_STATUS(SetSessionGraphOptimizationLevel, _Inout_ OrtSessionOptions* options,
                  GraphOptimizationLevel graph_optimization_level);

  /** \brief Sets the number of threads used to parallelize the execution within nodes
   *
   * When running a single node operation, ex. add, this sets the maximum number of threads to use.
   *
   * \note If built with OpenMP, this has no effect on the number of threads used. In this case
   *       use the OpenMP env variables to configure the number of intra op num threads.
   *
   * \param[in] options
   * \param[in] intra_op_num_threads Number of threads to use<br>
   *   A value of 0 will use the default number of threads<br>
   *
   * \snippet{doc} snippets.dox OrtStatus Return Value
   */
  ORT_API2_STATUS(SetIntraOpNumThreads, _Inout_ OrtSessionOptions* options, int intra_op_num_threads);

  /** \brief Sets the number of threads used to parallelize the execution of the graph
   *
   * If nodes can be run in parallel, this sets the maximum number of threads to use to run them in parallel.
   *
   * \note If sequential execution is enabled this value is ignored, it acts as if it was set to 1.
   *
   * \param[in] options
   * \param[in] inter_op_num_threads Number of threads to use<br>
   *   A value of 0 will use the default number of threads<br>
   *
   * \snippet{doc} snippets.dox OrtStatus Return Value
   */
  ORT_API2_STATUS(SetInterOpNumThreads, _Inout_ OrtSessionOptions* options, int inter_op_num_threads);

  /// @}
  /// \name OrtCustomOpDomain
  /// @{

  /** \brief Create a custom op domain
   *
   * \param[in] domain
   * \param[out] out Newly created domain. Must be freed with OrtApi::ReleaseCustomOpDomain
   *
   * \snippet{doc} snippets.dox OrtStatus Return Value
   */
  ORT_API2_STATUS(CreateCustomOpDomain, _In_ const char* domain, _Outptr_ OrtCustomOpDomain** out);

  /** \brief Add a custom op to a custom op domain
   *
   * \note The OrtCustomOp* pointer must remain valid until the ::OrtCustomOpDomain using it is released
   *
   * \param[in] custom_op_domain
   * \param[in] op
   *
   * \snippet{doc} snippets.dox OrtStatus Return Value
   */
  ORT_API2_STATUS(CustomOpDomain_Add, _Inout_ OrtCustomOpDomain* custom_op_domain, _In_ const OrtCustomOp* op);

  /// @}
  /// \name OrtSessionOptions
  /// @{

  /** \brief Add custom op domain to a session options
   *
   * \note The OrtCustomOpDomain* must not be deleted until all sessions using it are released
   *
   * \param[in] options
   * \param[in] custom_op_domain
   *
   * \snippet{doc} snippets.dox OrtStatus Return Value
   */
  ORT_API2_STATUS(AddCustomOpDomain, _Inout_ OrtSessionOptions* options, _In_ OrtCustomOpDomain* custom_op_domain);

  /** \deprecated Use OrtApi::RegisterCustomOpsLibrary_V2.
   *
   * Registers custom ops from a shared library.
   *
   * Loads a shared library (dll on windows, so on linux, etc) named 'library_path' and looks for this entry point:
   *		OrtStatus* RegisterCustomOps(OrtSessionOptions * options, const OrtApiBase* api);
   * It then passes in the provided session options to this function along with the api base.
   * The handle to the loaded library is returned in library_handle. It can be freed by the caller after all sessions using the passed in
   * session options are destroyed, or if an error occurs and it is non null.
   *
   * \param[in] options
   * \param[in] library_path
   * \param[out] library_handle OS specific handle to the loaded library (Use FreeLibrary on Windows, dlclose on Linux, etc.. to unload)
   *
   * \snippet{doc} snippets.dox OrtStatus Return Value
   */
  ORT_API2_STATUS(RegisterCustomOpsLibrary, _Inout_ OrtSessionOptions* options, _In_ const char* library_path, _Outptr_ void** library_handle);

  /// @}
  /// \name OrtSession
  /// @{

  /** \brief Get input count for a session
   *
   * This number must also match the number of inputs passed to OrtApi::Run
   *
   * \see OrtApi::SessionGetInputTypeInfo, OrtApi::SessionGetInputName, OrtApi::Session
   *
   * \param[in] session
   * \param[out] out Number of inputs
   *
   * \snippet{doc} snippets.dox OrtStatus Return Value
   */
  ORT_API2_STATUS(SessionGetInputCount, _In_ const OrtSession* session, _Out_ size_t* out);

  /** \brief Get output count for a session
   *
   * This number must also match the number of outputs returned by OrtApi::Run
   *
   * \see OrtApi::SessionGetOutputTypeInfo, OrtApi::SessionGetOutputName, OrtApi::Session
   *
   * \param[in] session
   * \param[out] out Number of outputs
   *
   * \snippet{doc} snippets.dox OrtStatus Return Value
   */
  ORT_API2_STATUS(SessionGetOutputCount, _In_ const OrtSession* session, _Out_ size_t* out);

  /** \brief Get overridable initializer count
   *
   * \see OrtApi::SessionGetOverridableInitializerTypeInfo, OrtApi::SessionGetOverridableInitializerName
   *
   * \param[in] session
   * \param[in] out
   *
   * \snippet{doc} snippets.dox OrtStatus Return Value
   */
  ORT_API2_STATUS(SessionGetOverridableInitializerCount, _In_ const OrtSession* session, _Out_ size_t* out);

  /** \brief Get input type information
   *
   * \param[in] session
   * \param[in] index Must be between 0 (inclusive) and what OrtApi::SessionGetInputCount returns (exclusive)
   * \param[out] type_info Must be freed with OrtApi::ReleaseTypeInfo
   *
   * \snippet{doc} snippets.dox OrtStatus Return Value
   */
  ORT_API2_STATUS(SessionGetInputTypeInfo, _In_ const OrtSession* session, size_t index, _Outptr_ OrtTypeInfo** type_info);

  /** \brief Get output type information
   *
   * \param[in] session
   * \param[in] index Must be between 0 (inclusive) and what OrtApi::SessionGetOutputCount returns (exclusive)
   * \param[out] type_info Must be freed with OrtApi::ReleaseTypeInfo
   *
   * \snippet{doc} snippets.dox OrtStatus Return Value
   */
  ORT_API2_STATUS(SessionGetOutputTypeInfo, _In_ const OrtSession* session, size_t index, _Outptr_ OrtTypeInfo** type_info);

  /** \brief Get overridable initializer type information
   *
   * \param[in] session
   * \param[in] index Must be between 0 (inclusive) and what OrtApi::SessionGetOverridableInitializerCount returns (exclusive)
   * \param[out] type_info Must be freed with OrtApi::ReleaseTypeInfo
   *
   * \snippet{doc} snippets.dox OrtStatus Return Value
   */
  ORT_API2_STATUS(SessionGetOverridableInitializerTypeInfo, _In_ const OrtSession* session, size_t index, _Outptr_ OrtTypeInfo** type_info);

  /** \brief Get input name
   *
   * \param[in] session
   * \param[in] index Must be between 0 (inclusive) and what OrtApi::SessionGetInputCount returns (exclusive)
   * \param[in] allocator
   * \param[out] value Set to a null terminated UTF-8 encoded string allocated using `allocator`. Must be freed using `allocator`.
   *
   * \snippet{doc} snippets.dox OrtStatus Return Value
   */
  ORT_API2_STATUS(SessionGetInputName, _In_ const OrtSession* session, size_t index, _Inout_ OrtAllocator* allocator, _Outptr_ char** value);

  /** \brief Get output name
   *
   * \param[in] session
   * \param[in] index Must be between 0 (inclusive) and what OrtApi::SessionGetOutputCount returns (exclusive)
   * \param[in] allocator
   * \param[out] value Set to a null terminated UTF-8 encoded string allocated using `allocator`. Must be freed using `allocator`.
   *
   * \snippet{doc} snippets.dox OrtStatus Return Value
   */
  ORT_API2_STATUS(SessionGetOutputName, _In_ const OrtSession* session, size_t index, _Inout_ OrtAllocator* allocator, _Outptr_ char** value);

  /** \brief Get overridable initializer name
   *
   * \param[in] session
   * \param[in] index Must be between 0 (inclusive) and what OrtApi::SessionGetOverridableInitializerCount returns (exclusive)
   * \param[in] allocator
   * \param[out] value Set to a null terminated UTF-8 encoded string allocated using `allocator`. Must be freed using `allocator`.
   *
   * \snippet{doc} snippets.dox OrtStatus Return Value
   */
  ORT_API2_STATUS(SessionGetOverridableInitializerName, _In_ const OrtSession* session, size_t index,
                  _Inout_ OrtAllocator* allocator, _Outptr_ char** value);

  /// @}
  /// \name OrtRunOptions
  /// @{

  /** \brief Create an OrtRunOptions
   *
   * \param[out] out Returned newly created ::OrtRunOptions. Must be freed with OrtApi::ReleaseRunOptions
   *
   * \snippet{doc} snippets.dox OrtStatus Return Value
   */
  ORT_API2_STATUS(CreateRunOptions, _Outptr_ OrtRunOptions** out);

  /** \brief Set per-run log verbosity level
   *
   * \see OrtApi::RunOptionsGetRunLogVerbosityLevel
   *
   * \param[in] options
   * \param[in] log_verbosity_level \snippet{doc} snippets.dox Log Verbosity Level
   *
   * \snippet{doc} snippets.dox OrtStatus Return Value
   */
  ORT_API2_STATUS(RunOptionsSetRunLogVerbosityLevel, _Inout_ OrtRunOptions* options, int log_verbosity_level);

  /** \brief Set per-run log severity level
   *
   * \see OrtApi::RunOptionsGetRunLogSeverityLevel
   *
   * \param[in] options
   * \param[in] log_severity_level The log severity level (refer to ::OrtLoggingLevel for possible values).
   */
  ORT_API2_STATUS(RunOptionsSetRunLogSeverityLevel, _Inout_ OrtRunOptions* options, int log_severity_level);

  /** \brief Set per-run tag
   *
   * This is used in a per-run log identifier.
   *
   * \see OrtApi::RunOptionsGetRunTag
   *
   * \param[in] options
   * \param[in] run_tag The run tag.
   */
  ORT_API2_STATUS(RunOptionsSetRunTag, _Inout_ OrtRunOptions* options, _In_ const char* run_tag);

  /** \brief Get per-run log verbosity level
   *
   * \see OrtApi::RunOptionsSetRunLogVerbosityLevel
   *
   * \param[in] options
   * \param[out] log_verbosity_level \snippet{doc} snippets.dox Log Verbosity Level
   *
   * \snippet{doc} snippets.dox OrtStatus Return Value
   */
  ORT_API2_STATUS(RunOptionsGetRunLogVerbosityLevel, _In_ const OrtRunOptions* options,
                  _Out_ int* log_verbosity_level);

  /** \brief Get per-run log severity level
   *
   * \see OrtApi::RunOptionsSetRunLogSeverityLevel
   *
   * \param[in] options
   * \param[out] log_severity_level The log severity level (refer to ::OrtLoggingLevel for possible values).
   */
  ORT_API2_STATUS(RunOptionsGetRunLogSeverityLevel, _In_ const OrtRunOptions* options, _Out_ int* log_severity_level);

  /** \brief Get per-run tag
   *
   * This is used in a per-run log identifier.
   *
   * \see OrtApi::RunOptionsSetRunTag
   *
   * \param[in] options
   * \param[out] run_tag The run tag.
   *                     Do not free this value, it is owned by `options`. It will be invalidated if the run tag
   *                     changes (i.e., with OrtApi::RunOptionsSetRunTag) or `options` is freed.
   */
  ORT_API2_STATUS(RunOptionsGetRunTag, _In_ const OrtRunOptions* options, _Out_ const char** run_tag);

  /** \brief Set terminate flag
   *
   * If a currently executing session needs to be force terminated, this can be called from another thread to force it to fail with an error.
   *
   * \param[in] options
   *
   * \snippet{doc} snippets.dox OrtStatus Return Value
   */
  ORT_API2_STATUS(RunOptionsSetTerminate, _Inout_ OrtRunOptions* options);

  /** \brief Clears the terminate flag
   *
   * Used so the OrtRunOptions instance can be used in a new OrtApi::Run call without it instantly terminating
   *
   * \param[in] options
   *
   * \snippet{doc} snippets.dox OrtStatus Return Value
   */
  ORT_API2_STATUS(RunOptionsUnsetTerminate, _Inout_ OrtRunOptions* options);

  /// @}
  /// \name OrtValue
  /// @{

  /** \brief Create a tensor
   *
   * Create a tensor using a supplied ::OrtAllocator
   *
   * \param[in] allocator
   * \param[in] shape Pointer to the tensor shape dimensions.
   * \param[in] shape_len The number of tensor shape dimensions.
   * \param[in] type
   * \param[out] out Returns newly created ::OrtValue. Must be freed with OrtApi::ReleaseValue
   *
   * \snippet{doc} snippets.dox OrtStatus Return Value
   */
  ORT_API2_STATUS(CreateTensorAsOrtValue, _Inout_ OrtAllocator* allocator, _In_ const int64_t* shape, size_t shape_len,
                  ONNXTensorElementDataType type, _Outptr_ OrtValue** out);

  /** \brief Create a tensor backed by a user supplied buffer
   *
   * Create a tensor with user's buffer. You can fill the buffer either before calling this function or after.
   * p_data is owned by caller. ReleaseValue won't release p_data.
   *
   * \param[in] info Memory description of where the p_data buffer resides (CPU vs GPU etc).
   * \param[in] p_data Pointer to the data buffer.
   * \param[in] p_data_len The number of bytes in the data buffer.
   * \param[in] shape Pointer to the tensor shape dimensions.
   * \param[in] shape_len The number of tensor shape dimensions.
   * \param[in] type The data type.
   * \param[out] out Returns newly created ::OrtValue. Must be freed with OrtApi::ReleaseValue
   *
   * \snippet{doc} snippets.dox OrtStatus Return Value
   */
  ORT_API2_STATUS(CreateTensorWithDataAsOrtValue, _In_ const OrtMemoryInfo* info, _Inout_ void* p_data,
                  size_t p_data_len, _In_ const int64_t* shape, size_t shape_len, ONNXTensorElementDataType type,
                  _Outptr_ OrtValue** out);

  /** \brief Return if an ::OrtValue is a tensor type
   *
   * \param[in] value A tensor type (string tensors are not supported)
   * \param[out] out Set to 1 iff ::OrtValue is a tensor, 0 otherwise
   *
   * \snippet{doc} snippets.dox OrtStatus Return Value
   */
  ORT_API2_STATUS(IsTensor, _In_ const OrtValue* value, _Out_ int* out);

  /** \brief Get a pointer to the raw data inside a tensor
   *
   * Used to read/write/modify the internal tensor data directly.
   * \note The returned pointer is valid until the \p value is destroyed.
   *
   * \param[in] value A tensor type (string tensors are not supported)
   * \param[out] out Filled in with a pointer to the internal storage
   *
   * \snippet{doc} snippets.dox OrtStatus Return Value
   */
  ORT_API2_STATUS(GetTensorMutableData, _In_ OrtValue* value, _Outptr_ void** out);

  /** \brief Set all strings at once in a string tensor
   *
   * \param[in,out] value A tensor of type ONNX_TENSOR_ELEMENT_DATA_TYPE_STRING
   * \param[in] s An array of strings. Each string in this array must be null terminated.
   * \param[in] s_len Count of strings in s (Must match the size of \p value's tensor shape)
   *
   * \snippet{doc} snippets.dox OrtStatus Return Value
   */
  ORT_API2_STATUS(FillStringTensor, _Inout_ OrtValue* value, _In_ const char* const* s, size_t s_len);

  /** \brief Get total byte length for all strings in a string tensor
   *
   * Typically used with OrtApi::GetStringTensorContent
   *
   * \param[in] value A tensor of type ONNX_TENSOR_ELEMENT_DATA_TYPE_STRING
   * \param[out] len Total byte length of all strings (does not include trailing nulls)
   *
   * \snippet{doc} snippets.dox OrtStatus Return Value
   */
  ORT_API2_STATUS(GetStringTensorDataLength, _In_ const OrtValue* value, _Out_ size_t* len);

  /** \brief Get all strings from a string tensor
   *
   * An example of the results:<br>
   * Given \p value is a string tensor with the strings { "This" "is" "a" "test" }<br>
   * \p s must have a size of 11 bytes<br>
   * \p offsets must have 4 elements<br>
   * After the call, these values will be filled in:<br>
   * \p s will contain "Thisisatest"<br>
   * \p offsets will contain { 0, 4, 6, 7 }<br>
   * The length of the last string is just s_len - offsets[last]
   *
   * \param[in] value A tensor of type ONNX_TENSOR_ELEMENT_DATA_TYPE_STRING
   * \param[in] s Buffer to sequentially write all tensor strings to. Each string is NOT null-terminated.
   * \param[in] s_len Number of bytes of buffer pointed to by \p s (Get it from OrtApi::GetStringTensorDataLength)
   * \param[out] offsets Array of start offsets into the strings written to \p s
   * \param[in] offsets_len Number of elements in offsets
   *
   * \snippet{doc} snippets.dox OrtStatus Return Value
   */
  ORT_API2_STATUS(GetStringTensorContent, _In_ const OrtValue* value, _Out_writes_bytes_all_(s_len) void* s,
                  size_t s_len, _Out_writes_all_(offsets_len) size_t* offsets, size_t offsets_len);

  /// @}
  /// \name OrtTypeInfo
  /// @{

  /** \brief Get ::OrtTensorTypeAndShapeInfo from an ::OrtTypeInfo
   *
   * \param[in] type_info
   * \param[out] out Do not free this value, it will be valid until type_info is freed.
   *             If type_info does not represent tensor, this value will be set to nullptr.
   *
   * \snippet{doc} snippets.dox OrtStatus Return Value
   */
  ORT_API2_STATUS(CastTypeInfoToTensorInfo, _In_ const OrtTypeInfo* type_info,
                  _Outptr_result_maybenull_ const OrtTensorTypeAndShapeInfo** out);

  /** \brief Get ::ONNXType from ::OrtTypeInfo
   *
   * \param[in] type_info
   * \param[out] out
   *
   * \snippet{doc} snippets.dox OrtStatus Return Value
   */
  ORT_API2_STATUS(GetOnnxTypeFromTypeInfo, _In_ const OrtTypeInfo* type_info, _Out_ enum ONNXType* out);

  /// @}
  /// \name OrtTensorTypeAndShapeInfo
  /// @{

  /** \brief Create an ::OrtTensorTypeAndShapeInfo object
   *
   * \param[out] out Returns newly created ::OrtTensorTypeAndShapeInfo. Must be freed with OrtApi::ReleaseTensorTypeAndShapeInfo
   *
   * \snippet{doc} snippets.dox OrtStatus Return Value
   */
  ORT_API2_STATUS(CreateTensorTypeAndShapeInfo, _Outptr_ OrtTensorTypeAndShapeInfo** out);

  /** \brief Set element type in ::OrtTensorTypeAndShapeInfo
   *
   * \param[in] info
   * \param[in] type
   *
   * \snippet{doc} snippets.dox OrtStatus Return Value
   */
  ORT_API2_STATUS(SetTensorElementType, _Inout_ OrtTensorTypeAndShapeInfo* info, enum ONNXTensorElementDataType type);

  /** \brief Set shape information in ::OrtTensorTypeAndShapeInfo
   *
   * \param[in] info
   * \param[in] dim_values Array with `dim_count` elements. Can contain negative values.
   * \param[in] dim_count Number of elements in `dim_values`
   *
   * \snippet{doc} snippets.dox OrtStatus Return Value
   */
  ORT_API2_STATUS(SetDimensions, OrtTensorTypeAndShapeInfo* info, _In_ const int64_t* dim_values, size_t dim_count);

  /** \brief Get element type in ::OrtTensorTypeAndShapeInfo
   *
   * \see OrtApi::SetTensorElementType
   *
   * \param[in] info
   * \param[out] out
   *
   * \snippet{doc} snippets.dox OrtStatus Return Value
   */
  ORT_API2_STATUS(GetTensorElementType, _In_ const OrtTensorTypeAndShapeInfo* info,
                  _Out_ enum ONNXTensorElementDataType* out);

  /** \brief Get dimension count in ::OrtTensorTypeAndShapeInfo
   *
   * \see OrtApi::GetDimensions
   *
   * \param[in] info
   * \param[out] out
   *
   * \snippet{doc} snippets.dox OrtStatus Return Value
   */
  ORT_API2_STATUS(GetDimensionsCount, _In_ const OrtTensorTypeAndShapeInfo* info, _Out_ size_t* out);

  /** \brief Get dimensions in ::OrtTensorTypeAndShapeInfo
   *
   * \param[in] info
   * \param[out] dim_values Array with `dim_values_length` elements. On return, filled with the dimensions stored in the ::OrtTensorTypeAndShapeInfo
   * \param[in] dim_values_length Number of elements in `dim_values`. Use OrtApi::GetDimensionsCount to get this value
   *
   * \snippet{doc} snippets.dox OrtStatus Return Value
   */
  ORT_API2_STATUS(GetDimensions, _In_ const OrtTensorTypeAndShapeInfo* info, _Out_ int64_t* dim_values,
                  size_t dim_values_length);

  /** \brief Get symbolic dimension names in ::OrtTensorTypeAndShapeInfo
   *
   * \param[in] info
   * \param[in] dim_params Array with `dim_params_length` elements. On return filled with pointers to null terminated strings of the dimension names
   * \param[in] dim_params_length Number of elements in `dim_params`. Use OrtApi::GetDimensionsCount to get this value
   *
   * \snippet{doc} snippets.dox OrtStatus Return Value
   */
  ORT_API2_STATUS(GetSymbolicDimensions, _In_ const OrtTensorTypeAndShapeInfo* info,
                  _Out_writes_all_(dim_params_length) const char* dim_params[], size_t dim_params_length);

  /** \brief Get total number of elements in a tensor shape from an ::OrtTensorTypeAndShapeInfo
   *
   * Return the number of elements specified by the tensor shape (all dimensions multiplied by each other).
   * For 0 dimensions, 1 is returned. If any dimension is less than 0, the result is always -1.
   *
   * Examples:<br>
   * [] = 1<br>
   * [1,3,4] = 12<br>
   * [2,0,4] = 0<br>
   * [-1,3,4] = -1<br>
   *
   * \param[in] info
   * \param[out] out Number of elements
   *
   * \snippet{doc} snippets.dox OrtStatus Return Value
   */
  ORT_API2_STATUS(GetTensorShapeElementCount, _In_ const OrtTensorTypeAndShapeInfo* info, _Out_ size_t* out);

  /// @}
  /// \name OrtValue
  /// @{

  /** \brief Get type and shape information from a tensor ::OrtValue
   *
   * \param[in] value Must be a tensor (not a map/sequence/etc) or will return failure
   * \param[out] out Newly created ::OrtTensorTypeAndShapeInfo. Must be freed with OrtApi::ReleaseTensorTypeAndShapeInfo
   *
   * \snippet{doc} snippets.dox OrtStatus Return Value
   */
  ORT_API2_STATUS(GetTensorTypeAndShape, _In_ const OrtValue* value, _Outptr_ OrtTensorTypeAndShapeInfo** out);

  /** \brief Get type information of an OrtValue
   *
   * \param[in] value
   * \param[out] out Newly created ::OrtTypeInfo. Must be freed with OrtApi::ReleaseTypeInfo
   *
   * \snippet{doc} snippets.dox OrtStatus Return Value
   */
  ORT_API2_STATUS(GetTypeInfo, _In_ const OrtValue* value, _Outptr_result_maybenull_ OrtTypeInfo** out);

  /** \brief Get ONNXType of an ::OrtValue
   *
   * \param[in] value
   * \param[out] out
   *
   * \snippet{doc} snippets.dox OrtStatus Return Value
   */
  ORT_API2_STATUS(GetValueType, _In_ const OrtValue* value, _Out_ enum ONNXType* out);

  /// @}
  /// \name OrtMemoryInfo
  /// @{

  /** \brief Create an ::OrtMemoryInfo
   *
   * \param[in] name
   * \param[in] type
   * \param[in] id
   * \param[in] mem_type
   * \param[out] out Newly created ::OrtMemoryInfo. Must be freed with OrtAPi::ReleaseMemoryInfo
   *
   * \snippet{doc} snippets.dox OrtStatus Return Value
   */
  ORT_API2_STATUS(CreateMemoryInfo, _In_ const char* name, enum OrtAllocatorType type, int id,
                  enum OrtMemType mem_type, _Outptr_ OrtMemoryInfo** out);

  /** \brief Create an ::OrtMemoryInfo for CPU memory
   *
   * Special case version of OrtApi::CreateMemoryInfo for CPU based memory. Same as using OrtApi::CreateMemoryInfo with name = "Cpu" and id = 0.
   *
   * \param[in] type
   * \param[in] mem_type
   * \param[out] out
   *
   * \snippet{doc} snippets.dox OrtStatus Return Value
   */
  ORT_API2_STATUS(CreateCpuMemoryInfo, enum OrtAllocatorType type, enum OrtMemType mem_type,
                  _Outptr_ OrtMemoryInfo** out);

  /** \brief Compare ::OrtMemoryInfo objects for equality
   *
   * Compares all settings of each ::OrtMemoryInfo for equality
   *
   * \param[in] info1
   * \param[in] info2
   * \param[out] out Set to 0 if equal, -1 if not equal
   *
   * \snippet{doc} snippets.dox OrtStatus Return Value
   */
  ORT_API2_STATUS(CompareMemoryInfo, _In_ const OrtMemoryInfo* info1, _In_ const OrtMemoryInfo* info2, _Out_ int* out);

  /** \brief Get name from ::OrtMemoryInfo
   *
   * \param[in] ptr
   * \param[out] out Writes null terminated string to this pointer. Do NOT free the returned pointer. It is valid for the lifetime of the ::OrtMemoryInfo
   *
   * \snippet{doc} snippets.dox OrtStatus Return Value
   */
  ORT_API2_STATUS(MemoryInfoGetName, _In_ const OrtMemoryInfo* ptr, _Out_ const char** out);

  /** \brief Get the id from ::OrtMemoryInfo
   */
  ORT_API2_STATUS(MemoryInfoGetId, _In_ const OrtMemoryInfo* ptr, _Out_ int* out);

  /** \brief Get the ::OrtMemType from ::OrtMemoryInfo
   */
  ORT_API2_STATUS(MemoryInfoGetMemType, _In_ const OrtMemoryInfo* ptr, _Out_ OrtMemType* out);

  /** \brief Get the ::OrtAllocatorType from ::OrtMemoryInfo
   */
  ORT_API2_STATUS(MemoryInfoGetType, _In_ const OrtMemoryInfo* ptr, _Out_ OrtAllocatorType* out);

  /// @}
  /// \name OrtAllocator
  /// @{

  /// \brief Calls OrtAllocator::Alloc function
  ORT_API2_STATUS(AllocatorAlloc, _Inout_ OrtAllocator* ort_allocator, size_t size, _Outptr_ void** out);
  /// \brief Calls OrtAllocator::Free function
  ORT_API2_STATUS(AllocatorFree, _Inout_ OrtAllocator* ort_allocator, void* p);
  /// \brief Calls OrtAllocator::Info function
  ORT_API2_STATUS(AllocatorGetInfo, _In_ const OrtAllocator* ort_allocator, _Outptr_ const struct OrtMemoryInfo** out);

  /** \brief Get the default allocator
   *
   * The default allocator is a CPU based, non-arena. Always returns the same pointer to the same default allocator.
   *
   * \param[out] out Returned value should NOT be freed
   *
   * \snippet{doc} snippets.dox OrtStatus Return Value
   */
  ORT_API2_STATUS(GetAllocatorWithDefaultOptions, _Outptr_ OrtAllocator** out);

  /// @}
  /// \name OrtSessionOptions
  /// @{

  /** \brief Override session symbolic dimensions
   *
   * Override symbolic dimensions (by specific denotation strings) with actual values if known at session initialization time to enable
   * optimizations that can take advantage of fixed values (such as memory planning, etc)
   *
   * \param[in] options
   * \param[in] dim_denotation
   * \param[in] dim_value
   *
   * \snippet{doc} snippets.dox OrtStatus Return Value
   */
  ORT_API2_STATUS(AddFreeDimensionOverride, _Inout_ OrtSessionOptions* options, _In_ const char* dim_denotation,
                  _In_ int64_t dim_value);

  /// @}
  /// \name OrtValue
  /// @{

  /* Internal information (not seen in Doxygen)
   *
   * APIs to support non-tensor types - map and sequence.
   * Currently only the following types are supported
   * Note: the following types should be kept in sync with data_types.h
   * Map types
   * =========
   * std::map<std::string, std::string>
   * std::map<std::string, int64_t>
   * std::map<std::string, float>
   * std::map<std::string, double>
   * std::map<int64_t, std::string>
   * std::map<int64_t, int64_t>
   * std::map<int64_t, float>
   * std::map<int64_t, double>
   *
   * Sequence types
   * ==============
   * std::vector<std::string>
   * std::vector<int64_t>
   * std::vector<float>
   * std::vector<double>
   * std::vector<std::map<std::string, float>>
   * std::vector<std::map<int64_t, float>
   */

  /** \brief Get non tensor data from an ::OrtValue
   *
   * If `value` is of type ONNX_TYPE_MAP, you need to retrieve the keys and values
   * separately. Use index=0 to retrieve keys and index=1 to retrieve values.
   * If `value` is of type ONNX_TYPE_SEQUENCE, use index to retrieve the index'th element
   * of the sequence.
   *
   * \param[in] value
   * \param[in] index See above for usage based on `value` type
   * \param[in] allocator Allocator used to allocate ::OrtValue
   * \param[out] out Created ::OrtValue that holds the element requested. Must be freed with OrtApi::ReleaseValue
   *
   * \snippet{doc} snippets.dox OrtStatus Return Value
   */
  ORT_API2_STATUS(GetValue, _In_ const OrtValue* value, int index, _Inout_ OrtAllocator* allocator,
                  _Outptr_ OrtValue** out);

  /** \brief Get non tensor value count from an ::OrtValue
   *
   * If `value` is of type ONNX_TYPE_MAP 2 will always be returned. For ONNX_TYPE_SEQUENCE
   * the number of elements in the sequence will be returned
   *
   * \param[in] value
   * \param[out] out
   *
   * \snippet{doc} snippets.dox OrtStatus Return Value
   */
  ORT_API2_STATUS(GetValueCount, _In_ const OrtValue* value, _Out_ size_t* out);

  /** \brief Create a map or sequence ::OrtValue
   *
   * To construct a map (ONNX_TYPE_MAP), use num_values = 2 and `in` should be an array of 2 ::OrtValue%s
   * representing keys and values.<br>
   *
   * To construct a sequence (ONNX_TYPE_SEQUENCE), use num_values = N where N is the number of the elements in the
   * sequence. 'in' should be an array of N ::OrtValue%s.
   *
   * \param[in] in See above for details
   * \param[in] num_values
   * \param[in] value_type Must be either ONNX_TYPE_MAP or ONNX_TYPE_SEQUENCE
   * \param[out] out Newly created ::OrtValue. Must be freed with OrtApi::ReleaseValue
   *
   * \snippet{doc} snippets.dox OrtStatus Return Value
   */
  ORT_API2_STATUS(CreateValue, _In_reads_(num_values) const OrtValue* const* in, size_t num_values,
                  enum ONNXType value_type, _Outptr_ OrtValue** out);

  /** \brief Create an opaque (custom user defined type) ::OrtValue
   *
   * Constructs an ::OrtValue that contains a value of non-standard type created for
   * experiments or while awaiting standardization. ::OrtValue in this case would contain
   * an internal representation of the Opaque type. Opaque types are distinguished from
   * each other by two strings 1) domain and 2) type name. The combination of the two
   * must be unique, so the type representation is properly identified internally. The combination
   * must be properly registered from within ORT at both compile/run time or by another API.
   *
   * To construct the ::OrtValue pass domain and type names, also a pointer to a data container
   * the type of which must be known to both ORT and the client program. That data container may or may
   * not match the internal representation of the Opaque type. The sizeof(data_container) is passed for
   * verification purposes.
   *
   * \param[in] domain_name Null terminated string of the domain name
   * \param[in] type_name Null terminated string of the type name
   * \param[in] data_container User pointer Data to populate ::OrtValue
   * \param[in] data_container_size Size in bytes of what `data_container` points to
   * \param[out] out Newly created ::OrtValue. Must be freed with OrtApi::ReleaseValue
   *
   * \snippet{doc} snippets.dox OrtStatus Return Value
   */
  ORT_API2_STATUS(CreateOpaqueValue, _In_z_ const char* domain_name, _In_z_ const char* type_name,
                  _In_ const void* data_container, size_t data_container_size, _Outptr_ OrtValue** out);

  /** \brief Get internal data from an opaque (custom user defined type) ::OrtValue
   *
   * Copies internal data from an opaque value into a user provided buffer
   *
   * \see OrtApi::CreateOpaqueValue
   *
   * \param[in] domain_name Null terminated string of the domain name
   * \param[in] type_name Null terminated string of the type name
   * \param[in] in The opaque ::OrtValue
   * \param[out] data_container Buffer to copy data into
   * \param[out] data_container_size Size in bytes of the buffer pointed to by data_container. Must match the size of the internal buffer.
   *
   * \snippet{doc} snippets.dox OrtStatus Return Value
   */
  ORT_API2_STATUS(GetOpaqueValue, _In_ const char* domain_name, _In_ const char* type_name, _In_ const OrtValue* in,
                  _Out_ void* data_container, size_t data_container_size);

  /// @}
  /// \name OrtKernelInfo
  /// Custom operator APIs.
  /// @{

  /** \brief Get a float stored as an attribute in the graph node
   *
   * \param[in] info ::OrtKernelInfo instance
   * \param[in] name Null terminated string of the name of the attribute
   * \param[out] out Pointer to memory where the attribute will be stored
   *
   * \snippet{doc} snippets.dox OrtStatus Return Value
   */
  ORT_API2_STATUS(KernelInfoGetAttribute_float, _In_ const OrtKernelInfo* info, _In_ const char* name,
                  _Out_ float* out);

  /** \brief Fetch a 64-bit int stored as an attribute in the graph node
   *
   * \param[in] info ::OrtKernelInfo instance
   * \param[in] name Null terminated string of the name of the attribute
   * \param[out] out Pointer to memory where the attribute will be stored
   *
   * \snippet{doc} snippets.dox OrtStatus Return Value
   */
  ORT_API2_STATUS(KernelInfoGetAttribute_int64, _In_ const OrtKernelInfo* info, _In_ const char* name,
                  _Out_ int64_t* out);

  /** \brief Fetch a string stored as an attribute in the graph node
   *
   * If `out` is nullptr, the value of `size` is set to the true size of the string
   * attribute, and a success status is returned.
   *
   * If the `size` parameter is greater than or equal to the actual string attribute's size,
   * the value of `size` is set to the true size of the string attribute, the provided memory
   * is filled with the attribute's contents, and a success status is returned.
   *
   * If the `size` parameter is less than the actual string attribute's size and `out`
   * is not nullptr, the value of `size` is set to the true size of the string attribute
   * and a failure status is returned.)
   *
   * \param[in] info ::OrtKernelInfo instance
   * \param[in] name Null terminated string of the name of the attribute
   * \param[out] out Pointer to memory where the attribute will be stored
   * \param[in,out] size See above comments for details
   *
   * \snippet{doc} snippets.dox OrtStatus Return Value
   */
  ORT_API2_STATUS(KernelInfoGetAttribute_string, _In_ const OrtKernelInfo* info, _In_ const char* name, _Out_ char* out,
                  _Inout_ size_t* size);

  /// @}
  /// \name OrtKernelContext
  /// Custom operator APIs.
  /// @{

  /** \brief Used for custom operators, get the input count of a kernel
   *
   * \see ::OrtCustomOp
   */
  ORT_API2_STATUS(KernelContext_GetInputCount, _In_ const OrtKernelContext* context, _Out_ size_t* out);

  /** \brief Used for custom operators, get the output count of a kernel
   *
   * \see ::OrtCustomOp
   */
  ORT_API2_STATUS(KernelContext_GetOutputCount, _In_ const OrtKernelContext* context, _Out_ size_t* out);

  /** \brief Used for custom operators, get an input of a kernel
   *
   * The function attempts fetches the input of the kernel. If the input is optional
   * and not present, the function returns success and out is set to nullptr.
   *
   * \param[in] context ::OrtKernelContext instance
   * \param[in] index See KernelContext_GetInputCount for boundaries check.
   * \param[out] out OrtValue if the input is present otherwise is set nullptr
   *
   * \snippet{doc} snippets.dox OrtStatus Return Value
   */
  ORT_API2_STATUS(KernelContext_GetInput, _In_ const OrtKernelContext* context, _In_ size_t index,
                  _Out_ const OrtValue** out);

  /** \brief Used for custom operators, get an output of a kernel
   *
   * The function attempts fetches the output of the kernel. If the output is optional
   * and not present, the function returns success and out is set to nullptr.
   *
   * \param[in] context ::OrtKernelContext instance
   * \param[in] index See KernelContext_GetOutputCount for boundaries check.
   * \param[in] dim_values output dimensions
   * \param[in] dim_count number of dimensions
   * \param[out] out a ptr to OrtValue to output otherwise set to nullptr
   *
   * \snippet{doc} snippets.dox OrtStatus Return Value
   */
  ORT_API2_STATUS(KernelContext_GetOutput, _Inout_ OrtKernelContext* context, _In_ size_t index,
                  _In_ const int64_t* dim_values, size_t dim_count, _Outptr_ OrtValue** out);

  /// @}
  /// \name OrtEnv
  /// @{
  ORT_CLASS_RELEASE(Env);
  /// @}
  /// \name OrtStatus
  /// @{
  ORT_CLASS_RELEASE(Status);
  /// @}
  /// \name OrtMemoryInfo
  /// @{
  ORT_CLASS_RELEASE(MemoryInfo);
  /// @}
  /// \name OrtSession
  /// @{
  ORT_CLASS_RELEASE(Session);  // Don't call ReleaseSession from Dllmain (because session owns a thread pool)
  /// @}
  /// \name OrtValue
  /// @{
  ORT_CLASS_RELEASE(Value);
  /// @}
  /// \name OrtRunOptions
  /// @{
  ORT_CLASS_RELEASE(RunOptions);
  /// @}
  /// \name OrtTypeInfo
  /// @{
  ORT_CLASS_RELEASE(TypeInfo);
  /// @}
  /// \name OrtTensorTypeAndShapeInfo
  /// @{
  ORT_CLASS_RELEASE(TensorTypeAndShapeInfo);
  /// @}
  /// \name OrtSessionOptions
  /// @{
  ORT_CLASS_RELEASE(SessionOptions);
  /// @}
  /// \name OrtCustomOpDomain
  /// @{
  ORT_CLASS_RELEASE(CustomOpDomain);

  /// @}
  /// \name OrtTypeInfo
  /// @{

  /** \brief Get denotation from type information
   *
   * Augments ::OrtTypeInfo to return denotations on the type.
   *
   * This is used by WinML to determine if an input/output is intended to be an Image or a Tensor.
   *
   * \param[in] type_info
   * \param[out] denotation Pointer to the null terminated denotation string is written to this pointer. This pointer is valid until the object is destroyed or the name is changed, do not free.
   * \param[out] len Length in bytes of the string returned in `denotation`
   *
   * \snippet{doc} snippets.dox OrtStatus Return Value
   */
  ORT_API2_STATUS(GetDenotationFromTypeInfo, _In_ const OrtTypeInfo* type_info, _Out_ const char** const denotation,
                  _Out_ size_t* len);

  /** \brief Get detailed map information from an ::OrtTypeInfo
   *
   * This augments ::OrtTypeInfo to return an ::OrtMapTypeInfo when the type is a map.
   * The OrtMapTypeInfo has additional information about the map's key type and value type.
   *
   * This is used by WinML to support model reflection APIs.
   *
   * \param[out] type_info
   * \param[out] out A pointer to the ::OrtMapTypeInfo. Do not free this value. If type_info
   *             does not contain a map, this value will be set to nullptr.
   *
   * \snippet{doc} snippets.dox OrtStatus Return Value
   */
  ORT_API2_STATUS(CastTypeInfoToMapTypeInfo, _In_ const OrtTypeInfo* type_info,
                  _Outptr_result_maybenull_ const OrtMapTypeInfo** out);

  /** \brief Cast ::OrtTypeInfo to an ::OrtSequenceTypeInfo
   *
   * This api augments ::OrtTypeInfo to return an ::OrtSequenceTypeInfo when the type is a sequence.
   * The ::OrtSequenceTypeInfo has additional information about the sequence's element type.
   *
   * This is used by WinML to support model reflection APIs.
   *
   * \param[in] type_info
   * \param[out] out A pointer to the OrtSequenceTypeInfo. Do not free this value. If type_info
   *             doesn not contain a sequence, this value will be set to nullptr.
   *
   * \snippet{doc} snippets.dox OrtStatus Return Value
   */
  ORT_API2_STATUS(CastTypeInfoToSequenceTypeInfo, _In_ const OrtTypeInfo* type_info,
                  _Outptr_result_maybenull_ const OrtSequenceTypeInfo** out);

  /// @}
  /// \name OrtMapTypeInfo
  /// @{

  /** \brief Get key type from an ::OrtMapTypeInfo
   *
   * Key types are restricted to being scalar types.
   *
   * This is used by WinML to support model reflection APIs.
   *
   * \param[in] map_type_info
   * \param[out] out
   *
   * \snippet{doc} snippets.dox OrtStatus Return Value
   */
  ORT_API2_STATUS(GetMapKeyType, _In_ const OrtMapTypeInfo* map_type_info, _Out_ enum ONNXTensorElementDataType* out);

  /** \brief Get the value type from an ::OrtMapTypeInfo
   *
   * \param[in] map_type_info
   * \param[out] type_info
   *
   * \snippet{doc} snippets.dox OrtStatus Return Value
   */
  ORT_API2_STATUS(GetMapValueType, _In_ const OrtMapTypeInfo* map_type_info, _Outptr_ OrtTypeInfo** type_info);

  /// @}
  /// \name OrtSequenceTypeInfo
  /// @{

  /** \brief Get element type from an ::OrtSequenceTypeInfo
   *
   * This is used by WinML to support model reflection APIs.
   *
   * \param[in] sequence_type_info
   * \param[out] type_info
   *
   * \snippet{doc} snippets.dox OrtStatus Return Value
   */
  ORT_API2_STATUS(GetSequenceElementType, _In_ const OrtSequenceTypeInfo* sequence_type_info,
                  _Outptr_ OrtTypeInfo** type_info);

  /// @}
  /// \name OrtMapTypeInfo
  /// @{
  ORT_CLASS_RELEASE(MapTypeInfo);
  /// @}
  /// \name OrtSequenceTypeInfo
  /// @{
  ORT_CLASS_RELEASE(SequenceTypeInfo);

  /// @}
  /// \name OrtSession
  /// @{

  /** \brief End profiling and return filename of the profile data
   *
   * Profiling is turned on through OrtApi::EnableProfiling
   *
   * \param[in] session
   * \param[in] allocator
   * \param[out] out Null terminated string of the filename, allocated using `allocator`. Must be freed using `allocator`
   *
   * \snippet{doc} snippets.dox OrtStatus Return Value
   */
  ORT_API2_STATUS(SessionEndProfiling, _In_ OrtSession* session, _Inout_ OrtAllocator* allocator, _Outptr_ char** out);

  /** \brief Get ::OrtModelMetadata from an ::OrtSession
   *
   * \param[in] session
   * \param[out] out Newly created ::OrtModelMetadata. Must be freed using OrtApi::ReleaseModelMetadata
   *
   * \snippet{doc} snippets.dox OrtStatus Return Value
   */
  ORT_API2_STATUS(SessionGetModelMetadata, _In_ const OrtSession* session, _Outptr_ OrtModelMetadata** out);

  /// @}
  /// \name OrtModelMetadata
  /// @{

  /** \brief Get `producer name` from an ::OrtModelMetadata
   *
   * \param[in] model_metadata
   * \param[in] allocator
   * \param[out] value Set to a null terminated string allocated using `allocator`. Must be freed using `allocator`
   *
   * \snippet{doc} snippets.dox OrtStatus Return Value
   */
  ORT_API2_STATUS(ModelMetadataGetProducerName, _In_ const OrtModelMetadata* model_metadata,
                  _Inout_ OrtAllocator* allocator, _Outptr_ char** value);

  /** \brief Get `graph name` from an ::OrtModelMetadata
   *
   * \param[in] model_metadata
   * \param[in] allocator
   * \param[out] value Set to a null terminated string allocated using `allocator`. Must be freed using `allocator`
   *
   * \snippet{doc} snippets.dox OrtStatus Return Value
   */
  ORT_API2_STATUS(ModelMetadataGetGraphName, _In_ const OrtModelMetadata* model_metadata,
                  _Inout_ OrtAllocator* allocator, _Outptr_ char** value);

  /** \brief Get `domain` from an ::OrtModelMetadata
   *
   * \param[in] model_metadata
   * \param[in] allocator
   * \param[out] value Set to a null terminated string allocated using `allocator`. Must be freed using `allocator`
   *
   * \snippet{doc} snippets.dox OrtStatus Return Value
   */
  ORT_API2_STATUS(ModelMetadataGetDomain, _In_ const OrtModelMetadata* model_metadata, _Inout_ OrtAllocator* allocator,
                  _Outptr_ char** value);

  /** \brief Get `description` from an ::OrtModelMetadata
   *
   * \param[in] model_metadata
   * \param[in] allocator
   * \param[out] value Set to a null terminated string allocated using `allocator`. Must be freed using `allocator`
   *
   * \snippet{doc} snippets.dox OrtStatus Return Value
   */
  ORT_API2_STATUS(ModelMetadataGetDescription, _In_ const OrtModelMetadata* model_metadata,
                  _Inout_ OrtAllocator* allocator, _Outptr_ char** value);

  /** \brief Return data for a key in the custom metadata map in an ::OrtModelMetadata
   *
   * \param[in] model_metadata
   * \param[in] allocator
   * \param[in] key Null terminated string
   * \param[out] value Set to a null terminated string allocated using `allocator`. Must be freed using `allocator`
   * `value` will be set to nullptr if the given key is not found in the custom metadata map.
   *
   * \snippet{doc} snippets.dox OrtStatus Return Value
   */
  ORT_API2_STATUS(ModelMetadataLookupCustomMetadataMap, _In_ const OrtModelMetadata* model_metadata,
                  _Inout_ OrtAllocator* allocator, _In_ const char* key, _Outptr_result_maybenull_ char** value);

  /** \brief Get version number from an ::OrtModelMetadata
   *
   * \param[in] model_metadata
   * \param[out] value Set to the version number
   *
   * \snippet{doc} snippets.dox OrtStatus Return Value
   */
  ORT_API2_STATUS(ModelMetadataGetVersion, _In_ const OrtModelMetadata* model_metadata, _Out_ int64_t* value);

  ORT_CLASS_RELEASE(ModelMetadata);

  /// @}
  /// \name OrtEnv
  /// @{

  /** \brief Create an OrtEnv
   *
   * Create an environment with global threadpools that will be shared across sessions.
   * Use this in conjunction with OrtApi::DisablePerSessionThreads or else the session will use
   * its own thread pools.
   *
   * \param[in] log_severity_level The log severity level.
   * \param[in] logid The log identifier.
   * \param[in] tp_options
   * \param[out] out Returned newly created OrtEnv. Must be freed with OrtApi::ReleaseEnv
   *
   * \snippet{doc} snippets.dox OrtStatus Return Value
   */
  ORT_API2_STATUS(CreateEnvWithGlobalThreadPools, OrtLoggingLevel log_severity_level, _In_ const char* logid,
                  _In_ const OrtThreadingOptions* tp_options, _Outptr_ OrtEnv** out);

  /// @}
  /// \name OrtSessionOptions
  /// @{

  /** \brief Use global thread pool on a session
   *
   * Disable using per session thread pool and use the shared global threadpool.
   * This should be used in conjunction with OrtApi::CreateEnvWithGlobalThreadPools.
   *
   * \param[in] options
   *
   * \snippet{doc} snippets.dox OrtStatus Return Value
   */
  ORT_API2_STATUS(DisablePerSessionThreads, _Inout_ OrtSessionOptions* options);

  /// @}
  /// \name OrtThreadingOptions
  /// @{

  /** \brief Create an ::OrtThreadingOptions
   *
   * \param[out] out Newly created ::OrtThreadingOptions. Must be freed with OrtApi::ReleaseThreadingOptions
   * \snippet{doc} snippets.dox OrtStatus Return Value
   */
  ORT_API2_STATUS(CreateThreadingOptions, _Outptr_ OrtThreadingOptions** out);

  ORT_CLASS_RELEASE(ThreadingOptions);

  /// @}
  /// \name OrtModelMetadata
  /// @{

  /**
   *
   * \param[in] model_metadata
   * \param[in] allocator
   * \param[out] keys Array of null terminated strings (array count = num_keys) allocated using `allocator`.
   *  The strings and the pointer array must be freed using `allocator`
   *  `keys` will be set to nullptr if the custom metadata map is empty.
   * \param[out] num_keys Set to the number of elements in the `keys` array
   *
   * \snippet{doc} snippets.dox OrtStatus Return Value
   */
  ORT_API2_STATUS(ModelMetadataGetCustomMetadataMapKeys, _In_ const OrtModelMetadata* model_metadata,
                  _Inout_ OrtAllocator* allocator, _Outptr_result_buffer_maybenull_(*num_keys) char*** keys, _Out_ int64_t* num_keys);

  /// @}
  /// \name OrtSessionOptions
  /// @{

  /**
   *
   * Override symbolic dimensions (by specific name strings) with actual values
   * if known at session initialization time to enable optimizations that can
   * take advantage of fixed values (such as memory planning, etc)
   *
   */
  ORT_API2_STATUS(AddFreeDimensionOverrideByName,
                  _Inout_ OrtSessionOptions* options, _In_ const char* dim_name,
                  _In_ int64_t dim_value);

  /// @}
  /// \name Misc
  /// @{

  /** \brief Get the names of all available providers
   *
   * \note The providers in the list are not guaranteed to be usable. They may fail to load due to missing system dependencies.
   *    For example, if the CUDA/cuDNN libraries are not installed, the CUDA provider will report an error when it is added to the session options.
   *
   * \param[out] out_ptr Set to a pointer to an array of null terminated strings of the available providers. The entries and the
   *    array itself must be freed using OrtApi::ReleaseAvailableProviders
   * \param[out] provider_length Set to the number of entries in the `out_ptr` array
   *
   * \snippet{doc} snippets.dox OrtStatus Return Value
   */
  ORT_API2_STATUS(GetAvailableProviders, _Outptr_ char*** out_ptr, _Out_ int* provider_length);

  /** \brief Release data from OrtApi::GetAvailableProviders. This API will never fail
   * so you can rely on it in a noexcept code.
   *
   * \param[in] ptr The `out_ptr` result from OrtApi::GetAvailableProviders.
   * \param[in] providers_length The `provider_length` result from OrtApi::GetAvailableProviders
   *
   * \snippet{doc} snippets.dox OrtStatus Return Value
   */
  ORT_API2_STATUS(ReleaseAvailableProviders, _In_ char** ptr,
                  _In_ int providers_length);

  /// @}
  /// \name OrtValue
  /// @{

  /** \brief Get the length of a single string in a string tensor
   *
   * \param[in] value A string tensor
   * \param[in] index Index of the string in the tensor
   * \param[out] out Set to number of bytes of the string element
   *
   * \snippet{doc} snippets.dox OrtStatus Return Value
   */
  ORT_API2_STATUS(GetStringTensorElementLength, _In_ const OrtValue* value, size_t index, _Out_ size_t* out);

  /** \brief Get a single string from a string tensor
   *
   * \param[in] value A string tensor
   * \param[in] s_len Number of bytes in the `s` buffer. Must match the value returned by OrtApi::GetStringTensorElementLength.
   * \param[in] index Index of the string in the tensor
   * \param[out] s The string element contents in UTF-8 encoding. The string is NOT null-terminated.
   *
   * \snippet{doc} snippets.dox OrtStatus Return Value
   */
  ORT_API2_STATUS(GetStringTensorElement, _In_ const OrtValue* value, size_t s_len, size_t index, _Out_writes_bytes_all_(s_len) void* s);

  /** \brief Set a single string in a string tensor
   *
   * \param[in] value A string tensor
   * \param[in] s A null terminated UTF-8 encoded string
   * \param[in] index Index of the string in the tensor to set
   *
   * \snippet{doc} snippets.dox OrtStatus Return Value
   */
  ORT_API2_STATUS(FillStringTensorElement, _Inout_ OrtValue* value, _In_ const char* s, size_t index);

  /// @}
  /// \name OrtSessionOptions
  /// @{

  /** \brief Set a session configuration entry as a pair of strings
   *
   * If a configuration with same key exists, this will overwrite the configuration with the given config_value.
   *
   * The config_key and the format of config_value are defined in onnxruntime_session_options_config_keys.h
   *
   * \param[in] options
   * \param[in] config_key A null terminated string representation of the config key
   * \param[in] config_value A null terminated string representation of the config value
   *
   * \snippet{doc} snippets.dox OrtStatus Return Value
   */
  ORT_API2_STATUS(AddSessionConfigEntry, _Inout_ OrtSessionOptions* options,
                  _In_z_ const char* config_key, _In_z_ const char* config_value);

  /// @}
  /// \name OrtAllocator
  /// @{

  /** \brief Create an allocator for an ::OrtSession following an ::OrtMemoryInfo
   *
   * \param[in] session
   * \param[in] mem_info valid ::OrtMemoryInfo instance
   * \param[out] out Newly created ::OrtAllocator. Must be freed with OrtApi::ReleaseAllocator
   *
   * \snippet{doc} snippets.dox OrtStatus Return Value
   */
  ORT_API2_STATUS(CreateAllocator, _In_ const OrtSession* session, _In_ const OrtMemoryInfo* mem_info,
                  _Outptr_ OrtAllocator** out);

  /** \brief Release an ::OrtAllocator obtained from OrtApi::CreateAllocator
   */
  ORT_CLASS_RELEASE(Allocator);

  /// @}
  /// \name OrtSession
  /// @{

  /** \brief Run a model using Io Bindings for the inputs & outputs
   *
   * \see OrtApi::Run
   *
   * \param[in] session
   * \param[in] run_options
   * \param[in] binding_ptr
   *
   * \snippet{doc} snippets.dox OrtStatus Return Value
   */
  ORT_API2_STATUS(RunWithBinding, _Inout_ OrtSession* session, _In_ const OrtRunOptions* run_options, _In_ const OrtIoBinding* binding_ptr);

  /** \brief Create an ::OrtIoBinding instance
   *
   * An IoBinding object allows one to bind pre-allocated ::OrtValue%s to input names.
   * Thus if you want to use a raw on device buffer as input or output you can avoid
   * extra copy during runtime.
   *
   * \param[in] session
   * \param[out] out Newly created ::OrtIoBinding. Must be freed with OrtApi::ReleaseIoBinding
   *
   * \snippet{doc} snippets.dox OrtStatus Return Value
   */
  ORT_API2_STATUS(CreateIoBinding, _Inout_ OrtSession* session, _Outptr_ OrtIoBinding** out);

  /// @}
  /// \name OrtIoBinding
  /// @{

  /** \brief Release an ::OrtIoBinding obtained from OrtApi::CreateIoBinding
   */
  ORT_CLASS_RELEASE(IoBinding);

  /** \brief Bind an ::OrtValue to an ::OrtIoBinding input
   *
   * When using OrtApi::RunWithBinding this value is used for the named input
   *
   * \param[in] binding_ptr
   * \param[in] name Name for the model input
   * \param[in] val_ptr ::OrtValue of Tensor type.
   *
   * \snippet{doc} snippets.dox OrtStatus Return Value
   */
  ORT_API2_STATUS(BindInput, _Inout_ OrtIoBinding* binding_ptr, _In_ const char* name, _In_ const OrtValue* val_ptr);

  /** \brief Bind an ::OrtValue to an ::OrtIoBinding output
   *
   * When using OrtApi::RunWithBinding this value is used for the named output
   *
   * \param[in] binding_ptr
   * \param[in] name Null terminated string of the model output name
   * \param[in] val_ptr ::OrtValue of Tensor type.
   *
   * \snippet{doc} snippets.dox OrtStatus Return Value
   */
  ORT_API2_STATUS(BindOutput, _Inout_ OrtIoBinding* binding_ptr, _In_ const char* name, _In_ const OrtValue* val_ptr);

  /** \brief Bind an ::OrtIoBinding output to a device
   *
   * Binds the ::OrtValue to a device which is specified by ::OrtMemoryInfo.
   * You can either create an instance of ::OrtMemoryInfo with a device id or obtain one from the allocator that you have created/are using
   * This is useful when one or more outputs have dynamic shapes and, it is hard to pre-allocate and bind a chunk of
   * memory within ::OrtValue ahead of time.
   *
   * \see OrtApi::RunWithBinding
   *
   * \param[in] binding_ptr
   * \param[in] name Null terminated string of the device name
   * \param[in] mem_info_ptr
   *
   * \snippet{doc} snippets.dox OrtStatus Return Value
   */
  ORT_API2_STATUS(BindOutputToDevice, _Inout_ OrtIoBinding* binding_ptr, _In_ const char* name, _In_ const OrtMemoryInfo* mem_info_ptr);

  /** \brief Get the names of an ::OrtIoBinding's outputs
   *
   * Returns the names of the outputs in the order they were bound. This is useful after running the model
   * with bound outputs because the returned names are in order in which output ::OrtValue are returned. This is useful if
   * the order of outputs and their names is not known.
   *
   * \param[in] binding_ptr
   * \param[in] allocator Allocator used to allocate continuous buffers for output strings and lengths.
   * \param[out] buffer Returns an array of non-null terminated UTF-8 strings. The number of strings stored is returned in the count parameter.
   *   This buffer is allocated using `allocator` and must be freed using it.
   * \param[out] lengths Returns an array of `count` lengths of the strings returned in `buffer`
   *   This buffer is allocated using `allocator` and must be freed using it.
   * \param[out] count Number of strings returned. If `binding_ptr` has no bound outputs, zero is returned,
   *              no memory allocation is performed and buffer and lengths are set to nullptr.
   *
   * \snippet{doc} snippets.dox OrtStatus Return Value
   */
  ORT_API2_STATUS(GetBoundOutputNames, _In_ const OrtIoBinding* binding_ptr, _In_ OrtAllocator* allocator,
                  _Out_ char** buffer, _Out_writes_all_(count) size_t** lengths, _Out_ size_t* count);

  /** \brief Get the output ::OrtValue objects from an ::OrtIoBinding
   *
   * Returns an array of pointers to individually allocated ::OrtValue%s that contain results of a model execution with OrtApi::RunWithBinding
   * The array contains the same number of ::OrtValue%s and they are in the same order as they were bound with OrtApi::BindOutput
   * or OrtApi::BindOutputToDevice.
   *
   * The returned ::OrtValue%s must be released using OrtApi::ReleaseValue after they are no longer needed.
   * The array is allocated using the specified instance of the allocator and must be freed using the same allocator after
   * all the ::OrtValue%s contained therein are individually released.
   *
   * \param[in] binding_ptr
   * \param[in] allocator Allocator used to allocate output array
   * \param[out] output Set to the allocated array of allocated ::OrtValue outputs. Set to nullptr if there are 0 outputs.
   * \param[out] output_count Set to number of ::OrtValue%s returned
   *
   * \snippet{doc} snippets.dox OrtStatus Return Value
   */
  ORT_API2_STATUS(GetBoundOutputValues, _In_ const OrtIoBinding* binding_ptr, _In_ OrtAllocator* allocator,
                  _Out_writes_all_(output_count) OrtValue*** output, _Out_ size_t* output_count);

  /** \brief Clears any previously set Inputs for an ::OrtIoBinding
   */
  void(ORT_API_CALL* ClearBoundInputs)(_Inout_ OrtIoBinding* binding_ptr) NO_EXCEPTION ORT_ALL_ARGS_NONNULL;

  /** \brief Clears any previously set Outputs for an ::OrtIoBinding
   */
  void(ORT_API_CALL* ClearBoundOutputs)(_Inout_ OrtIoBinding* binding_ptr) NO_EXCEPTION ORT_ALL_ARGS_NONNULL;

  /// @}
  /// \name OrtValue
  /// @{

  /** \brief Direct memory access to a specified tensor element
   *
   * For example, given a tensor with shape of [3,224,224], a pointer to the element at location [2,150,128] can be retrieved
   *
   * This function only works for numeric type tensors (No strings, etc).
   * This is a no-copy method whose returned pointer is valid until the passed in ::OrtValue is free'd.
   *
   * \param[in] value
   * \param[in] location_values Pointer to an array of index values that specify an element's location relative to its shape
   * \param[in] location_values_count Number of elements in location_values. Must match the number of elements in the tensor's shape.
   * \param[out] out Set to a pointer to the element specified
   *
   * \snippet{doc} snippets.dox OrtStatus Return Value
   */
  ORT_API2_STATUS(TensorAt, _Inout_ OrtValue* value, const int64_t* location_values, size_t location_values_count, _Outptr_ void** out);

  /// @}
  /// \name OrtEnv
  /// @{

  /** \brief Create an allocator and register it with the ::OrtEnv
   *
   * Enables sharing the allocator between multiple sessions that use the same env instance.
   * Lifetime of the created allocator will be valid for the duration of the environment.
   * Returns an error if an allocator with the same ::OrtMemoryInfo is already registered.
   *
   * See https://onnxruntime.ai/docs/get-started/with-c.html for details.
   *
   * \param[in] env ::OrtEnv instance
   * \param[in] mem_info
   * \param[in] arena_cfg Pass nullptr for defaults
   *
   * \snippet{doc} snippets.dox OrtStatus Return Value
   */
  ORT_API2_STATUS(CreateAndRegisterAllocator, _Inout_ OrtEnv* env, _In_ const OrtMemoryInfo* mem_info,
                  _In_ const OrtArenaCfg* arena_cfg);

  /** \brief Set language projection
   *
   * Set the language projection for collecting telemetry data when Env is created.
   *
   * The default is ORT_PROJECTION_C, which means it will classify the language not in the list to C also.
   *
   * \param[in] ort_env
   * \param[in] projection
   *
   * \snippet{doc} snippets.dox OrtStatus Return Value
   */
  ORT_API2_STATUS(SetLanguageProjection, _In_ const OrtEnv* ort_env, _In_ OrtLanguageProjection projection);

  /// @}
  /// \name OrtSession
  /// @{

  /** \brief Return the time that profiling was started
   *
   * \note The timer precision varies per platform. On Windows and MacOS, the precision will be ~100ns
   *
   * \param[in] session
   * \param[out] out nanoseconds of profiling's start time
   *
   * \snippet{doc} snippets.dox OrtStatus Return Value
   */
  ORT_API2_STATUS(SessionGetProfilingStartTimeNs, _In_ const OrtSession* session, _Outptr_ uint64_t* out);

  /// @}
  /// \name OrtThreadingOptions
  /// @{

  /** \brief Set global intra-op thread count
   *
   * This configures the global thread pool options to be used in the call to OrtApi::CreateEnvWithGlobalThreadPools
   *
   * \param[in] tp_options
   * \param[in] intra_op_num_threads Number of threads, special values:<br>
   *    0 = Use default thread count<br>
   *    1 = The invoking thread will be used; no threads will be created in the thread pool.
   *
   * \snippet{doc} snippets.dox OrtStatus Return Value
   */
  ORT_API2_STATUS(SetGlobalIntraOpNumThreads, _Inout_ OrtThreadingOptions* tp_options, int intra_op_num_threads);

  /** \brief Set global inter-op thread count
   *
   * This configures the global thread pool options to be used in the call to OrtApi::CreateEnvWithGlobalThreadPools
   *
   * \param[in] tp_options
   * \param[in] inter_op_num_threads Number of threads, special values:<br>
   *    0 = Use default thread count<br>
   *    1 = The invoking thread will be used; no threads will be created in the thread pool.
   *
   * \snippet{doc} snippets.dox OrtStatus Return Value
   */
  ORT_API2_STATUS(SetGlobalInterOpNumThreads, _Inout_ OrtThreadingOptions* tp_options, int inter_op_num_threads);

  /** \brief Set global spin control options
   *
   * This will configure the global thread pool options to be used in the call to OrtApi::CreateEnvWithGlobalThreadPools.
   * Allow spinning of thread pools when their queues are empty. This will set the value for both
   * inter_op and intra_op threadpools.
   *
   * \param[in] tp_options
   * \param[in] allow_spinning Valid values are 0 or 1.<br>
   *   0 = It won't spin (recommended if CPU usage is high)<br>
   *   1 = Threadpool will spin to wait for queue to become non-empty
   *
   * \snippet{doc} snippets.dox OrtStatus Return Value
   */
  ORT_API2_STATUS(SetGlobalSpinControl, _Inout_ OrtThreadingOptions* tp_options, int allow_spinning);

  /// @}
  /// \name OrtSessionOptions
  /// @{

  /** \brief Add a pre-allocated initializer to a session
   *
   * If a model contains an initializer with a name that is same as the name passed to this call,
   * ORT will use this initializer instance instead of deserializing one from the model file. This
   * is useful when you want to share the same initializer across sessions.
   *
   * \param[in] options
   * \param[in] name Null terminated string of the initializer name
   * \param[in] val ::OrtValue containing the initializer. Its lifetime and the underlying initializer buffer must be
   *   managed by the user (created using the OrtApi::CreateTensorWithDataAsOrtValue) and it must outlive the session object
   *   to which it is added.
   *
   * \snippet{doc} snippets.dox OrtStatus Return Value
   */
  ORT_API2_STATUS(AddInitializer, _Inout_ OrtSessionOptions* options, _In_z_ const char* name,
                  _In_ const OrtValue* val);

  /// @}
  /// \name OrtEnv
  /// @{

  /**
   * Create a custom environment with global threadpools and logger that will be shared across sessions.
   * Use this in conjunction with OrtApi::DisablePerSessionThreads or else the session will use
   * its own thread pools.
   *
   * \param[in] logging_function A pointer to a logging function.
   * \param[in] logger_param A pointer to arbitrary data passed as the ::OrtLoggingFunction `param` parameter to
   *                         `logging_function`.
   * \param[in] log_severity_level The log severity level.
   * \param[in] logid The log identifier.
   * \param[in] tp_options
   * \param[out] out Newly created OrtEnv. Must be freed with OrtApi::ReleaseEnv
   *
   * \snippet{doc} snippets.dox OrtStatus Return Value
   */
  ORT_API2_STATUS(CreateEnvWithCustomLoggerAndGlobalThreadPools, OrtLoggingFunction logging_function, _In_opt_ void* logger_param, OrtLoggingLevel log_severity_level,
                  _In_ const char* logid, _In_ const struct OrtThreadingOptions* tp_options, _Outptr_ OrtEnv** out);

  /// @}
  /// \name OrtSessionOptions
  /// @{

  /** \brief Append CUDA provider to session options
   *
   * If CUDA is not available (due to a non CUDA enabled build, or if CUDA is not installed on the system), this function will return failure.
   *
   * \param[in] options
   * \param[in] cuda_options
   *
   * \snippet{doc} snippets.dox OrtStatus Return Value
   */
  ORT_API2_STATUS(SessionOptionsAppendExecutionProvider_CUDA,
                  _In_ OrtSessionOptions* options, _In_ const OrtCUDAProviderOptions* cuda_options);

  /** \brief Append ROCM execution provider to the session options
   *
   * If ROCM is not available (due to a non ROCM enabled build, or if ROCM is not installed on the system), this function will return failure.
   *
   * \param[in] options
   * \param[in] rocm_options
   *
   * \snippet{doc} snippets.dox OrtStatus Return Value
   */
  ORT_API2_STATUS(SessionOptionsAppendExecutionProvider_ROCM,
                  _In_ OrtSessionOptions* options, _In_ const OrtROCMProviderOptions* rocm_options);

  /** \brief Append OpenVINO execution provider to the session options
   *
   * If OpenVINO is not available (due to a non OpenVINO enabled build, or if OpenVINO is not installed on the system), this function will fail.
   *
   * \param[in] options
   * \param[in] provider_options
   *
   * \snippet{doc} snippets.dox OrtStatus Return Value
   */
  ORT_API2_STATUS(SessionOptionsAppendExecutionProvider_OpenVINO,
                  _In_ OrtSessionOptions* options, _In_ const OrtOpenVINOProviderOptions* provider_options);

  /// @}
  /// \name OrtThreadingOptions
  /// @{

  /** \brief Set threading flush-to-zero and denormal-as-zero
   *
   * Sets global thread pool options to be used in the call to OrtApi::CreateEnvWithGlobalThreadPools.
   * Flush-to-zero and denormal-as-zero are applied to threads in both intra and inter global thread pool.
   * \note This option is not needed if the models used have no denormals. Having no denormals is recommended as this option may hurt model accuracy.
   *
   * \param[in] tp_options
   *
   * \snippet{doc} snippets.dox OrtStatus Return Value
   */
  ORT_API2_STATUS(SetGlobalDenormalAsZero, _Inout_ OrtThreadingOptions* tp_options);

  /// @}
  /// \name OrtArenaCfg
  /// @{

  /** \deprecated Use OrtApi::CreateArenaCfgV2
   *
   * This will create the configuration of an arena that can eventually be used to define an arena based allocator's behavior
   *
   * \param[in] max_mem Use 0 to allow ORT to choose the default
   * \param[in] arena_extend_strategy Use -1 to allow ORT to choose the default, 0 = kNextPowerOfTwo, 1 = kSameAsRequested
   * \param[in] initial_chunk_size_bytes Use -1 to allow ORT to choose the default
   * \param[in] max_dead_bytes_per_chunk Use -1 to allow ORT to choose the default
   * \param[in] out A pointer to an OrtArenaCfg instance
   *
   * \snippet{doc} snippets.dox OrtStatus Return Value
   */
  ORT_API2_STATUS(CreateArenaCfg, _In_ size_t max_mem, int arena_extend_strategy, int initial_chunk_size_bytes,
                  int max_dead_bytes_per_chunk, _Outptr_ OrtArenaCfg** out);

  ORT_CLASS_RELEASE(ArenaCfg);

  /// @}
  /// \name OrtModelMetadata
  /// @{

  /**
   * Use this to obtain the description of the graph present in the model
   * (doc_string field of the GraphProto message within the ModelProto message).
   * If it doesn't exist, an empty string will be returned.
   *
   * \param[in] model_metadata An instance of ::OrtModelMetadata
   * \param[in] allocator Allocator used to allocate the string that will be returned back
   * \param[out] value Set to a null terminated string allocated using `allocator`.  The caller is responsible for freeing it using `allocator`
   *
   * \snippet{doc} snippets.dox OrtStatus Return Value
   */
  ORT_API2_STATUS(ModelMetadataGetGraphDescription, _In_ const OrtModelMetadata* model_metadata,
                  _Inout_ OrtAllocator* allocator, _Outptr_ char** value);

  /// @}
  /// \name OrtSessionOptions
  /// @{

  /** \brief Append TensorRT provider to session options
   *
   * If TensorRT is not available (due to a non TensorRT enabled build, or if TensorRT is not installed on the system), this function will return failure.
   *
   * \param[in] options
   * \param[in] tensorrt_options
   *
   * \snippet{doc} snippets.dox OrtStatus Return Value
   */
  ORT_API2_STATUS(SessionOptionsAppendExecutionProvider_TensorRT,
                  _In_ OrtSessionOptions* options, _In_ const OrtTensorRTProviderOptions* tensorrt_options);

  /// @}
  /// \name Misc
  /// @{

  /** \brief Set current GPU device ID
   *
   * Set the current device id of the GPU execution provider (CUDA/tensorrt/rocm). The device id should be less
   * than the total number of devices available. This is only useful when multiple-GPUs are installed and it is
   * required to restrict execution to a single GPU.
   *
   * \param[in] device_id
   *
   * \snippet{doc} snippets.dox OrtStatus Return Value
   */
  ORT_API2_STATUS(SetCurrentGpuDeviceId, _In_ int device_id);

  /** \brief Get current GPU device ID
   *
   * Get the current device id of the GPU execution provider (CUDA/tensorrt/rocm).
   *
   * \see OrtApi::SetCurrentGpuDeviceId
   *
   * \param[out] device_id
   *
   * \snippet{doc} snippets.dox OrtStatus Return Value
   */
  ORT_API2_STATUS(GetCurrentGpuDeviceId, _In_ int* device_id);

  /// @}
  /// \name OrtKernelInfo
  /// Custom operator APIs.
  /// @{

  /** \brief Fetch an array of int64_t values stored as an attribute in the graph node
   *
   *
   * If `out` is nullptr, the value of `size` is set to the true size of the attribute
   * array's size, and a success status is returned.
   *
   * If the `size` parameter is greater than or equal to the actual attribute array's size,
   * the value of `size` is set to the true size of the attribute array's size,
   * the provided memory is filled with the attribute's contents,
   * and a success status is returned.
   *
   * If the `size` parameter is less than the actual attribute array's size and `out`
   * is not nullptr, the value of `size` is set to the true size of the attribute array's size
   * and a failure status is returned.)
   *
   * \param[in] info instance
   * \param[in] name name of the attribute to be parsed
   * \param[out] out pointer to memory where the attribute's contents are to be stored
   * \param[in, out] size actual size of attribute array
   *
   * \snippet{doc} snippets.dox OrtStatus Return Value
   */
  ORT_API2_STATUS(KernelInfoGetAttributeArray_float, _In_ const OrtKernelInfo* info, _In_ const char* name,
                  _Out_ float* out, _Inout_ size_t* size);

  /** \brief Fetch an array of int64_t values stored as an attribute in the graph node
   *
   * If `out` is nullptr, the value of `size` is set to the true size of the attribute
   * array's size, and a success status is returned.
   *
   * If the `size` parameter is greater than or equal to the actual attribute array's size,
   * the value of `size` is set to the true size of the attribute array's size,
   * the provided memory is filled with the attribute's contents,
   * and a success status is returned.
   *
   * If the `size` parameter is less than the actual attribute array's size and `out`
   * is not nullptr, the value of `size` is set to the true size of the attribute array's size
   * and a failure status is returned.)
   *
   * \param[in] info instance
   * \param[in] name name of the attribute to be parsed
   * \param[out] out pointer to memory where the attribute's contents are to be stored
   * \param[in, out] size actual size of attribute array
   *
   * \snippet{doc} snippets.dox OrtStatus Return Value
   */
  ORT_API2_STATUS(KernelInfoGetAttributeArray_int64, _In_ const OrtKernelInfo* info, _In_ const char* name,
                  _Out_ int64_t* out, _Inout_ size_t* size);

  /// @}
  /// \name OrtArenaCfg
  /// @{

  /** \brief Create an ::OrtArenaCfg
   *
   * Create the configuration of an arena that can eventually be used to define an arena based allocator's behavior.
   *
   * Supported keys are (See https://onnxruntime.ai/docs/get-started/with-c.html for details on what the
   * following parameters mean and how to choose these values.):
   * "max_mem": Maximum memory that can be allocated by the arena based allocator.
   *  Use 0 for ORT to pick the best value. Default is 0.
   * "arena_extend_strategy": 0 = kNextPowerOfTwo, 1 = kSameAsRequested.
   *  Use -1 to allow ORT to choose the default.
   * "initial_chunk_size_bytes": (Possible) Size of the first allocation in the arena.
   *  Only relevant if arena strategy is `kNextPowerOfTwo`. Use -1 to allow ORT to choose the default.
   *  Ultimately, the first allocation size is determined by the allocation memory request.
   * "max_dead_bytes_per_chunk": Threshold of unused memory in an allocated chunk of arena memory after
   *  crossing which the current chunk is chunked into 2.
   * "initial_growth_chunk_size_bytes": (Possible) Size of the second allocation in the arena.
   *  Only relevant if arena strategy is `kNextPowerOfTwo`. Use -1 to allow ORT to choose the default.
   * "max_power_of_two_extend_bytes": The maximum enxtend size if arena strategy is `kNextPowerOfTwo`.
   *  It is not an allocation limit, it is only a limit for extension when requested byte is less than the limit.
   *  When requested bytes is more than the limit, allocator will still return as requested.
   *  Use -1 to allow ORT to choose the default 1GB for max_power_of_two_extend_bytes.
   *  Ultimately, the allocation size is determined by the allocation memory request.
   *  Further allocation sizes are governed by the arena extend strategy.
   *
   * \param[in] arena_config_keys Keys to configure the arena
   * \param[in] arena_config_values Values to configure the arena
   * \param[in] num_keys Number of keys in `arena_config_keys` and `arena_config_values`
   * \param[out] out Newly created ::OrtArenaCfg. Must be freed with OrtApi::ReleaseArenaCfg
   *
   * \snippet{doc} snippets.dox OrtStatus Return Value
   */
  ORT_API2_STATUS(CreateArenaCfgV2, _In_reads_(num_keys) const char* const* arena_config_keys,
                  _In_reads_(num_keys) const size_t* arena_config_values, _In_ size_t num_keys,
                  _Outptr_ OrtArenaCfg** out);

  /// @}
  /// \name OrtRunOptions
  /// @{

  /** \brief Set a single run configuration entry as a pair of strings
   *
   * If a configuration with same key exists, this will overwrite the configuration with the given config_value
   *
   * The config_key and the format of config_value are defined in onnxruntime_run_options_config_keys.h
   *
   * \param[in] options
   * \param[in] config_key A null terminated string representation of the config key
   * \param[in] config_value  A null terminated string representation of the config value
   *
   * \snippet{doc} snippets.dox OrtStatus Return Value
   */
  ORT_API2_STATUS(AddRunConfigEntry, _Inout_ OrtRunOptions* options,
                  _In_z_ const char* config_key, _In_z_ const char* config_value);

  /// @}
  /// \name OrtPrepackedWeightsContainer
  /// @{

  /** \brief Create an ::OrtPrepackedWeightsContainer
   *
   * This container will hold pre-packed buffers of shared initializers for sharing between sessions
   * (i.e.) if there are shared initializers that can be shared between sessions, the pre-packed buffers
   * of these (if any) may possibly be shared to provide memory footprint savings. Pass this container
   * to sessions that you would like to share pre-packed buffers of shared initializers at session
   * creation time.
   *
   *  \param[out] out Newly created ::OrtPrepackedWeightsContainer. Must be freed with OrtApi::ReleasePrepackedWeightsContainer
   *
   * \snippet{doc} snippets.dox OrtStatus Return Value
   */
  ORT_API2_STATUS(CreatePrepackedWeightsContainer, _Outptr_ OrtPrepackedWeightsContainer** out);

  /** \brief Release OrtPrepackedWeightsContainer instance
   *
   * \note instance must not be released until the sessions using it are released
   */
  ORT_CLASS_RELEASE(PrepackedWeightsContainer);

  /// @}
  /// \name OrtSession
  /// @{

  /** \brief Create session with prepacked weights container
   *
   * Same functionality offered by OrtApi::CreateSession except that a container that contains
   * pre-packed weights' buffers is written into/read from by the created session.
   * This is useful when used in conjunction with OrtApi::AddInitializer which injects
   * shared initializer info into sessions. Wherever possible, the pre-packed versions of these
   * shared initializers are cached in this container so that multiple sessions can just re-use
   * these instead of duplicating these in memory.
   *
   * \param[in] env OrtEnv instance instance
   * \param[in] model_path Null terminated string of the path (wchar on Windows, char otherwise)
   * \param[in] options
   * \param[in] prepacked_weights_container
   * \param[out] out Newly created ::OrtSession. Must be freed with OrtApi::ReleaseSession
   *
   * \snippet{doc} snippets.dox OrtStatus Return Value
   */
  ORT_API2_STATUS(CreateSessionWithPrepackedWeightsContainer, _In_ const OrtEnv* env, _In_ const ORTCHAR_T* model_path,
                  _In_ const OrtSessionOptions* options, _Inout_ OrtPrepackedWeightsContainer* prepacked_weights_container,
                  _Outptr_ OrtSession** out);

  /** \brief Create session from memory with prepacked weights container
   *
   * Same functionality offered by OrtApi::CreateSessionFromArray except that a container that contains
   * pre-packed weights' buffers is written into/read from by the created session.
   * This is useful when used in conjunction with OrtApi::AddInitializer which injects
   * shared initializer info into sessions. Wherever possible, the pre-packed versions of these
   * shared initializers are cached in this container so that multiple sessions can just re-use
   * these instead of duplicating these in memory.
   *
   * \param[in] env
   * \param[in] model_data Array of bytes holding the model
   * \param[in] model_data_length Number of bytes in `model_data_model`
   * \param[in] options
   * \param[in] prepacked_weights_container
   * \param[out] out Newly created ::OrtSession. Must be freed with OrtApi::ReleaseSession
   *
   * \snippet{doc} snippets.dox OrtStatus Return Value
   */
  ORT_API2_STATUS(CreateSessionFromArrayWithPrepackedWeightsContainer, _In_ const OrtEnv* env,
                  _In_ const void* model_data, size_t model_data_length,
                  _In_ const OrtSessionOptions* options, _Inout_ OrtPrepackedWeightsContainer* prepacked_weights_container,
                  _Outptr_ OrtSession** out);

  /// @}
  /// \name OrtSessionOptions
  /// @{

  /** \brief Append TensorRT execution provider to the session options
   *
   * If TensorRT is not available (due to a non TensorRT enabled build), this function will return failure.
   *
   * This is slightly different from OrtApi::SessionOptionsAppendExecutionProvider_TensorRT, it takes an
   * ::OrtTensorRTProviderOptions which is publicly defined. This takes an opaque ::OrtTensorRTProviderOptionsV2
   * which must be created with OrtApi::CreateTensorRTProviderOptions.
   *
   * For OrtApi::SessionOptionsAppendExecutionProvider_TensorRT, the user needs to instantiate ::OrtTensorRTProviderOptions
   * as well as allocate/release buffers for some members of ::OrtTensorRTProviderOptions.
   * Here, OrtApi::CreateTensorRTProviderOptions and Ortapi::ReleaseTensorRTProviderOptions will do the memory management for you.
   *
   * \param[in] options
   * \param[in] tensorrt_options
   *
   * \snippet{doc} snippets.dox OrtStatus Return Value
   */
  ORT_API2_STATUS(SessionOptionsAppendExecutionProvider_TensorRT_V2,
                  _In_ OrtSessionOptions* options, _In_ const OrtTensorRTProviderOptionsV2* tensorrt_options);

  /// @}
  /// \name OrtTensorRTProviderOptionsV2
  /// @{

  /** \brief Create an OrtTensorRTProviderOptionsV2
   *
   * \param[out] out Newly created ::OrtTensorRTProviderOptionsV2. Must be released with OrtApi::ReleaseTensorRTProviderOptions
   *
   * \snippet{doc} snippets.dox OrtStatus Return Value
   */
  ORT_API2_STATUS(CreateTensorRTProviderOptions, _Outptr_ OrtTensorRTProviderOptionsV2** out);

  /** \brief Set options in a TensorRT Execution Provider.
   *
   * Please refer to https://onnxruntime.ai/docs/execution-providers/TensorRT-ExecutionProvider.html#cc
   * to know the available keys and values. Key should be in null terminated string format of the member of ::OrtTensorRTProviderOptionsV2
   * and value should be its related range. Recreates the options and only sets the supplied values.
   *
   * For example, key="trt_max_workspace_size" and value="2147483648"
   *
   * \param[in] tensorrt_options
   * \param[in] provider_options_keys Array of UTF-8 null-terminated string for provider options keys
   * \param[in] provider_options_values Array of UTF-8 null-terminated string for provider options values
   * \param[in] num_keys Number of elements in the `provider_option_keys` and `provider_options_values` arrays
   *
   * \snippet{doc} snippets.dox OrtStatus Return Value
   */
  ORT_API2_STATUS(UpdateTensorRTProviderOptions, _Inout_ OrtTensorRTProviderOptionsV2* tensorrt_options,
                  _In_reads_(num_keys) const char* const* provider_options_keys,
                  _In_reads_(num_keys) const char* const* provider_options_values,
                  _In_ size_t num_keys);

  /** \brief Get serialized TensorRT provider options string.
   *
   * For example, "trt_max_workspace_size=2147483648;trt_max_partition_iterations=10;trt_int8_enable=1;......"
   *
   * \param tensorrt_options - OrtTensorRTProviderOptionsV2 instance
   * \param allocator - a ptr to an instance of OrtAllocator obtained with OrtApi::CreateAllocator or OrtApi::GetAllocatorWithDefaultOptions
   *                      the specified allocator will be used to allocate continuous buffers for output strings and lengths.
   * \param ptr - is a UTF-8 null terminated string allocated using 'allocator'. The caller is responsible for using the same allocator to free it.
   *
   * \snippet{doc} snippets.dox OrtStatus Return Value
   */
  ORT_API2_STATUS(GetTensorRTProviderOptionsAsString, _In_ const OrtTensorRTProviderOptionsV2* tensorrt_options, _Inout_ OrtAllocator* allocator, _Outptr_ char** ptr);

  /** \brief Release an ::OrtTensorRTProviderOptionsV2
   *
   * \note This is an exception in the naming convention of other Release* functions, as the name of the method does not have the V2 suffix, but the type does
   */
  void(ORT_API_CALL* ReleaseTensorRTProviderOptions)(_Frees_ptr_opt_ OrtTensorRTProviderOptionsV2* input);

  /// @}
  /// \name OrtSessionOptions
  /// @{

  /** \brief Enable custom operators
   *
   * See onnxruntime-extensions: https://github.com/microsoft/onnxruntime-extensions.git
   *
   * \snippet{doc} snippets.dox OrtStatus Return Value
   */
  ORT_API2_STATUS(EnableOrtCustomOps, _Inout_ OrtSessionOptions* options);

  /// @}
  /// \name OrtAllocator
  /// @{

  /** \brief Register a custom allocator
   *
   * Enables sharing between multiple sessions that use the same env instance.
   * Returns an error if an allocator with the same ::OrtMemoryInfo is already registered.
   *
   * The behavior of this is exactly the same as OrtApi::CreateAndRegisterAllocator except
   * instead of ORT creating an allocator based on provided info, in this case
   * ORT uses the user-provided custom allocator.
   * See https://onnxruntime.ai/docs/get-started/with-c.html for details.
   *
   * \param[in] env
   * \param[in] allocator User provided allocator
   *
   * \snippet{doc} snippets.dox OrtStatus Return Value
   */
  ORT_API2_STATUS(RegisterAllocator, _Inout_ OrtEnv* env, _In_ OrtAllocator* allocator);

  /** \brief Unregister a custom allocator
   *
   * It is an error if you provide an ::OrtMemoryInfo not corresponding to any
   * registered allocators for sharing.
   *
   * \param[in] env
   * \param[in] mem_info
   *
   * \snippet{doc} snippets.dox OrtStatus Return Value
   */
  ORT_API2_STATUS(UnregisterAllocator, _Inout_ OrtEnv* env,
                  _In_ const OrtMemoryInfo* mem_info);

  /// @}
  /// \name OrtValue
  /// @{

  /** \brief Sets *out to 1 iff an ::OrtValue is a SparseTensor, and 0 otherwise
   *
   * \param[in] value existing ::OrtValue
   * \param[out] out unless an error occurs, contains 1 iff the value contains an instance
   *  of sparse tensor or 0 otherwise.
   *
   * \snippet{doc} snippets.dox OrtStatus Return Value
   */
  ORT_API2_STATUS(IsSparseTensor, _In_ const OrtValue* value, _Out_ int* out);

  /** \brief Create an ::OrtValue with a sparse tensor that is empty.
   *
   * Use FillSparseTensor<Format>() functions to populate sparse tensor with non-zero values and
   * format specific indices data.
   * Use ReleaseValue to destroy the sparse tensor, this will also release the buffer inside the output value
   * if any was allocated.
   * \param[in,out] allocator allocator to use when performing an allocation. Allocation will be performed
   *   by FillSparseTensor<Format>() APIs. The lifespan of the allocator instance must eclipse the lifespan
   *   this sparse tensor instance as the same allocator will be used to free memory.
   * \param[in] dense_shape shape of the original dense tensor
   * \param[in] dense_shape_len number of shape dimensions being passed
   * \param[in] type must be one of TENSOR_ELEMENT_DATA_TYPE_xxxx
   * \param[out] out Should be freed by calling ReleaseValue
   *
   * \snippet{doc} snippets.dox OrtStatus Return Value
   */
  ORT_API2_STATUS(CreateSparseTensorAsOrtValue, _Inout_ OrtAllocator* allocator, _In_ const int64_t* dense_shape,
                  size_t dense_shape_len, ONNXTensorElementDataType type, _Outptr_ OrtValue** out);

  /**
   * This fills populates an empty tensor that was created using OrtApi::CreateSparseTensorAsOrtValue.
   * This will allocate required memory and copy the supplied NNZ values and COO indices into that memory allocation.
   * Memory allocation is performed using the allocator that was specified with OrtApi::CreateSparseTensorAsOrtValue.
   *
   * \param[in,out] ort_value ::OrtValue to populate with data
   * \param[in] data_mem_info serves to identify the location of the data to be copied. If the allocator specified
   *  at the creation time has memory info that is not the same as mem_info argument to this function a X-device copy will be performed.
   *  String data is assumed to be on CPU and will only be copied into a CPU allocated buffer.
   * \param[in] values_shape pointer to values shape array
   * \param[in] values_shape_len length of the values_shape
   * \param[in] values pointer to an array of values. For strings, pass const char**.
   * \param[in] indices_data pointer to a location of COO indices
   * \param[in] indices_num number of COO indices
   *
   * \snippet{doc} snippets.dox OrtStatus Return Value
   */
  ORT_API2_STATUS(FillSparseTensorCoo, _Inout_ OrtValue* ort_value, _In_ const OrtMemoryInfo* data_mem_info,
                  _In_ const int64_t* values_shape, size_t values_shape_len, _In_ const void* values,
                  _In_ const int64_t* indices_data, size_t indices_num);

  /**
   * This fills populates an empty tensor that was created using OrtApi::CreateSparseTensorAsOrtValue.
   * This will allocate required memory and copy the supplied NNZ values and CSR indices into that memory allocation.
   * Memory allocation is performed using the allocator that was specified with OrtApi::CreateSparseTensorAsOrtValue.
   *
   * \param[in,out] ort_value ::OrtValue to populate with data
   * \param[in] data_mem_info serves to identify the location of the data to be copied. If the allocator specified
   *  at the creation time has memory info that is not the same as mem_info argument to this function a X-device copy will be performed.
   *  String data is assumed to be on CPU and will only be copied into a CPU allocated buffer.
   * \param[in] values_shape pointer to values shape array
   * \param[in] values_shape_len length of the values_shape
   * \param[in] values - pointer to an array of values. For strings, pass const char**.
   * \param[in] inner_indices_data pointer to a location of CSR inner indices
   * \param[in] inner_indices_num number of CSR inner indices
   * \param[in] outer_indices_data pointer to a location of CSR outer indices
   * \param[in] outer_indices_num number of CSR outer indices
   *
   * \snippet{doc} snippets.dox OrtStatus Return Value
   */
  ORT_API2_STATUS(FillSparseTensorCsr, _Inout_ OrtValue* ort_value, _In_ const OrtMemoryInfo* data_mem_info,
                  _In_ const int64_t* values_shape, size_t values_shape_len, _In_ const void* values,
                  _In_ const int64_t* inner_indices_data, size_t inner_indices_num,
                  _In_ const int64_t* outer_indices_data, size_t outer_indices_num);

  /**
   * This fills populates an empty tensor that was created using OrtApi::CreateSparseTensorAsOrtValue.
   * This will allocate required memory and copy the supplied NNZ values and BlockSparse indices into that memory allocation.
   * Memory allocation is performed using the allocator that was specified with OrtApi::CreateSparseTensorAsOrtValue.
   *
   * \param[in,out] ort_value ::OrtValue to populate with data
   * \param[in] data_mem_info serves to identify the location of the data to be copied. If the allocator specified
   *  at the creation time has memory info that is not the same as mem_info argument to this function a X-device copy will be performed.
   *  String data is assumed to be on CPU and will only be copied into a CPU allocated buffer.
   * \param[in] values_shape
   * \param[in] values_shape_len
   * \param[in] values structure with values information
   * \param[in] indices_shape_data pointer to a location of indices shape
   * \param[in] indices_shape_len length of the block sparse indices shape
   * \param[in] indices_data pointer to a location of indices data. Shape will determine the length of the indices data.
   *
   * \snippet{doc} snippets.dox OrtStatus Return Value
   */
  ORT_API2_STATUS(FillSparseTensorBlockSparse, _Inout_ OrtValue* ort_value, _In_ const OrtMemoryInfo* data_mem_info,
                  _In_ const int64_t* values_shape, size_t values_shape_len, _In_ const void* values,
                  _In_ const int64_t* indices_shape_data, size_t indices_shape_len,
                  _In_ const int32_t* indices_data);

  /**
   * Create an ::OrtValue with a sparse tensor. This is the first step.
   * Next, use Use<Format>Indices() functions to supply sparse tensor with
   * format specific indices data and set its sparse format to a specific enum value.
   * This will not perform memory allocations. It will
   * use supplied user buffer which should outlive the created sparse tensor.
   * Use OrtApi::ReleaseValue to destroy the sparse tensor. It would not release the supplied values buffer.
   * This function can not be used to map strings from the user allocated memory. Strings must always be copied
   * and have UTF-8 encoding. Therefore, use OrtApi::CreateSparseTensorAsOrtValue above and then fill it with data
   * using appropriate Make*() function.
   *
   * \param[in] info memory info where sparse values reside.
   * \param[in,out] p_data pointer to a user allocated buffer with values. To create a full sparse tensor with no non-zero
   *   values, pass nullptr
   * \param[in] dense_shape shape of the original dense tensor
   * \param[in] dense_shape_len number of shape dimensions being passed
   * \param[in] values_shape shape of the values data. To create a fully sparse tensor with no non-zero values,
   *   pass {0} shape.
   * \param[in] values_shape_len number of values shape dimensions
   * \param[in] type must be one of TENSOR_ELEMENT_DATA_TYPE_xxxx
   * \param[out] out Should be freed by calling ReleaseValue
   *
   * \snippet{doc} snippets.dox OrtStatus Return Value
   */
  ORT_API2_STATUS(CreateSparseTensorWithValuesAsOrtValue, _In_ const OrtMemoryInfo* info, _Inout_ void* p_data,
                  _In_ const int64_t* dense_shape, size_t dense_shape_len,
                  _In_ const int64_t* values_shape, size_t values_shape_len,
                  ONNXTensorElementDataType type, _Outptr_ OrtValue** out);

  /**
   * This assigns Coo format indices to the SparseTensor that was created by
   * OrtApi::CreateSparseTensorWithValuesAsOrtValue above. It also sets OrtSparseFormat to
   * ORT_SPARSE_COO. This will not allocate any additional memory for data. The life span of
   * indices_data buffer should eclipse the life span of this ::OrtValue.
   *
   * \param[in,out] ort_value ::OrtValue instance constructed with OrtApi::CreateSparseTensorWithValuesAsOrtValue
   * \param[in,out] indices_data pointer to a user pre-allocated buffer or nullptr for fully sparse tensors.
   * \param[in] indices_num  number of COO indices. Should either be 0 for fully sparse tensors, be equal
   *  to the number of nnz values specified to OrtApi::CreateSparseTensorWithValuesAsOrtValue for 1-D {nnz} indices or
   *  be twice as number of nnz values for a  2-D indices {nnz, 2}
   *
   * \snippet{doc} snippets.dox OrtStatus Return Value
   */
  ORT_API2_STATUS(UseCooIndices, _Inout_ OrtValue* ort_value, _Inout_ int64_t* indices_data, size_t indices_num);

  /**
   * The assigns CSR format indices to the SparseTensor that was created by
   * OrtApi::CreateSparseTensorWithValuesAsOrtValue above. It also sets OrtSparseFormat to
   * ORT_SPARSE_CSRC. This will not allocate any additional memory for data. The life spans of
   * inner_data and outer_data buffers should eclipse the life span of this ::OrtValue.
   *
   * \param[in,out] ort_value ::OrtValue instance constructed with OrtApi::CreateSparseTensorWithValuesAsOrtValue
   * \param[in,out] inner_data pointer to a user pre-allocated buffer or nullptr for fully sparse tensors.
   * \param[in] inner_num  number of inner CSR indices. Should either be 0 for fully sparse tensors or be equal
   * to the number of nnz values specified to OrtApi::CreateSparseTensorWithValuesAsOrtValue.
   * \param[in,out] outer_data pointer to user pre-allocated buffer or nullptr for fully sparse tensors.
   * \param[in] outer_num number of CSR outer indices. Should either be 0 for fully sparse tensors or
   * equal to rows + 1 of the dense shape.
   *
   * \snippet{doc} snippets.dox OrtStatus Return Value
   */
  ORT_API2_STATUS(UseCsrIndices, _Inout_ OrtValue* ort_value, _Inout_ int64_t* inner_data, size_t inner_num,
                  _Inout_ int64_t* outer_data, size_t outer_num);

  /**
   * The assigns BlockSparse format indices to the SparseTensor that was created by
   * OrtApi::CreateSparseTensorWithValuesAsOrtValue above. It also sets OrtSparseFormat to
   * ORT_SPARSE_BLOCK_SPARSE. This will not allocate any additional memory for data. The life span of
   * indices_data buffer must eclipse the lifespan of this ::OrtValue.
   *
   * \param[in,out] ort_value OrtValue instance constructed with OrtApi::CreateSparseTensorWithValuesAsOrtValue
   * \param[in] indices_shape pointer to indices shape. Use {0} for fully sparse tensors
   * \param[in] indices_shape_len length of the indices shape
   * \param[in,out] indices_data pointer to user pre-allocated buffer or nullptr for fully sparse tensors.
   *
   * \snippet{doc} snippets.dox OrtStatus Return Value
   */
  ORT_API2_STATUS(UseBlockSparseIndices, _Inout_ OrtValue* ort_value, const int64_t* indices_shape, size_t indices_shape_len, _Inout_ int32_t* indices_data);

  /** \brief Returns sparse tensor format enum iff a given ort value contains an instance of sparse tensor.
   *
   * \param[in] ort_value ::OrtValue that contains an instance of sparse tensor
   * \param[out] out pointer to out parameter
   *
   * \snippet{doc} snippets.dox OrtStatus Return Value
   */
  ORT_API2_STATUS(GetSparseTensorFormat, _In_ const OrtValue* ort_value, _Out_ enum OrtSparseFormat* out);

  /** \brief Returns data type and shape of sparse tensor values (nnz) iff ::OrtValue contains a SparseTensor.
   *
   * \param[in] ort_value An ::OrtValue that contains a fully constructed sparse tensor
   * \param[out] out Must be freed by OrtApi::ReleaseTensorTypeAndShapeInfo
   *
   * \snippet{doc} snippets.dox OrtStatus Return Value
   */
  ORT_API2_STATUS(GetSparseTensorValuesTypeAndShape, _In_ const OrtValue* ort_value, _Outptr_ OrtTensorTypeAndShapeInfo** out);

  /** \brief Returns numeric data for sparse tensor values (nnz). For string values use GetStringTensor*().
   *
   * \param[in] ort_value an instance of ::OrtValue containing sparse tensor
   * \param[out] out returns a pointer to values data.  Do not attempt to free this ptr.
   *
   * \snippet{doc} snippets.dox OrtStatus Return Value
   */
  ORT_API2_STATUS(GetSparseTensorValues, _In_ const OrtValue* ort_value, _Outptr_ const void** out);

  /** \brief Returns data type, shape for the type of indices specified by indices_format.
   *
   * \param[in] ort_value ::OrtValue containing sparse tensor.
   * \param[in] indices_format One of the indices formats. It is an error to request a format that the sparse
   * tensor does not contain.
   * \param[out] out an instance of ::OrtTensorTypeAndShapeInfo. Must be freed by OrtApi::ReleaseTensorTypeAndShapeInfo
   *
   * \snippet{doc} snippets.dox OrtStatus Return Value
   */
  ORT_API2_STATUS(GetSparseTensorIndicesTypeShape, _In_ const OrtValue* ort_value, enum OrtSparseIndicesFormat indices_format, _Outptr_ OrtTensorTypeAndShapeInfo** out);

  /** \brief Returns indices data for the type of the indices specified by indices_format
   *
   * \param[in] ort_value ::OrtValue containing sparse tensor.
   * \param[in] indices_format One of the indices formats. It is an error to request a format that the sparse tensor does not contain.
   * \param[out] num_indices Pointer to where the number of indices entries is returned
   * \param[out] indices Returned pointer to the indices data. Do not free the returned pointer as it refers to internal data owned by the ::OrtValue
   *
   * \snippet{doc} snippets.dox OrtStatus Return Value
   */
  ORT_API2_STATUS(GetSparseTensorIndices, _In_ const OrtValue* ort_value, enum OrtSparseIndicesFormat indices_format, _Out_ size_t* num_indices, _Outptr_ const void** indices);
  /// @}
  /// \name OrtSessionOptions
  /// @{

  /**
   * \brief Sets out to 1 iff an optional type OrtValue has an element, 0 otherwise (OrtValue is None)
   * Use this API to find if the optional type OrtValue is None or not.
   * If the optional type OrtValue is not None, use the OrtValue just like any other OrtValue.
   * For example, if you get an OrtValue that corresponds to Optional(tensor) and
   * if HasValue() returns true, use it as tensor and so on.

   * \param[in] value Input OrtValue.
   * \param[out] out indicating if the input OrtValue contains data (1) or if it is a None (0)
   *
   * \snippet{doc} snippets.dox OrtStatus Return Value
   */
  ORT_API2_STATUS(HasValue, _In_ const OrtValue* value, _Out_ int* out);

  /// @}
  /// \name OrtKernelContext
  /// Custom operator APIs.
  /// @{

  /** \brief Used for custom operators, gets the GPU compute stream to use to launch the custom a GPU kernel
   *   \see ::OrtCustomOp
   * \param[in]  context OrtKernelContext instance
   * \param[out] out Returns pointer to a GPU compute stream that can be used to launch the custom GPU kernel.
   *             If retrieving the GPU compute stream is not relevant (GPU not enabled in the build, kernel partitioned to
   *             some other EP), then a nullptr is returned as the output param.
   *             Do not free or mutate the returned pointer as it refers to internal data owned by the underlying session.
   *             Only use it for custom kernel launching.
   *
   * \snippet{doc} snippets.dox OrtStatus Return Value
   */
  ORT_API2_STATUS(KernelContext_GetGPUComputeStream, _In_ const OrtKernelContext* context, _Outptr_ void** out);

  /// @}
  /// \name GetTensorMemoryInfo
  /// @{
  /** \brief Returns a pointer to the ::OrtMemoryInfo of a Tensor
   * \param[in] value ::OrtValue containing tensor.
   * \param[out] mem_info ::OrtMemoryInfo of the tensor. Do NOT free the returned pointer. It is valid for the lifetime of the ::OrtValue
   *
   * \snippet{doc} snippets.dox OrtStatus Return Value
   */
  ORT_API2_STATUS(GetTensorMemoryInfo, _In_ const OrtValue* value, _Out_ const OrtMemoryInfo** mem_info);

  /// @}
  /// \name GetExecutionProviderApi
  /// @{
  /** \brief Get a pointer to the requested version of the Execution Provider specific
   * API extensions to the OrtApi
   * \param[in] provider_name The name of the execution provider name. Currently only the following
   * values are supported: "DML".
   * \param[in] version Must be ::ORT_API_VERSION.
   * \param[out] provider_api A void pointer containing a reference to the execution provider versioned api structure.
   * For example, the provider_api pointer can be cast to the OrtDmlApi* when the provider_name is "DML".
   *
   * \snippet{doc} snippets.dox OrtStatus Return Value
   */
  ORT_API2_STATUS(GetExecutionProviderApi, _In_ const char* provider_name, _In_ uint32_t version, _Outptr_ const void** provider_api);

  /// @}

  /// \name SessionOptions
  /// @{
  /** \brief Set custom thread creation function
   *
   * \param[in] options Session options
   * \param[in] ort_custom_create_thread_fn Custom thread creation function
   *
   * \snippet{doc} snippets.dox OrtStatus Return Value
   */
  ORT_API2_STATUS(SessionOptionsSetCustomCreateThreadFn, _Inout_ OrtSessionOptions* options, _In_ OrtCustomCreateThreadFn ort_custom_create_thread_fn);

  /** \brief Set creation options for custom thread
   *
   * \param[in] options Session options
   * \param[in] ort_custom_thread_creation_options Custom thread creation options (can be nullptr)
   *
   * \snippet{doc} snippets.dox OrtStatus Return Value
   */
  ORT_API2_STATUS(SessionOptionsSetCustomThreadCreationOptions, _Inout_ OrtSessionOptions* options, _In_ void* ort_custom_thread_creation_options);

  /** \brief Set custom thread join function
   *
   * \param[in] options Session options
   * \param[in] ort_custom_join_thread_fn Custom join thread function, must not be nullptr when ort_custom_create_thread_fn is set
   *
   * \snippet{doc} snippets.dox OrtStatus Return Value
   */
  ORT_API2_STATUS(SessionOptionsSetCustomJoinThreadFn, _Inout_ OrtSessionOptions* options, _In_ OrtCustomJoinThreadFn ort_custom_join_thread_fn);
  /// @}

  /// \name OrtThreadingOptions
  /// @{
  /** \brief Set custom thread creation function for global thread pools
   *
   * \param[inout] tp_options
   * \param[in] ort_custom_create_thread_fn Custom thread creation function
   *
   * \snippet{doc} snippets.dox OrtStatus Return Value
   */
  ORT_API2_STATUS(SetGlobalCustomCreateThreadFn, _Inout_ OrtThreadingOptions* tp_options, _In_ OrtCustomCreateThreadFn ort_custom_create_thread_fn);

  /** \brief Set custom thread creation options for global thread pools
   *
   * \param[inout] tp_options
   * \param[in] ort_custom_thread_creation_options Custom thread creation options (can be nullptr)
   *
   * \snippet{doc} snippets.dox OrtStatus Return Value
   */
  ORT_API2_STATUS(SetGlobalCustomThreadCreationOptions, _Inout_ OrtThreadingOptions* tp_options, _In_ void* ort_custom_thread_creation_options);

  /** \brief Set custom thread join function for global thread pools
   *
   * \param[inout] tp_options
   * \param[in] ort_custom_join_thread_fn Custom thread join function, must not be nullptr when global ort_custom_create_thread_fn is set
   *
   * \snippet{doc} snippets.dox OrtStatus Return Value
   */
  ORT_API2_STATUS(SetGlobalCustomJoinThreadFn, _Inout_ OrtThreadingOptions* tp_options, _In_ OrtCustomJoinThreadFn ort_custom_join_thread_fn);
  /// @}

  /** \brief Synchronize bound inputs. The call may be necessary for some providers, such as cuda,
   *   in case the system that allocated bound memory operated on a different stream. However, the
   *   operation is provider specific and could be a no-op.
   *
   * \param[inout] binding_ptr
   *
   * \snippet{doc} snippets.dox OrtStatus Return Value
   */
  ORT_API2_STATUS(SynchronizeBoundInputs, _Inout_ OrtIoBinding* binding_ptr);

  /** \brief Synchronize bound outputs. The call may be necessary for some providers, such as cuda,
   *   in case the system that allocated bound memory operated on a different stream. However, the
   *   operation is provider specific and could be a no-op.
   *
   * \param[inout] binding_ptr
   *
   * \snippet{doc} snippets.dox OrtStatus Return Value
   */
  ORT_API2_STATUS(SynchronizeBoundOutputs, _Inout_ OrtIoBinding* binding_ptr);

  /// \name OrtSessionOptions
  /// @{

  /** \brief Append CUDA execution provider to the session options
   *
   * If CUDA is not available (due to a non CUDA enabled build), this function will return failure.
   *
   * This is slightly different from OrtApi::SessionOptionsAppendExecutionProvider_CUDA, it takes an
   * ::OrtCUDAProviderOptions which is publicly defined. This takes an opaque ::OrtCUDAProviderOptionsV2
   * which must be created with OrtApi::CreateCUDAProviderOptions.
   *
   * For OrtApi::SessionOptionsAppendExecutionProvider_CUDA, the user needs to instantiate ::OrtCUDAProviderOptions
   * as well as allocate/release buffers for some members of ::OrtCUDAProviderOptions.
   * Here, OrtApi::CreateCUDAProviderOptions and Ortapi::ReleaseCUDAProviderOptions will do the memory management for you.
   *
   * \param[in] options
   * \param[in] cuda_options
   *
   * \snippet{doc} snippets.dox OrtStatus Return Value
   *
   * \since Version 1.11.
   */
  ORT_API2_STATUS(SessionOptionsAppendExecutionProvider_CUDA_V2,
                  _In_ OrtSessionOptions* options, _In_ const OrtCUDAProviderOptionsV2* cuda_options);

  /// @}
  /// \name OrtCUDAProviderOptionsV2
  /// @{

  /** \brief Create an OrtCUDAProviderOptionsV2
   *
   * \param[out] out Newly created ::OrtCUDAProviderOptionsV2. Must be released with OrtApi::ReleaseCudaProviderOptions
   *
   * \snippet{doc} snippets.dox OrtStatus Return Value
   *
   * \since Version 1.11.
   */
  ORT_API2_STATUS(CreateCUDAProviderOptions, _Outptr_ OrtCUDAProviderOptionsV2** out);

  /** \brief Set options in a CUDA Execution Provider.
   *
   * Please refer to https://onnxruntime.ai/docs/execution-providers/CUDA-ExecutionProvider.html#configuration-options
   * to know the available keys and values. Key should be in null terminated string format of the member of ::OrtCUDAProviderOptionsV2
   * and value should be its related range. Recreates the options and only sets the supplied values.
   *
   * For example, key="device_id" and value="0"
   *
   * \param[in] cuda_options
   * \param[in] provider_options_keys Array of UTF-8 null-terminated string for provider options keys
   * \param[in] provider_options_values Array of UTF-8 null-terminated string for provider options values
   * \param[in] num_keys Number of elements in the `provider_option_keys` and `provider_options_values` arrays
   *
   * \snippet{doc} snippets.dox OrtStatus Return Value
   *
   * \since Version 1.11.
   */
  ORT_API2_STATUS(UpdateCUDAProviderOptions, _Inout_ OrtCUDAProviderOptionsV2* cuda_options,
                  _In_reads_(num_keys) const char* const* provider_options_keys,
                  _In_reads_(num_keys) const char* const* provider_options_values,
                  _In_ size_t num_keys);

  /**
   * Get serialized CUDA provider options string.
   *
   * For example, "device_id=0;arena_extend_strategy=0;......"
   *
   * \param cuda_options - OrtCUDAProviderOptionsV2 instance
   * \param allocator - a ptr to an instance of OrtAllocator obtained with CreateAllocator() or GetAllocatorWithDefaultOptions()
   *                      the specified allocator will be used to allocate continuous buffers for output strings and lengths.
   * \param ptr - is a UTF-8 null terminated string allocated using 'allocator'. The caller is responsible for using the same allocator to free it.
   *
   * \snippet{doc} snippets.dox OrtStatus Return Value
   *
   * \since Version 1.11.
   */
  ORT_API2_STATUS(GetCUDAProviderOptionsAsString, _In_ const OrtCUDAProviderOptionsV2* cuda_options, _Inout_ OrtAllocator* allocator, _Outptr_ char** ptr);

  /** \brief Release an ::OrtCUDAProviderOptionsV2
   *
   * \note This is an exception in the naming convention of other Release* functions, as the name of the method does not have the V2 suffix, but the type does
   *
   * \since Version 1.11.
   */
  void(ORT_API_CALL* ReleaseCUDAProviderOptions)(_Frees_ptr_opt_ OrtCUDAProviderOptionsV2* input);

  /// @}

  /** \brief Append MIGraphX provider to session options
   *
   * If MIGraphX is not available (due to a non MIGraphX enabled build, or if MIGraphX is not installed on the system), this function will return failure.
   *
   * \param[in] options
   * \param[in] migraphx_options
   *
   * \snippet{doc} snippets.dox OrtStatus Return Value
   *
   * \since Version 1.11.
   */
  ORT_API2_STATUS(SessionOptionsAppendExecutionProvider_MIGraphX,
                  _In_ OrtSessionOptions* options, _In_ const OrtMIGraphXProviderOptions* migraphx_options);

  /** \brief Replace initialized Tensors with external data with the data provided in initializers.
   *
   * The function will find the initialized TensorProtos with external data in the graph with the provided names and
   * replace them with the provided tensors. The API verifies that the TensorProto being replaced
   * has an external data reference and has the same name, dimensions and data type as its replacement. The replacement
   * will occur before any of the optimizations take place. The data will be copied into the graph
   * since TensorProto can't refer to the user provided buffers.
   *
   * Once the model has been loaded, the OrtValue(s) added to SessionOptions instance will be removed
   * from the internal SessionOptions copy to save memory, the user provided buffers can then be deallocated
   * and the SessionOptions instance that refers to them can be destroyed.
   *
   * \param[in] options
   * \param[in] initializer_names Array of null terminated UTF-8 encoded strings of the initializers names.
   * \param[in] initializers Array of ::OrtValue type
   * \param[in] num_initializers Number of elements in the initializer_names and initializers
   *
   * \snippet{doc} snippets.dox OrtStatus Return Value
   *
   * \since Version 1.12.
   */
  ORT_API2_STATUS(AddExternalInitializers, _In_ OrtSessionOptions* options,
                  _In_reads_(num_initializers) const char* const* initializer_names,
                  _In_reads_(num_initializers) const OrtValue* const* initializers, size_t num_initializers);

  /** \brief: Create attribute of onnxruntime operator
   *
   * \param[in] name Name of the attribute
   * \param[in] data Data content of the attribute
   * \param[in] len Number of bytes stored in data
   * \param[in] type Data type
   * \param[out] op_attr Attribute that has been created, which must be released by OrtApi::ReleaseOpAttr
   *
   * \since Version 1.12.
   */
  ORT_API2_STATUS(CreateOpAttr,
                  _In_ const char* name,
                  _In_ const void* data,
                  _In_ int len,
                  _In_ OrtOpAttrType type,
                  _Outptr_ OrtOpAttr** op_attr);

  /* \brief: Release op attribute
   *
   * \param[in] opAttr Attribute created by OrtApi::CreateOpAttr
   *
   * \since Version 1.12.
   */
  ORT_CLASS_RELEASE(OpAttr);

  /** \brief: Create onnxruntime native operator
   *
   * \param[in] info Kernel info
   * \param[in] op_name Operator name
   * \param[in] domain Operator domain
   * \param[in] version Operator opset version
   * \param[in] type_constraint_names Name of the type contraints, such as "T" or "T1"
   * \param[in] type_constraint_values Type of each contraints
   * \param[in] type_constraint_count Number of contraints
   * \param[in] attr_values Attributes used to initialize the operator
   * \param[in] attr_count Number of the attributes
   * \param[in] input_count Number of inputs
   * \param[in] output_count Number of outputs
   * \param[out] ort_op Operator that has been created
   *
   * \since Version 1.12.
   */
  ORT_API2_STATUS(CreateOp,
                  _In_ const OrtKernelInfo* info,
                  _In_z_ const char* op_name,
                  _In_z_ const char* domain,
                  int version,
                  _In_reads_(type_constraint_count) const char** type_constraint_names,
                  _In_reads_(type_constraint_count) const ONNXTensorElementDataType* type_constraint_values,
                  int type_constraint_count,
                  _In_reads_(attr_count) const OrtOpAttr* const* attr_values,
                  int attr_count,
                  int input_count,
                  int output_count,
                  _Outptr_ OrtOp** ort_op);

  /** \brief: Invoke the operator created by OrtApi::CreateOp
   * The inputs must follow the order as specified in onnx specification
   *
   * \param[in] context Kernel context
   * \param[in] ort_op Operator that has been created
   * \param[in] input_values Array of inputs
   * \param[in] input_count Number of inputs
   * \param[in] output_values Array of outputs
   * \param[in] output_count Number of outputs
   *
   * \since Version 1.12.
   */
  ORT_API2_STATUS(InvokeOp,
                  _In_ const OrtKernelContext* context,
                  _In_ const OrtOp* ort_op,
                  _In_ const OrtValue* const* input_values,
                  _In_ int input_count,
                  _Inout_ OrtValue* const* output_values,
                  _In_ int output_count);

  /* \brief: Release an onnxruntime operator
   *
   * \param[in] Op Operator created by OrtApi::CreateOp
   *
   * \since Version 1.12.
   */
  ORT_CLASS_RELEASE(Op);

  /** \brief: Append execution provider to the session options.
   * \param[in] options
   * \param[in] provider_name - provider to add.
   * \param[in] provider_options_keys - keys to configure the provider options
   * \param[in] provider_options_values - values to configure the provider options
   * \param[in] num_keys - number of keys passed in
   *
   * Currently supported providers:
   *   QNN
   *   SNPE
   *   XNNPACK
   *
   * Note: If an execution provider has a dedicated SessionOptionsAppendExecutionProvider_<provider name> function
   *       that should be used to add it.
   *
   * QNN supported keys:
   *   "backend_path": file path to QNN backend library.
   *   "profiling_level": QNN profiling level, options: "off", "basic", "detailed". Default to off.
   *   "profiling_file_path": QNN profiling file path if ETW not enabled.
   *   "rpc_control_latency": QNN RPC control latency.
   *   "vtcm_mb": QNN VTCM size in MB. default to 0(not set).
   *   "htp_performance_mode": QNN performance mode, options: "burst", "balanced", "default", "high_performance",
   *   "high_power_saver", "low_balanced", "extreme_power_saver", "low_power_saver", "power_saver", "sustained_high_performance". Default to "default".
   *   "qnn_saver_path": File path to the QNN Saver backend library. If specified, QNN Saver will be enabled and will
   *   dump QNN API calls to disk for replay/debugging. QNN Saver produces incorrect model inference results and
   *   may alter model/EP partitioning. Use only for debugging.
   *   "qnn_context_priority": QNN context priority, options: "low", "normal", "normal_high", "high". Default to "normal".
   *   "htp_graph_finalization_optimization_mode": Set the optimization mode for graph finalization on the HTP backend. Available options:
   *     - "0": Default.
   *     - "1": Faster preparation time, less optimal graph.
   *     - "2": Longer preparation time, more optimal graph.
   *     - "3": Longest preparation time, most likely even more optimal graph. See QNN SDK documentation for specific details.
   *   "soc_model": The SoC model number. Refer to the QNN SDK documentation for valid values. Defaults to "0" (unknown).
   *   "htp_arch": The minimum HTP architecture the driver will use to select compatible QNN operators. Available options:
   *     - "0": Default (none).
   *     - "68"
   *     - "69"
   *     - "73"
   *     - "75"
   *   "device_id": The ID of the device to use when setting 'htp_arch'. Defaults to "0" (for single device).
       "enable_htp_fp16_precision": Only used for float32 model.
       Enable the float32 model to be inferenced with fp16 precision. Otherwise, it will be fp32 precision.
         - "0": Default. With fp32 precision.
         - "1": With fp16 precision.
       "enable_htp_weight_sharing": Enable QNN weight sharing feature while compiling multiple graphs into one QNN context.
         - "0": Default. Disabled.
         - "1": Enabled.
   *
   * SNPE supported keys:
   *   "runtime": SNPE runtime engine, options: "CPU", "CPU_FLOAT32", "GPU", "GPU_FLOAT32_16_HYBRID", "GPU_FLOAT16",
   *   "DSP", "DSP_FIXED8_TF", "AIP_FIXED_TF", "AIP_FIXED8_TF".
   *   Mapping to SNPE Runtime_t definition: CPU, CPU_FLOAT32 => zdl::DlSystem::Runtime_t::CPU;
   *   GPU, GPU_FLOAT32_16_HYBRID => zdl::DlSystem::Runtime_t::GPU;
   *   GPU_FLOAT16 => zdl::DlSystem::Runtime_t::GPU_FLOAT16;
   *   DSP, DSP_FIXED8_TF => zdl::DlSystem::Runtime_t::DSP.
   *   AIP_FIXED_TF, AIP_FIXED8_TF => zdl::DlSystem::Runtime_t::AIP_FIXED_TF.
   *   "priority": execution priority, options: "low", "normal".
   *   "buffer_type": ITensor or user buffers, options: "ITENSOR", user buffer with different types - "TF8", "TF16", "UINT8", "FLOAT".
   *   "ITENSOR" -- default, ITensor which is float only.
   *   "TF8" -- quantized model required, "FLOAT" -- for both quantized or non-quantized model
   *   "enable_init_cache": enable SNPE init caching feature, set to 1 to enabled it. Disabled by default.
   *   If SNPE is not available (due to a non Snpe enabled build or its dependencies not being installed), this function will fail.
   *
   * XNNPACK supported keys:
   *   "intra_op_num_threads": number of thread-pool size to use for XNNPACK execution provider.
   *      default value is 0, which means to use the session thread-pool size.
   *
   * \since Version 1.12.
   */
  ORT_API2_STATUS(SessionOptionsAppendExecutionProvider, _In_ OrtSessionOptions* options,
                  _In_ const char* provider_name,
                  _In_reads_(num_keys) const char* const* provider_options_keys,
                  _In_reads_(num_keys) const char* const* provider_options_values,
                  _In_ size_t num_keys);

  /* \brief: Get a copy of kernel info
   *
   * \param[in] info Kernel info
   * \param[out] info_copy Copy of kernel info
   *
   * \since Version 1.12.
   */
  ORT_API2_STATUS(CopyKernelInfo,
                  _In_ const OrtKernelInfo* info,
                  _Outptr_ OrtKernelInfo** info_copy);

  /* \brief: Release kernel info
   *
   * \param[in] KernelInfo A copy of kernel info returned by CopyKernelInfo
   *
   * \since Version 1.12.
   */
  ORT_CLASS_RELEASE(KernelInfo);

  /// \name Ort Training
  /// @{
  /** \brief Gets the Training C Api struct
   *
   * Call this function to access the ::OrtTrainingApi structure that holds pointers to functions that enable
   * training with onnxruntime.
   * \note A NULL pointer will be returned and no error message will be printed if the training api
   * is not supported with this build. A NULL pointer will be returned and an error message will be
   * printed if the provided version is unsupported, for example when using a runtime older than the
   * version created with this header file.
   *
   * \param[in] version Must be ::ORT_API_VERSION
   * \return The ::OrtTrainingApi struct for the version requested.
   *
   * \since Version 1.13
   */
  const OrtTrainingApi*(ORT_API_CALL* GetTrainingApi)(uint32_t version)NO_EXCEPTION;

  /// @}

  /** \brief Append CANN provider to session options
   *
   * If CANN is not available (due to a non CANN enabled build, or if CANN is not installed on the system), this function will return failure.
   *
   * \param[in] options
   * \param[in] cann_options
   *
   * \snippet{doc} snippets.dox OrtStatus Return Value
   *
   * \since Version 1.13.
   */
  ORT_API2_STATUS(SessionOptionsAppendExecutionProvider_CANN,
                  _In_ OrtSessionOptions* options, _In_ const OrtCANNProviderOptions* cann_options);

  /** \brief Create an OrtCANNProviderOptions
   *
   * \param[out] out created ::OrtCANNProviderOptions. Must be released with OrtApi::ReleaseCANNProviderOptions
   *
   * \snippet{doc} snippets.dox OrtStatus Return Value
   *
   * \since Version 1.13.
   */
  ORT_API2_STATUS(CreateCANNProviderOptions, _Outptr_ OrtCANNProviderOptions** out);

  /** \brief Set options in a CANN Execution Provider.
   *
   * \param[in] cann_options
   * \param[in] provider_options_keys Array of UTF-8 null-terminated string for provider options keys
   * \param[in] provider_options_values Array of UTF-8 null-terminated string for provider options values
   * \param[in] num_keys Number of elements in the `provider_option_keys` and `provider_options_values` arrays
   *
   * \snippet{doc} snippets.dox OrtStatus Return Value
   *
   * \since Version 1.13.
   */
  ORT_API2_STATUS(UpdateCANNProviderOptions, _Inout_ OrtCANNProviderOptions* cann_options,
                  _In_reads_(num_keys) const char* const* provider_options_keys,
                  _In_reads_(num_keys) const char* const* provider_options_values,
                  _In_ size_t num_keys);

  /** \brief Get serialized CANN provider options string.
   *
   * \param[in] cann_options OrtCANNProviderOptions instance
   * \param[in] allocator a ptr to an instance of OrtAllocator obtained with CreateAllocator()
   *                      or GetAllocatorWithDefaultOptions(), the specified allocator will be used to allocate
   *                      continuous buffers for output strings and lengths.
   * \param[out] ptr is a UTF-8 null terminated string allocated using 'allocator'.
   *                 The caller is responsible for using the same allocator to free it.
   *
   * \snippet{doc} snippets.dox OrtStatus Return Value
   *
   * \since Version 1.13.
   */
  ORT_API2_STATUS(GetCANNProviderOptionsAsString, _In_ const OrtCANNProviderOptions* cann_options,
                  _Inout_ OrtAllocator* allocator, _Outptr_ char** ptr);

  /** \brief Release an OrtCANNProviderOptions
   *
   * \param[in] the pointer of OrtCANNProviderOptions which will been deleted
   *
   * \since Version 1.13.
   */
  void(ORT_API_CALL* ReleaseCANNProviderOptions)(_Frees_ptr_opt_ OrtCANNProviderOptions* input);

  /*  \brief Get OrtDevice type from MemoryInfo
   *
   *  \since Version 1.14
   */
  void(ORT_API_CALL* MemoryInfoGetDeviceType)(_In_ const OrtMemoryInfo* ptr, _Out_ OrtMemoryInfoDeviceType* out);

  /* \brief Update the OrtEnv instance with custom log severity level
   *
   * \param[in] ort_env The OrtEnv instance being used
   * \param[in] log_severity_level The log severity level.
   *
   * \since Version 1.14.
   */
  ORT_API2_STATUS(UpdateEnvWithCustomLogLevel, _In_ OrtEnv* ort_env, OrtLoggingLevel log_severity_level);

  /*  \brief Set affinities for intra op threads
   *
   * Affinity string follows format:
   * logical_processor_id,logical_processor_id;logical_processor_id,logical_processor_id
   * Semicolon isolates configurations among threads, while comma split processors where ith thread expected to attach to.
   * e.g. 1,2,3;4,5
   * specifies affinities for two threads, with the 1st thread attach to the 1st, 2nd, and 3rd processor, and 2nd thread to the 4th and 5th.
   * To ease the configuration, an "interval" is also allowed:
   * e.g. 1-8;8-16;17-24
   * orders that the 1st thread runs on first eight processors, 2nd thread runs on next eight processors, and so forth.
   * Note:
   * 1. Once set, the number of thread affinities must equal to intra_op_num_threads - 1,
   *    ort does not set affinity on the main thread which is started and managed by the calling app;
   * 2. For windows, ort will infer the group id from a logical processor id, for example, assuming there are two groups with each has 64 logical processors,
   *    an id of 64 will be inferred as the last processor of the 1st group, while 65 will be interpreted as the 1st processor of the second group.
   *    Hence 64-65 is an invalid configuration, because a windows thread cannot be attached to processors across group boundary.
   *
   *  \since Version 1.14
   */
  ORT_API2_STATUS(SetGlobalIntraOpThreadAffinity, _Inout_ OrtThreadingOptions* tp_options, const char* affinity_string);

  /** \brief Register custom ops from a shared library.
   *
   * Loads a shared library (.dll on windows, .so on linux, etc) named 'library_name' and looks for this entry point:
   *		OrtStatus* RegisterCustomOps(OrtSessionOptions * options, const OrtApiBase* api);
   * It then passes in the provided session options to this function along with the api base.
   *
   * The handle to the loaded library is automatically released by ORT when the last OrtSession that references the
   * library handle is released. If no OrtSession is created, then the library handle is released when the provided
   * OrtSessionOptions is released.
   *
   * \param[in] options The session options.
   * \param[in] library_name The name of the shared library to load and register. Refer to OS-specific dynamic library
   *                         loading utilities (e.g., LoadLibraryEx on Windows or dlopen on Linux/MacOS) for information
   *                         on the format of library names and search paths.
   *
   * \snippet{doc} snippets.dox OrtStatus Return Value
   * \since Version 1.14
   */
  ORT_API2_STATUS(RegisterCustomOpsLibrary_V2, _Inout_ OrtSessionOptions* options, _In_ const ORTCHAR_T* library_name);

  /** \brief Register custom ops by calling a RegisterCustomOpsFn function.
   *
   * Searches for registration_func_name and if found calls it.
   *
   * The library containing the function must either be linked against or previously loaded by the executable.
   *
   * If you want ONNX Runtime to load the library and manage its lifetime, use RegisterCustomOpsLibrary_V2.
   *
   * RegisterCustomOpsUsingFunction can be used in scenarios where it may not be possible for ONNX Runtime to load
   * the library from a path. e.g. mobile platforms where the library must be linked into the app.
   *
   * The registration function must have the signature of RegisterCustomOpsFn:
   *    OrtStatus* (*fn)(OrtSessionOptions* options, const OrtApiBase* api);
   *
   * See https://onnxruntime.ai/docs/reference/operators/add-custom-op.html for details on how the registration
   * function should be implemented.
   *
   * \param[in] options OrtSessionOptions that is passed through as the first argument in the call to the
   *                    registration function.
   * \param[in] registration_func_name Name of registration function to use.
   *
   * \snippet{doc} snippets.dox OrtStatus Return Value
   * \since Version 1.14
   */
  ORT_API2_STATUS(RegisterCustomOpsUsingFunction, _Inout_ OrtSessionOptions* options,
                  _In_ const char* registration_func_name);

  /// \name OrtKernelInfo
  /// Custom operator APIs.
  /// @{

  /** \brief Get the number of inputs from ::OrtKernelInfo.
   *
   * Used in the CreateKernel callback of an OrtCustomOp to query the number of inputs
   * during kernel/session creation.
   *
   * \param[in] info Instance of ::OrtKernelInfo.
   * \param[out] out Pointer to variable assigned with the result on success.
   *
   * \snippet{doc} snippets.dox OrtStatus Return Value
   * \since Version 1.14
   */
  ORT_API2_STATUS(KernelInfo_GetInputCount, _In_ const OrtKernelInfo* info, _Out_ size_t* out);

  /** \brief Get the number of outputs from ::OrtKernelInfo.
   *
   * Used in the CreateKernel callback of an OrtCustomOp to query the number of outputs
   * during kernel/session creation.
   *
   * \param[in] info Instance of ::OrtKernelInfo.
   * \param[out] out Pointer to variable assigned with the result on success.
   *
   * \snippet{doc} snippets.dox OrtStatus Return Value
   * \since Version 1.14
   */
  ORT_API2_STATUS(KernelInfo_GetOutputCount, _In_ const OrtKernelInfo* info, _Out_ size_t* out);

  /** \brief Get the name of a ::OrtKernelInfo's input.
   *
   * Used in the CreateKernel callback of an OrtCustomOp to query an input's name
   * during kernel/session creation.
   *
   * If `out` is nullptr, the value of `size` is set to the size of the name
   * string (including null-terminator), and a success status is returned.
   *
   * If the `size` parameter is greater than or equal to the name string's size,
   * the value of `size` is set to the true size of the string (including null-terminator),
   * the provided memory is filled with the string's contents, and a success status is returned.
   *
   * If the `size` parameter is less than the actual string's size and `out`
   * is not nullptr, the value of `size` is set to the true size of the string
   * and a failure status is returned.
   *
   * \param[in] info An instance of ::OrtKernelInfo.
   * \param[in] index The index of the input name to get. Returns a failure status if out-of-bounds.
   * \param[out] out Memory location into which to write the UTF-8 null-terminated string representing the input's name.
   * \param[in,out] size Pointer to the size of the `out` buffer. See above comments for details.
   *
   * \snippet{doc} snippets.dox OrtStatus Return Value
   * \since Version 1.14
   */
  ORT_API2_STATUS(KernelInfo_GetInputName, _In_ const OrtKernelInfo* info, size_t index, _Out_ char* out,
                  _Inout_ size_t* size);

  /** \brief Get the name of a ::OrtKernelInfo's output.
   *
   * Used in the CreateKernel callback of an OrtCustomOp to query an output's name
   * during kernel/session creation.
   *
   * If `out` is nullptr, the value of `size` is set to the size of the name
   * string (including null-terminator), and a success status is returned.
   *
   * If the `size` parameter is greater than or equal to the name string's size,
   * the value of `size` is set to the true size of the string (including null-terminator),
   * the provided memory is filled with the string's contents, and a success status is returned.
   *
   * If the `size` parameter is less than the actual string's size and `out`
   * is not nullptr, the value of `size` is set to the true size of the string
   * and a failure status is returned.
   *
   * \param[in] info An instance of ::OrtKernelInfo.
   * \param[in] index The index of the output name to get. Returns a failure status if out-of-bounds.
   * \param[out] out Memory location into which to write the UTF-8 null-terminated string representing the output's
   *                 name.
   * \param[in,out] size Pointer to the size of the `out` buffer. See above comments for details.
   *
   * \snippet{doc} snippets.dox OrtStatus Return Value
   * \since Version 1.14
   */
  ORT_API2_STATUS(KernelInfo_GetOutputName, _In_ const OrtKernelInfo* info, size_t index, _Out_ char* out,
                  _Inout_ size_t* size);

  /** \brief Get the type information for a ::OrtKernelInfo's input.
   *
   * Used in the CreateKernel callback of an OrtCustomOp to query the shape and type information
   * of an input during kernel/session creation.
   *
   * \param[in] info An instance of ::OrtKernelInfo.
   * \param[in] index Which input to get the type information for
   * \param[out] type_info Pointer set to the resulting ::OrtTypeInfo. Must be freed with OrtApi::ReleaseTypeInfo.
   *
   * \snippet{doc} snippets.dox OrtStatus Return Value
   * \since Version 1.14
   */
  ORT_API2_STATUS(KernelInfo_GetInputTypeInfo, _In_ const OrtKernelInfo* info, size_t index,
                  _Outptr_ OrtTypeInfo** type_info);

  /** \brief Get the type information for a ::OrtKernelInfo's output.
   *
   * Used in the CreateKernel callback of an OrtCustomOp to query the shape and type information
   * of an output during kernel/session creation.
   *
   * \param[in] info An instance of ::OrtKernelInfo.
   * \param[in] index Which input to get the type information for
   * \param[out] type_info Pointer set to the resulting ::OrtTypeInfo. Must be freed with OrtApi::ReleaseTypeInfo.
   *
   * \snippet{doc} snippets.dox OrtStatus Return Value
   * \since Version 1.14
   */
  ORT_API2_STATUS(KernelInfo_GetOutputTypeInfo, _In_ const OrtKernelInfo* info, size_t index,
                  _Outptr_ OrtTypeInfo** type_info);

  /** \brief Get a ::OrtValue tensor stored as an attribute in the graph node.
   *
   * Used in the CreateKernel callback of an OrtCustomOp to get a tensor attribute.
   *
   * \param[in] info ::OrtKernelInfo instance.
   * \param[in] name UTF-8 null-terminated string representing the attribute's name.
   * \param[in] allocator Allocator used to allocate the internal tensor state.
   * \param[out] out Returns newly created ::OrtValue. Must be freed with OrtApi::ReleaseValue,
   *                 which will also free internal tensor state allocated with the provided allocator.
   *
   * \snippet{doc} snippets.dox OrtStatus Return Value
   */
  ORT_API2_STATUS(KernelInfoGetAttribute_tensor, _In_ const OrtKernelInfo* info, _In_z_ const char* name,
                  _Inout_ OrtAllocator* allocator, _Outptr_ OrtValue** out);

  /// @}
  /// \name OrtSessionOptions
  /// Custom operator APIs
  /// @{

  /** \brief Checks if the given session configuration entry exists.
   *
   * The config_key formats are defined in onnxruntime_session_options_config_keys.h
   *
   * Can be used in a custom operator library to check for session configuration entries
   * that target one or more custom operators in the library. Example: The config entry
   * custom_op.myop.some_key targets a custom op named "myop".
   *
   * \param[in] options The ::OrtSessionOptions instance.
   * \param[in] config_key A null-terminated UTF-8 string representation of the configuration key.
   * \param[out] out Pointer set to 1 if the entry exists and 0 otherwise.
   *
   * \snippet{doc} snippets.dox OrtStatus Return Value
   * \since Version 1.14
   */
  ORT_API2_STATUS(HasSessionConfigEntry, _In_ const OrtSessionOptions* options,
                  _In_z_ const char* config_key, _Out_ int* out);

  /** \brief Get a session configuration value.
   *
   * Returns a failure status if the configuration key does not exist.
   * The config_key and the format of config_value are defined in onnxruntime_session_options_config_keys.h
   *
   * If `config_value` is nullptr, the value of `size` is set to the true size of the string
   * value (including null-terminator), and a success status is returned.
   *
   * If the `size` parameter is greater than or equal to the actual string value's size,
   * the value of `size` is set to the true size of the string value, the provided memory
   * is filled with the value's contents, and a success status is returned.
   *
   * If the `size` parameter is less than the actual string value's size and `config_value`
   * is not nullptr, the value of `size` is set to the true size of the string value
   * and a failure status is returned.
   *
   * Can be used in a custom operator library to get session configuration entries
   * that target one or more custom operators in the library. Example: The config entry
   * custom_op.myop.some_key targets a custom op named "myop".
   *
   * \param[in] options The session options.
   * \param[in] config_key A null-terminated UTF-8 string representation of the config key.
   * \param[in] config_value Pointer to memory where the null-terminated UTF-8 string value will be stored.
   * \param[in,out] size Pointer to the size of the `config_value` buffer. See above comments for details.
   *
   * \snippet{doc} snippets.dox OrtStatus Return Value
   * \since Version 1.14
   */
  ORT_API2_STATUS(GetSessionConfigEntry, _In_ const OrtSessionOptions* options,
                  _In_z_ const char* config_key, _Out_ char* config_value, _Inout_ size_t* size);

  /// @}

  /** \brief Append dnnl provider to session options
   *
   * If oneDNN is not available, this function will return failure.
   *
   * \param[in] options
   * \param[in] dnnl_options
   *
   * \snippet{doc} snippets.dox OrtStatus Return Value
   *
   * \since Version 1.15.
   */
  ORT_API2_STATUS(SessionOptionsAppendExecutionProvider_Dnnl,
                  _In_ OrtSessionOptions* options, _In_ const OrtDnnlProviderOptions* dnnl_options);

  /** \brief Create an OrtDnnlProviderOptions
   *
   * \param[out] out Newly created ::OrtDnnlProviderOptions. Must be released with OrtApi::ReleaseDnnlProviderOptions
   *
   * \snippet{doc} snippets.dox OrtStatus Return Value
   *
   * \since Version 1.15.
   */
  ORT_API2_STATUS(CreateDnnlProviderOptions, _Outptr_ OrtDnnlProviderOptions** out);

  /** \brief Set options in a oneDNN Execution Provider.
   *
   * Key should be in null terminated string format of the member of ::OrtDnnlProviderOptions
   * and value should be its related range.
   *
   * For example, key="use_arena" and value="1"
   *
   * \param[in] dnnl_options
   * \param[in] provider_options_keys Array of UTF-8 null-terminated string for provider options keys
   * \param[in] provider_options_values Array of UTF-8 null-terminated string for provider options values
   * \param[in] num_keys Number of elements in the `provider_option_keys` and `provider_options_values` arrays
   *
   * \snippet{doc} snippets.dox OrtStatus Return Value
   *
   * \since Version 1.15.
   */
  ORT_API2_STATUS(UpdateDnnlProviderOptions, _Inout_ OrtDnnlProviderOptions* dnnl_options,
                  _In_reads_(num_keys) const char* const* provider_options_keys,
                  _In_reads_(num_keys) const char* const* provider_options_values,
                  _In_ size_t num_keys);

  /**
   * Get serialized oneDNN provider options string.
   *
   * For example, "use_arena=1;......"
   *
   * \param dnnl_options - OrtDnnlProviderOptions instance
   * \param allocator - a ptr to an instance of OrtAllocator obtained with CreateAllocator() or GetAllocatorWithDefaultOptions()
   *                      the specified allocator will be used to allocate continuous buffers for output strings and lengths.
   * \param ptr - is a UTF-8 null terminated string allocated using 'allocator'. The caller is responsible for using the same allocator to free it.
   *
   * \snippet{doc} snippets.dox OrtStatus Return Value
   *
   * \since Version 1.15.
   */
  ORT_API2_STATUS(GetDnnlProviderOptionsAsString, _In_ const OrtDnnlProviderOptions* dnnl_options, _Inout_ OrtAllocator* allocator, _Outptr_ char** ptr);

  /** \brief Release an ::OrtDnnlProviderOptions
   *
   * \since Version 1.15.
   */
  void(ORT_API_CALL* ReleaseDnnlProviderOptions)(_Frees_ptr_opt_ OrtDnnlProviderOptions* input);

  /// \name OrtKernelInfo
  /// Custom operator APIs.
  /// @{

  /** \brief Get the graph node name from ::OrtKernelInfo.
   *
   * If `out` is nullptr, the value of `size` is set to the size of the name
   * string (including null-terminator), and a success status is returned.
   *
   * If the `size` parameter is greater than or equal to the name string's size,
   * the value of `size` is set to the true size of the string (including null-terminator),
   * the provided memory is filled with the string's contents, and a success status is returned.
   *
   * If the `size` parameter is less than the actual string's size and `out`
   * is not nullptr, the value of `size` is set to the true size of the string
   * and a failure status is returned.
   *
   * Can be used in a custom operator's CreateKernel callback to get the name of the operator's node name in the graph.
   *
   * \param[in] info An instance of ::OrtKernelInfo.
   * \param[out] out Memory location into which to write the UTF-8 null-terminated string representing the name.
   * \param[in,out] size Pointer to the size of the `out` buffer. See above comments for details.
   *
   * \snippet{doc} snippets.dox OrtStatus Return Value
   * \since Version 1.15
   */
  ORT_API2_STATUS(KernelInfo_GetNodeName, _In_ const OrtKernelInfo* info, _Out_ char* out, _Inout_ size_t* size);

  /** \brief Get the session logger from ::OrtKernelInfo.
   *
   * Used in the CreateKernel callback of an OrtCustomOp to get a logger that can be used to log
   * messages.
   *
   * \param[in] info An instance of ::OrtKernelInfo.
   * \param[out] logger Pointer set to the session's ::OrtLogger. Owned by ONNX Runtime, so do not free.
   *
   * \snippet{doc} snippets.dox OrtStatus Return Value
   * \since Version 1.15
   */
  ORT_API2_STATUS(KernelInfo_GetLogger, _In_ const OrtKernelInfo* info, _Outptr_ const OrtLogger** logger);

  /// @}
  /// \name OrtKernelContext
  /// Custom operator APIs.
  /// @{

  /** \brief Get the runtime logger from ::OrtKernelContext.
   *
   * Used in the KernelCompute callback of an OrtCustomOp to get a logger that can be used to log
   * messages during inference.
   *
   * \param[in] context An instance of ::OrtKernelContext.
   * \param[out] logger Pointer set to the kernel context's ::OrtLogger. Owned by ONNX Runtime, so do not free.
   *
   * \snippet{doc} snippets.dox OrtStatus Return Value
   * \since Version 1.15
   */
  ORT_API2_STATUS(KernelContext_GetLogger, _In_ const OrtKernelContext* context, _Outptr_ const OrtLogger** logger);

  /// @}
  /// \name OrtLogger
  /// Custom operator APIs.
  /// @{

  /** \brief Logs a message at the given severity level using the provided ::OrtLogger.
   *
   * Only messages with a severity level equal or greater than the ::OrtLogger's logging severity level
   * are logged. Use OrtApi::Logger_GetLoggingSeverityLevel to get the ::OrtLogger's logging severity
   * level.
   *
   * Can be used in custom operators to log messages with the logger retrieved via OrtApi::KernelInfo_GetLogger.
   *
   * \param[in] logger The ::OrtLogger instance.
   * \param[in] log_severity_level The message's severity level.
   * \param[in] message The message to log.
   * \param[in] file_path The filepath of the file in which the message is logged. Usually the value of ORT_FILE.
   * \param[in] line_number The file line number in which the message is logged. Usually the value of __LINE__.
   * \param[in] func_name The name of the function in which the message is logged. Usually the value of __FUNCTION__.
   *
   * \snippet{doc} snippets.dox OrtStatus Return Value
   * \since Version 1.15
   */
  ORT_API2_STATUS(Logger_LogMessage, _In_ const OrtLogger* logger, OrtLoggingLevel log_severity_level,
                  _In_z_ const char* message, _In_z_ const ORTCHAR_T* file_path, int line_number,
                  _In_z_ const char* func_name);

  /** \brief Get the logging severity level of the ::OrtLogger.
   *
   * Can be used in a custom operator to get the logging serverity level of the ::OrtLogger associated with
   * the ::OrtKernelInfo.
   *
   * \param[in] logger The ::OrtLogger instance.
   * \param[out] out Pointer to variable assigned with the logging severity level on success.
   *
   * \snippet{doc} snippets.dox OrtStatus Return Value
   * \since Version 1.15
   */
  ORT_API2_STATUS(Logger_GetLoggingSeverityLevel, _In_ const OrtLogger* logger, _Out_ OrtLoggingLevel* out);

  /// @}

  /** \brief Get a ::OrtValue tensor stored as a constant initializer in the graph node.
   *
   * Used in the CreateKernel callback of an OrtCustomOp to get a tensor value.
   *
   * \param[in] info ::OrtKernelInfo instance.
   * \param[in] index The node index.
   * \param[out] is_constant Is it a constant node input or not.
   * \param[out] out The OrtValue tensor value.
   *
   * \snippet{doc} snippets.dox OrtStatus Return Value
   *
   * \since Version 1.15.
   */
  ORT_API2_STATUS(KernelInfoGetConstantInput_tensor, _In_ const OrtKernelInfo* info, size_t index, _Out_ int* is_constant, _Outptr_ const OrtValue** out);

  /** \brief Get Optional Type information from an ::OrtTypeInfo
   *
   * This augments ::OrtTypeInfo to return an ::OrtOptionalTypeInfo when the type is optional.
   * The OrtOptionalTypeInfo also has a nested ::OrtTypeInfo that describes the type of the optional value.
   * ::OrtOptionalTypeInfo type can only appear within model metadata to describe inputs/outputs.
   * The actual OrtValues that are supplied in place of optional type inputs should contain
   * specific type that is described by ::OrtOptionalTypeInfo.
   *
   * So the picture: ::OrtTypeInfo -> ::OrtOptionalTypeInfo -> ::OrtTypeInfo (describes the type that can be supplied
   * in place of the optional type when creating the actual ::OrtValue).
   *
   * \param[in] type_info
   * \param[out] out A pointer to the ::OrtOptionalTypeInfo. Do not free this value,
   *                 it is owned by OrtTypeInfo instance. When the type_info does not represent
   *                 optional type, nullptr is returned in out.
   *
   * \snippet{doc} snippets.dox OrtStatus Return Value
   *
   * \since Version 1.15.
   */
  ORT_API2_STATUS(CastTypeInfoToOptionalTypeInfo, _In_ const OrtTypeInfo* type_info,
                  _Outptr_result_maybenull_ const OrtOptionalTypeInfo** out);

  /** \brief Get OrtTypeInfo for the allowed contained type from an ::OrtOptionalTypeInfo.
   *
   * This augments ::OrtOptionalTypeInfo to return an ::OrtTypeInfo for the contained type.
   * The OrtOptionalTypeInfo has a nested ::OrtTypeInfo that describes the type of the optional value.
   * ::OrtOptionalTypeInfo type can only appear within model metadata to describe inputs/outputs.
   * The actual OrtValues that are supplied in place of optional type inputs should contain
   * specific type that is described by the returned ::OrtTypeInfo.
   *
   * \param[in] optional_type_info
   * \param[out] out A pointer to the ::OrtTypeInfo for what the optional value could be.
   * it is owned by OrtOptionalTypeInfo instance.
   *
   * \snippet{doc} snippets.dox OrtStatus Return Value
   *
   * \since Version 1.15.
   */
  ORT_API2_STATUS(GetOptionalContainedTypeInfo, _In_ const OrtOptionalTypeInfo* optional_type_info,
                  _Outptr_ OrtTypeInfo** out);

  /** \brief Set a single string in a string tensor
   *  Do not zero terminate the string data.
   *
   * \param[in] value A string tensor
   * \param[in] index - flat index of the element
   * \param[in] length_in_bytes length of the buffer in utf-8 bytes (without the null terminator)
   * \param[inout] buffer - address of return value
   *
   * \snippet{doc} snippets.dox OrtStatus Return Value
   */
  ORT_API2_STATUS(GetResizedStringTensorElementBuffer, _Inout_ OrtValue* value, _In_ size_t index, _In_ size_t length_in_bytes, _Inout_ char** buffer);

  /** \brief Get Allocator from KernelContext for a specific memoryInfo. Please use C API ReleaseAllocator to release out object
   *
   * \param[in] context OrtKernelContext instance
   * \param[in] mem_info OrtMemoryInfo instance
   * \param[out] out A pointer to OrtAllocator.
   *
   * \snippet{doc} snippets.dox OrtStatus Return Value
   *
   * \since Version 1.15.
   */
  ORT_API2_STATUS(KernelContext_GetAllocator, _In_ const OrtKernelContext* context, _In_ const OrtMemoryInfo* mem_info, _Outptr_ OrtAllocator** out);

  /** \brief Returns a null terminated string of the build info including git info and cxx flags
   *
   * \return UTF-8 encoded version string. Do not deallocate the returned buffer.
   *
   * \since Version 1.15.
   */
  const char*(ORT_API_CALL* GetBuildInfoString)(void);

  /// \name OrtROCMProviderOptions
  /// @{

  /** \brief Create an OrtROCMProviderOptions
   *
   * \param[out] out Newly created ::OrtROCMProviderOptions. Must be released with OrtApi::ReleaseROCMProviderOptions
   *
   * \snippet{doc} snippets.dox OrtStatus Return Value
   *
   * \since Version 1.16.
   */
  ORT_API2_STATUS(CreateROCMProviderOptions, _Outptr_ OrtROCMProviderOptions** out);

  /** \brief Set options in a ROCm Execution Provider.
   *
   * Please refer to https://onnxruntime.ai/docs/execution-providers/ROCm-ExecutionProvider.html
   * to know the available keys and values. Key should be in null terminated string format of the member of
   * ::OrtROCMProviderOptions and value should be its related range.
   *
   * For example, key="device_id" and value="0"
   *
   * \param[in] rocm_options
   * \param[in] provider_options_keys Array of UTF-8 null-terminated string for provider options keys
   * \param[in] provider_options_values Array of UTF-8 null-terminated string for provider options values
   * \param[in] num_keys Number of elements in the `provider_option_keys` and `provider_options_values` arrays
   *
   * \snippet{doc} snippets.dox OrtStatus Return Value
   *
   * \since Version 1.16.
   */
  ORT_API2_STATUS(UpdateROCMProviderOptions, _Inout_ OrtROCMProviderOptions* rocm_options,
                  _In_reads_(num_keys) const char* const* provider_options_keys,
                  _In_reads_(num_keys) const char* const* provider_options_values,
                  _In_ size_t num_keys);

  /**
   * Get serialized ROCm provider options string.
   *
   * For example, "device_id=0;arena_extend_strategy=0;......"
   *
   * \param rocm_options - OrtROCMProviderOptions instance
   * \param allocator - a ptr to an instance of OrtAllocator obtained with CreateAllocator() or GetAllocatorWithDefaultOptions()
   *                      the specified allocator will be used to allocate continuous buffers for output strings and lengths.
   * \param ptr - is a UTF-8 null terminated string allocated using 'allocator'. The caller is responsible for using the same allocator to free it.
   *
   * \snippet{doc} snippets.dox OrtStatus Return Value
   *
   * \since Version 1.16.
   */
  ORT_API2_STATUS(GetROCMProviderOptionsAsString, _In_ const OrtROCMProviderOptions* rocm_options, _Inout_ OrtAllocator* allocator, _Outptr_ char** ptr);

  /** \brief Release an ::OrtROCMProviderOptions
   *
   * \note This is an exception in the naming convention of other Release* functions, as the name of the method does not have the V2 suffix, but the type does
   *
   * \since Version 1.16.
   */
  void(ORT_API_CALL* ReleaseROCMProviderOptions)(_Frees_ptr_opt_ OrtROCMProviderOptions* input);

  /** \brief Create an allocator with specific type and register it with the ::OrtEnv
   *  This API enhance CreateAndRegisterAllocator that it can create an allocator with specific type, not just CPU allocator
   *  Enables sharing the allocator between multiple sessions that use the same env instance.
   *  Lifetime of the created allocator will be valid for the duration of the environment.
   *  Returns an error if an allocator with the same ::OrtMemoryInfo is already registered.
   *  \param[in] env OrtEnv instance
   *  \param[in] provider_type ExecutionProvider type
   *  \param[in] mem_info OrtMemoryInfo instance
   *  \param[in] arena_cfg Arena configuration
   *  \param[in] provider_options_keys key of the provider options map
   *  \param[in] provider_options_values value of the provider options map
   *  \param[in] num_keys Length of the provider options map
   */
  ORT_API2_STATUS(CreateAndRegisterAllocatorV2, _Inout_ OrtEnv* env, _In_ const char* provider_type, _In_ const OrtMemoryInfo* mem_info, _In_ const OrtArenaCfg* arena_cfg,
                  _In_reads_(num_keys) const char* const* provider_options_keys, _In_reads_(num_keys) const char* const* provider_options_values, _In_ size_t num_keys);

  /** \brief Run the model asynchronously in a thread owned by intra op thread pool
   *
   * \param[in] session
   * \param[in] run_options If nullptr, will use a default ::OrtRunOptions
   * \param[in] input_names Array of null terminated UTF8 encoded strings of the input names
   * \param[in] input Array of ::OrtValue%s of the input values
   * \param[in] input_len Number of elements in the input_names and inputs arrays
   * \param[in] output_names Array of null terminated UTF8 encoded strings of the output names
   * \param[in] output_names_len Number of elements in the output_names and outputs array
   * \param[out] output OrtValue* array of size output_names_len.
   *             On calling RunAsync, output[i] could either be a null or a pointer to a preallocated OrtValue.
   *             Later, the output array will be passed to run_async_callback with all null(s) filled with valid
   *             OrtValue pointer(s) allocated by onnxruntime.
   *             NOTE: it is customer's duty to finally release the output array and each of its member,
   *             regardless of whether the member (OrtValue*) is allocated by onnxruntime or preallocated by the customer.
   * \param[in] run_async_callback Callback function on model run completion
   * \param[in] user_data User data that pass back to run_async_callback
   */
  ORT_API2_STATUS(RunAsync, _Inout_ OrtSession* session, _In_opt_ const OrtRunOptions* run_options,
                  _In_reads_(input_len) const char* const* input_names,
                  _In_reads_(input_len) const OrtValue* const* input, size_t input_len,
                  _In_reads_(output_names_len) const char* const* output_names, size_t output_names_len,
                  _Inout_updates_all_(output_names_len) OrtValue** output,
                  _In_ RunAsyncCallbackFn run_async_callback, _In_opt_ void* user_data);

  /**
   * Update TensorRT EP provider option where its data type is pointer, for example 'user_compute_stream'.
   * If the data type of the provider option can be represented by string please use UpdateTensorRTProviderOptions.
   *
   * Note: It's caller's responsibility to properly manage the lifetime of the instance pointed by this pointer.
   *
   * \param tensorrt_options - OrtTensorRTProviderOptionsV2 instance
   * \param key - Name of the provider option
   * \param value - A pointer to the instance that will be assigned to this provider option
   *
   * \since Version 1.16.
   */
  ORT_API2_STATUS(UpdateTensorRTProviderOptionsWithValue, _Inout_ OrtTensorRTProviderOptionsV2* tensorrt_options, _In_ const char* key, _In_ void* value);

  /**
   * Get TensorRT EP provider option where its data type is pointer.
   * If the data type of the provider option can be represented by string please use GetTensorRTProviderOptionsAsString.
   *
   * \param tensorrt_options - OrtTensorRTProviderOptionsV2 instance
   * \param key - Name of the provider option
   * \param ptr - A pointer to the instance that is kept by the provider option
   *
   * \since Version 1.16.
   */
  ORT_API2_STATUS(GetTensorRTProviderOptionsByName, _In_ const OrtTensorRTProviderOptionsV2* tensorrt_options, _In_ const char* key, _Outptr_ void** ptr);

  /**
   * Update CUDA EP provider option where its data type is pointer, for example 'user_compute_stream'.
   * If the data type of the provider option can be represented by string please use UpdateCUDAProviderOptions.
   *
   * Note: It's caller's responsibility to properly manage the lifetime of the instance pointed by this pointer.
   *
   * \param cuda_options - OrtCUDAProviderOptionsV2 instance
   * \param key - Name of the provider option
   * \param value - A pointer to the instance that will be assigned to this provider option
   *
   * \since Version 1.16.
   */
  ORT_API2_STATUS(UpdateCUDAProviderOptionsWithValue, _Inout_ OrtCUDAProviderOptionsV2* cuda_options, _In_ const char* key, _In_ void* value);

  /**
   * Get CUDA EP provider option where its data type is pointer.
   * If the data type of the provider option can be represented by string please use GetCUDAProviderOptionsAsString.
   *
   * \param cuda_options - OrtCUDAProviderOptionsV2 instance
   * \param key - Name of the provider option
   * \param ptr - A pointer to the instance that is kept by the provider option
   *
   * \since Version 1.16.
   */
  ORT_API2_STATUS(GetCUDAProviderOptionsByName, _In_ const OrtCUDAProviderOptionsV2* cuda_options, _In_ const char* key, _Outptr_ void** ptr);

  /**
   * Get a EP resource.
   * E.g. a cuda stream or a cublas handle
   *
   * \param context - Kernel context
   * \param resource_version - Version of the resource
   * \param resource_id - Type of resource
   * \param resource - A pointer to returned resource
   *
   * \since Version 1.16.
   */
  ORT_API2_STATUS(KernelContext_GetResource, _In_ const OrtKernelContext* context, _In_ int resource_version,
                  _In_ int resource_id, _Outptr_ void** resource);

  /** \brief Set user logging function
   *
   *  By default the logger created by the CreateEnv* functions is used to create the session logger as well.
   *  This function allows a user to override this default session logger with a logger of their own choosing. This way
   *  the user doesn't have to create a separate environment with a custom logger. This addresses the problem when
   *  the user already created an env but now wants to use a different logger for a specific session (for debugging or
   *  other reasons).
   *
   * \param[in] options
   * \param[in] user_logging_function A pointer to a logging function.
   * \param[in] user_logging_param A pointer to arbitrary data passed as the ::OrtLoggingFunction `param` parameter to
   *                         `user_logging_function`. This parameter is optional.
   *
   * \snippet{doc} snippets.dox OrtStatus Return Value
   *
   * \since Version 1.17.
   */
  ORT_API2_STATUS(SetUserLoggingFunction, _Inout_ OrtSessionOptions* options,
                  _In_ OrtLoggingFunction user_logging_function, _In_opt_ void* user_logging_param);

  /**
   * Get number of input from OrtShapeInferContext
   *
   * \param[in] context
   * \param[out] out The number of inputs
   *
   * \since Version 1.17.
   */
  ORT_API2_STATUS(ShapeInferContext_GetInputCount, _In_ const OrtShapeInferContext* context, _Out_ size_t* out);

  /**
   * Get type and shape info of an input
   *
   * \param[in] context
   * \param[in] index The index of the input
   * \param[out] info Type shape info of the input
   *
   * \since Version 1.17.
   */
  ORT_API2_STATUS(ShapeInferContext_GetInputTypeShape, _In_ const OrtShapeInferContext* context, _In_ size_t index, _Outptr_ OrtTensorTypeAndShapeInfo** info);

  /**
   * Get attribute from OrtShapeInferContext. Note that OrtShapeInferContext is a per-node context, one could only read attribute from current node.
   *
   * \param[in] context
   * \param[in] attr_name Name of the attribute
   * \param[out] attr Handle of the attribute fetched
   *
   * \since Version 1.17.
   */
  ORT_API2_STATUS(ShapeInferContext_GetAttribute, _In_ const OrtShapeInferContext* context, _In_ const char* attr_name, _Outptr_ const OrtOpAttr** attr);

  /**
   * Set type and shape info of an output
   *
   * \param[in] context
   * \param[in] index The index of the output
   * \param[out] info Type shape info of the output
   *
   * \since Version 1.17.
   */
  ORT_API2_STATUS(ShapeInferContext_SetOutputTypeShape, _In_ const OrtShapeInferContext* context, _In_ size_t index, _In_ const OrtTensorTypeAndShapeInfo* info);

  /**
   * Set symbolic shape to type shape info
   *
   * \param[in] info Type shape info
   * \param[in] dim_params Symbolic strings
   * \param[in] dim_params_length Number of strings
   *
   * \since Version 1.17.
   */
  ORT_API2_STATUS(SetSymbolicDimensions, _In_ OrtTensorTypeAndShapeInfo* info, _In_ const char* dim_params[], _In_ size_t dim_params_length);

  /**
   * Read contents of an attribute to data
   *
   * \param[in] op_attr
   * \param[in] type Attribute type
   * \param[out] data Memory address to save raw content of the attribute
   * \param[in] len Number of bytes allowed to store in data
   * \param[out] out Number of bytes required to save the data when the call failed, or the real number of bytes saved to data on success
   *
   * \since Version 1.17.
   */
  ORT_API2_STATUS(ReadOpAttr, _In_ const OrtOpAttr* op_attr, _In_ OrtOpAttrType type, _Inout_ void* data, _In_ size_t len, _Out_ size_t* out);

  /** \brief Set whether to use deterministic compute.
   *
   * Default is false. If set to true, this will enable deterministic compute for GPU kernels where possible.
   * Note that this most likely will have a performance cost.
   *
   * \param[in] options
   * \param[in] value
   *
   * \since Version 1.17.
   */
  ORT_API2_STATUS(SetDeterministicCompute, _Inout_ OrtSessionOptions* options, bool value);

  /**
   * Run fn in parallel
   *
   * \param[in] context
   * \param[in] fn Function accepting usr_data and an integer as iterator
   * \param[in] total The number of times fn is to be invoked
   * \param[in] num_batch Number of batches by which the "total" is to be divided in maximum. When zero, there is no limit
   * \param[in] usr_data User data to be passed back to fn
   *
   * \since Version 1.17.
   */
  ORT_API2_STATUS(KernelContext_ParallelFor, _In_ const OrtKernelContext* context, _In_ void (*fn)(void*, size_t), _In_ size_t total, _In_ size_t num_batch, _In_ void* usr_data);

  /** \brief Append OpenVINO execution provider to the session options
   *
   * If OpenVINO is not available (due to a non OpenVINO enabled build, or if OpenVINO is not installed on the system), this function will fail.
   *
   * \param[in] options
   * \param[in] provider_options_keys
   * \param[in] provider_options_values
   * \param[in] num_keys
   *
   * \snippet{doc} snippets.dox OrtStatus Return Value
   */
  ORT_API2_STATUS(SessionOptionsAppendExecutionProvider_OpenVINO_V2,
                  _In_ OrtSessionOptions* options,
                  _In_reads_(num_keys) const char* const* provider_options_keys,
                  _In_reads_(num_keys) const char* const* provider_options_values,
                  _In_ size_t num_keys);

  /** \brief Append VitisAI provider to session options
   *
   * If VitisAI is not available (due to a non VitisAI enabled build, or if VitisAI is not installed on the system), this function will return failure.
   *
   * \param[in] options
   * \param[in] provider_options_keys
   * \param[in] provider_options_values
   * \param[in] num_keys
   *
   * \snippet{doc} snippets.dox OrtStatus Return Value
   */
  ORT_API2_STATUS(SessionOptionsAppendExecutionProvider_VitisAI,
                  _In_ OrtSessionOptions* options,
                  _In_reads_(num_keys) const char* const* provider_options_keys,
                  _In_reads_(num_keys) const char* const* provider_options_values,
                  _In_ size_t num_keys);

  /** \brief Get scratch buffer from the corresponding allocator under the sepcific OrtMemoryInfo object.
   *         NOTE: callers are responsible to release this scratch buffer from the corresponding allocator
   *  \param[in] context OrtKernelContext instance
   *  \param[in] mem_info OrtMemoryInfo instance
   *  \param[in] count_or_bytes How many bytes is this scratch buffer
   *  \param[out] out A pointer to the scrach buffer
   *  \snippet{doc} snippets.dox OrtStatus Return Value
   */
  ORT_API2_STATUS(KernelContext_GetScratchBuffer, _In_ const OrtKernelContext* context, _In_ const OrtMemoryInfo* mem_info, _In_ size_t count_or_bytes, _Outptr_ void** out);

  /** \brief Get allocator from KernelInfo for a specific memory type. Please use C API ReleaseAllocator to release out object
   *
   * \param[in] info OrtKernelInfo instance
   * \param[in] mem_type OrtMemType object
   * \param[out] out A pointer to OrtAllocator
   *
   * \snippet{doc} snippets.dox OrtStatus Return Value
   */
  ORT_API2_STATUS(KernelInfoGetAllocator, _In_ const OrtKernelInfo* info, _In_ OrtMemType mem_type, _Outptr_ OrtAllocator** out);

<<<<<<< HEAD
  /** \brief Evict execution provider resources of the session
   * \note Call this to release memory while a session is unused.
   * This allows to reduce memory use (e.g. VRAM) when a session is not in used, without requiring lengthy session recreation.
   *
   * \param[in] session
   *
   * \snippet{doc} snippets.dox OrtStatus Return Value
   */
  ORT_API2_STATUS(EvictSession, _In_ OrtSession* session);
=======
  /** \brief Replace initialized Tensors with external data with the provided files in memory
   *
   * The function will find the initialized TensorProtos with external data in the graph with the provided
   * external file names and the file content in memory. The API gets the external file name, offset, data length
   * from TensorProto, and locate the tensor data from the file in memory buffer.
   * It creates a Tensor to replace the existing Tensor in graph. The replacement
   * will occur before any of the optimizations take place. The data will be copied into the graph
   * since TensorProto can't refer to the user provided buffers.
   *
   * \param[in] options
   * \param[in] external_initializer_file_names Array of null terminated UTF-8 encoded strings of the file names
   *            which holds the external initializers.
   * \param[in] external_initializer_file_buffer_array Array of pointers to the buffer of the file content.
   *            The buffer can be freed after session creation.
   * \param[in] external_initializer_file_lengths Array of size_t to indicate the length of file content
   * \param[in] num_external_initializer_files Number of external files
   *
   * \snippet{doc} snippets.dox OrtStatus Return Value
   */
  ORT_API2_STATUS(AddExternalInitializersFromFilesInMemory, _In_ OrtSessionOptions* options,
                  _In_reads_(num_external_initializer_files) const ORTCHAR_T* const* external_initializer_file_names,
                  _In_reads_(num_external_initializer_files) char* const* external_initializer_file_buffer_array,
                  _In_reads_(num_external_initializer_files) const size_t* external_initializer_file_lengths,
                  size_t num_external_initializer_files);
>>>>>>> b636b275
};

/*
 * Steps to use a custom op:
 *   1 Create an OrtCustomOpDomain with the domain name used by the custom ops
 *   2 Create an OrtCustomOp structure for each op and add them to the domain
 *   3 Call OrtAddCustomOpDomain to add the custom domain of ops to the session options
 */

// Specifies some characteristics of inputs/outputs of custom ops:
// Specify if the inputs/outputs are one of:
// 1) Non-optional (input/output must be present in the node)
// 2) Optional (input/output may be absent in the node)
// 3) Variadic: A variadic input or output specifies N (i.e., the minimum arity) or more operands.
//              Only the last input or output of a custom op may be marked as variadic.
//              The homogeneity of the variadic input or output determines whether all operands must be of the same
//              tensor element type.
typedef enum OrtCustomOpInputOutputCharacteristic {
  INPUT_OUTPUT_REQUIRED = 0,
  INPUT_OUTPUT_OPTIONAL,
  INPUT_OUTPUT_VARIADIC,
} OrtCustomOpInputOutputCharacteristic;

/*
 * The OrtCustomOp structure defines a custom op's schema and its kernel callbacks. The callbacks are filled in by
 * the implementor of the custom op.
 */
struct OrtCustomOp {
  uint32_t version;  // Must be initialized to ORT_API_VERSION

  // This callback creates the kernel, which is a user defined
  // parameter that is passed to the Kernel* callbacks below. It is
  // recommended to use CreateKernelV2 which allows for a safe error
  // propagation by returning an OrtStatusPtr.
  void*(ORT_API_CALL* CreateKernel)(_In_ const struct OrtCustomOp* op, _In_ const OrtApi* api,
                                    _In_ const OrtKernelInfo* info);

  // Returns the name of the op
  const char*(ORT_API_CALL* GetName)(_In_ const struct OrtCustomOp* op);

  // Returns the type of the execution provider, return nullptr to use CPU execution provider
  const char*(ORT_API_CALL* GetExecutionProviderType)(_In_ const struct OrtCustomOp* op);

  // Returns the count and types of the input & output tensors
  ONNXTensorElementDataType(ORT_API_CALL* GetInputType)(_In_ const struct OrtCustomOp* op, _In_ size_t index);
  size_t(ORT_API_CALL* GetInputTypeCount)(_In_ const struct OrtCustomOp* op);
  ONNXTensorElementDataType(ORT_API_CALL* GetOutputType)(_In_ const struct OrtCustomOp* op, _In_ size_t index);
  size_t(ORT_API_CALL* GetOutputTypeCount)(_In_ const struct OrtCustomOp* op);

  // Perform a computation step.  It is recommended to use
  // KernelComputeV2 which allows for a safe error propagation by
  // returning an OrtStatusPtr.
  void(ORT_API_CALL* KernelCompute)(_In_ void* op_kernel, _In_ OrtKernelContext* context);
  void(ORT_API_CALL* KernelDestroy)(_In_ void* op_kernel);

  // Returns the characteristics of the input & output tensors
  OrtCustomOpInputOutputCharacteristic(ORT_API_CALL* GetInputCharacteristic)(_In_ const struct OrtCustomOp* op, _In_ size_t index);
  OrtCustomOpInputOutputCharacteristic(ORT_API_CALL* GetOutputCharacteristic)(_In_ const struct OrtCustomOp* op, _In_ size_t index);

  // Returns the memory type of the input tensors. This API allows the custom op
  // to place the inputs on specific devices. By default, it returns
  // OrtMemTypeDefault, which means the input is placed on the default device for
  // the execution provider. If the inputs need to be with different memory tyeps,
  // this function can be overridden to return the specific memory types.
  OrtMemType(ORT_API_CALL* GetInputMemoryType)(_In_ const struct OrtCustomOp* op, _In_ size_t index);

  // Returns the minimum number of input arguments expected for the variadic input.
  // Applicable only for custom ops that have a variadic input.
  int(ORT_API_CALL* GetVariadicInputMinArity)(_In_ const struct OrtCustomOp* op);

  // Returns true (non-zero) if all arguments of a variadic input have to be of the same type (homogeneous),
  // and false (zero) otherwise.
  // Applicable only for custom ops that have a variadic input.
  int(ORT_API_CALL* GetVariadicInputHomogeneity)(_In_ const struct OrtCustomOp* op);

  // Returns the minimum number of output values expected for the variadic output.
  // Applicable only for custom ops that have a variadic output.
  int(ORT_API_CALL* GetVariadicOutputMinArity)(_In_ const struct OrtCustomOp* op);

  // Returns true (non-zero) if all outputs values of a variadic output have to be of the same type (homogeneous),
  // and false (zero) otherwise.
  // Applicable only for custom ops that have a variadic output.
  int(ORT_API_CALL* GetVariadicOutputHomogeneity)(_In_ const struct OrtCustomOp* op);

  // Create the kernel state which is passed to each compute call.
  OrtStatusPtr(ORT_API_CALL* CreateKernelV2)(_In_ const struct OrtCustomOp* op, _In_ const OrtApi* api,
                                             _In_ const OrtKernelInfo* info,
                                             _Out_ void** kernel);

  // Perform the computation step.
  OrtStatusPtr(ORT_API_CALL* KernelComputeV2)(_In_ void* op_kernel, _In_ OrtKernelContext* context);

  OrtStatusPtr(ORT_API_CALL* InferOutputShapeFn)(_In_ const struct OrtCustomOp* op, _In_ OrtShapeInferContext*);

  // Get start range
  int(ORT_API_CALL* GetStartVersion)(_In_ const struct OrtCustomOp* op);
  int(ORT_API_CALL* GetEndVersion)(_In_ const struct OrtCustomOp* op);

  // Get the inplace_map that defines which output can reuse which input
  // Callers will provide 2 raw int* and pass in their address, this function will fill these 2 arrays
  // when return, output (*output_index)[i] may reuse the input (*input_index[i]).
  // The return value is the size of these 2 arrays.
  // Callers are responsible to delete these 2 arrays after use by calling OrtCustomOp::ReleaseMayInplace().
  size_t(ORT_API_CALL* GetMayInplace)(_Out_ int** input_index, _Out_ int** output_index);

  // Release the pointer input_index and output_index allocated from GetMayInplace() function.
  // If GetMayInplace() is defined, this function MUST be defined as well.
  void(ORT_API_CALL* ReleaseMayInplace)(_Frees_ptr_opt_ int* input_index, _Frees_ptr_opt_ int* output_index);

  // Same as GetMayInplace() and ReleaseMayInplace()
  size_t(ORT_API_CALL* GetAliasMap)(_Out_ int** input_index, _Out_ int** output_index);
  void(ORT_API_CALL* ReleaseAliasMap)(_Frees_ptr_opt_ int* input_index, _Frees_ptr_opt_ int* output_index);
};

/*
 * This is the old way to add the CUDA provider to the session, please use SessionOptionsAppendExecutionProvider_CUDA above to access the latest functionality
 * This function always exists, but will only succeed if Onnxruntime was built with CUDA support and the CUDA provider shared library exists
 *
 * \param device_id CUDA device id, starts from zero.
 */
ORT_API_STATUS(OrtSessionOptionsAppendExecutionProvider_CUDA, _In_ OrtSessionOptions* options, int device_id);

/*
 * This is the old way to add the ROCm provider to the session, please use
 * SessionOptionsAppendExecutionProvider_ROCM above to access the latest functionality
 * This function always exists, but will only succeed if Onnxruntime was built with
 * HIP support and the ROCm provider shared library exists
 *
 * \param device_id HIP device id, starts from zero.
 */
ORT_API_STATUS(OrtSessionOptionsAppendExecutionProvider_ROCM, _In_ OrtSessionOptions* options, int device_id);

/*
 * This is the old way to add the MIGraphX provider to the session, please use
 * SessionOptionsAppendExecutionProvider_MIGraphX above to access the latest functionality
 * This function always exists, but will only succeed if Onnxruntime was built with
 * HIP support and the MIGraphX provider shared library exists
 *
 * \param device_id HIP device id, starts from zero.
 */
ORT_API_STATUS(OrtSessionOptionsAppendExecutionProvider_MIGraphX, _In_ OrtSessionOptions* options, int device_id);

/*
 * This is the old way to add the oneDNN provider to the session, please use
 * SessionOptionsAppendExecutionProvider_oneDNN above to access the latest functionality
 * This function always exists, but will only succeed if Onnxruntime was built with
 * oneDNN support and the oneDNN provider shared library exists
 *
 * \param use_arena zero: false. non-zero: true.
 */
ORT_API_STATUS(OrtSessionOptionsAppendExecutionProvider_Dnnl, _In_ OrtSessionOptions* options, int use_arena);

/*
 * This is the old way to add the TensorRT provider to the session, please use SessionOptionsAppendExecutionProvider_TensorRT_V2 above to access the latest functionality
 * This function always exists, but will only succeed if Onnxruntime was built with TensorRT support and the TensorRT provider shared library exists
 *
 * \param device_id CUDA device id, starts from zero.
 */
ORT_API_STATUS(OrtSessionOptionsAppendExecutionProvider_Tensorrt, _In_ OrtSessionOptions* options, int device_id);

#ifdef __cplusplus
}
#endif
/// @}<|MERGE_RESOLUTION|>--- conflicted
+++ resolved
@@ -4646,17 +4646,6 @@
    */
   ORT_API2_STATUS(KernelInfoGetAllocator, _In_ const OrtKernelInfo* info, _In_ OrtMemType mem_type, _Outptr_ OrtAllocator** out);
 
-<<<<<<< HEAD
-  /** \brief Evict execution provider resources of the session
-   * \note Call this to release memory while a session is unused.
-   * This allows to reduce memory use (e.g. VRAM) when a session is not in used, without requiring lengthy session recreation.
-   *
-   * \param[in] session
-   *
-   * \snippet{doc} snippets.dox OrtStatus Return Value
-   */
-  ORT_API2_STATUS(EvictSession, _In_ OrtSession* session);
-=======
   /** \brief Replace initialized Tensors with external data with the provided files in memory
    *
    * The function will find the initialized TensorProtos with external data in the graph with the provided
@@ -4681,7 +4670,16 @@
                   _In_reads_(num_external_initializer_files) char* const* external_initializer_file_buffer_array,
                   _In_reads_(num_external_initializer_files) const size_t* external_initializer_file_lengths,
                   size_t num_external_initializer_files);
->>>>>>> b636b275
+
+  /** \brief Evict execution provider resources of the session
+   * \note Call this to release memory while a session is unused.
+   * This allows to reduce memory use (e.g. VRAM) when a session is not in used, without requiring lengthy session recreation.
+   *
+   * \param[in] session
+   *
+   * \snippet{doc} snippets.dox OrtStatus Return Value
+   */
+  ORT_API2_STATUS(EvictSession, _In_ OrtSession* session);
 };
 
 /*

--- conflicted
+++ resolved
@@ -403,26 +403,57 @@
 * \see OrtApi::SessionOptionsAppendExecutionProvider_ROCM
 */
 typedef struct OrtROCMProviderOptions {
-<<<<<<< HEAD
-  int device_id;                                  // hip device with id=0 as default device.
-  OrtCudnnConvAlgoSearch cudnn_conv_algo_search;  // cudnn conv algo search option
-
-  size_t gpu_mem_limit;  // default hip memory limitation to maximum finite value of size_t.
-                         // (will be overridden by "max_mem" value used while creating `arena_cfg` if `arena_cfg` is provided)
-
-  int arena_extend_strategy;  // default area extend strategy to KNextPowerOfTwo.
-                              // (will be overridden by "arena_extend_strategy" value used while creating `arena_cfg` if `arena_cfg` is provided)
-
+#ifdef __cplusplus
+  OrtROCMProviderOptions() : device_id{}, cudnn_conv_algo_search{OrtCudnnConvAlgoSearchExhaustive}, gpu_mem_limit{SIZE_MAX}, arena_extend_strategy{}, do_copy_in_default_stream{1}, has_user_compute_stream{}, user_compute_stream{}, default_memory_arena_cfg{} {}
+#endif
+
+  /** \brief ROCM device Id
+  *   Defaults to 0.
+  */
+  int device_id;
+
+  /** \brief ROCM MIOpen Convolution algorithm exaustive search option.
+  *   Defaults to 0 (false).
+  */
+  int miopen_conv_exhaustive_search;
+
+  /** \brief ROCM memory limit (To use all possible memory pass in maximum size_t)
+  *   Defaults to SIZE_MAX.
+  *   \note If a ::OrtArenaCfg has been applied, it will override this field
+  */
+  size_t gpu_mem_limit;
+
+  /** \brief Strategy used to grow the memory arena
+  *   0 = kNextPowerOfTwo<br>
+  *   1 = kSameAsRequested<br>
+  *   Defaults to 0.
+  *   \note If a ::OrtArenaCfg has been applied, it will override this field
+  */
+  int arena_extend_strategy;
+
+  /** \brief Flag indicating if copying needs to take place on the same stream as the compute stream in the ROCM EP   
+  *   0 = Use separate streams for copying and compute.
+  *   1 = Use the same stream for copying and compute.
+  *   Defaults to 1.
+  *   WARNING: Setting this to 0 may result in data races for some models.
+  *   Please see issue #4829 for more details.
+  */
   int do_copy_in_default_stream;
+
+  /** \brief Flag indicating if there is a user provided compute stream
+  *   Defaults to 0.
+  */
   int has_user_compute_stream;
+
+  /** \brief User provided compute stream. 
+  *   If provided, please set `has_user_compute_stream` to 1.
+  */
   void* user_compute_stream;
+
+  /** \brief ROCM memory arena configuration parameters
+  */
   OrtArenaCfg* default_memory_arena_cfg;
-=======
-  int device_id;                      ///< hip device id (0 = default device)
-  int miopen_conv_exhaustive_search;  // miopen conv algo exhaustive search option
-  size_t gpu_mem_limit;               // default hip memory limitation to maximum finite value of size_t.
-  int arena_extend_strategy;          // default area extend strategy to KNextPowerOfTwo.
->>>>>>> bde16eea
+
 } OrtROCMProviderOptions;
 
 /** \brief TensorRT Provider Options

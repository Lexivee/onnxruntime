--- conflicted
+++ resolved
@@ -4591,17 +4591,6 @@
                   _In_reads_(num_keys) const char* const* provider_options_values,
                   _In_ size_t num_keys);
 
-<<<<<<< HEAD
-  /** \brief Set external data folder path if the model loaded from memory
-   *
-   * \param[in] options
-   * \param[in] external_data_path
-   *
-   * \snippet{doc} snippets.dox OrtStatus Return Value
-   */
-  ORT_API2_STATUS(SetExternalDataPath, _Inout_ OrtSessionOptions* options,
-                  _In_ const ORTCHAR_T* external_data_path);
-=======
   /** \brief Get scratch buffer from the corresponding allocator under the sepcific OrtMemoryInfo object.
    *         NOTE: callers are responsible to release this scratch buffer from the corresponding allocator
    *  \param[in] context OrtKernelContext instance
@@ -4621,7 +4610,16 @@
    * \snippet{doc} snippets.dox OrtStatus Return Value
    */
   ORT_API2_STATUS(KernelInfoGetAllocator, _In_ const OrtKernelInfo* info, _In_ OrtMemType mem_type, _Outptr_ OrtAllocator** out);
->>>>>>> 0b2a75b2
+
+  /** \brief Set external data folder path if the model loaded from memory
+   *
+   * \param[in] options
+   * \param[in] external_data_path
+   *
+   * \snippet{doc} snippets.dox OrtStatus Return Value
+   */
+  ORT_API2_STATUS(SetExternalDataPath, _Inout_ OrtSessionOptions* options,
+                  _In_ const ORTCHAR_T* external_data_path);
 };
 
 /*

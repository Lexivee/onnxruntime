{
    // Always remove trailing whitespaces
    "files.trimTrailingWhitespace": true,
    "files.insertFinalNewline": true,
    "files.trimFinalNewlines": true,
    "editor.rulers": [
        120
    ],
    "[python]": {
        "editor.tabSize": 4,
        // Auto sort imports
        "editor.formatOnSave": true,
        "editor.codeActionsOnSave": {
            "source.organizeImports": "explicit"
        },
        "editor.defaultFormatter": "ms-python.black-formatter"
    },
    // Enable Python linting and Pylance type checking
    "python.analysis.typeCheckingMode": "basic",
<<<<<<< HEAD
    "python.formatting.provider": "black",
    "python.formatting.blackArgs": [
        "--line-length",
        "120"
    ],
    "python.sortImports.args": [
        "--profile",
        "black",
        "--line-length",
        "120"
    ],
    "python.linting.enabled": true,
    "python.linting.flake8Enabled": true,
    "python.linting.pylintEnabled": false,
    "python.linting.pydocstyleEnabled": false,
    "python.linting.pydocstyleArgs": [
        "--convention=google"
    ],
    "python.linting.banditEnabled": false,
=======
>>>>>>> 4ea54b82
    "cpplint.lineLength": 120,
    "cpplint.filters": [
        "-build/include_subdir",
        "-runtime/references"
    ],
    "files.associations": {
        "span": "cpp"
    }
}<|MERGE_RESOLUTION|>--- conflicted
+++ resolved
@@ -17,34 +17,17 @@
     },
     // Enable Python linting and Pylance type checking
     "python.analysis.typeCheckingMode": "basic",
-<<<<<<< HEAD
-    "python.formatting.provider": "black",
-    "python.formatting.blackArgs": [
-        "--line-length",
-        "120"
-    ],
-    "python.sortImports.args": [
-        "--profile",
-        "black",
-        "--line-length",
-        "120"
-    ],
-    "python.linting.enabled": true,
-    "python.linting.flake8Enabled": true,
-    "python.linting.pylintEnabled": false,
-    "python.linting.pydocstyleEnabled": false,
-    "python.linting.pydocstyleArgs": [
-        "--convention=google"
-    ],
-    "python.linting.banditEnabled": false,
-=======
->>>>>>> 4ea54b82
     "cpplint.lineLength": 120,
     "cpplint.filters": [
         "-build/include_subdir",
         "-runtime/references"
     ],
     "files.associations": {
-        "span": "cpp"
+        "span": "cpp",
+        "tensor": "cpp",
+        "__node_handle": "cpp",
+        "optional": "cpp",
+        "regex": "cpp",
+        "*.main": "cpp"
     }
 }
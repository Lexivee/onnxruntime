# Docker containers for ONNX Runtime

- [Arm 32v7](Dockerfile.arm32v7)
- [Build from source (CPU)](Dockerfile.source)
- [CUDA + CUDNN](Dockerfile.cuda)
- [nGraph](Dockerfile.ngraph)
- [TensorRT](Dockerfile.tensorrt)
- [OpenVINO](Dockerfile.openvino)
- [ONNX Runtime Server](Dockerfile.server)

## Build from Source Version (Preview)
#### Linux 16.04, CPU, Python Bindings

1. Build the docker image from the Dockerfile in this repository.
  ```
  # If you have a Linux machine, preface this command with "sudo"

  docker build -t onnxruntime-source -f Dockerfile.source .
  ```

2. Run the Docker image

  ```
  # If you have a Linux machine, preface this command with "sudo"

  docker run -it onnxruntime-source
  ```

## CUDA Version (Preview)
#### Linux 16.04, CUDA 10.0, CuDNN 7

1. Build the docker image from the Dockerfile in this repository.
  ```
  # If you have a Linux machine, preface this command with "sudo"

  docker build -t onnxruntime-cuda -f Dockerfile.cuda .
  ```

2. Run the Docker image

  ```
  # If you have a Linux machine, preface this command with "sudo"

  docker run -it onnxruntime-cuda
  ```

## nGraph Version (Preview)
#### Linux 16.04, Python Bindings

1. Build the docker image from the Dockerfile in this repository.
  ```
  # If you have a Linux machine, preface this command with "sudo"

  docker build -t onnxruntime-ngraph -f Dockerfile.ngraph .
  ```

2. Run the Docker image

  ```
  # If you have a Linux machine, preface this command with "sudo"

  docker run -it onnxruntime-ngraph
  ```

## TensorRT Version (Preview)
#### Linux 16.04, TensorRT 5.0.2

1. Build the docker image from the Dockerfile in this repository.
  ```
  # If you have a Linux machine, preface this command with "sudo"

  docker build -t onnxruntime-trt -f Dockerfile.tensorrt .
  ```

2. Run the Docker image

  ```
  # If you have a Linux machine, preface this command with "sudo"

  docker run -it onnxruntime-trt
  ```

## OpenVINO Version (Preview)
#### Linux 16.04, Python Bindings

1. Build the onnxruntime image for all the accelerators supported as below 

   Retrieve your docker image in one of the following ways.

    -  For building the docker image, download OpenVINO online installer version 2018 R5.0.1 from [here](https://software.intel.com/en-us/openvino-toolkit/choose-download) and copy the openvino tar file in the same directory and build the image. The online installer size is only 16MB and the components needed for the accelerators are mentioned in the dockerfile. Providing the argument device enables onnxruntime for that particular device. You can also provide arguments ONNXRUNTIME_REPO and ONNXRUNTIME_BRANCH to test that particular repo and branch. Default values are http://github.com/microsoft/onnxruntime and repo is master
       ```
       docker build -t onnxruntime --build-arg DEVICE=$DEVICE .
       ```
    - Pull the official image from DockerHub.
   

2. DEVICE: Specifies the hardware target for building OpenVINO Execution Provider. Below are the options for different Intel target devices.

	| Device Option | Target Device |
	| --------- | -------- |
	| <code>CPU_FP32</code> | Intel<sup></sup> CPUs |
	| <code>GPU_FP32</code> |Intel<sup></sup> Integrated Graphics |
	| <code>GPU_FP16</code> | Intel<sup></sup> Integrated Graphics |
	| <code>MYRIAD_FP16</code> | Intel<sup></sup> Movidius<sup>TM</sup> USB sticks |
	| <code>VAD-R_FP16</code> | Intel<sup></sup> Vision Accelerator Design based on Movidius<sup>TM</sup> MyriadX VPUs |

## CPU Version 

1. Retrieve your docker image in one of the following ways.

   - Build the docker image from the DockerFile in this repository. 
      
     ```
     docker build -t onnxruntime-cpu --build-arg DEVICE=CPU_FP32 --network host .
     ```
   - Pull the official image from DockerHub.
     ```
     # Will be available with next release
     ```
2. Run the docker image
    ```
     docker run -it onnxruntime-cpu
    ```

## GPU Version

1. Retrieve your docker image in one of the following ways. 
   - Build the docker image from the DockerFile in this repository.
     ``` 
      docker build -t onnxruntime-gpu --build-arg DEVICE=GPU_FP32 --network host . 
     ```
   - Pull the official image from DockerHub.
     ```
       # Will be available with next release
     ```

2. Run the docker image
    ```
    docker run -it --device /dev/dri:/dev/dri onnxruntime-gpu:latest
    ```
## Myriad VPU Accelerator Version 

1. Retrieve your docker image in one of the following ways. 
   - Build the docker image from the DockerFile in this repository.
     ``` 
      docker build -t onnxruntime-myriad --build-arg DEVICE=MYRIAD_FP16 --network host . 
     ```
   - Pull the official image from DockerHub.
     ```
      # Will be available with next release
     ```
2. Install the Myriad rules drivers on the host machine according to the reference in [here](https://docs.openvinotoolkit.org/latest/_docs_install_guides_installing_openvino_linux.html#additional-NCS-steps)
3. Run the docker image by mounting the device drivers
    ```
    docker run -it --network host --privileged -v /dev:/dev  onnxruntime-myriad:latest

    ```
## VAD-R Accelerator Version 

1. Retrieve your docker image in one of the following ways. 
   - Build the docker image from the DockerFile in this repository.
     ``` 
      docker build -t onnxruntime-vadr --build-arg DEVICE=VAD-R_FP16 --network host . 
     ```
   - Pull the official image from DockerHub.
     ```
      # Will be available with next release
     ```
2. Install the HDDL drivers on the host machine according to the reference in [here](https://docs.openvinotoolkit.org/latest/_docs_install_guides_installing_openvino_linux_ivad_vpu.html)
3. Run the docker image by mounting the device drivers
    ```
    docker run -it --device --mount type=bind,source=/var/tmp,destination=/var/tmp --device /dev/ion:/dev/ion  onnxruntime-hddl:latest

    ```
## ONNX Runtime Server (Preview)
#### Linux 16.04

1. Build the docker image from the Dockerfile in this repository
  ```
  docker build -t {docker_image_name} -f Dockerfile.server .
  ```

2. Run the ONNXRuntime server with the image created in step 1

  ```
  docker run -v {localModelAbsoluteFolder}:{dockerModelAbsoluteFolder} -e MODEL_ABSOLUTE_PATH={dockerModelAbsolutePath} -p {your_local_port}:8001 {imageName}
  ```
3. Send HTTP requests to the container running ONNX Runtime Server

  Send HTTP requests to the docker container through the binding local port. Here is the full [usage document](https://github.com/Microsoft/onnxruntime/blob/master/docs/ONNX_Runtime_Server_Usage.md).
  ```
  curl  -X POST -d "@request.json" -H "Content-Type: application/json" http://0.0.0.0:{your_local_port}/v1/models/mymodel/versions/3:predict  
  ```
<<<<<<< HEAD

## OpenVINO Version (Preview)
#### Linux 16.04, Python Bindings

1. Build the docker image from the Dockerfile in this repository.
  ```
  # If you have a Linux machine, preface this command with "sudo"

  docker build -t onnxruntime-openvino -f Dockerfile.openvino .
  ```
  To use GPU_FP32:
  ```
  docker build -t onnxruntime-openvino --build-arg TARGET_DEVICE=GPU_FP32 -f Dockerfile.openvino .
  ```

2. Run the Docker image

  ```
  # If you have a Linux machine, preface this command with "sudo"

  docker run -it onnxruntime-openvino
  ```
=======
>>>>>>> e9e77792
<|MERGE_RESOLUTION|>--- conflicted
+++ resolved
@@ -191,28 +191,3 @@
   ```
   curl  -X POST -d "@request.json" -H "Content-Type: application/json" http://0.0.0.0:{your_local_port}/v1/models/mymodel/versions/3:predict  
   ```
-<<<<<<< HEAD
-
-## OpenVINO Version (Preview)
-#### Linux 16.04, Python Bindings
-
-1. Build the docker image from the Dockerfile in this repository.
-  ```
-  # If you have a Linux machine, preface this command with "sudo"
-
-  docker build -t onnxruntime-openvino -f Dockerfile.openvino .
-  ```
-  To use GPU_FP32:
-  ```
-  docker build -t onnxruntime-openvino --build-arg TARGET_DEVICE=GPU_FP32 -f Dockerfile.openvino .
-  ```
-
-2. Run the Docker image
-
-  ```
-  # If you have a Linux machine, preface this command with "sudo"
-
-  docker run -it onnxruntime-openvino
-  ```
-=======
->>>>>>> e9e77792

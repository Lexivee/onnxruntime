--- conflicted
+++ resolved
@@ -164,34 +164,22 @@
 ---
 
 ### TensorRT
-<<<<<<< HEAD
+
 See more information on the TensorRT Execution Provider [here](./docs/execution_providers/TensorRT-ExecutionProvider.md).
 
 #### Pre-Requisites
 * Install [CUDA](https://developer.nvidia.com/cuda-toolkit) and [cuDNN](https://developer.nvidia.com/cudnn) 
-   * The TensorRT execution provider for ONNX Runtime is built and tested with CUDA 9.0/CUDA 10.0 and cuDNN 7.1.
+   * The TensorRT execution provider for ONNX Runtime is built and tested with CUDA 10.1 and cuDNN 7.6.
    * The path to the CUDA installation must be provided via the CUDA_PATH environment variable, or the `--cuda_home parameter`. The CUDA path should contain `bin`, `include` and `lib` directories.
    * The path to the CUDA `bin` directory must be added to the PATH environment variable so that `nvcc` is found.
    * The path to the cuDNN installation (path to folder that contains libcudnn.so) must be provided via the cuDNN_PATH environment variable, or `--cudnn_home parameter`.
  * Install [TensorRT](https://developer.nvidia.com/nvidia-tensorrt-download)
-   * The TensorRT execution provider for ONNX Runtime is built and tested with TensorRT 5.0.2.6.
+   * The TensorRT execution provider for ONNX Runtime is built and tested with TensorRT 6.0.1.5.
    * The path to TensorRT installation must be provided via the `--tensorrt_home parameter`.  
 
 #### Build Instructions
 ##### Linux
-=======
-ONNX Runtime supports the TensorRT execution provider (released as preview). You will need to download and install [CUDA](https://developer.nvidia.com/cuda-toolkit), [cuDNN](https://developer.nvidia.com/cudnn) and [TensorRT](https://developer.nvidia.com/nvidia-tensorrt-download).
-
-The TensorRT execution provider for ONNX Runtime is built and tested with CUDA 10.1, cuDNN 7.6 and TensorRT 6.0.1.5.
-
- - The path to the CUDA installation must be provided via the CUDA_PATH environment variable, or the `--cuda_home parameter`. The CUDA path should contain `bin`, `include` and `lib` directories.
- - The path to the CUDA `bin` directory must be added to the PATH environment variable so that `nvcc` is found.
- - The path to the cuDNN installation (path to folder that contains libcudnn.so) must be provided via the cuDNN_PATH environment variable, or `--cudnn_home parameter`.
-- The path to TensorRT installation must be provided via the `--tensorrt_home parameter`.
-
-You can build from source on Linux by using the following `cmd` from the onnxruntime directory:
-
->>>>>>> a00ca56a
+
 ```
 ./build.sh --cudnn_home <path to cuDNN e.g. /usr/lib/x86_64-linux-gnu/> --cuda_home <path to folder for CUDA e.g. /usr/local/cuda> --use_tensorrt --tensorrt_home <path to TensorRT home>
 ```

--- conflicted
+++ resolved
@@ -184,7 +184,6 @@
               // - 'float16':
               //   When no Float16Array polyfill is used, we cannot create 'float16' tensor from number array.
               //
-<<<<<<< HEAD
               //   Throw error here because when user try to use number array as data,
               //   e.g. new Tensor('float16', [1, 2, 3, 4], dims)), it will actually call
               //   Uint16Array.from(arg1) which generates wrong data.
@@ -192,16 +191,9 @@
               // - 'uint4' and 'int4':
               //   Uint8Array.from(arg1) will generate wrong data for 'uint4' and 'int4' tensor.
               //
-              throw new TypeError(`Creating a ${arg0} tensor from number array is not supported. Please use ${
-                  typedArrayConstructor.name} as data.`);
-=======
-              // Throw error here because when user try to use number array as data,
-              // e.g. new Tensor('float16', [1, 2, 3, 4], dims)), it will actually call
-              // Uint16Array.from(arg1) which generates wrong data.
               throw new TypeError(
-                'Creating a float16 tensor from number array is not supported. Please use Uint16Array as data.',
+                `Creating a ${arg0} tensor from number array is not supported. Please use ${typedArrayConstructor.name} as data.`,
               );
->>>>>>> b9f3a5d5
             } else if (arg0 === 'uint64' || arg0 === 'int64') {
               // use 'as any' here because:
               // 1. TypeScript's check on type of 'Array.isArray()' does not work with readonly arrays.

--- conflicted
+++ resolved
@@ -111,14 +111,9 @@
       | readonly boolean[]
       | CpuPinnedConstructorParameters
       | TextureConstructorParameters
-<<<<<<< HEAD
       | GpuBufferConstructorParameters
       | MLTensorConstructorParameters,
-    arg1?: TensorDataType | readonly number[] | readonly string[] | readonly boolean[],
-=======
-      | GpuBufferConstructorParameters,
     arg1?: TensorDataType | Uint8ClampedArray | readonly number[] | readonly string[] | readonly boolean[],
->>>>>>> b94ba09e
     arg2?: readonly number[],
   ) {
     // perform one-time check for BigInt/Float16Array support

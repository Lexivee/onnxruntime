--- conflicted
+++ resolved
@@ -1,11 +1,7 @@
 // Copyright (c) Microsoft Corporation. All rights reserved.
 // Licensed under the MIT License.
 
-<<<<<<< HEAD
-import {Tensor, TensorFromImageConfig, TypedTensor} from './tensor';
-=======
 import {Tensor, TensorFromImageOptions, TypedTensor} from './tensor';
->>>>>>> cd66b33c
 
 interface Properties {
   /**
@@ -32,9 +28,5 @@
    * 0-255, NHWC
    * @returns An ImageData instance which can be used to draw on canvas
    */
-<<<<<<< HEAD
-  toImage(tensorFormat?: TensorFromImageConfig): ImageData;
-=======
   toImage(tensorFormat?: TensorFromImageOptions): ImageData;
->>>>>>> cd66b33c
 }
// Copyright (c) Microsoft Corporation. All rights reserved.
// Licensed under the MIT License.

// eslint-disable-next-line @typescript-eslint/no-unused-vars
import type {InferenceSession} from 'onnxruntime-common';
import {NativeModules} from 'react-native';

/**
 * model loading information
 */
interface ModelLoadInfo {
  /**
   * Key for an instance of InferenceSession, which is passed to run() function as parameter.
   */
  readonly key: string;

  /**
   * Get input names of the loaded model.
   */
  readonly inputNames: string[];

  /**
   * Get output names of the loaded model.
   */
  readonly outputNames: string[];
}

/**
 * JSIBlob is a blob object that exchange ArrayBuffer by OnnxruntimeJSIHelper.
 */
export type JSIBlob = {
  blobId: string;
  offset: number;
  size: number;
}

/**
 * Tensor type for react native, which doesn't allow ArrayBuffer, so data will be encoded as Base64 string.
 */
interface EncodedTensor {
  /**
   * the dimensions of the tensor.
   */
  readonly dims: readonly number[];
  /**
   * the data type of the tensor.
   */
  readonly type: string;
  /**
   * the Base64 encoded string of the buffer data of the tensor.
   * if data is string array, it won't be encoded as Base64 string.
   */
  readonly data: string|string[]|JSIBlob;
}

/**
 * Binding exports a simple synchronized inference session object wrap.
 */
export declare namespace Binding {
  type ModelLoadInfoType = ModelLoadInfo;
  type EncodedTensorType = EncodedTensor;

  type SessionOptions = InferenceSession.SessionOptions;
  type RunOptions = InferenceSession.RunOptions;

  type FeedsType = {[name: string]: EncodedTensor};

  // SessionHanlder FetchesType is different from native module's one.
  // It's because Java API doesn't support preallocated output values.
  type FetchesType = string[];

  type ReturnType = {[name: string]: EncodedTensor};

  interface InferenceSession {
    loadModel(modelPath: string, options: SessionOptions): Promise<ModelLoadInfoType>;
<<<<<<< HEAD
    loadModelFromBlob?(buffer: string|JSIBlob, options: SessionOptions): Promise<ModelLoadInfoType>;
=======
    loadModelFromBase64EncodedBuffer?(buffer: string, options: SessionOptions): Promise<ModelLoadInfoType>;
    dispose(key: string): Promise<void>;
>>>>>>> d1e8d4a2
    run(key: string, feeds: FeedsType, fetches: FetchesType, options: RunOptions): Promise<ReturnType>;
  }
}

// export native binding
const {Onnxruntime, OnnxruntimeJSIHelper} = NativeModules;
export const binding = Onnxruntime as Binding.InferenceSession;

// install JSI helper global functions
OnnxruntimeJSIHelper.install();

declare global {
  var jsiOnnxruntimeStoreArrayBuffer: ((buffer: ArrayBuffer) => JSIBlob) | undefined;
  var jsiOnnxruntimeResolveArrayBuffer: ((blob: JSIBlob) => ArrayBuffer) | undefined;
}

export const jsiHelper = {
  storeArrayBuffer: globalThis.jsiOnnxruntimeStoreArrayBuffer ||
    (() => {
      throw new Error('jsiOnnxruntimeStoreArrayBuffer is not found, please make sure OnnxruntimeJSIHelper installation is successful.');
    }),
  resolveArrayBuffer: globalThis.jsiOnnxruntimeResolveArrayBuffer ||
    (() => {
      throw new Error('jsiOnnxruntimeResolveArrayBuffer is not found, please make sure OnnxruntimeJSIHelper installation is successful.');
    }),
}

// Remove global functions after installation
delete globalThis.jsiOnnxruntimeStoreArrayBuffer;
delete globalThis.jsiOnnxruntimeResolveArrayBuffer;<|MERGE_RESOLUTION|>--- conflicted
+++ resolved
@@ -73,12 +73,8 @@
 
   interface InferenceSession {
     loadModel(modelPath: string, options: SessionOptions): Promise<ModelLoadInfoType>;
-<<<<<<< HEAD
     loadModelFromBlob?(buffer: string|JSIBlob, options: SessionOptions): Promise<ModelLoadInfoType>;
-=======
-    loadModelFromBase64EncodedBuffer?(buffer: string, options: SessionOptions): Promise<ModelLoadInfoType>;
     dispose(key: string): Promise<void>;
->>>>>>> d1e8d4a2
     run(key: string, feeds: FeedsType, fetches: FetchesType, options: RunOptions): Promise<ReturnType>;
   }
 }

// Copyright (c) Microsoft Corporation. All rights reserved.
// Licensed under the MIT License.

import * as esbuild from 'esbuild';
import minimist from 'minimist';
import * as fs from 'node:fs/promises';
import * as path from 'node:path';

/**
 * @summary Build script for ort-web using esbuild.
 */

const args = minimist(process.argv.slice(2));
/**
 * --bundle-mode=prod (default)
 *   Build multiple ort-web bundles for production.
 *
 * --bundle-mode=dev
 *   Build a single ort-web bundle for development, and a test bundle.
 *
 * --bundle-mode=perf
 *   Build a single ort-web bundle for performance test, and a test bundle.
 *
 * --bundle-mode=node
 *   Build a single ort-web bundle for nodejs.
 */
const BUNDLE_MODE: 'prod'|'dev'|'perf'|'node' = args['bundle-mode'] || 'prod';

/**
 * --debug
 *   Enable debug mode. In this mode, esbuild metafile feature will be enabled. Simple bundle analysis will be printed.
 *
 * --debug=verbose
 *   Enable debug mode. In this mode, esbuild metafile feature will be enabled. Detailed bundle analysis will be
 * printed.
 *
 * --debug=save
 *  Enable debug mode. In this mode, esbuild metafile feature will be enabled. Full bundle analysis will be saved to a
 * file as JSON.
 */
const DEBUG = args.debug;  // boolean|'verbose'|'save'

const SOURCE_ROOT_FOLDER = path.join(__dirname, '../..');  // <ORT_ROOT>/js/
const DEFAULT_DEFINE = {
  'BUILD_DEFS.DISABLE_WEBGL': 'false',
  'BUILD_DEFS.DISABLE_WEBGPU': 'false',
  'BUILD_DEFS.DISABLE_WASM': 'false',
  'BUILD_DEFS.DISABLE_WASM_PROXY': 'false',
  'BUILD_DEFS.DISABLE_WASM_THREAD': 'false',
  'BUILD_DEFS.DISABLE_TRAINING': 'true',
};

const COPYRIGHT_HEADER = `/*!
 * ONNX Runtime Web v${require('../package.json').version}
 * Copyright (c) Microsoft Corporation. All rights reserved.
 * Licensed under the MIT License.
 */`;

interface OrtBuildOptions {
  isProduction?: boolean;
  isNode?: boolean;
  format: 'iife'|'cjs'|'esm';
  outputBundleName: string;
  define?: Record<string, string>;
}

async function buildBundle(options: esbuild.BuildOptions) {
  const result = await esbuild.build({
    logLevel: DEBUG ? (DEBUG === 'verbose' || DEBUG === 'save' ? 'verbose' : 'debug') : 'info',
    metafile: !!DEBUG,
    absWorkingDir: SOURCE_ROOT_FOLDER,
    bundle: true,
    banner: {js: COPYRIGHT_HEADER},
    ...options
  });
  if (DEBUG) {
    if (DEBUG === 'save') {
      await fs.writeFile(
          `${path.basename(options.outfile!)}.esbuild.metafile.json`, JSON.stringify(result.metafile!, null, 2));
    } else {
      console.log(await esbuild.analyzeMetafile(result.metafile!, {verbose: DEBUG === 'verbose'}));
    }
  }
  return result;
}

async function minifyCode(sourceCode: string): Promise<string> {
  const result = await esbuild.transform(sourceCode, {
    minify: true,
    legalComments: 'none',
  });
  return result.code;
}

async function buildOrt({
  isProduction = false,
  isNode = false,
  format,
  outputBundleName,
  define = DEFAULT_DEFINE,
}: OrtBuildOptions) {
  // #region Plugin: resolve ignore imports

  /**
   * This plugin is used to ignore a few nodejs imports that are not used in the browser. Those imported functions are
   * not really used in the browser because they are usually put behind a feature check. However, esbuild does not know
   * that. It will complain about those imports are not available in the browser.
   *
   * This plugin will ignore those imports and replace them with empty exports.
   */
  const excludeNodejsImports = {
    name: 'exclude-nodejs-imports',
    setup(build: esbuild.PluginBuild) {
      build.onResolve({filter: /(^node:|^worker_threads$|^fs$|^path$|^perf_hooks$|^os$)/}, args => ({
                                                                                             namespace: 'nodejs-ignore',
                                                                                             path: args.path,
                                                                                             sideEffects: false,
                                                                                           }));
      build.onLoad({filter: /.*/, namespace: 'nodejs-ignore'}, args => {
        switch (args.path) {
          case 'node:fs/promises':
          case 'node:fs':
          case 'fs':
            return {contents: 'export const readFile = undefined;'};
          case 'node:os':
          case 'os':
            return {contents: 'export const cpus = undefined;'};
          case 'node:path':
          case 'path':
            return {contents: 'export const join = undefined;'};
          default:
            return {contents: ''};
        }
      });
    },
  };
  // #endregion

  // #region Plugin: web assembly multi-thread worker loader

  /**
   * This plugin is used to load web assembly multi-thread worker code as string.
   *
   * This allows to create the worker from a Blob, so we don't need to create a separate file for the worker.
   */
  const wasmThreadedHandler = {
    name: 'wasm-threaded-handler',
    setup(build: esbuild.PluginBuild) {
      build.onLoad({filter: /[\\/]ort-wasm-threaded\.worker\.js$/}, async args => {
        let contents = await fs.readFile(args.path, {encoding: 'utf-8'});
        if (isProduction) {
          contents = await minifyCode(contents);
        }
        return {loader: 'text', contents};
      });
    },
  };
  // #endregion

  // #region Plugin: generated emscripten .js loader

  /**
   * This plugin is used to patch the generated emscripten .js file for multi-thread build.
   *
   * Since we use inline worker for multi-thread, we make an optimization to use function.toString() to get the
   * implementation of the exported `ortWasmThreaded` function to reduce the size of the bundle. However, the generated
   * function uses a variable `_scriptDir` which is defined inside an IIFE closure. When we use function.toString(), the
   * worker code will throw "_scriptDir is not defined" error.
   *
   * To fix this error, we need to patch the generated code to replace access to `_scriptDir` with `typeof _scriptDir
   * !== "undefined" && _scriptDir`.
   */
  const emscriptenThreadedJsHandler = {
    name: 'emscripten-threaded-js-handler',
    setup(build: esbuild.PluginBuild) {
      build.onLoad({filter: /ort-wasm.*-threaded.*\.js$/}, async args => {
        let contents = await fs.readFile(args.path, {encoding: 'utf-8'});
        // For debug build, Emscripten generates the following code:
        //
        // if (_scriptDir) {
        //   scriptDirectory = _scriptDir;
        // }
        //
        // We replace it with:
        //
        // if (typeof _scriptDir !== "undefined" && _scriptDir) {
        //   scriptDirectory = _scriptDir;
        // }
        contents = contents.replace('if (_scriptDir) {', 'if (typeof _scriptDir !== "undefined" && _scriptDir) {');

        // For release build, Emscripten generates the following code:
        //
        // ...,_scriptDir&&(H=_scriptDir),...
        // We replace it with:
        // ...,(typeof _scriptDir !== "undefined" && _scriptDir)&&(H=_scriptDir),...
        contents =
            contents.replace(/_scriptDir(&&\(.+=_scriptDir\))/, '(typeof _scriptDir !== "undefined" && _scriptDir)$1');

        return {contents};
      });
    }
  };
  // #endregion

  // #region Plugin: proxy worker loader

  /**
   * This plugin is used to load proxy worker code as string.
   */
  const proxyWorkerHandler = {
    name: 'proxy-worker-handler',
    setup(build: esbuild.PluginBuild) {
      build.onResolve(
          {filter: /proxy-worker\/main$/},
          async args => ({path: args.path, namespace: 'proxy-worker', pluginData: args.resolveDir}));

      build.onLoad({filter: /.*/, namespace: 'proxy-worker'}, async args => {
        const result = await buildBundle({
          entryPoints: [path.resolve(args.pluginData, args.path)],
          outfile: `web/dist/${outputBundleName}.proxy.js`,
          platform: 'browser',
          plugins: [excludeNodejsImports, wasmThreadedHandler, emscriptenThreadedJsHandler],
          define: {
            ...build.initialOptions.define,
            'BUILD_DEFS.DISABLE_WASM_PROXY': 'true',
          },
          sourcemap: isProduction ? false : 'inline',
          minify: isProduction,
          write: false,
        });

        return {loader: 'text', contents: result.outputFiles![0].text};
      });
    },
  };
  // #endregion

  await buildBundle({
    entryPoints: ['web/lib/index.ts'],
    outfile: `web/dist/${outputBundleName}.js`,
    platform: isNode ? 'node' : 'browser',
    format,
    globalName: 'ort',
    plugins: isNode ? undefined :
                      [excludeNodejsImports, proxyWorkerHandler, wasmThreadedHandler, emscriptenThreadedJsHandler],
    external: isNode ? ['onnxruntime-common'] : undefined,
    define,
    sourcemap: isProduction ? 'linked' : 'inline',
    minify: isProduction,
  });
}

async function buildTest() {
  const isProduction = BUNDLE_MODE === 'perf';

  await buildBundle({
    absWorkingDir: path.join(SOURCE_ROOT_FOLDER, 'web/test'),

    entryPoints: ['test-main.ts'],
    outfile: isProduction ? 'ort.test.min.js' : 'ort.test.js',
    platform: 'browser',
    format: 'iife',
    define: DEFAULT_DEFINE,
    sourcemap: isProduction ? false : 'inline',
    sourceRoot: path.join(SOURCE_ROOT_FOLDER, 'web/test'),
    external: ['../../node'],
    plugins: [
      // polyfill nodejs modules
      require('esbuild-plugin-polyfill-node').polyfillNode({globals: false}),
      // make "ort" external
      {
        name: 'make-ort-external',
        setup(build: esbuild.PluginBuild) {
          build.onResolve(
              {filter: /^onnxruntime-common$/},
              _args => ({path: 'onnxruntime-common', namespace: 'make-ort-external'}));
          build.onLoad(
              {filter: /.*/, namespace: 'make-ort-external'},
              _args => ({contents: 'module.exports = globalThis.ort;'}));
        }
      }
    ],
    minify: isProduction,
  });
}

async function main() {
  // tasks for each esbuild bundle
  const buildTasks: Array<Promise<void>> = [];
  /**
   * add one build task
   */
  const addBuildTask = async (task: Promise<void>) => {
    if (DEBUG) {
      // in DEBUG mode, build sequentially
      await task;
    } else {
      buildTasks.push(task);
    }
  };
  /**
   * add all 6 build tasks for web bundles. Includes:
   * - IIFE, debug:                [name].js
   * - IIFE, production:           [name].min.js
   * - CJS, debug:                 cjs/[name].js
   * - CJS, production:            cjs/[name].min.js
   * - ESM, debug:                 esm/[name].js
   * - ESM, production:            esm/[name].min.js
   */
  const addAllWebBuildTasks = async (options: Omit<OrtBuildOptions, 'format'>) => {
    // [name].js
    await addBuildTask(buildOrt({
      ...options,
      format: 'iife',
    }));
    // [name].min.js
    await addBuildTask(buildOrt({
      ...options,
      outputBundleName: options.outputBundleName + '.min',
      format: 'iife',
      isProduction: true,
    }));
    // cjs/[name].js
    await addBuildTask(buildOrt({
      ...options,
      outputBundleName: 'cjs/' + options.outputBundleName,
      format: 'cjs',
    }));
    // cjs/[name].min.js
    await addBuildTask(buildOrt({
      ...options,
      outputBundleName: 'cjs/' + options.outputBundleName + '.min',
      format: 'cjs',
      isProduction: true,
    }));
    // esm/[name].js
    await addBuildTask(buildOrt({
      ...options,
      outputBundleName: 'esm/' + options.outputBundleName,
      format: 'esm',
    }));
    // esm/[name].min.js
    await addBuildTask(buildOrt({
      ...options,
      outputBundleName: 'esm/' + options.outputBundleName + '.min',
      format: 'esm',
      isProduction: true,
    }));
  };

  if (BUNDLE_MODE === 'node' || BUNDLE_MODE === 'prod') {
    // ort.node.min.js
    await addBuildTask(buildOrt({
      isProduction: true,
      isNode: true,
      format: 'cjs',
      outputBundleName: 'ort.node.min',
      define: {
        ...DEFAULT_DEFINE,
        'BUILD_DEFS.DISABLE_WEBGPU': 'true',
        'BUILD_DEFS.DISABLE_WEBGL': 'true',
        'BUILD_DEFS.DISABLE_WASM_PROXY': 'true',
        'BUILD_DEFS.DISABLE_WASM_THREAD': 'true',
      },
    }));
  }

  if (BUNDLE_MODE === 'dev') {
    // ort.all.js
    await addBuildTask(buildOrt({
      outputBundleName: 'ort.all',
      format: 'iife',
    }));
  }

  if (BUNDLE_MODE === 'perf') {
    // ort.all.min.js
    await addBuildTask(buildOrt({
      isProduction: true,
      outputBundleName: 'ort.all.min',
      format: 'iife',
    }));
  }

  if (BUNDLE_MODE === 'prod') {
    // ort.all[.min].js
    await addAllWebBuildTasks({outputBundleName: 'ort.all'});

    // ort[.min].js
    await addAllWebBuildTasks({
      outputBundleName: 'ort',
      define: {...DEFAULT_DEFINE, 'BUILD_DEFS.DISABLE_WEBGPU': 'true'},
    });
    // ort.webgpu[.min].js
    await addAllWebBuildTasks({
      outputBundleName: 'ort.webgpu',
      define: {...DEFAULT_DEFINE, 'BUILD_DEFS.DISABLE_WEBGL': 'true'},
    });
    // ort.wasm[.min].js
    await addAllWebBuildTasks({
      outputBundleName: 'ort.wasm',
      define: {...DEFAULT_DEFINE, 'BUILD_DEFS.DISABLE_WEBGPU': 'true', 'BUILD_DEFS.DISABLE_WEBGL': 'true'},
    });
    // ort.webgl[.min].js
    await addAllWebBuildTasks({
      outputBundleName: 'ort.webgl',
      define: {...DEFAULT_DEFINE, 'BUILD_DEFS.DISABLE_WEBGPU': 'true', 'BUILD_DEFS.DISABLE_WASM': 'true'},
    });
    // ort.wasm-core[.min].js
    await addAllWebBuildTasks({
      outputBundleName: 'ort.wasm-core.min',
      define: {
        ...DEFAULT_DEFINE,
        'BUILD_DEFS.DISABLE_WEBGPU': 'true',
        'BUILD_DEFS.DISABLE_WEBGL': 'true',
        'BUILD_DEFS.DISABLE_WASM_PROXY': 'true',
        'BUILD_DEFS.DISABLE_WASM_THREAD': 'true',
      },
<<<<<<< HEAD
    }));
    // ort.training.wasm.min.js
    await addBuildTask(buildOrt({
      isProduction: true,
      outputBundleName: 'ort.training.wasm.min',
      define: {
        ...DEFAULT_DEFINE,
        'BUILD_DEFS.DISABLE_TRAINING': 'false',
        'BUILD_DEFS.DISABLE_WEBGPU': 'true',
        'BUILD_DEFS.DISABLE_WEBGL': 'true',
      },
    }));
=======
    });
>>>>>>> a441a71e
  }

  if (BUNDLE_MODE === 'dev' || BUNDLE_MODE === 'perf') {
    await addBuildTask(buildTest());
  }

  await Promise.all(buildTasks);

  if (BUNDLE_MODE === 'prod') {
    // generate package.json files under each of the dist folders for commonJS and ESModule
    // this trick allows typescript to import this package as different module type
    // see also: https://evertpot.com/universal-commonjs-esm-typescript-packages/
    await fs.writeFile(path.resolve(__dirname, '../dist/cjs', 'package.json'), '{"type": "commonjs"}');
    await fs.writeFile(path.resolve(__dirname, '../dist/esm', 'package.json'), '{"type": "module"}');
  }
}

void main();<|MERGE_RESOLUTION|>--- conflicted
+++ resolved
@@ -416,11 +416,9 @@
         'BUILD_DEFS.DISABLE_WASM_PROXY': 'true',
         'BUILD_DEFS.DISABLE_WASM_THREAD': 'true',
       },
-<<<<<<< HEAD
-    }));
+    });
     // ort.training.wasm.min.js
-    await addBuildTask(buildOrt({
-      isProduction: true,
+    await addAllWebBuildTasks({
       outputBundleName: 'ort.training.wasm.min',
       define: {
         ...DEFAULT_DEFINE,
@@ -428,10 +426,7 @@
         'BUILD_DEFS.DISABLE_WEBGPU': 'true',
         'BUILD_DEFS.DISABLE_WEBGL': 'true',
       },
-    }));
-=======
-    });
->>>>>>> a441a71e
+    });
   }
 
   if (BUNDLE_MODE === 'dev' || BUNDLE_MODE === 'perf') {

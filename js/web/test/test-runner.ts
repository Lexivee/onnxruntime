--- conflicted
+++ resolved
@@ -4,24 +4,6 @@
 import { Float16Array as Float16ArrayPolyfill } from '@petamoriken/float16';
 import { expect } from 'chai';
 import * as ort from 'onnxruntime-common';
-<<<<<<< HEAD
-import {extname} from 'path';
-import {inspect} from 'util';
-
-import {Attribute} from '../lib/onnxjs/attribute';
-import {InferenceHandler, resolveBackend, SessionHandler} from '../lib/onnxjs/backend';
-import {createWebGLContext} from '../lib/onnxjs/backends/webgl/webgl-context-factory';
-import {Logger, Profiler} from '../lib/onnxjs/instrument';
-import {Operator} from '../lib/onnxjs/operators';
-import {onnx} from '../lib/onnxjs/ort-schema/protobuf/onnx';
-import {Tensor} from '../lib/onnxjs/tensor';
-import {ProtoUtil} from '../lib/onnxjs/util';
-import {createView} from '../lib/wasm/jsep/tensor-view';
-import {calculateTensorSizeInBytes, isGpuBufferSupportedType, tensorDataTypeStringToEnum} from '../lib/wasm/wasm-common';
-
-import {base64toBuffer, createMockGraph, readFile} from './test-shared';
-import {Test} from './test-types';
-=======
 import { extname } from 'path';
 import { inspect } from 'util';
 
@@ -34,11 +16,14 @@
 import { Tensor } from '../lib/onnxjs/tensor';
 import { ProtoUtil } from '../lib/onnxjs/util';
 import { createView } from '../lib/wasm/jsep/tensor-view';
-import { getTensorElementSize, isGpuBufferSupportedType, tensorDataTypeStringToEnum } from '../lib/wasm/wasm-common';
+import {
+  calculateTensorSizeInBytes,
+  isGpuBufferSupportedType,
+  tensorDataTypeStringToEnum,
+} from '../lib/wasm/wasm-common';
 
 import { base64toBuffer, createMockGraph, readFile } from './test-shared';
 import { Test } from './test-types';
->>>>>>> b9f3a5d5
 
 // the threshold that used to compare 2 float numbers. See above for TensorResultValidator.floatEqual().
 const CPU_THRESHOLD_ABSOLUTE_ERROR = 1.0e-4;
@@ -391,9 +376,7 @@
       if (!match) {
         Logger.error(
           'TestRunner',
-          `Tensor mismatch: \nACTUAL: type=${actual[i].type}; dims=[${actual[i].dims}]; data=[${
-            actual[i].data
-          }]\nEXPECT: type=${expected[i].type}; dims=[${expected[i].dims}]; data=[${expected[i].data}]`,
+          `Tensor mismatch: \nACTUAL: type=${actual[i].type}; dims=[${actual[i].dims}]; data=[${actual[i].data}]\nEXPECT: type=${expected[i].type}; dims=[${expected[i].dims}]; data=[${expected[i].data}]`,
         );
       }
       expect(match, 'tensor data should match').to.be.true;
@@ -872,22 +855,14 @@
       for (let i = 0; i < inputCount; i++) {
         if (inputsOmitted[i] !== !testCase.inputs![i].data) {
           throw new Error(
-            `Test cases for test: ${test.name} [${
-              test.operator
-            }] must have consistent inputs data availability. Data of input[${i}] in testCase #0 and #${
-              caseIndex
-            } should be both available or both omitted.`,
+            `Test cases for test: ${test.name} [${test.operator}] must have consistent inputs data availability. Data of input[${i}] in testCase #0 and #${caseIndex} should be both available or both omitted.`,
           );
         }
       }
       for (let i = 0; i < outputCount; i++) {
         if (outputsOmitted[i] !== !testCase.outputs![i].data) {
           throw new Error(
-            `Test cases for test: ${test.name} [${
-              test.operator
-            }] must have consistent outputs data availability. Data of output[${
-              i
-            }] in testCase #0 and #${caseIndex} should be both available or both omitted.`,
+            `Test cases for test: ${test.name} [${test.operator}] must have consistent outputs data availability. Data of output[${i}] in testCase #0 and #${caseIndex} should be both available or both omitted.`,
           );
         }
       }
@@ -918,9 +893,7 @@
       // check if all test cases have data
       if (test.cases.some((testCase) => testCase.inputs!.some((input) => !input.data || !input.dims))) {
         throw new Error(
-          `Test cases for test: ${test.name} [${
-            test.operator
-          }] must have data for each inputs when inputShapeDefinitions is 'rankOnly'`,
+          `Test cases for test: ${test.name} [${test.operator}] must have data for each inputs when inputShapeDefinitions is 'rankOnly'`,
         );
       }
 
@@ -939,18 +912,14 @@
         )
       ) {
         throw new Error(
-          `Test cases for test: ${test.name} [${
-            test.operator
-          }] must have the same rank for each inputs in different test cases`,
+          `Test cases for test: ${test.name} [${test.operator}] must have the same rank for each inputs in different test cases`,
         );
       }
     } else if (test.inputShapeDefinitions === 'static') {
       // check if all test cases have data
       if (test.cases.some((testCase) => testCase.inputs!.some((input) => !input.data || !input.dims))) {
         throw new Error(
-          `Test cases for test: ${test.name} [${
-            test.operator
-          }] must have data for each inputs when inputShapeDefinitions is 'rankOnly'`,
+          `Test cases for test: ${test.name} [${test.operator}] must have data for each inputs when inputShapeDefinitions is 'rankOnly'`,
         );
       }
 
@@ -966,9 +935,7 @@
         )
       ) {
         throw new Error(
-          `Test cases for test: ${test.name} [${
-            test.operator
-          }] must have the same shape for each inputs in different test cases`,
+          `Test cases for test: ${test.name} [${test.operator}] must have the same shape for each inputs in different test cases`,
         );
       }
     } else {
@@ -1052,11 +1019,10 @@
   validator: TensorResultValidator,
 ): Promise<void> {
   const feeds: Record<string, ort.Tensor> = {};
-<<<<<<< HEAD
-  const fetches: Record<string, Pick<ort.Tensor, 'dims'|'type'>> = {};
+  const fetches: Record<string, Pick<ort.Tensor, 'dims' | 'type'>> = {};
 
   const createTensor = (type: ort.Tensor.Type, data: number[], dims: readonly number[]): ort.Tensor => {
-    let buffer: number[]|BigUint64Array|BigInt64Array|Uint16Array|Uint8Array = data;
+    let buffer: number[] | BigUint64Array | BigInt64Array | Uint16Array | Uint8Array = data;
     if (type === 'uint64') {
       buffer = BigUint64Array.from(data.map(BigInt));
     } else if (type === 'int64') {
@@ -1081,21 +1047,6 @@
   testCase.inputs.forEach((input, i) => {
     if (input.data) {
       feeds[`input_${i}`] = createTensor(input.type, input.data, input.dims);
-=======
-  const fetches: Record<string, Pick<ort.Tensor, 'dims' | 'type'>> = {};
-  testCase.inputs.forEach((input, i) => {
-    if (input.data) {
-      let data: number[] | BigUint64Array | BigInt64Array | Uint16Array = input.data;
-      if (input.type === 'uint64') {
-        data = BigUint64Array.from(input.data.map(BigInt));
-      } else if (input.type === 'int64') {
-        data = BigInt64Array.from(input.data.map(BigInt));
-      } else if (input.type === 'float16') {
-        const dataArr = Float16ArrayPolyfill.from(input.data);
-        data = new Uint16Array(dataArr.buffer, dataArr.byteOffset, dataArr.byteLength / 2);
-      }
-      feeds[`input_${i}`] = new ort.Tensor(input.type, data, input.dims);
->>>>>>> b9f3a5d5
     }
   });
 
@@ -1103,20 +1054,7 @@
   const expectedOutputNames: string[] = [];
   testCase.outputs.forEach((output, i) => {
     if (output.data) {
-<<<<<<< HEAD
       outputs.push(createTensor(output.type, output.data, output.dims));
-=======
-      let data: number[] | BigUint64Array | BigInt64Array | Uint16Array = output.data;
-      if (output.type === 'uint64') {
-        data = BigUint64Array.from(output.data.map(BigInt));
-      } else if (output.type === 'int64') {
-        data = BigInt64Array.from(output.data.map(BigInt));
-      } else if (output.type === 'float16') {
-        const dataArr = Float16ArrayPolyfill.from(output.data);
-        data = new Uint16Array(dataArr.buffer, dataArr.byteOffset, dataArr.byteLength / 2);
-      }
-      outputs.push(new ort.Tensor(output.type, data, output.dims));
->>>>>>> b9f3a5d5
       expectedOutputNames.push(`output_${i}`);
       fetches[`output_${i}`] = { dims: output.dims, type: output.type };
     }

// Copyright (c) Microsoft Corporation. All rights reserved.
// Licensed under the MIT License.

import {Graph} from '../../../graph';
import {OperatorImplementation, OperatorInitialization} from '../../../operators';
import {Tensor} from '../../../tensor';
import {ShapeUtil, SplitUtil} from '../../../util';
import {WebGLInferenceHandler} from '../inference-handler';
import {ProgramInfo, TextureType} from '../types';

export interface SplitAttributes {
  axis: number;
  split: number[];
  numOutputs: number;
  cacheKey: string;
}

const splitProgramMetadata = {
  name: 'Split',
  inputNames: ['A'],
  inputTypes: [TextureType.unpacked],
};

export const split: OperatorImplementation<SplitAttributes> =
    (inferenceHandler: WebGLInferenceHandler, inputs: Tensor[], attributes: SplitAttributes): Tensor[] => {
      validateInputs(inputs);

      const axis = ShapeUtil.normalizeAxis(attributes.axis, inputs[0].dims.length);
      const count = getProgramCount(inferenceHandler, inputs, axis, attributes);
      const output: Tensor[] = [];
      for (let i = 0; i < count; ++i) {
        output.push(inferenceHandler.run(
            {
              ...splitProgramMetadata,
              cacheHint: `${attributes.cacheKey};${i}`,
              get: () => createSplitProgramInfo(inferenceHandler, inputs[0], attributes, axis, i)
            },
            inputs));
      }

      return output;
    };

export const parseSplitAttributes: OperatorInitialization<SplitAttributes> = (node: Graph.Node): SplitAttributes => {
  const axis = node.attributes.getInt('axis', 0);
  const split = node.attributes.getInts('split', []);
  const numOutputs = node.outputs.length;
<<<<<<< HEAD
  const cacheKey = `${axis};${split};${numOutputs}`;
=======
  const cacheKey = `${axis};${split}`;
>>>>>>> f9c81411
  return {axis, split, numOutputs, cacheKey};
};

const getProgramCount =
    (inferenceHandler: WebGLInferenceHandler, inputs: Tensor[], axis: number, attributes: SplitAttributes): number => {
      const [, offsets] = SplitUtil.splitShape(inputs[0].dims, axis, attributes.split, attributes.numOutputs);
      return offsets.length;
    };

const createSplitProgramInfo =
    (inferenceHandler: WebGLInferenceHandler, input: Tensor, attributes: SplitAttributes, axis: number, index: number):
        ProgramInfo => {
          const [shapes, offsets] = SplitUtil.splitShape(input.dims, axis, attributes.split, attributes.numOutputs);
          const offset = offsets[index];
          const outputShape = shapes[index];
          const rank = outputShape.length;
          const shaderSource = `
      float process(int indices[${rank}]) {
        indices[${axis}] += ${offset};
        return _A(indices);
      }
    `;
          return {
<<<<<<< HEAD
            ...splitProgramMetadata,
=======
            name: 'Split',
            inputNames: ['A'],
            inputTypes: [TextureType.unpacked],
            cacheHint: `${attributes.cacheKey}:${index}`,
>>>>>>> f9c81411
            output: {dims: outputShape, type: input.type, textureType: TextureType.unpacked},
            shaderSource
          };
        };

const validateInputs = (inputs: Tensor[]): void => {
  if (!inputs || inputs.length !== 1) {
    throw new Error('Split requires one input.');
  }

  if (inputs[0].type !== 'int8' && inputs[0].type !== 'uint8' && inputs[0].type !== 'int16' &&
      inputs[0].type !== 'uint16' && inputs[0].type !== 'int32' && inputs[0].type !== 'uint32' &&
      inputs[0].type !== 'float32' && inputs[0].type !== 'float64' && inputs[0].type !== 'bool') {
    throw new Error('Invalid input type.');
  }
};<|MERGE_RESOLUTION|>--- conflicted
+++ resolved
@@ -45,11 +45,7 @@
   const axis = node.attributes.getInt('axis', 0);
   const split = node.attributes.getInts('split', []);
   const numOutputs = node.outputs.length;
-<<<<<<< HEAD
   const cacheKey = `${axis};${split};${numOutputs}`;
-=======
-  const cacheKey = `${axis};${split}`;
->>>>>>> f9c81411
   return {axis, split, numOutputs, cacheKey};
 };
 
@@ -73,14 +69,8 @@
       }
     `;
           return {
-<<<<<<< HEAD
             ...splitProgramMetadata,
-=======
-            name: 'Split',
-            inputNames: ['A'],
-            inputTypes: [TextureType.unpacked],
             cacheHint: `${attributes.cacheKey}:${index}`,
->>>>>>> f9c81411
             output: {dims: outputShape, type: input.type, textureType: TextureType.unpacked},
             shaderSource
           };

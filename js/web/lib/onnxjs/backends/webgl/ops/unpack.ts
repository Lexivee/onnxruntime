// Copyright (c) Microsoft Corporation. All rights reserved.
// Licensed under the MIT License.

import {Tensor} from '../../../tensor';
import {getGlsl} from '../glsl-source';
import {WebGLInferenceHandler} from '../inference-handler';
import {ProgramInfo, TextureType} from '../types';
import {getCoordsDataType} from '../utils';
import {getChannels, unpackFromChannel} from './packing-utils';

<<<<<<< HEAD
export const createUnpackProgramInfo = (handler: WebGLInferenceHandler,
  input: Tensor): ProgramInfo => {
=======
export const creatUnpackProgramInfo = (handler: WebGLInferenceHandler, input: Tensor): ProgramInfo => {
>>>>>>> 92d2a658
  const rank = input.dims.length;

  const channels = getChannels('rc', rank);
  const innerDims = channels.slice(-2);
  const coordsDataType = getCoordsDataType(rank);
  const unpackChannel = unpackFromChannel();
  const isScalar = (input.dims.length === 0);
  const sourceCoords = isScalar ? '' : getSourceCoords(rank, channels);
  const coords = rank <= 1 ? 'rc' : `vec2(${innerDims.join(',')})`;
  const glsl = getGlsl(handler.session.backend.glContext.version);
  const shaderSource = `
    ${unpackChannel}
    void main() {
      ${coordsDataType} rc = getOutputCoords();

       // Sample the texture with the coords to get the rgba channel value.
       vec4 packedInput = getA(${sourceCoords});

       ${glsl.output} = vec4(getChannel(packedInput, ${coords}), 0, 0, 0);
     }
   `;

  return {
    inputNames: ['A'],
    inputTypes: [TextureType.unpacked],
    output: {dims: input.dims, type: input.type, textureType: TextureType.packed},
    shaderSource
  };
};

export function getSourceCoords(rank: number, dims: string[]): string {
  if (rank === 1) {
    return 'rc';
  }

  let coords = '';
  for (let i = 0; i < rank; i++) {
    coords += dims[i];
    if (i < rank - 1) {
      coords += ',';
    }
  }
  return coords;
}<|MERGE_RESOLUTION|>--- conflicted
+++ resolved
@@ -8,12 +8,8 @@
 import {getCoordsDataType} from '../utils';
 import {getChannels, unpackFromChannel} from './packing-utils';
 
-<<<<<<< HEAD
 export const createUnpackProgramInfo = (handler: WebGLInferenceHandler,
   input: Tensor): ProgramInfo => {
-=======
-export const creatUnpackProgramInfo = (handler: WebGLInferenceHandler, input: Tensor): ProgramInfo => {
->>>>>>> 92d2a658
   const rank = input.dims.length;
 
   const channels = getChannels('rc', rank);

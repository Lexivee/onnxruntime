--- conflicted
+++ resolved
@@ -448,21 +448,11 @@
       const bShapeTemp = [...outerDimsB, dimInner, dimBOuter / components];
       const bRank = bShapeTemp.length;
       const outputShapeTemp = [batchSize, dimAOuter, dimBOuter / components];
-<<<<<<< HEAD
       const programUniforms: ProgramUniform[] = [
         {type: DataType.int32, data: dimAOuter}, {type: DataType.int32, data: dimBOuter},
         {type: DataType.int32, data: dimInner}
       ];
-      if (activationAttributes.activation === 'Clip') {
-        programUniforms.push(
-            {type: DataType.float, data: activationAttributes.clipMax!},
-            {type: DataType.float, data: activationAttributes.clipMin!});
-      }
-=======
-      const programUniforms: ProgramUniform[] =
-          [{type: 'int32', data: dimAOuter}, {type: 'int32', data: dimBOuter}, {type: 'int32', data: dimInner}];
       appendActivationUniformsData(activationAttributes, programUniforms);
->>>>>>> 90883a36
       programUniforms.push(
           ...createTensorShapeVariables(outerDims), ...createTensorShapeVariables(aShapeTemp),
           ...createTensorShapeVariables(bShapeTemp));

--- conflicted
+++ resolved
@@ -65,23 +65,11 @@
       return {
         outputs: [{dims: outputShape, dataType: inputs[0].dataType}],
         dispatchGroup: {x: Math.ceil(outputSize / 64 /* workgroup size */)},
-<<<<<<< HEAD
-        programUniforms: useShapesUniforms ?
-            [
-              {type: DataType.uint32, data: outputSize},
-              ...createTensorShapeVariables(inputs[0].dims),
-              ...createTensorShapeVariables(outputShape),
-            ] :
-            [
-              {type: DataType.uint32, data: outputSize},
-            ],
-=======
         programUniforms: [
-          {type: 'uint32', data: outputSize},
+          {type: DataType.uint32, data: outputSize},
           ...createTensorShapeVariables(inputs[0].dims),
           ...createTensorShapeVariables(outputShape),
         ],
->>>>>>> 624b4e20
       };
     },
     getShaderSource,

// Copyright (c) Microsoft Corporation. All rights reserved.
// Licensed under the MIT License.

import {DataType} from '../../../wasm-common';
import {TensorView} from '../../tensor';
import {ShapeUtil} from '../../util';
import {AttributeWithCacheKey, createAttributeWithCacheKey} from '../attribute-with-cache-key';
import {ComputeContext, GpuDataType, ProgramInfo, ProgramInfoLoader, ProgramMetadata} from '../types';

import {createIndicesHelper, ShaderHelper} from './common';

const validateInputs = (inputs: readonly TensorView[]): void => {
  if (!inputs || inputs.length === 0 || inputs.length > 2) {
    throw new Error('Reduce op requires 1 or 2 inputs.');
  }

  if (inputs.length === 2 && inputs[1].dims.length !== 1) {
    throw new Error('Invalid axes input dims.');
  }

  if (inputs[0].dataType !== DataType.float) {
    throw new Error('Invalid input type.');
  }
};

export interface ReduceAttributes extends AttributeWithCacheKey {
  keepDims: boolean;
  noopWithEmptyAxes: boolean;
  axes: number[];
}

export type ReduceOp = (inputs: readonly TensorView[], axes: number[]) => string[];
const noOp: ReduceOp = (): string[] => ['', '', 'var value = _A[inputIdx];', ''];
export const createReduceProgramInfo =
    (metadata: ProgramMetadata, inputs: readonly TensorView[], reduceOp: ReduceOp, axesInput: number[],
     outputDataType: DataType, keepDims = false, noopWithEmptyAxes = false): ProgramInfo => {
      const outputShape: number[] = [];
      const inputShape = inputs[0].dims;

      const idxCopy: string[] = [];  // copy output indexes to input indexes

      const axes = ShapeUtil.normalizeAxes(axesInput, inputs[0].dims.length);
      const outputDimsLength = inputs[0].dims.length - (keepDims ? 0 : axes.length);
      const ops = reduceOp(inputs, axes);
      const inputIndicesHelper = createIndicesHelper('input', inputShape);
<<<<<<< HEAD

      const inputIdxDeclaration = `let inputIdx = ${inputIndicesHelper.i2oExpression('inputIndices')};`;
      const initInputIdx = (ops[1] === '') ? '' : inputIdxDeclaration;

      let reduceOps = `
          ${ops[1] === '' ? inputIdxDeclaration : ''}
          ${ops[2]};`;
      const reduceOnAllAxes = !attributes.noopWithEmptyAxes && attributes.axes.length === 0;
      for (let k = 0; k < inputs[0].dims.length; k++) {
=======
      const initInputIdxLet = `let inputIdx = ${inputIndicesHelper.i2oExpression('inputIndices')};`;
      const initInputIdxVar = `var inputIdx = ${inputIndicesHelper.i2oExpression('inputIndices')};`;
      const updateInputIdxImpl = `inputIdx = ${inputIndicesHelper.i2oExpression('inputIndices')};`;
      const initInputIdx = (ops[1] === '') ? '' : initInputIdxVar;
      let reduceOps = ((ops[1] === '') ? initInputIdxLet : updateInputIdxImpl) + '\n' + ops[2];
      const reduceOnAllAxes = !noopWithEmptyAxes && axes.length === 0;
      inputShape.forEach((d, i) => {
        if (reduceOnAllAxes || axes.indexOf(i) >= 0) {
          if (keepDims) {
            outputShape.push(1);
          }  // else { // skip this axis}
        } else {
          outputShape.push(d);
        }
      });
      for (let k = 0, l = 0; k < inputs[0].dims.length; k++) {
        const inputIndices = inputShape.length > 1 ? `inputIndices[${k}]` : 'inputIndices';
>>>>>>> 6e6f582e
        // if this axis is reduced
        if (reduceOnAllAxes || axes.indexOf(k) >= 0) {
          if (keepDims) {
            l++;
          }
          // loop over the d-th axis
          reduceOps = `for(var j${k}: u32 = 0; j${k} < ${inputs[0].dims[k]}; j${k}++) {
                ${ops[2].includes('lastIndex') ? `let lastIndex = j${k};` : ''}
                ${inputIndices} = j${k};
                ${reduceOps}
              }`;
        } else {
          const outputIndices = outputDimsLength > 1 ? `outputIndices[${l}]` : 'outputIndices';
          idxCopy.push(`${inputIndices} = ${outputIndices};`);
          l++;
        }
      }

      const outputIndicesHelper = createIndicesHelper('output', outputShape);
      const outputSize = ShapeUtil.size(outputShape);
      const dataType = 'f32';
      const outDataType = (outputDataType === DataType.int64 || outputDataType === DataType.int32) ? 'i32' : 'f32';
      const getShaderSource = (shaderHelper: ShaderHelper) => `
          @group(0) @binding(0) var<storage, read> _A : array<${dataType}>;
          @group(0) @binding(1) var<storage, read_write> output : array<${outDataType}>;

          ${outputIndicesHelper.o2iImpl}
          ${inputIndicesHelper.i2oImpl}

          ${shaderHelper.mainStart()}
          ${shaderHelper.guardAgainstOutOfBoundsWorkgroupSizes(outputSize)}
          ${inputIndicesHelper.indicesVariableDeclaration('inputIndices')}
          ${outputIndicesHelper.indicesVariableDeclaration('outputIndices')}
          ${outputIndicesHelper.o2iCall('global_idx', 'outputIndices')}

          ${idxCopy.join('\n')}
          ${ops[0]}       // init ops for reduce max/min
          ${initInputIdx}
          ${ops[1]}
          ${reduceOps}
          ${ops[3]}
          ${ops.length === 4 ? 'output[global_idx] = value;' : ops.slice(4).join('\n')}
        }`;

      return {
        ...metadata,
        getShaderSource,
        outputs: [{dims: outputShape, dataType: outputDataType, gpuDataType: GpuDataType.default}],
        dispatchGroup: () => ({x: Math.ceil(outputSize / 64 /* workgroup size */)})
      };
    };

const createReduceAttributesFromInputs =
    (inputs: readonly TensorView[], attributes: ReduceAttributes): ReduceAttributes => {
      const axes: number[] = [];
      if (inputs[1].dims[0] > 0) {
        inputs[1].getBigInt64Array().forEach(v => axes.push(Number(v)));
      }
      return createAttributeWithCacheKey(
          {axes, keepDims: attributes.keepDims, noopWithEmptyAxes: attributes.noopWithEmptyAxes});
    };

const createReduceProgramInfoLoader =
    (inputs: readonly TensorView[], name: string, attributes: ReduceAttributes,
     reduceOp: ReduceOp): ProgramInfoLoader => {
      const updatedAttributes: ReduceAttributes =
          inputs.length === 1 ? attributes : createReduceAttributesFromInputs(inputs, attributes);
      const metadata: ProgramMetadata = {
        name,
        inputTypes: [GpuDataType.default],
        cacheHint: updatedAttributes.cacheKey + '_' + inputs[0].dims.map(d => d.toString()).join(',')
      };
      return {
        ...metadata,
        get: () => createReduceProgramInfo(
            metadata, [inputs[0]],
            updatedAttributes.noopWithEmptyAxes && updatedAttributes.axes.length === 0 ? noOp : reduceOp,
            updatedAttributes.axes, inputs[0].dataType, updatedAttributes.keepDims, updatedAttributes.noopWithEmptyAxes)
      };
    };

export const reduceLogSum = (context: ComputeContext, attributes: ReduceAttributes): void => {
  validateInputs(context.inputs);
  const reduceOp: ReduceOp = (): string[] => ['var value = 0.0;', '', 'value += _A[inputIdx];', 'value = log(value);'];
  context.compute(createReduceProgramInfoLoader(context.inputs, 'ReduceLogSum', attributes, reduceOp), {inputs: [0]});
};

export const reduceL1 = (context: ComputeContext, attributes: ReduceAttributes): void => {
  validateInputs(context.inputs);
  const reduceOp: ReduceOp = (): string[] => ['var value = 0.0;', '', 'value += abs(_A[inputIdx]);', ''];
  context.compute(createReduceProgramInfoLoader(context.inputs, 'ReduceL1', attributes, reduceOp), {inputs: [0]});
};

export const reduceL2 = (context: ComputeContext, attributes: ReduceAttributes): void => {
  validateInputs(context.inputs);
  const reduceOp: ReduceOp = (): string[] =>
      ['var t = f32(0); var value = 0.0;', '', 't = _A[inputIdx]; value += (t * t);', 'value = sqrt(value);'];
  context.compute(createReduceProgramInfoLoader(context.inputs, 'ReduceL2', attributes, reduceOp), {inputs: [0]});
};

export const reduceLogSumExp = (context: ComputeContext, attributes: ReduceAttributes): void => {
  validateInputs(context.inputs);
  const reduceOp: ReduceOp =
      (): string[] => ['var value = 0.0;', '', 'value += exp(_A[inputIdx]);', 'value = log(value);'];
  context.compute(
      createReduceProgramInfoLoader(context.inputs, 'ReduceLogSumExp', attributes, reduceOp), {inputs: [0]});
};

export const reduceMax = (context: ComputeContext, attributes: ReduceAttributes): void => {
  validateInputs(context.inputs);
  const reduceOp: ReduceOp = (inputs: TensorView[], axes: number[]): string[] => {
    const idxZero = [];
    for (let k = 0; k < inputs[0].dims.length; k++) {
      if (axes.indexOf(k) >= 0 || axes.length === 0) {
        idxZero.push(`inputIndices[${k}] = 0;`);  // first element
      }
    }

    return [`${idxZero.join('\n')}`, 'var value = _A[inputIdx];', 'value = max(value, _A[inputIdx]);', ''];
  };
  context.compute(createReduceProgramInfoLoader(context.inputs, 'ReduceMax', attributes, reduceOp), {inputs: [0]});
};

export const reduceMean = (context: ComputeContext, attributes: ReduceAttributes): void => {
  validateInputs(context.inputs);
  const reduceOp: ReduceOp = (inputs: TensorView[], axes: number[]): string[] => {
    let size = 1.0;
    for (let k = 0; k < inputs[0].dims.length; k++) {
      if (axes.indexOf(k) >= 0 || axes.length === 0) {
        size *= inputs[0].dims[k];
      }
    }

    return [
      'var value = 0.0;', '', 'value += _A[inputIdx];', `value = value / ${size}.;`
    ];  // ensure real number with `.`
  };
  context.compute(createReduceProgramInfoLoader(context.inputs, 'ReduceMean', attributes, reduceOp), {inputs: [0]});
};

export const reduceMin = (context: ComputeContext, attributes: ReduceAttributes): void => {
  validateInputs(context.inputs);
  const reduceOp: ReduceOp = (inputs: TensorView[], axes: number[]): string[] => {
    const idxZero = [];
    for (let k = 0; k < inputs[0].dims.length; k++) {
      if (axes.indexOf(k) >= 0 || axes.length === 0) {
        idxZero.push(`inputIndices[${k}] = 0;`);  // first element
      }
    }

    return [`${idxZero.join('\n')}`, 'var value = _A[inputIdx];', 'value = min(value, _A[inputIdx]);', ''];
  };
  context.compute(createReduceProgramInfoLoader(context.inputs, 'ReduceMin', attributes, reduceOp), {inputs: [0]});
};

export const reduceProd = (context: ComputeContext, attributes: ReduceAttributes): void => {
  validateInputs(context.inputs);
  const reduceOp: ReduceOp = (): string[] => ['var value = 1.0;', '', 'value *= _A[inputIdx];', ''];
  context.compute(createReduceProgramInfoLoader(context.inputs, 'ReduceProd', attributes, reduceOp), {inputs: [0]});
};

export const reduceSum = (context: ComputeContext, attributes: ReduceAttributes): void => {
  validateInputs(context.inputs);
  const reduceOp: ReduceOp = (): string[] => ['var value = 0.0;', '', 'value += _A[inputIdx];', ''];
  context.compute(createReduceProgramInfoLoader(context.inputs, 'ReduceSum', attributes, reduceOp), {inputs: [0]});
};

export const reduceSumSquare = (context: ComputeContext, attributes: ReduceAttributes): void => {
  validateInputs(context.inputs);
  const reduceOp: ReduceOp =
      (): string[] => ['var t = f32(0); var value = 0.0;', '', 't = _A[inputIdx]; value += t * t;', ''];
  context.compute(
      createReduceProgramInfoLoader(context.inputs, 'ReduceSumSquare', attributes, reduceOp), {inputs: [0]});
};

export const parseReduceAttributes = (attributes: Record<string, unknown>): ReduceAttributes =>
    createAttributeWithCacheKey(attributes as Omit<ReduceAttributes, keyof AttributeWithCacheKey>);<|MERGE_RESOLUTION|>--- conflicted
+++ resolved
@@ -43,17 +43,6 @@
       const outputDimsLength = inputs[0].dims.length - (keepDims ? 0 : axes.length);
       const ops = reduceOp(inputs, axes);
       const inputIndicesHelper = createIndicesHelper('input', inputShape);
-<<<<<<< HEAD
-
-      const inputIdxDeclaration = `let inputIdx = ${inputIndicesHelper.i2oExpression('inputIndices')};`;
-      const initInputIdx = (ops[1] === '') ? '' : inputIdxDeclaration;
-
-      let reduceOps = `
-          ${ops[1] === '' ? inputIdxDeclaration : ''}
-          ${ops[2]};`;
-      const reduceOnAllAxes = !attributes.noopWithEmptyAxes && attributes.axes.length === 0;
-      for (let k = 0; k < inputs[0].dims.length; k++) {
-=======
       const initInputIdxLet = `let inputIdx = ${inputIndicesHelper.i2oExpression('inputIndices')};`;
       const initInputIdxVar = `var inputIdx = ${inputIndicesHelper.i2oExpression('inputIndices')};`;
       const updateInputIdxImpl = `inputIdx = ${inputIndicesHelper.i2oExpression('inputIndices')};`;
@@ -71,7 +60,6 @@
       });
       for (let k = 0, l = 0; k < inputs[0].dims.length; k++) {
         const inputIndices = inputShape.length > 1 ? `inputIndices[${k}]` : 'inputIndices';
->>>>>>> 6e6f582e
         // if this axis is reduced
         if (reduceOnAllAxes || axes.indexOf(k) >= 0) {
           if (keepDims) {

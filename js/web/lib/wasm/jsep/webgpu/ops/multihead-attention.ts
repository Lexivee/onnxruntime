--- conflicted
+++ resolved
@@ -79,12 +79,7 @@
 
   const batchSize = query.dims[0];
   const sequenceLength = query.dims[1];
-<<<<<<< HEAD
   const hiddenSize = query.dims.length === 3 ? query.dims[2] : (attributes.numHeads * query.dims[4]);
-=======
-  const hiddenSize =
-    query.dims.length === 3 ? (dmmhaPacking ? query.dims[2] / 3 : query.dims[2]) : attributes.numHeads * query.dims[4];
->>>>>>> abdc31de
   let kvSequenceLength = sequenceLength;
 
   let pastSequenceLength = 0;
@@ -152,16 +147,9 @@
       qkvFormat = AttentionQkvFormat.unknown; // Q_K_V_BSNH_BNSH_BNSH
       kvSequenceLength = key.dims[2];
     }
-<<<<<<< HEAD
   } else {  // packed QKV
     if (query.dims.length !== 5) {
       throw new Error('Input "query" is expected to have 5 dimensions when key is empty');
-=======
-  } else {
-    // packed QKV
-    if (query.dims.length !== 3 && query.dims.length !== 5) {
-      throw new Error('Input "query" is expected to have 3 or 5 dimensions when key is empty');
->>>>>>> abdc31de
     }
     if (query.dims[2] !== attributes.numHeads || query.dims[3] !== 3) {
       throw new Error('Expect "query" shape (batch_size, kv_sequence_length, num_heads, 3, head_size) for packed kv');
@@ -238,7 +226,6 @@
     if (attentionBias.dims.length !== 4) {
       throw new Error('Input "attention_bias" is expected to have 4 dimensions');
     }
-<<<<<<< HEAD
 
     // TODO: support broadcasting the first and second dimensions of attention_bias.
     if (attentionBias.dims[0] !== batchSize ||
@@ -246,15 +233,6 @@
         attentionBias.dims[2] !== sequenceLength ||
         attentionBias.dims[3] !== totalSequenceLength) {
       throw new Error('Expect "attention_bias" shape (batch_size, num_heads, sequence_length, total_sequence_length)');
-=======
-    if (
-      (relativePositionBias.dims[0] !== batchSize && relativePositionBias.dims[0] !== 1) ||
-      relativePositionBias.dims[1] !== attributes.numHeads ||
-      relativePositionBias.dims[2] !== sequenceLength ||
-      relativePositionBias.dims[3] !== totalSequenceLength
-    ) {
-      throw new Error('Input "relative_position_bias" shape (batch_size, 1, sequence_length, kv_sequence_length)');
->>>>>>> abdc31de
     }
   }
 
@@ -416,10 +394,6 @@
 
   if (kvBNSH) {
     return applyAttention(
-<<<<<<< HEAD
-        context, Q, key, value, keyPaddingMask, undefined, pastKey, pastValue, attentionBias, params,
-        attributes);
-=======
       context,
       Q,
       key,
@@ -428,11 +402,10 @@
       undefined,
       pastKey,
       pastValue,
-      relativePositionBias,
+      attentionBias,
       params,
       attributes,
     );
->>>>>>> abdc31de
   }
   if (!key || !value) {
     throw new Error('key and value must be provided');
@@ -460,9 +433,6 @@
   );
 
   applyAttention(
-<<<<<<< HEAD
-      context, Q, K, V, keyPaddingMask, undefined, pastKey, pastValue, attentionBias, params, attributes);
-=======
     context,
     Q,
     K,
@@ -471,9 +441,8 @@
     undefined,
     pastKey,
     pastValue,
-    relativePositionBias,
+    attentionBias,
     params,
     attributes,
   );
->>>>>>> abdc31de
 };
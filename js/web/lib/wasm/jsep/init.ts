--- conflicted
+++ resolved
@@ -3,26 +3,15 @@
 
 import { Env } from 'onnxruntime-common';
 
-<<<<<<< HEAD
-import {DataType, getTensorElementSize} from '../wasm-common';
-
-import type {OrtWasmModule} from '../wasm-types';
-
-import {WebGpuBackend} from './backend-webgpu';
-import {LOG_DEBUG} from './log';
-import {TensorView} from './tensor-view';
-import {ShapeUtil} from './util';
-import {AdapterInfo, ComputeContext, ComputeContextInputsOutputsMapping, ProgramInfo} from './webgpu/types';
-=======
+import { DataType } from '../wasm-common';
+
 import type { OrtWasmModule } from '../wasm-types';
-import { DataType, calculateTensorSizeInBytes } from '../wasm-common';
 
 import { WebGpuBackend } from './backend-webgpu';
 import { LOG_DEBUG } from './log';
 import { TensorView } from './tensor-view';
 import { ShapeUtil } from './util';
 import { AdapterInfo, ComputeContext, ComputeContextInputsOutputsMapping, ProgramInfo } from './webgpu/types';
->>>>>>> b2d603ab
 
 /* eslint-disable no-bitwise */
 
@@ -41,7 +30,6 @@
     const elementCount = ShapeUtil.size(this.dims);
     return elementCount === 0 ? new Uint16Array() : new Uint16Array(this.module.HEAP8.buffer, this.data, elementCount);
   }
-
 
   getFloat32Array(): Float32Array {
     if (this.dataType !== DataType.float) {

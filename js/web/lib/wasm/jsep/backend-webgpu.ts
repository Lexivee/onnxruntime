--- conflicted
+++ resolved
@@ -115,10 +115,6 @@
         maxComputeWorkgroupsPerDimension: adapter.limits.maxComputeWorkgroupsPerDimension,
         maxStorageBufferBindingSize: adapter.limits.maxStorageBufferBindingSize,
         maxBufferSize: adapter.limits.maxBufferSize,
-<<<<<<< HEAD
-        maxStorageBuffersPerShaderStage: adapter.limits.maxStorageBuffersPerShaderStage,
-=======
->>>>>>> 6e6f582e
         maxComputeInvocationsPerWorkgroup: adapter.limits.maxComputeInvocationsPerWorkgroup,
         maxComputeWorkgroupSizeX: adapter.limits.maxComputeWorkgroupSizeX,
         maxComputeWorkgroupSizeY: adapter.limits.maxComputeWorkgroupSizeY,
@@ -360,7 +356,6 @@
       return 0;  // ORT_OK
     } catch (e) {
       LOG_DEBUG('warning', `[WebGPU] Kernel "${name}" failed. Error: ${e}`);
-      console.error(e)
       return 1;  // ORT_FAIL
     } finally {
       for (const data of this.temporaryData) {

--- conflicted
+++ resolved
@@ -205,17 +205,14 @@
     set(EXPORTED_FUNCTIONS "_malloc,_free")
   endif()
 
-<<<<<<< HEAD
   target_link_options(onnxruntime_webassembly PRIVATE
     "SHELL:-s EXPORTED_RUNTIME_METHODS=${EXPORTED_RUNTIME_METHODS}"
     "SHELL:-s EXPORTED_FUNCTIONS=${EXPORTED_FUNCTIONS}"
     "SHELL:-s MAXIMUM_MEMORY=4294967296"
-    "SHELL:-s WASM=1"
     "SHELL:-s EXIT_RUNTIME=0"
     "SHELL:-s ALLOW_MEMORY_GROWTH=1"
     "SHELL:-s MODULARIZE=1"
     "SHELL:-s EXPORT_ALL=0"
-    "SHELL:-s LLD_REPORT_UNDEFINED"
     "SHELL:-s VERBOSE=0"
     "SHELL:-s FILESYSTEM=0"
     ${WASM_API_EXCEPTION_CATCHING}
@@ -230,20 +227,6 @@
       "SHELL:-s ASYNCIFY_STACK_SIZE=65536"
     )
   endif()
-=======
-  set_target_properties(onnxruntime_webassembly PROPERTIES LINK_FLAGS " \
-                        -s \"EXPORTED_RUNTIME_METHODS=${EXPORTED_RUNTIME_METHODS}\" \
-                        -s \"EXPORTED_FUNCTIONS=_malloc,_free\" \
-                        -s MAXIMUM_MEMORY=4294967296 \
-                        -s EXIT_RUNTIME=0 \
-                        -s ALLOW_MEMORY_GROWTH=1 \
-                        -s MODULARIZE=1 \
-                        -s EXPORT_ALL=0 \
-                        -s VERBOSE=0 \
-                        -s FILESYSTEM=0 \
-                        ${WASM_API_EXCEPTION_CATCHING} \
-                        --no-entry")
->>>>>>> ea245c94
 
   if (onnxruntime_EMSCRIPTEN_SETTINGS)
     foreach(setting IN LISTS onnxruntime_EMSCRIPTEN_SETTINGS)

diff --git a/examples/41_fused_multi_head_attention/kernel_forward.h b/examples/41_fused_multi_head_attention/kernel_forward.h
<<<<<<< HEAD
index 4c80f549..5fbdb927 100644
--- a/examples/41_fused_multi_head_attention/kernel_forward.h
+++ b/examples/41_fused_multi_head_attention/kernel_forward.h
@@ -189,6 +189,7 @@ struct AttentionKernel {

     // Scale
     accum_t scale = 0.0;
+    accum_t softcap = 0.0;

     // Dimensions/strides
     int32_t head_dim = 0;
@@ -818,6 +819,15 @@ struct AttentionKernel {
         accum =
             cutlass::multiplies<typename MM0::Mma::FragmentC>()(p.scale, accum);
       }
+
+      // apply softcap if applicable
+      if (p.softcap > 0.0) {
+        accum = cutlass::multiplies<typename MM0::Mma::FragmentC>()(1.0 / p.softcap, accum);
+        for (int i = 0; i < accum.size(); ++i) {
+          accum[i] = cutlass::fast_tanh(accum[i]);
+        }
+        accum = cutlass::multiplies<typename MM0::Mma::FragmentC>()(p.softcap, accum);
+      }

       // apply attention bias if applicable
       if (kSupportsBias && p.attn_bias_ptr != nullptr) {
=======
index 4c80f549..34327633 100644
--- a/examples/41_fused_multi_head_attention/kernel_forward.h
+++ b/examples/41_fused_multi_head_attention/kernel_forward.h
@@ -221,6 +221,8 @@ struct AttentionKernel {
     int32_t num_batches = 0;
     int32_t num_heads = 0;

+    bool use_smooth_softmax = false;
+
     // dropout
     bool use_dropout = false;
     unsigned long long dropout_batch_head_rng_offset = 0;
@@ -897,7 +899,8 @@ struct AttentionKernel {
           p.num_keys - iter_key_start,
           iter_key_start == 0,
           iteratorC_tile_offset,
-          kSupportsBias ? 1.0f : p.scale);
+          kSupportsBias ? 1.0f : p.scale,
+          p.use_smooth_softmax);

       // Output results to shared-memory
       int warp_idx_mn_0 = my_warp_id %
@@ -1166,7 +1169,8 @@ struct AttentionKernel {
       int max_col,
       bool is_first,
       typename WarpIteratorC::TensorCoord const& tile_offset,
-      float scaling) {
+      float scaling,
+      bool use_smooth_softmax) {
     /* Iterates on the accumulator and corresponding position on result matrix

     (1) Update `mi[r]` to the max value of the row `r`
@@ -1257,7 +1261,7 @@ struct AttentionKernel {
       accum_t mi_row, total_row;
       LambdaIterator::iterateRows(
           lane_offset,
-          [&](int accum_m) { mi_row = mi[accum_m]; },
+          [&](int accum_m) { mi_row = mi[accum_m];},
           [&](int accum_m, int accum_n, int idx) {
             frag[idx] =
                 (accum_n < max_col) ? exp2f(frag[idx] - mi_row) : accum_t(0.0);
@@ -1294,7 +1298,7 @@ struct AttentionKernel {
       for (int i = 0; i < MM0::MmaCore::WarpCount::kN; ++i) {
         total_row += addition_storage[id + kQueriesPerBlock * i];
       }
-      s_prime[id] = total_row;
+      s_prime[id] = (use_smooth_softmax && (max_col <= kKeysPerBlock)) ? total_row + exp2f(-mi[id]) : total_row;
     }
   }

>>>>>>> bfa4da4f
diff --git a/include/cutlass/functional.h b/include/cutlass/functional.h
index 964d2ff3..676ba768 100644
--- a/include/cutlass/functional.h
+++ b/include/cutlass/functional.h
@@ -39,6 +39,7 @@
 #include "cutlass/numeric_types.h"

 #include <cuda_runtime.h>
+#include <cuda_fp16.h>

 #if defined(CUTLASS_ARCH_WMMA_ENABLED)
 #include <mma.h>
@@ -230,8 +231,12 @@ struct inverse_square_root<half_t> {
   CUTLASS_HOST_DEVICE
   half_t operator()(half_t const &lhs) const {
 #if defined(__CUDA_ARCH__)
+#if (__CUDA_ARCH__ >= 530)
     auto result = hrsqrt(reinterpret_cast<__half const &>(lhs));
     return reinterpret_cast<half_t const &>(result);
+#else
+    return half_t::convert((rsqrtf(half_t::convert(lhs))));
+#endif
 #else
     return half_t(1.f / std::sqrt(half_t::convert(lhs)));
 #endif<|MERGE_RESOLUTION|>--- conflicted
+++ resolved
@@ -1,6 +1,5 @@
 diff --git a/examples/41_fused_multi_head_attention/kernel_forward.h b/examples/41_fused_multi_head_attention/kernel_forward.h
-<<<<<<< HEAD
-index 4c80f549..5fbdb927 100644
+index 4c80f549..5ad610c8 100644
 --- a/examples/41_fused_multi_head_attention/kernel_forward.h
 +++ b/examples/41_fused_multi_head_attention/kernel_forward.h
 @@ -189,6 +189,7 @@ struct AttentionKernel {
@@ -11,7 +10,16 @@
 
      // Dimensions/strides
      int32_t head_dim = 0;
-@@ -818,6 +819,15 @@ struct AttentionKernel {
+@@ -221,6 +222,8 @@ struct AttentionKernel {
+     int32_t num_batches = 0;
+     int32_t num_heads = 0;
+
++    bool use_smooth_softmax = false;
++
+     // dropout
+     bool use_dropout = false;
+     unsigned long long dropout_batch_head_rng_offset = 0;
+@@ -818,6 +821,15 @@ struct AttentionKernel {
          accum =
              cutlass::multiplies<typename MM0::Mma::FragmentC>()(p.scale, accum);
        }
@@ -27,20 +35,7 @@
 
        // apply attention bias if applicable
        if (kSupportsBias && p.attn_bias_ptr != nullptr) {
-=======
-index 4c80f549..34327633 100644
---- a/examples/41_fused_multi_head_attention/kernel_forward.h
-+++ b/examples/41_fused_multi_head_attention/kernel_forward.h
-@@ -221,6 +221,8 @@ struct AttentionKernel {
-     int32_t num_batches = 0;
-     int32_t num_heads = 0;
-
-+    bool use_smooth_softmax = false;
-+
-     // dropout
-     bool use_dropout = false;
-     unsigned long long dropout_batch_head_rng_offset = 0;
-@@ -897,7 +899,8 @@ struct AttentionKernel {
+@@ -897,7 +909,8 @@ struct AttentionKernel {
            p.num_keys - iter_key_start,
            iter_key_start == 0,
            iteratorC_tile_offset,
@@ -50,7 +45,7 @@
 
        // Output results to shared-memory
        int warp_idx_mn_0 = my_warp_id %
-@@ -1166,7 +1169,8 @@ struct AttentionKernel {
+@@ -1166,7 +1179,8 @@ struct AttentionKernel {
        int max_col,
        bool is_first,
        typename WarpIteratorC::TensorCoord const& tile_offset,
@@ -60,7 +55,7 @@
      /* Iterates on the accumulator and corresponding position on result matrix
 
      (1) Update `mi[r]` to the max value of the row `r`
-@@ -1257,7 +1261,7 @@ struct AttentionKernel {
+@@ -1257,7 +1271,7 @@ struct AttentionKernel {
        accum_t mi_row, total_row;
        LambdaIterator::iterateRows(
            lane_offset,
@@ -69,7 +64,7 @@
            [&](int accum_m, int accum_n, int idx) {
              frag[idx] =
                  (accum_n < max_col) ? exp2f(frag[idx] - mi_row) : accum_t(0.0);
-@@ -1294,7 +1298,7 @@ struct AttentionKernel {
+@@ -1294,7 +1308,7 @@ struct AttentionKernel {
        for (int i = 0; i < MM0::MmaCore::WarpCount::kN; ++i) {
          total_row += addition_storage[id + kQueriesPerBlock * i];
        }
@@ -78,7 +73,6 @@
      }
    }
 
->>>>>>> bfa4da4f
 diff --git a/include/cutlass/functional.h b/include/cutlass/functional.h
 index 964d2ff3..676ba768 100644
 --- a/include/cutlass/functional.h

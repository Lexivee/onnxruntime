# Copyright (c) Microsoft Corporation. All rights reserved.
# Licensed under the MIT License.

if(UNIX)
  set(SYMBOL_FILE ${CMAKE_CURRENT_BINARY_DIR}/onnxruntime.lds)
  if(APPLE)
    set(OUTPUT_STYLE xcode)
  else()
    set(OUTPUT_STYLE gcc)
  endif()
else()
  set(SYMBOL_FILE ${CMAKE_CURRENT_BINARY_DIR}/onnxruntime_dll.def)
  set(OUTPUT_STYLE vc)
endif()

if (${CMAKE_SYSTEM_NAME} STREQUAL "iOS")
  set(CMAKE_SHARED_LIBRARY_RUNTIME_C_FLAG "-Wl,-rpath,")
  set(OUTPUT_STYLE xcode)
endif()

# Gets the public C/C++ API header files
function(get_c_cxx_api_headers HEADERS_VAR)
  set(_headers
    "${REPO_ROOT}/include/onnxruntime/core/session/onnxruntime_c_api.h"
    "${REPO_ROOT}/include/onnxruntime/core/session/onnxruntime_cxx_api.h"
    "${REPO_ROOT}/include/onnxruntime/core/session/onnxruntime_cxx_inline.h"
    "${REPO_ROOT}/include/onnxruntime/core/session/onnxruntime_float16.h"
    "${REPO_ROOT}/include/onnxruntime/core/session/onnxruntime_run_options_config_keys.h"
    "${REPO_ROOT}/include/onnxruntime/core/session/onnxruntime_session_options_config_keys.h"
  )

  if (onnxruntime_ENABLE_TRAINING_APIS)
    list(APPEND _headers "${REPO_ROOT}/orttraining/orttraining/training_api/include/onnxruntime_training_c_api.h")
    list(APPEND _headers "${REPO_ROOT}/orttraining/orttraining/training_api/include/onnxruntime_training_cxx_api.h")
    list(APPEND _headers "${REPO_ROOT}/orttraining/orttraining/training_api/include/onnxruntime_training_cxx_inline.h")
  endif()

  # need to add header files for enabled EPs
  foreach(f ${ONNXRUNTIME_PROVIDER_NAMES})
    file(GLOB _provider_headers CONFIGURE_DEPENDS
      "${REPO_ROOT}/include/onnxruntime/core/providers/${f}/*.h"
    )
    list(APPEND _headers ${_provider_headers})
  endforeach()

  set(${HEADERS_VAR} ${_headers} PARENT_SCOPE)
endfunction()

get_c_cxx_api_headers(ONNXRUNTIME_PUBLIC_HEADERS)

#If you want to verify if there is any extra line in symbols.txt, run
# nm -C -g --defined libonnxruntime.so |grep -v '\sA\s' | cut -f 3 -d ' ' | sort
# after build

list(APPEND SYMBOL_FILES "${REPO_ROOT}/tools/ci_build/gen_def.py")
foreach(f ${ONNXRUNTIME_PROVIDER_NAMES})
  list(APPEND SYMBOL_FILES "${ONNXRUNTIME_ROOT}/core/providers/${f}/symbols.txt")
endforeach()

if(NOT ${CMAKE_SYSTEM_NAME} MATCHES "AIX")
add_custom_command(OUTPUT ${SYMBOL_FILE} ${CMAKE_CURRENT_BINARY_DIR}/generated_source.c
  COMMAND ${Python_EXECUTABLE} "${REPO_ROOT}/tools/ci_build/gen_def.py"
    --version_file "${ONNXRUNTIME_ROOT}/../VERSION_NUMBER" --src_root "${ONNXRUNTIME_ROOT}"
    --config ${ONNXRUNTIME_PROVIDER_NAMES} --style=${OUTPUT_STYLE} --output ${SYMBOL_FILE}
    --output_source ${CMAKE_CURRENT_BINARY_DIR}/generated_source.c
  DEPENDS ${SYMBOL_FILES}
  WORKING_DIRECTORY ${CMAKE_CURRENT_BINARY_DIR})

add_custom_target(onnxruntime_generate_def ALL DEPENDS ${SYMBOL_FILE} ${CMAKE_CURRENT_BINARY_DIR}/generated_source.c)
endif()
if(WIN32)
  onnxruntime_add_shared_library(onnxruntime
    ${SYMBOL_FILE}
    "${ONNXRUNTIME_ROOT}/core/dll/dllmain.cc"
    "${ONNXRUNTIME_ROOT}/core/dll/onnxruntime.rc"
  )
elseif(onnxruntime_BUILD_APPLE_FRAMEWORK)
  # apple framework requires the header file be part of the library
  onnxruntime_add_shared_library(onnxruntime
    ${ONNXRUNTIME_PUBLIC_HEADERS}
    "${CMAKE_CURRENT_BINARY_DIR}/generated_source.c"
  )

  # create Info.plist for the framework and podspec for CocoaPods (optional)
  set(MACOSX_FRAMEWORK_NAME "onnxruntime")
  set(MACOSX_FRAMEWORK_IDENTIFIER "com.microsoft.onnxruntime")
  # Need to include CoreML as a weaklink for CocoaPods package if the EP is enabled
  if(onnxruntime_USE_COREML)
    set(APPLE_WEAK_FRAMEWORK "\\\"CoreML\\\"")
  endif()
  set(INFO_PLIST_PATH "${CMAKE_CURRENT_BINARY_DIR}/Info.plist")
  configure_file(${REPO_ROOT}/cmake/Info.plist.in ${INFO_PLIST_PATH})
  configure_file(
    ${REPO_ROOT}/tools/ci_build/github/apple/framework_info.json.template
    ${CMAKE_CURRENT_BINARY_DIR}/framework_info.json)
  set_target_properties(onnxruntime PROPERTIES
    FRAMEWORK TRUE
    FRAMEWORK_VERSION A
    MACOSX_FRAMEWORK_INFO_PLIST ${INFO_PLIST_PATH}
    # Note: The PUBLIC_HEADER and VERSION properties for the 'onnxruntime' target will be set later in this file.
  )
else()
  if(${CMAKE_SYSTEM_NAME} MATCHES "AIX")
    onnxruntime_add_shared_library(onnxruntime ${ONNXRUNTIME_ROOT}/core/session/onnxruntime_c_api.cc)
  else()
    onnxruntime_add_shared_library(onnxruntime ${CMAKE_CURRENT_BINARY_DIR}/generated_source.c )
  endif()
  if (onnxruntime_USE_CUDA)
    set_property(TARGET onnxruntime APPEND_STRING PROPERTY LINK_FLAGS " -Xlinker -rpath=\\$ORIGIN")
  endif()
endif()

if(${CMAKE_SYSTEM_NAME} MATCHES "AIX")
  add_dependencies(onnxruntime ${onnxruntime_EXTERNAL_DEPENDENCIES})
else()
  add_dependencies(onnxruntime onnxruntime_generate_def ${onnxruntime_EXTERNAL_DEPENDENCIES})
endif()
target_include_directories(onnxruntime PRIVATE ${ONNXRUNTIME_ROOT} PUBLIC "$<INSTALL_INTERFACE:${CMAKE_INSTALL_INCLUDEDIR}/onnxruntime>")


target_compile_definitions(onnxruntime PRIVATE FILE_NAME=\"onnxruntime.dll\")

if(UNIX)
  if (APPLE)
    set(ONNXRUNTIME_SO_LINK_FLAG " -Xlinker -dead_strip")
  elseif(NOT ${CMAKE_SYSTEM_NAME} MATCHES "AIX")
    set(ONNXRUNTIME_SO_LINK_FLAG " -Xlinker --version-script=${SYMBOL_FILE} -Xlinker --no-undefined -Xlinker --gc-sections -z noexecstack")
  endif()
else()
  set(ONNXRUNTIME_SO_LINK_FLAG " -DEF:${SYMBOL_FILE}")
endif()

if (NOT WIN32)
  if (APPLE OR ${CMAKE_SYSTEM_NAME} MATCHES "^iOS")
    set(ONNXRUNTIME_SO_LINK_FLAG " -Wl,-exported_symbols_list,${SYMBOL_FILE}")
    if (${CMAKE_SYSTEM_NAME} STREQUAL "iOS")
      set_target_properties(onnxruntime PROPERTIES
        MACOSX_RPATH TRUE
        INSTALL_RPATH_USE_LINK_PATH FALSE
        BUILD_WITH_INSTALL_NAME_DIR TRUE
        INSTALL_NAME_DIR @rpath)
    else()
        set_target_properties(onnxruntime PROPERTIES INSTALL_RPATH "@loader_path")
    endif()
  elseif (NOT CMAKE_SYSTEM_NAME STREQUAL "Emscripten" AND NOT ${CMAKE_SYSTEM_NAME} MATCHES "AIX")
    set(CMAKE_SHARED_LINKER_FLAGS "${CMAKE_SHARED_LINKER_FLAGS} -Wl,-rpath='$ORIGIN'")
  endif()
endif()


if(CMAKE_SYSTEM_NAME STREQUAL "Android" AND onnxruntime_MINIMAL_BUILD)
  # target onnxruntime is a shared library, the dummy __cxa_demangle is only attach to it to avoid
  # affecting downstream ort library users with the behaviour of dummy __cxa_demangle. So the dummy
  # __cxa_demangle must not expose to libonnxruntime_common.a. It works as when the linker is
  # creating the DSO, our dummy __cxa_demangle always comes before libc++abi.a so the
  # __cxa_demangle in libc++abi.a is discarded, thus, huge binary size reduction.
  target_sources(onnxruntime PRIVATE "${ONNXRUNTIME_ROOT}/core/platform/android/cxa_demangle.cc")
  target_compile_definitions(onnxruntime PRIVATE USE_DUMMY_EXA_DEMANGLE=1)
endif()

# strip binary on Android, or for a minimal build on Unix
if(CMAKE_SYSTEM_NAME STREQUAL "Android" OR (onnxruntime_MINIMAL_BUILD AND UNIX))
  if (onnxruntime_MINIMAL_BUILD AND ADD_DEBUG_INFO_TO_MINIMAL_BUILD)
    # don't strip
  else()
    set_target_properties(onnxruntime PROPERTIES LINK_FLAGS_RELEASE -s)
    set_target_properties(onnxruntime PROPERTIES LINK_FLAGS_MINSIZEREL -s)
  endif()
endif()

# we need to copy C/C++ API headers to be packed into Android AAR package
if(CMAKE_SYSTEM_NAME STREQUAL "Android" AND onnxruntime_BUILD_JAVA)
  set(ANDROID_HEADERS_DIR ${CMAKE_CURRENT_BINARY_DIR}/android/headers)
  file(MAKE_DIRECTORY ${ANDROID_HEADERS_DIR})
  # copy the header files one by one
  foreach(h_ ${ONNXRUNTIME_PUBLIC_HEADERS})
    get_filename_component(HEADER_NAME_ ${h_} NAME)
    add_custom_command(TARGET onnxruntime POST_BUILD COMMAND ${CMAKE_COMMAND} -E copy_if_different ${h_} ${ANDROID_HEADERS_DIR}/${HEADER_NAME_})
  endforeach()
endif()

# This list is a reversed topological ordering of library dependencies.
# Earlier entries may depend on later ones. Later ones should not depend on earlier ones.
set(onnxruntime_INTERNAL_LIBRARIES
  onnxruntime_session
  ${onnxruntime_libs}
  ${PROVIDERS_ACL}
  ${PROVIDERS_ARMNN}
  ${PROVIDERS_COREML}
  ${PROVIDERS_DML}
  ${PROVIDERS_NNAPI}
  ${PROVIDERS_QNN}
  ${PROVIDERS_SNPE}
  ${PROVIDERS_TVM}
  ${PROVIDERS_RKNPU}
  ${PROVIDERS_VSINPU}
  ${PROVIDERS_XNNPACK}
  ${PROVIDERS_WEBNN}
  ${PROVIDERS_AZURE}
  ${PROVIDERS_INTERNAL_TESTING}
  ${onnxruntime_winml}
  onnxruntime_optimizer
  onnxruntime_providers
  ${onnxruntime_tvm_libs}
  onnxruntime_framework
  onnxruntime_graph
  onnxruntime_util
  ${ONNXRUNTIME_MLAS_LIBS}
  onnxruntime_common
  onnxruntime_flatbuffers
)

if (${CMAKE_SYSTEM_NAME} MATCHES "AIX")
  list(APPEND onnxruntime_INTERNAL_LIBRARIES  iconv)
endif()

if (onnxruntime_ENABLE_LANGUAGE_INTEROP_OPS)
  list(APPEND onnxruntime_INTERNAL_LIBRARIES
    onnxruntime_language_interop
    onnxruntime_pyop
  )
endif()

if (onnxruntime_USE_EXTENSIONS)
  list(APPEND onnxruntime_INTERNAL_LIBRARIES
    onnxruntime_extensions
    ocos_operators
    noexcep_operators
  )
endif()

# If you are linking a new library, please add it to the list onnxruntime_INTERNAL_LIBRARIES or onnxruntime_EXTERNAL_LIBRARIES,
# Please do not add a library directly to the target_link_libraries command
target_link_libraries(onnxruntime PRIVATE
    ${onnxruntime_INTERNAL_LIBRARIES}
    ${onnxruntime_EXTERNAL_LIBRARIES}
)

set_property(TARGET onnxruntime APPEND_STRING PROPERTY LINK_FLAGS ${ONNXRUNTIME_SO_LINK_FLAG} ${onnxruntime_DELAYLOAD_FLAGS})
<<<<<<< HEAD
if(${CMAKE_SYSTEM_NAME} MATCHES "AIX")
  set_target_properties(onnxruntime PROPERTIES
    PUBLIC_HEADER "${ONNXRUNTIME_PUBLIC_HEADERS}"
    VERSION ${ORT_VERSION}
    FOLDER "ONNXRuntime"
  )
else()
  set_target_properties(onnxruntime PROPERTIES
    PUBLIC_HEADER "${ONNXRUNTIME_PUBLIC_HEADERS}"
    LINK_DEPENDS ${SYMBOL_FILE}
    VERSION ${ORT_VERSION}
    FOLDER "ONNXRuntime"
  )
endif()
=======
>>>>>>> 50170c69

#See: https://cmake.org/cmake/help/latest/prop_tgt/SOVERSION.html
if(NOT APPLE AND NOT WIN32)
  set_target_properties(onnxruntime PROPERTIES
    PUBLIC_HEADER "${ONNXRUNTIME_PUBLIC_HEADERS}"
    LINK_DEPENDS ${SYMBOL_FILE}
    VERSION ${ORT_VERSION}
    SOVERSION 1
    FOLDER "ONNXRuntime")
else()
  # Omit the SOVERSION setting in Windows/macOS/iOS/.. build
  set_target_properties(onnxruntime PROPERTIES
    PUBLIC_HEADER "${ONNXRUNTIME_PUBLIC_HEADERS}"
    LINK_DEPENDS ${SYMBOL_FILE}
    VERSION ${ORT_VERSION}
    FOLDER "ONNXRuntime")
endif()
install(TARGETS onnxruntime
        EXPORT ${PROJECT_NAME}Targets
        PUBLIC_HEADER DESTINATION ${CMAKE_INSTALL_INCLUDEDIR}/onnxruntime
        ARCHIVE   DESTINATION ${CMAKE_INSTALL_LIBDIR}
        LIBRARY   DESTINATION ${CMAKE_INSTALL_LIBDIR}
        RUNTIME   DESTINATION ${CMAKE_INSTALL_BINDIR}
        FRAMEWORK DESTINATION ${CMAKE_INSTALL_BINDIR})


if (WIN32 AND NOT CMAKE_CXX_STANDARD_LIBRARIES MATCHES kernel32.lib)
  # Workaround STL bug https://github.com/microsoft/STL/issues/434#issuecomment-921321254
  # Note that the workaround makes std::system_error crash before Windows 10

  # The linker warns "LNK4199: /DELAYLOAD:api-ms-win-core-heapl2-1-0.dll ignored; no imports found from api-ms-win-core-heapl2-1-0.dll"
  # when you're not using imports directly, even though the import exists in the STL and the DLL would have been linked without DELAYLOAD
  target_link_options(onnxruntime PRIVATE /DELAYLOAD:api-ms-win-core-heapl2-1-0.dll /ignore:4199)
endif()

if (winml_is_inbox)
  # Apply linking flags required by inbox static analysis tools
  target_link_options(onnxruntime PRIVATE ${os_component_link_flags_list})
  # Link *_x64/*_arm64 DLLs for the ARM64X forwarder
  function(duplicate_shared_library target new_target)
    get_target_property(sources ${target} SOURCES)
    get_target_property(compile_definitions ${target} COMPILE_DEFINITIONS)
    get_target_property(compile_options ${target} COMPILE_OPTIONS)
    get_target_property(include_directories ${target} INCLUDE_DIRECTORIES)
    get_target_property(link_libraries ${target} LINK_LIBRARIES)
    get_target_property(link_flags ${target} LINK_FLAGS)
    get_target_property(link_options ${target} LINK_OPTIONS)
    add_library(${new_target} SHARED ${sources})
    add_dependencies(${target} ${new_target})
    target_compile_definitions(${new_target} PRIVATE ${compile_definitions})
    target_compile_options(${new_target} PRIVATE ${compile_options})
    target_include_directories(${new_target} PRIVATE ${include_directories})
    target_link_libraries(${new_target} PRIVATE ${link_libraries})
    set_property(TARGET ${new_target} PROPERTY LINK_FLAGS "${link_flags}")
    target_link_options(${new_target} PRIVATE ${link_options})
  endfunction()
  if (WAI_ARCH STREQUAL x64 OR WAI_ARCH STREQUAL arm64)
    duplicate_shared_library(onnxruntime onnxruntime_${WAI_ARCH})
  endif()
endif()

# Assemble the Apple static framework (iOS and macOS)
if(onnxruntime_BUILD_APPLE_FRAMEWORK)
  # when building for mac catalyst, the CMAKE_OSX_SYSROOT is set to MacOSX as well, to avoid duplication,
  # we specify as `-macabi` in the name of the output static apple framework directory.
  if (PLATFORM_NAME STREQUAL "macabi")
    set(STATIC_FRAMEWORK_OUTPUT_DIR ${CMAKE_CURRENT_BINARY_DIR}/${CMAKE_BUILD_TYPE}-macabi)
  else()
    set(STATIC_FRAMEWORK_OUTPUT_DIR ${CMAKE_CURRENT_BINARY_DIR}/${CMAKE_BUILD_TYPE}-${CMAKE_OSX_SYSROOT})
  endif()

  # Setup the various directories required. Remove any existing ones so we start with a clean directory.
  set(STATIC_LIB_DIR ${CMAKE_CURRENT_BINARY_DIR}/static_libraries)
  set(STATIC_LIB_TEMP_DIR ${STATIC_LIB_DIR}/temp)
  add_custom_command(TARGET onnxruntime PRE_BUILD COMMAND ${CMAKE_COMMAND} -E rm -rf ${STATIC_LIB_DIR})
  add_custom_command(TARGET onnxruntime PRE_BUILD COMMAND ${CMAKE_COMMAND} -E make_directory ${STATIC_LIB_DIR})
  add_custom_command(TARGET onnxruntime PRE_BUILD COMMAND ${CMAKE_COMMAND} -E make_directory ${STATIC_LIB_TEMP_DIR})

  set(STATIC_FRAMEWORK_DIR ${STATIC_FRAMEWORK_OUTPUT_DIR}/static_framework/onnxruntime.framework)
  add_custom_command(TARGET onnxruntime PRE_BUILD COMMAND ${CMAKE_COMMAND} -E rm -rf ${STATIC_FRAMEWORK_DIR})
  add_custom_command(TARGET onnxruntime PRE_BUILD COMMAND ${CMAKE_COMMAND} -E make_directory ${STATIC_FRAMEWORK_DIR})

  # replicate XCode's Single Object Pre-Link
  # link the internal onnxruntime .o files with the external .a files into a single relocatable object
  # to enforce symbol visibility. doing it this way limits the symbols included from the .a files to symbols used
  # by the ORT .o files.

  # If it's an onnxruntime library, extract .o files from the original cmake build path to a separate directory for
  # each library to avoid any clashes with filenames (e.g. utils.o)
  foreach(_LIB ${onnxruntime_INTERNAL_LIBRARIES} )
    GET_TARGET_PROPERTY(_LIB_TYPE ${_LIB} TYPE)
    if(_LIB_TYPE STREQUAL "STATIC_LIBRARY")
      set(CUR_STATIC_LIB_OBJ_DIR ${STATIC_LIB_TEMP_DIR}/$<TARGET_LINKER_FILE_BASE_NAME:${_LIB}>)
      add_custom_command(TARGET onnxruntime POST_BUILD
                         COMMAND ${CMAKE_COMMAND} -E make_directory ${CUR_STATIC_LIB_OBJ_DIR})
      if (PLATFORM_NAME STREQUAL "macabi")
        # There exists several duplicate names for source files under different subdirectories within
        # each onnxruntime library. (e.g. onnxruntime/contrib_ops/cpu/element_wise_ops.o
        # vs. onnxruntime/providers/core/cpu/math/element_wise_ops.o)
        # In that case, using 'ar ARGS -x' to extract the .o files from .a lib would possibly cause duplicate naming files being overwritten
        # and lead to missing undefined symbol error in the generated binary.
        # So we use the below python script as a sanity check to do a recursive find of all .o files in ${CUR_TARGET_CMAKE_SOURCE_LIB_DIR}
        # and verifies that matches the content of the .a, and then copy from the source dir.
        # TODO: The copying action here isn't really necessary. For future fix, consider using the script extracts from the ar with the rename to potentially
        # make both maccatalyst and other builds do the same thing.
        set(CUR_TARGET_CMAKE_SOURCE_LIB_DIR ${CMAKE_CURRENT_BINARY_DIR}/CMakeFiles/${_LIB}.dir)
        add_custom_command(TARGET onnxruntime POST_BUILD
                          COMMAND ar -t $<TARGET_FILE:${_LIB}> | grep "\.o$"  > ${_LIB}.object_file_list.txt
                          COMMAND ${CMAKE_COMMAND} -E env python3 ${CMAKE_CURRENT_SOURCE_DIR}/maccatalyst_prepare_objects_for_prelink.py ${CUR_TARGET_CMAKE_SOURCE_LIB_DIR} ${CUR_STATIC_LIB_OBJ_DIR} ${CUR_STATIC_LIB_OBJ_DIR}/${_LIB}.object_file_list.txt
                          WORKING_DIRECTORY ${CUR_STATIC_LIB_OBJ_DIR})
      else()
        add_custom_command(TARGET onnxruntime POST_BUILD
        COMMAND ar ARGS -x $<TARGET_FILE:${_LIB}>
        WORKING_DIRECTORY ${CUR_STATIC_LIB_OBJ_DIR})
      endif()
    endif()
  endforeach()

  # for external libraries we create a symlink to the .a file
  foreach(_LIB ${onnxruntime_EXTERNAL_LIBRARIES})
    GET_TARGET_PROPERTY(_LIB_TYPE ${_LIB} TYPE)
    if(_LIB_TYPE STREQUAL "STATIC_LIBRARY")
      add_custom_command(TARGET onnxruntime POST_BUILD
                         COMMAND ${CMAKE_COMMAND} -E create_symlink
                           $<TARGET_FILE:${_LIB}> ${STATIC_LIB_DIR}/$<TARGET_LINKER_FILE_NAME:${_LIB}>)
    endif()
  endforeach()

  # do the pre-link with `ld -r` to create a single relocatable object with correct symbol visibility
  add_custom_command(TARGET onnxruntime POST_BUILD
                     COMMAND ld ARGS -r -o ${STATIC_LIB_DIR}/prelinked_objects.o */*.o ../*.a
                     WORKING_DIRECTORY ${STATIC_LIB_TEMP_DIR})

  # create the static library
  add_custom_command(TARGET onnxruntime POST_BUILD
                     COMMAND libtool -static -o ${STATIC_FRAMEWORK_DIR}/onnxruntime prelinked_objects.o
                     WORKING_DIRECTORY ${STATIC_LIB_DIR})

  # Assemble the other pieces of the static framework
  add_custom_command(TARGET onnxruntime POST_BUILD
                     COMMAND ${CMAKE_COMMAND} -E
                       copy_if_different ${INFO_PLIST_PATH} ${STATIC_FRAMEWORK_DIR}/Info.plist)

  # add the framework header files
  set(STATIC_FRAMEWORK_HEADER_DIR ${STATIC_FRAMEWORK_DIR}/Headers)
  file(MAKE_DIRECTORY ${STATIC_FRAMEWORK_HEADER_DIR})

  foreach(h_ ${ONNXRUNTIME_PUBLIC_HEADERS})
    get_filename_component(HEADER_NAME_ ${h_} NAME)
    add_custom_command(TARGET onnxruntime POST_BUILD
                       COMMAND ${CMAKE_COMMAND} -E
                         copy_if_different ${h_} ${STATIC_FRAMEWORK_HEADER_DIR}/${HEADER_NAME_})
  endforeach()

endif()<|MERGE_RESOLUTION|>--- conflicted
+++ resolved
@@ -237,32 +237,22 @@
 )
 
 set_property(TARGET onnxruntime APPEND_STRING PROPERTY LINK_FLAGS ${ONNXRUNTIME_SO_LINK_FLAG} ${onnxruntime_DELAYLOAD_FLAGS})
-<<<<<<< HEAD
-if(${CMAKE_SYSTEM_NAME} MATCHES "AIX")
-  set_target_properties(onnxruntime PROPERTIES
-    PUBLIC_HEADER "${ONNXRUNTIME_PUBLIC_HEADERS}"
-    VERSION ${ORT_VERSION}
-    FOLDER "ONNXRuntime"
-  )
-else()
-  set_target_properties(onnxruntime PROPERTIES
-    PUBLIC_HEADER "${ONNXRUNTIME_PUBLIC_HEADERS}"
-    LINK_DEPENDS ${SYMBOL_FILE}
-    VERSION ${ORT_VERSION}
-    FOLDER "ONNXRuntime"
-  )
-endif()
-=======
->>>>>>> 50170c69
-
 #See: https://cmake.org/cmake/help/latest/prop_tgt/SOVERSION.html
 if(NOT APPLE AND NOT WIN32)
-  set_target_properties(onnxruntime PROPERTIES
-    PUBLIC_HEADER "${ONNXRUNTIME_PUBLIC_HEADERS}"
-    LINK_DEPENDS ${SYMBOL_FILE}
-    VERSION ${ORT_VERSION}
-    SOVERSION 1
-    FOLDER "ONNXRuntime")
+  if(${CMAKE_SYSTEM_NAME} MATCHES "AIX")
+    set_target_properties(onnxruntime PROPERTIES
+      PUBLIC_HEADER "${ONNXRUNTIME_PUBLIC_HEADERS}"
+      VERSION ${ORT_VERSION}
+      SOVERSION 1
+      FOLDER "ONNXRuntime")
+  else()
+    set_target_properties(onnxruntime PROPERTIES
+      PUBLIC_HEADER "${ONNXRUNTIME_PUBLIC_HEADERS}"
+      LINK_DEPENDS ${SYMBOL_FILE}
+      VERSION ${ORT_VERSION}
+      SOVERSION 1
+      FOLDER "ONNXRuntime")
+  endif()
 else()
   # Omit the SOVERSION setting in Windows/macOS/iOS/.. build
   set_target_properties(onnxruntime PROPERTIES

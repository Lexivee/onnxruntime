# Copyright (c) Microsoft Corporation. All rights reserved.
# Licensed under the MIT License.

if(UNIX)
  set(SYMBOL_FILE ${CMAKE_CURRENT_BINARY_DIR}/onnxruntime.lds)
  set(OUTPUT_STYLE gcc)
else()
  set(SYMBOL_FILE ${CMAKE_CURRENT_BINARY_DIR}/onnxruntime_dll.def)
  set(OUTPUT_STYLE vc)
endif()


#If you want to verify if there is any extra line in symbols.txt, run
# nm -C -g --defined libonnxruntime.so |grep -v '\sA\s' | cut -f 3 -d ' ' | sort
# after build

list(APPEND SYMBOL_FILES "${REPO_ROOT}/tools/ci_build/gen_def.py")
foreach(f ${ONNXRUNTIME_PROVIDER_NAMES})
  list(APPEND SYMBOL_FILES "${ONNXRUNTIME_ROOT}/core/providers/${f}/symbols.txt")
endforeach()

add_custom_command(OUTPUT ${SYMBOL_FILE} ${CMAKE_CURRENT_BINARY_DIR}/generated_source.c
  COMMAND ${PYTHON_EXECUTABLE} "${REPO_ROOT}/tools/ci_build/gen_def.py" --version_file "${ONNXRUNTIME_ROOT}/../VERSION_NUMBER" --src_root "${ONNXRUNTIME_ROOT}" --config ${ONNXRUNTIME_PROVIDER_NAMES} --style=${OUTPUT_STYLE} --output ${SYMBOL_FILE} --output_source ${CMAKE_CURRENT_BINARY_DIR}/generated_source.c
  DEPENDS ${SYMBOL_FILES}
  WORKING_DIRECTORY ${CMAKE_CURRENT_BINARY_DIR})

add_custom_target(onnxruntime_generate_def ALL DEPENDS ${SYMBOL_FILE} ${CMAKE_CURRENT_BINARY_DIR}/generated_source.c)
add_library(onnxruntime SHARED ${CMAKE_CURRENT_BINARY_DIR}/generated_source.c)
set_target_properties(onnxruntime PROPERTIES VERSION ${ORT_VERSION})
add_dependencies(onnxruntime onnxruntime_generate_def ${onnxruntime_EXTERNAL_DEPENDENCIES})
target_include_directories(onnxruntime PRIVATE ${ONNXRUNTIME_ROOT})
onnxruntime_add_include_to_target(onnxruntime)

if (onnxruntime_USE_CUDA)
  target_include_directories(onnxruntime PRIVATE ${onnxruntime_CUDNN_HOME}/include ${CMAKE_CUDA_TOOLKIT_INCLUDE_DIRECTORIES})
endif()

if(UNIX)
  if (APPLE)
    set(ONNXRUNTIME_SO_LINK_FLAG "-Xlinker -dead_strip")
  else()
    set(ONNXRUNTIME_SO_LINK_FLAG "-Xlinker --version-script=${SYMBOL_FILE} -Xlinker --no-undefined -Xlinker --gc-sections")
  endif()
else()
  set(ONNXRUNTIME_SO_LINK_FLAG "-DEF:${SYMBOL_FILE}")
endif()

if (NOT WIN32)
  if (APPLE)
    set_target_properties(onnxruntime PROPERTIES INSTALL_RPATH "@loader_path")
  else()
    set(CMAKE_SHARED_LINKER_FLAGS "${CMAKE_SHARED_LINKER_FLAGS} -Wl,-rpath='$ORIGIN'")
  endif()
endif()

#The BEGIN_WHOLE_ARCHIVE/END_WHOLE_ARCHIVE part should contain the implementations of all the C API functions
target_link_libraries(onnxruntime PRIVATE
    onnxruntime_session
    ${onnxruntime_libs}
    ${PROVIDERS_CUDA}
    ${PROVIDERS_MKLDNN}
    ${PROVIDERS_NGRAPH}
    ${PROVIDERS_NNAPI}
    ${PROVIDERS_TENSORRT}
    ${PROVIDERS_OPENVINO}
    ${PROVIDERS_NUPHAR}
<<<<<<< HEAD
    ${PROVIDERS_INTEL}
=======
    ${PROVIDERS_DML}
>>>>>>> b0f8ec7a
    onnxruntime_optimizer
    onnxruntime_providers
    onnxruntime_util
    ${onnxruntime_tvm_libs}
    onnxruntime_framework
    onnxruntime_graph
    onnxruntime_common
    onnxruntime_mlas
    ${onnxruntime_EXTERNAL_LIBRARIES})

if (onnxruntime_ENABLE_LANGUAGE_INTEROP_OPS)
  target_link_libraries(onnxruntime PRIVATE onnxruntime_language_interop onnxruntime_pyop)
endif()

set_property(TARGET onnxruntime APPEND_STRING PROPERTY LINK_FLAGS ${ONNXRUNTIME_SO_LINK_FLAG})
set_target_properties(onnxruntime PROPERTIES LINK_DEPENDS ${SYMBOL_FILE})
if(onnxruntime_ENABLE_LTO)
  set_target_properties(onnxruntime PROPERTIES INTERPROCEDURAL_OPTIMIZATION_RELEASE TRUE)
  set_target_properties(onnxruntime PROPERTIES INTERPROCEDURAL_OPTIMIZATION_RELWITHDEBINFO TRUE)
endif()
install(TARGETS onnxruntime
        ARCHIVE  DESTINATION ${CMAKE_INSTALL_LIBDIR}
        LIBRARY  DESTINATION ${CMAKE_INSTALL_LIBDIR}
        RUNTIME  DESTINATION ${CMAKE_INSTALL_BINDIR})

set_target_properties(onnxruntime PROPERTIES FOLDER "ONNXRuntime")<|MERGE_RESOLUTION|>--- conflicted
+++ resolved
@@ -64,11 +64,8 @@
     ${PROVIDERS_TENSORRT}
     ${PROVIDERS_OPENVINO}
     ${PROVIDERS_NUPHAR}
-<<<<<<< HEAD
+    ${PROVIDERS_DML}
     ${PROVIDERS_INTEL}
-=======
-    ${PROVIDERS_DML}
->>>>>>> b0f8ec7a
     onnxruntime_optimizer
     onnxruntime_providers
     onnxruntime_util
